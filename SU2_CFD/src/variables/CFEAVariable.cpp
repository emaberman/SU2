--- conflicted
+++ resolved
@@ -47,61 +47,13 @@
   bool prestretch_fem     = config->GetPrestretch();  // Structure is prestretched
   bool discrete_adjoint   = config->GetDiscrete_Adjoint();
   bool refgeom            = config->GetRefGeom(); // Reference geometry needs to be stored
-  bool dynamic_analysis   = (config->GetDynamic_Analysis() == DYNAMIC);
+  bool dynamic_analysis   = config->GetTime_Domain();
   bool fsi_analysis       = (config->GetnMarker_Fluid_Load() > 0);
 
   VonMises_Stress.resize(nPoint) = su2double(0.0);
 
-<<<<<<< HEAD
   if (nDim==2) Stress.resize(nPoint,3);
   else         Stress.resize(nPoint,6);
-=======
-  Solution_Accel        = NULL;    // Acceleration at the node at time t+dt
-  Solution_Accel_time_n = NULL;    // Acceleration at the node at time t
-
-  Solution_Pred         = NULL;    // Predictor of the solution at the current subiteration
-  Solution_Pred_Old     = NULL;    // Predictor of the solution at the previous subiteration
-
-  Prestretch            = NULL;    // Prestretch geometry
-  Reference_Geometry    = NULL;    // Reference geometry for optimization purposes
-}
-
-CFEAVariable::CFEAVariable(su2double *val_fea, unsigned short val_nDim, unsigned short val_nvar,
-                           CConfig *config) : CVariable(val_nDim, val_nvar, config) {
-
-  unsigned short iVar;
-  bool nonlinear_analysis = (config->GetGeometricConditions() == LARGE_DEFORMATIONS);  // Nonlinear analysis.
-  bool body_forces = config->GetDeadLoad();  // Body forces (dead loads).
-  bool incremental_load = config->GetIncrementalLoad();
-  bool prestretch_fem = config->GetPrestretch();    // Structure is prestretched
-
-  bool discrete_adjoint = config->GetDiscrete_Adjoint();
-
-  bool refgeom = config->GetRefGeom();        // Reference geometry needs to be stored
-
-  bool dynamic_analysis = (config->GetTime_Domain());
-  bool fsi_analysis = (config->GetnMarker_Fluid_Load() > 0);
-
-  VonMises_Stress       = 0.0;
-
-  Stress                = NULL;    // Nodal stress (for output purposes)
-  Residual_Ext_Body     = NULL;    // Residual component due to body forces
-
-  Solution_Vel          = NULL;    // Velocity at the node at time t+dt
-  Solution_Vel_time_n   = NULL;    // Velocity at the node at time t
-
-  Solution_Accel        = NULL;    // Acceleration at the node at time t+dt
-  Solution_Accel_time_n = NULL;    // Acceleration at the node at time t
-
-  Solution_Pred         = NULL;    // Predictor of the solution at the current subiteration
-  Solution_Pred_Old     = NULL;    // Predictor of the solution at the previous subiteration
-
-  Prestretch            = NULL;    // Prestretch geometry
-  Reference_Geometry    = NULL;    // Reference geometry for optimization purposes
-
-  if      (nDim == 2) Stress = new su2double [3];
-  else if (nDim == 3) Stress = new su2double [6];
->>>>>>> 08ee4a70
 
   /*--- Initialization of variables ---*/
   for (Idx_t iPoint = 0; iPoint < nPoint; ++iPoint)
@@ -121,19 +73,10 @@
     Solution_Vel_time_n = Solution_Vel;
     Solution_Accel_time_n = Solution_Accel;
   }
+
   if (fsi_analysis) {
-<<<<<<< HEAD
     Solution_Pred = Solution;
     Solution_Pred_Old = Solution;
-    Solution_BGS_k.resize(nPoint,nVar) = su2double(0.0);
-=======
-    Solution_Pred       =  new su2double [nVar];
-    Solution_Pred_Old     =  new su2double [nVar];
-    for (iVar = 0; iVar < nVar; iVar++) {
-      Solution_Pred[iVar]     = val_fea[iVar];
-      Solution_Pred_Old[iVar] = val_fea[iVar];
-    }
->>>>>>> 08ee4a70
   }
 
   /*--- If we are going to use incremental analysis, we need a way to store the old solution ---*/
@@ -149,18 +92,11 @@
 
   if (refgeom) Reference_Geometry.resize(nPoint,nVar);
 
-<<<<<<< HEAD
   if (prestretch_fem)  Prestretch.resize(nPoint,nVar);
-
-=======
-  if (prestretch_fem)  Prestretch = new su2double [nVar];
   
   if (config->GetMultizone_Problem())
     Set_BGSSolution_k();
->>>>>>> 08ee4a70
 }
-
-void CFEAVariable::Set_BGSSolution_k() { Solution_BGS_k = Solution; }
 
 void CFEAVariable::SetSolution_Vel_time_n() { Solution_Vel_time_n = Solution_Vel; }
 
@@ -185,7 +121,6 @@
   }
 }
 
-<<<<<<< HEAD
 void CFEAVariable::RegisterSolution_Vel_time_n() {
   for (Idx_t iPoint = 0; iPoint < nPoint; iPoint++)
     for (Idx_t iVar = 0; iVar < nVar; iVar++)
@@ -203,8 +138,6 @@
       for (Idx_t iVar = 0; iVar < nVar; iVar++)
         AD::RegisterOutput(Solution_Accel(iPoint,iVar));
   }
-=======
->>>>>>> 08ee4a70
 }
 
 void CFEAVariable::RegisterSolution_Accel_time_n() {
