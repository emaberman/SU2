/*!
 * \file CTurbVariable.cpp
 * \brief Definition of the solution fields.
 * \author F. Palacios, A. Bueno
 * \version 7.0.3 "Blackbird"
 *
 * SU2 Project Website: https://su2code.github.io
 *
 * The SU2 Project is maintained by the SU2 Foundation 
 * (http://su2foundation.org)
 *
 * Copyright 2012-2020, SU2 Contributors (cf. AUTHORS.md)
 *
 * SU2 is free software; you can redistribute it and/or
 * modify it under the terms of the GNU Lesser General Public
 * License as published by the Free Software Foundation; either
 * version 2.1 of the License, or (at your option) any later version.
 *
 * SU2 is distributed in the hope that it will be useful,
 * but WITHOUT ANY WARRANTY; without even the implied warranty of
 * MERCHANTABILITY or FITNESS FOR A PARTICULAR PURPOSE. See the GNU
 * Lesser General Public License for more details.
 *
 * You should have received a copy of the GNU Lesser General Public
 * License along with SU2. If not, see <http://www.gnu.org/licenses/>.
 */


#include "../../include/variables/CTurbVariable.hpp"


CTurbVariable::CTurbVariable(unsigned long npoint, unsigned long ndim, unsigned long nvar, CConfig *config)
  : CVariable(npoint, ndim, nvar, config), Gradient_Reconstruction(config->GetReconstructionGradientRequired() ? Gradient_Aux : Gradient) {

  /*--- Allocate space for the harmonic balance source terms ---*/

  if (config->GetTime_Marching() == HARMONIC_BALANCE) {
    HB_Source.resize(nPoint,nVar) = su2double(0.0);
  }

  /*--- Gradient related fields ---*/

  Gradient.resize(nPoint,nVar,nDim,0.0);

  if (config->GetReconstructionGradientRequired()) {
    Gradient_Aux.resize(nPoint,nVar,nDim,0.0);
  }
  
  if (config->GetLeastSquaresRequired()) {
    Rmatrix.resize(nPoint,nDim,nDim,0.0);
  }

  /*--- Always allocate the slope limiter, and the auxiliar
   variables (check the logic - JST with 2nd order Turb model) ---*/

  Limiter.resize(nPoint,nVar) = su2double(0.0);
  Solution_Max.resize(nPoint,nVar) = su2double(0.0);
  Solution_Min.resize(nPoint,nVar) = su2double(0.0);

<<<<<<< HEAD
  Delta_Time.resize(nPoint);
=======
  Delta_Time.resize(nPoint) = su2double(0.0);

  /* Under-relaxation parameter. */
  UnderRelaxation.resize(nPoint) = su2double(1.0);
  LocalCFL.resize(nPoint) = su2double(0.0);
  
>>>>>>> de17d08f
}<|MERGE_RESOLUTION|>--- conflicted
+++ resolved
@@ -57,14 +57,10 @@
   Solution_Max.resize(nPoint,nVar) = su2double(0.0);
   Solution_Min.resize(nPoint,nVar) = su2double(0.0);
 
-<<<<<<< HEAD
-  Delta_Time.resize(nPoint);
-=======
   Delta_Time.resize(nPoint) = su2double(0.0);
 
   /* Under-relaxation parameter. */
   UnderRelaxation.resize(nPoint) = su2double(1.0);
   LocalCFL.resize(nPoint) = su2double(0.0);
   
->>>>>>> de17d08f
 }