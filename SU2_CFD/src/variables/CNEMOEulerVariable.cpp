--- conflicted
+++ resolved
@@ -233,12 +233,6 @@
     sqvel            += V[VEL_INDEX+iDim]*V[VEL_INDEX+iDim];
   }
 
-<<<<<<< HEAD
-//  if (true){
-=======
-  //if (true){
->>>>>>> 823ff943
-
     //std::cout << "rhoE=" << rhoE - 0.5*rho*sqvel << std::endl;
     //std::cout << "rhoEve=" << rhoEve << std::endl;
     //std::cout << std::endl << "0.5*rho*sqvel=" << 0.5*rho*sqvel << std::endl;
@@ -246,25 +240,17 @@
     //for (iSpecies = 0; iSpecies < nSpecies; iSpecies++) {
     //  std::cout << std::endl << "rhos["<< iSpecies << "]=" << rhos[iSpecies] << std::endl;
     //}
-<<<<<<< HEAD
-//  }  
-=======
-  //}  
->>>>>>> 823ff943
-
+    
   /*--- Assign temperatures ---*/
   const su2double T_old   = V[T_INDEX];
   const su2double Tve_old = V[TVE_INDEX];
-<<<<<<< HEAD
+
   const auto& T = fluidmodel->ComputeTemperatures(rhos, rhoE, rhoEve, 0.5*rho*sqvel, Tve_old, T_old);
-=======
+
   //std::cout << "rhoEve=" << rhoEve << std::endl;
   //std::cout << "Eve=" << rhoEve/V[RHO_INDEX] << std::endl;
-  const auto& T = fluidmodel->ComputeTemperatures(rhos, rhoE, rhoEve, 0.5*rho*sqvel, Tve_old, T_old);
+  //const auto& T = fluidmodel->ComputeTemperatures(rhos, rhoE, rhoEve, 0.5*rho*sqvel, Tve_old, T_old);
  // std::cout << "T[1]=" <<T[1] << std::endl;
->>>>>>> 823ff943
-
-
 
   /*--- Temperatures ---*/
   V[T_INDEX]   = T[0];
@@ -278,32 +264,18 @@
 
   //if (rhoEve <= 0) rhoEve = 0.0001; V[TVE_INDEX] = 55.0; //nonPhys = true; return nonPhys;
 
-  if (V[T_INDEX] < 50)   V[T_INDEX] = 50;
-  if (V[TVE_INDEX] < 50) V[TVE_INDEX] = 50;
-
   //std::cout << std::endl << "V[T_INDEX]=" << V[T_INDEX] << std::endl;
   //std::cout << std::endl << "V[TVE_INDEX]=" << V[TVE_INDEX] << std::endl;
 
   // Determine if the temperature lies within the acceptable range
   if (V[T_INDEX] <= Tmin)      {  nonPhys = true; return nonPhys;}
   if (V[T_INDEX] >= Tmax) {   nonPhys = true; return nonPhys;}
-<<<<<<< HEAD
   else if (V[T_INDEX] != V[T_INDEX]){  nonPhys = true; return nonPhys;} 
   
-
-  if (!monoatomic){
-    if (V[TVE_INDEX] <= Tvemin)      {  nonPhys = true; return nonPhys;}
-    if (V[TVE_INDEX] >= Tvemax) {  nonPhys = true; return nonPhys;}
-    else if (V[TVE_INDEX] != V[TVE_INDEX]){ std::cout << "Tve nan" << std::endl; nonPhys = true; return nonPhys;} 
-=======
-  else if (V[T_INDEX] != V[T_INDEX]){   nonPhys = true; return nonPhys;} 
-  
-
   if (!monoatomic){
     if (V[TVE_INDEX] <= Tvemin)      { nonPhys = true; return nonPhys;}
     if (V[TVE_INDEX] >= Tvemax) { nonPhys = true; return nonPhys;}
     else if (V[TVE_INDEX] != V[TVE_INDEX]){   nonPhys = true; return nonPhys;} 
->>>>>>> 823ff943
   }
   else {V[TVE_INDEX] = Tve_Freestream;}
 
