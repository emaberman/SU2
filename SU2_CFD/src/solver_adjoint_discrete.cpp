--- conflicted
+++ resolved
@@ -812,7 +812,7 @@
 
 }
 
-void CDiscAdjSolver::SetSensitivity(CGeometry *geometry, CConfig *config) {
+void CDiscAdjSolver::SetSensitivity(CGeometry *geometry, CSolver **solver, CConfig *config) {
 
   unsigned long iPoint;
   unsigned short iDim;
@@ -1114,20 +1114,6 @@
 
   SetResidual_BGS(geometry, config);
 
-<<<<<<< HEAD
-}
-
-void CDiscAdjSolver::UpdateSolution_BGS(CGeometry *geometry, CConfig *config){
-
-  unsigned long iPoint;
-
-  /*--- To nPoint: The solution must be communicated beforehand ---*/
-  for (iPoint = 0; iPoint < nPoint; iPoint++){
-
-    node[iPoint]->Set_BGSSolution_k();
-
-  }
-
 }
 
 void CDiscAdjSolver::SetGradient_L2Proj2(CGeometry *geometry, CConfig *config){
@@ -1141,17 +1127,6 @@
 
   //--- note: currently only implemented for Tri
 
-  for (iPoint = 0; iPoint < nPoint; ++iPoint) {
-    //--- initialize gradients to 0
-    for(iVar = 0; iVar < nVarMetr; iVar++){
-      for(iFlux = 0; iFlux < nFluxMetr; iFlux++){
-        const unsigned short i = iFlux*nVar*nDim + iVar*nDim;
-        node[iPoint]->SetAnisoGrad(i+0, 0.);
-        node[iPoint]->SetAnisoGrad(i+1, 0.);
-      }
-    }
-  }
-
   /*--- MPI solution not communicated when restart loaded, so communicate it now. ---*/
   
   InitiateComms(geometry, config, SOLUTION);
@@ -1165,7 +1140,7 @@
         Crd[iNode][iDim] = geometry->node[kNode]->GetCoord(iDim);
       }
       //--- store sensors
-      for(iVar = 0; iVar < nVarMetr; iVar++) Sens[iNode][iVar][0] = node[kNode]->GetSolution(iVar);
+      for(iVar = 0; iVar < nVarMetr; iVar++) Sens[iNode][iVar][0] = nodes->GetSolution(kNode, iVar);
     }
 
     //--- inward edge's normals : edg[0]=P1P2, edg[1]=P2P0, edg[2]=P0P1
@@ -1213,8 +1188,8 @@
           const unsigned long kNode = geometry->elem[iElem]->GetNode(iNode);
           const su2double Area = geometry->node[kNode]->GetVolume();
           const su2double rap = 1./(Area*6.);
-          node[kNode]->AddAnisoGrad(i+0, graTri[0] * rap);
-          node[kNode]->AddAnisoGrad(i+1, graTri[1] * rap);
+          nodes->AddAnisoGrad(kNode, i+0, graTri[0] * rap);
+          nodes->AddAnisoGrad(kNode, i+1, graTri[1] * rap);
         }
       }
     }
@@ -1234,18 +1209,6 @@
 
   //--- note: currently only implemented for Tet
 
-  for (iPoint = 0; iPoint < nPoint; ++iPoint) {
-    //--- initialize gradients to 0
-    for(iVar = 0; iVar < nVarMetr; iVar++){
-      for(iFlux = 0; iFlux < nFluxMetr; iFlux++){
-        const unsigned short i = iFlux*nVar*nDim + iVar*nDim;
-        node[iPoint]->SetAnisoGrad(i+0, 0.);
-        node[iPoint]->SetAnisoGrad(i+1, 0.);
-        node[iPoint]->SetAnisoGrad(i+2, 0.);
-      }
-    }
-  }
-
   /*--- MPI solution not communicated when restart loaded, so communicate it now. ---*/
   
   InitiateComms(geometry, config, SOLUTION);
@@ -1259,7 +1222,7 @@
         Crd[iNode][iDim] = geometry->node[kNode]->GetCoord(iDim);
       }
       //--- store sensors
-      for(iVar = 0; iVar < nVarMetr; iVar++) Sens[iNode][iVar][0] = node[kNode]->GetSolution(iVar);
+      for(iVar = 0; iVar < nVarMetr; iVar++) Sens[iNode][iVar][0] = nodes->GetSolution(kNode, iVar);
     }
 
     //--- inward face's normals : fac[0]=P1P2P3, fac[1]=P2P3P0, fac[2]=P3P0P1, fac[3]=P0P1P2
@@ -1319,9 +1282,9 @@
           const unsigned long kNode = geometry->elem[iElem]->GetNode(iNode);
           const su2double Vol = geometry->node[kNode]->GetVolume();
           const su2double rap = 1./(Vol*24.);
-          node[kNode]->AddAnisoGrad(i+0, graTet[0] * rap);
-          node[kNode]->AddAnisoGrad(i+1, graTet[1] * rap);
-          node[kNode]->AddAnisoGrad(i+2, graTet[2] * rap);
+          nodes->AddAnisoGrad(kNode, i+0, graTet[0] * rap);
+          nodes->AddAnisoGrad(kNode, i+1, graTet[1] * rap);
+          nodes->AddAnisoGrad(kNode, i+2, graTet[2] * rap);
         }
       }
     }
@@ -1329,6 +1292,3 @@
 }
 
 void CDiscAdjSolver::SetHessian_L2Proj3(CGeometry *geometry, CConfig *config){ }
-=======
-}
->>>>>>> efaf499d
