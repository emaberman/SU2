--- conflicted
+++ resolved
@@ -483,12 +483,7 @@
 
   unsigned short RestartFormat = SU2_RESTART_ASCII;
   unsigned short OutputFormat = config_container[ZONE_0]->GetOutput_FileFormat();
-<<<<<<< HEAD
-  
-
-=======
   bool TimeDomain = driver_config->GetTime_Domain();
->>>>>>> 9977c3e7
   
   for (iZone = 0; iZone < nZone; iZone++){
     
@@ -513,20 +508,6 @@
         
         /*--- Unsteady problems ---*/
         
-<<<<<<< HEAD
-        (((config_container[iZone]->GetUnsteady_Simulation() == DT_STEPPING_1ST) ||
-          (config_container[iZone]->GetUnsteady_Simulation() == TIME_STEPPING)) &&
-         ((TimeIter == 0) || (TimeIter % config_container[iZone]->GetWrt_Sol_Freq_DualTime() == 0))) ||
-        
-        ((config_container[iZone]->GetUnsteady_Simulation() == DT_STEPPING_2ND) &&
-         ((TimeIter == 0) || ((TimeIter % config_container[iZone]->GetWrt_Sol_Freq_DualTime() == 0) ||
-                              ((TimeIter-1) % config_container[iZone]->GetWrt_Sol_Freq_DualTime() == 0)))) ||
-        
-        ((config_container[iZone]->GetUnsteady_Simulation() == DT_STEPPING_2ND) &&
-         ((TimeIter == 0) || ((TimeIter % config_container[iZone]->GetWrt_Sol_Freq_DualTime() == 0)))) ||
-        
-        ((config_container[iZone]->GetDynamic_Analysis() == DYNAMIC) &&
-=======
         (((config_container[iZone]->GetTime_Marching() == DT_STEPPING_1ST) ||
           (config_container[iZone]->GetTime_Marching() == TIME_STEPPING)) &&
          ((TimeIter == 0) || (TimeIter % config_container[iZone]->GetWrt_Sol_Freq_DualTime() == 0))) ||
@@ -539,7 +520,6 @@
          ((TimeIter == 0) || ((TimeIter % config_container[iZone]->GetWrt_Sol_Freq_DualTime() == 0)))) ||
         
         ((config_container[iZone]->GetTime_Domain()) &&
->>>>>>> 9977c3e7
          ((TimeIter == 0) || (TimeIter % config_container[iZone]->GetWrt_Sol_Freq_DualTime() == 0))) ||
         
         /*--- No inlet profile file found. Print template. ---*/
@@ -589,30 +569,17 @@
         
         /*--- Write restart files ---*/
         
-<<<<<<< HEAD
-        output_container[iZone]->SetVolume_Output(geometry_container[iZone][iInst][MESH_0], config_container[iZone], RestartFormat);
-=======
         output_container[iZone]->SetVolume_Output(geometry_container[iZone][iInst][MESH_0], config_container[iZone], RestartFormat, TimeDomain);
->>>>>>> 9977c3e7
         
         /*--- Write visualization files ---*/
         
         if (Wrt_Vol)
-<<<<<<< HEAD
-          output_container[iZone]->SetVolume_Output(geometry_container[iZone][iInst][MESH_0], config_container[iZone], OutputFormat);
-        
-        if (Wrt_Surf)
-          output_container[iZone]->SetSurface_Output(geometry_container[iZone][iInst][MESH_0], config_container[iZone], OutputFormat);
-        if (Wrt_CSV)
-          output_container[iZone]->SetSurface_Output(geometry_container[iZone][iInst][MESH_0], config_container[iZone], CSV);    
-=======
           output_container[iZone]->SetVolume_Output(geometry_container[iZone][iInst][MESH_0], config_container[iZone], OutputFormat, TimeDomain);
         
         if (Wrt_Surf)
           output_container[iZone]->SetSurface_Output(geometry_container[iZone][iInst][MESH_0], config_container[iZone], OutputFormat, TimeDomain);
         if (Wrt_CSV)
           output_container[iZone]->SetSurface_Output(geometry_container[iZone][iInst][MESH_0], config_container[iZone], CSV, TimeDomain);    
->>>>>>> 9977c3e7
         
         output_container[iZone]->DeallocateData_Parallel();
         
