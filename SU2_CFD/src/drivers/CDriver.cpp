/*!
 * \file driver_structure.cpp
 * \brief The main subroutines for driving single or multi-zone problems.
 * \author T. Economon, H. Kline, R. Sanchez, F. Palacios
 * \version 6.2.0 "Falcon"
 *
 * The current SU2 release has been coordinated by the
 * SU2 International Developers Society <www.su2devsociety.org>
 * with selected contributions from the open-source community.
 *
 * The main research teams contributing to the current release are:
 *  - Prof. Juan J. Alonso's group at Stanford University.
 *  - Prof. Piero Colonna's group at Delft University of Technology.
 *  - Prof. Nicolas R. Gauger's group at Kaiserslautern University of Technology.
 *  - Prof. Alberto Guardone's group at Polytechnic University of Milan.
 *  - Prof. Rafael Palacios' group at Imperial College London.
 *  - Prof. Vincent Terrapon's group at the University of Liege.
 *  - Prof. Edwin van der Weide's group at the University of Twente.
 *  - Lab. of New Concepts in Aeronautics at Tech. Institute of Aeronautics.
 *
 * Copyright 2012-2019, Francisco D. Palacios, Thomas D. Economon,
 *                      Tim Albring, and the SU2 contributors.
 *
 * SU2 is free software; you can redistribute it and/or
 * modify it under the terms of the GNU Lesser General Public
 * License as published by the Free Software Foundation; either
 * version 2.1 of the License, or (at your option) any later version.
 *
 * SU2 is distributed in the hope that it will be useful,
 * but WITHOUT ANY WARRANTY; without even the implied warranty of
 * MERCHANTABILITY or FITNESS FOR A PARTICULAR PURPOSE. See the GNU
 * Lesser General Public License for more details.
 *
 * You should have received a copy of the GNU Lesser General Public
 * License along with SU2. If not, see <http://www.gnu.org/licenses/>.
 */

#include "../../include/drivers/CDriver.hpp"
#include "../../include/definition_structure.hpp"
#include <cassert>

#ifdef VTUNEPROF
#include <ittnotify.h>
#endif
#include <fenv.h>

CDriver::CDriver(char* confFile,
                 unsigned short val_nZone,
                 SU2_Comm MPICommunicator, bool dummy_geo):config_file_name(confFile), StartTime(0.0), StopTime(0.0), UsedTime(0.0), 
                 TimeIter(0), nZone(val_nZone), StopCalc(false), fsi(false), fem_solver(false), dummy_geometry(dummy_geo) {

  /*--- Initialize Medipack (must also be here so it is initialized from python) ---*/
#ifdef HAVE_MPI
  #if defined(CODI_REVERSE_TYPE) || defined(CODI_FORWARD_TYPE)
    SU2_MPI::Init_AMPI();
  #endif
#endif

  unsigned short jZone;

  SU2_MPI::SetComm(MPICommunicator);

  rank = SU2_MPI::GetRank();
  size = SU2_MPI::GetSize();

  /*--- Start timer to track preprocessing for benchmarking. ---*/
  
#ifndef HAVE_MPI
  StartTime = su2double(clock())/su2double(CLOCKS_PER_SEC);
#else
  StartTime = MPI_Wtime();
#endif
  
  /*--- Initialize containers with null --- */
  
  SetContainers_Null();
  
  /*--- Preprocessing of the config files. In this routine, the config file is read
   and it is determined whether a problem is single physics or multiphysics. . ---*/
  
  Input_Preprocessing(config_container, driver_config);
  
  /*--- Retrieve dimension from mesh file ---*/
  
  nDim = CConfig::GetnDim(config_container[ZONE_0]->GetMesh_FileName(),
                          config_container[ZONE_0]->GetMesh_FileFormat());
  
  /*--- Output preprocessing ---*/
  
  Output_Preprocessing(config_container, driver_config, output_container, driver_output);

  
  for (iZone = 0; iZone < nZone; iZone++) {
    
    /*--- Read the number of instances for each zone ---*/
    
    nInst[iZone] = config_container[iZone]->GetnTimeInstances();
    
    geometry_container[iZone]    = new CGeometry**    [nInst[iZone]];
    iteration_container[iZone]   = new CIteration*    [nInst[iZone]];
    solver_container[iZone]      = new CSolver***     [nInst[iZone]];
    integration_container[iZone] = new CIntegration** [nInst[iZone]];
    numerics_container[iZone]    = new CNumerics****  [nInst[iZone]]; 
    grid_movement[iZone]         = new CVolumetricMovement* [nInst[iZone]];
    
    /*--- Allocate transfer and interpolation container --- */
    
    interface_container[iZone]    = new CInterface*[nZone];
    interpolator_container[iZone] = new CInterpolator*[nZone];
    
    for (jZone = 0; jZone < nZone; jZone++){
      interface_container[iZone][jZone]            = NULL;
      interpolator_container[iZone][jZone]         = NULL;
    }
    
    for (iInst = 0; iInst < nInst[iZone]; iInst++){
      
      config_container[iZone]->SetiInst(iInst);
      
      geometry_container[iZone][iInst]    = NULL;
      iteration_container[iZone][iInst]   = NULL;
      solver_container[iZone][iInst]      = NULL;
      integration_container[iZone][iInst] = NULL;
      grid_movement[iZone][iInst]         = NULL;
      
      /*--- Preprocessing of the geometry for all zones. In this routine, the edge-
       based data structure is constructed, i.e. node and cell neighbors are
       identified and linked, face areas and volumes of the dual mesh cells are
       computed, and the multigrid levels are created using an agglomeration procedure. ---*/
      
      Geometrical_Preprocessing(config_container[iZone], geometry_container[iZone][iInst], dummy_geometry);  
      
      /*--- Definition of the solver class: solver_container[#ZONES][#INSTANCES][#MG_GRIDS][#EQ_SYSTEMS].
       The solver classes are specific to a particular set of governing equations,
       and they contain the subroutines with instructions for computing each spatial
       term of the PDE, i.e. loops over the edges to compute convective and viscous
       fluxes, loops over the nodes to compute source terms, and routines for
       imposing various boundary condition type for the PDE. ---*/
      
      Solver_Preprocessing(config_container[iZone], geometry_container[iZone][iInst], solver_container[iZone][iInst]);
      
      /*--- Definition of the numerical method class:
       numerics_container[#ZONES][#INSTANCES][#MG_GRIDS][#EQ_SYSTEMS][#EQ_TERMS].
       The numerics class contains the implementation of the numerical methods for
       evaluating convective or viscous fluxes between any two nodes in the edge-based
       data structure (centered, upwind, galerkin), as well as any source terms
       (piecewise constant reconstruction) evaluated in each dual mesh volume. ---*/
      
      Numerics_Preprocessing(config_container[iZone], geometry_container[iZone][iInst],
                             solver_container[iZone][iInst], numerics_container[iZone][iInst]);
      
      /*--- Definition of the integration class: integration_container[#ZONES][#INSTANCES][#EQ_SYSTEMS].
       The integration class orchestrates the execution of the spatial integration
       subroutines contained in the solver class (including multigrid) for computing
       the residual at each node, R(U) and then integrates the equations to a
       steady state or time-accurately. ---*/
      
      Integration_Preprocessing(config_container[iZone], integration_container[iZone][iInst]);   
      
      /*--- Instantiate the type of physics iteration to be executed within each zone. For
       example, one can execute the same physics across multiple zones (mixing plane),
       different physics in different zones (fluid-structure interaction), or couple multiple
       systems tightly within a single zone by creating a new iteration class (e.g., RANS). ---*/
      
      Iteration_Preprocessing(config_container[iZone], iteration_container[iZone][iInst]);      
      
      /*--- Dynamic mesh processing.  ---*/
      
      DynamicMesh_Preprocessing(config_container[iZone], geometry_container[iZone][iInst], solver_container[iZone][iInst], 
                                 iteration_container[iZone][iInst], grid_movement[iZone][iInst], surface_movement[iZone]);
      /*--- Static mesh processing.  ---*/
      
      StaticMesh_Preprocessing(config_container[iZone], geometry_container[iZone][iInst], surface_movement[iZone]);
      
    }

  }

  /*--- Definition of the interface and transfer conditions between different zones.
   *--- The transfer container is defined for zones paired one to one.
   *--- This only works for a multizone FSI problem (nZone > 1).
   *--- Also, at the moment this capability is limited to two zones (nZone < 3).
   *--- This will change in the future. ---*/

  if ( nZone > 1 ) {
    if (rank == MASTER_NODE)
      cout << endl <<"------------------- Multizone Interface Preprocessing -------------------" << endl;
    
    Interface_Preprocessing(config_container, solver_container, geometry_container,
                            interface_types, interface_container, interpolator_container);
  }
  
  if(fsi && (config_container[ZONE_0]->GetRestart() || config_container[ZONE_0]->GetDiscrete_Adjoint())){
    if (rank == MASTER_NODE)cout << endl <<"Restarting Fluid and Structural Solvers." << endl;

    for (iZone = 0; iZone < nZone; iZone++) {
    	for (iInst = 0; iInst < nInst[iZone]; iInst++){
        Solver_Restart(solver_container[iZone][iInst], geometry_container[iZone][iInst],
                       config_container[iZone], true);
    	}
    }
  }
  
  if (config_container[ZONE_0]->GetBoolTurbomachinery()){
    if (rank == MASTER_NODE)cout << endl <<"---------------------- Turbomachinery Preprocessing ---------------------" << endl;
    Turbomachinery_Preprocessing(config_container, geometry_container, solver_container, interface_container);
  }
  
  
  PythonInterface_Preprocessing(config_container, geometry_container, solver_container);

  /*--- Open the FSI convergence history file ---*/

//  if (fsi){
//      if (rank == MASTER_NODE) cout << endl <<"Opening FSI history file." << endl;
//      unsigned short ZONE_FLOW = 0, ZONE_STRUCT = 1;
//      output_container->SpecialOutput_FSI(&FSIHist_file, geometry_container, solver_container,
//                                config_container, integration_container, 0,
//                                ZONE_FLOW, ZONE_STRUCT, true);
//  }

  /*--- Preprocessing time is reported now, but not included in the next compute portion. ---*/
  
#ifndef HAVE_MPI
  StopTime = su2double(clock())/su2double(CLOCKS_PER_SEC);
#else
  StopTime = MPI_Wtime();
#endif
  
  /*--- Compute/print the total time for performance benchmarking. ---*/
  
  UsedTime = StopTime-StartTime;
  UsedTimePreproc    = UsedTime;
  UsedTimeCompute    = 0.0;
  UsedTimeOutput     = 0.0;
  IterCount          = 0;
  OutputCount        = 0;
  MDOFs              = 0.0;
  MDOFsDomain        = 0.0;
  Mpoints            = 0.0;
  MpointsDomain      = 0.0;
  for (iZone = 0; iZone < nZone; iZone++) {
    Mpoints       +=(su2double)geometry_container[iZone][INST_0][MESH_0]->GetGlobal_nPoint()/(1.0e6);
    MpointsDomain +=(su2double)geometry_container[iZone][INST_0][MESH_0]->GetGlobal_nPointDomain()/(1.0e6);
    MDOFs         += (su2double)DOFsPerPoint*(su2double)geometry_container[iZone][INST_0][MESH_0]->GetGlobal_nPoint()/(1.0e6);
    MDOFsDomain   += (su2double)DOFsPerPoint*(su2double)geometry_container[iZone][INST_0][MESH_0]->GetGlobal_nPointDomain()/(1.0e6);
  }

  /*--- Reset timer for compute/output performance benchmarking. ---*/
#ifndef HAVE_MPI
  StopTime = su2double(clock())/su2double(CLOCKS_PER_SEC);
#else
  StopTime = MPI_Wtime();
#endif

  /*--- Compute/print the total time for performance benchmarking. ---*/

  UsedTime = StopTime-StartTime;
  UsedTimePreproc = UsedTime;

  /*--- Reset timer for compute performance benchmarking. ---*/
#ifndef HAVE_MPI
  StartTime = su2double(clock())/su2double(CLOCKS_PER_SEC);
#else
  StartTime = MPI_Wtime();
#endif

}

void CDriver::SetContainers_Null(){
  
  /*--- Create pointers to all of the classes that may be used throughout
   the SU2_CFD code. In general, the pointers are instantiated down a
   hierarchy over all zones, multigrid levels, equation sets, and equation
   terms as described in the comments below. ---*/

  ConvHist_file                  = NULL;
  iteration_container            = NULL;
  output_container                         = NULL;
  integration_container          = NULL;
  geometry_container             = NULL;
  solver_container               = NULL;
  numerics_container             = NULL;
  config_container               = NULL;
  surface_movement               = NULL;
  grid_movement                  = NULL;
  FFDBox                         = NULL;
  interpolator_container         = NULL;
  interface_container            = NULL;
  interface_types                = NULL;
  nInst                          = NULL;


  /*--- Definition and of the containers for all possible zones. ---*/

  iteration_container            = new CIteration**[nZone];
  solver_container               = new CSolver****[nZone];
  integration_container          = new CIntegration***[nZone];
  numerics_container             = new CNumerics*****[nZone];
  config_container               = new CConfig*[nZone];
  geometry_container             = new CGeometry***[nZone];
  surface_movement               = new CSurfaceMovement*[nZone];
  grid_movement                  = new CVolumetricMovement**[nZone];
  FFDBox                         = new CFreeFormDefBox**[nZone];
  interpolator_container         = new CInterpolator**[nZone];
<<<<<<< HEAD
  transfer_container             = new CTransfer**[nZone];
  output_container                         = new COutput*[nZone];
  transfer_types                 = new unsigned short*[nZone];
=======
  interface_container            = new CInterface**[nZone];
  interface_types                = new unsigned short*[nZone];
>>>>>>> 417d856e
  nInst                          = new unsigned short[nZone];
  driver_config                  = NULL;
  driver_output                  = NULL;


  for (iZone = 0; iZone < nZone; iZone++) {
    solver_container[iZone]               = NULL;
    integration_container[iZone]          = NULL;
    numerics_container[iZone]             = NULL;
    config_container[iZone]               = NULL;
    geometry_container[iZone]             = NULL;
    surface_movement[iZone]               = NULL;
    grid_movement[iZone]                  = NULL;
    FFDBox[iZone]                         = NULL;
    interpolator_container[iZone]         = NULL;
<<<<<<< HEAD
    transfer_container[iZone]             = NULL;
    output_container[iZone]                         = NULL;
    transfer_types[iZone]                 = new unsigned short[nZone];
=======
    interface_container[iZone]            = NULL;
    interface_types[iZone]                = new unsigned short[nZone];
>>>>>>> 417d856e
    nInst[iZone]                          = 1;
  }
  
  strcpy(runtime_file_name, "runtime.dat");

}


void CDriver::Postprocessing() {

  bool isBinary = config_container[ZONE_0]->GetWrt_Binary_Restart();
  bool wrt_perf = config_container[ZONE_0]->GetWrt_Performance();
  
    /*--- Output some information to the console. ---*/

  if (rank == MASTER_NODE) {

    /*--- Print out the number of non-physical points and reconstructions ---*/

    if (config_container[ZONE_0]->GetNonphysical_Points() > 0)
      cout << "Warning: there are " << config_container[ZONE_0]->GetNonphysical_Points() << " non-physical points in the solution." << endl;
    if (config_container[ZONE_0]->GetNonphysical_Reconstr() > 0)
      cout << "Warning: " << config_container[ZONE_0]->GetNonphysical_Reconstr() << " reconstructed states for upwinding are non-physical." << endl;
  }

  if (rank == MASTER_NODE)
    cout << endl <<"------------------------- Solver Postprocessing -------------------------" << endl;

  for (iZone = 0; iZone < nZone; iZone++) {
    for (iInst = 0; iInst < nInst[iZone]; iInst++){
      Numerics_Postprocessing(numerics_container[iZone], solver_container[iZone][iInst],
          geometry_container[iZone][iInst], config_container[iZone], iInst);
    }
    delete [] numerics_container[iZone];
  }
  delete [] numerics_container;
  if (rank == MASTER_NODE) cout << "Deleted CNumerics container." << endl;
  
  for (iZone = 0; iZone < nZone; iZone++) {
    for (iInst = 0; iInst < nInst[iZone]; iInst++){
      Integration_Postprocessing(integration_container[iZone],
          geometry_container[iZone][iInst],
          config_container[iZone],
          iInst);
    }
    delete [] integration_container[iZone];
  }
  delete [] integration_container;
  if (rank == MASTER_NODE) cout << "Deleted CIntegration container." << endl;
  
  for (iZone = 0; iZone < nZone; iZone++) {
    for (iInst = 0; iInst < nInst[iZone]; iInst++){
      Solver_Postprocessing(solver_container[iZone],
          geometry_container[iZone][iInst],
          config_container[iZone],
          iInst);
    }
    delete [] solver_container[iZone];
  }
  delete [] solver_container;
  if (rank == MASTER_NODE) cout << "Deleted CSolver container." << endl;
  
  for (iZone = 0; iZone < nZone; iZone++) {
	for (iInst = 0; iInst < nInst[iZone]; iInst++)
    delete iteration_container[iZone][iInst];
    delete [] iteration_container[iZone];
  }
  delete [] iteration_container;
  if (rank == MASTER_NODE) cout << "Deleted CIteration container." << endl;

  if (interpolator_container != NULL) {
    for (iZone = 0; iZone < nZone; iZone++) {
      if (interpolator_container[iZone] != NULL) {
        for (unsigned short jZone = 0; jZone < nZone; jZone++)
          if (interpolator_container[iZone][jZone] != NULL)
            delete interpolator_container[iZone][jZone];
        delete [] interpolator_container[iZone];
      }
    }
    delete [] interpolator_container;
    if (rank == MASTER_NODE) cout << "Deleted CInterpolator container." << endl;
  }
  
  if (interface_container != NULL) {
    for (iZone = 0; iZone < nZone; iZone++) {
      if (interface_container[iZone] != NULL) {
        for (unsigned short jZone = 0; jZone < nZone; jZone++)
          if (interface_container[iZone][jZone] != NULL)
            delete interface_container[iZone][jZone];
        delete [] interface_container[iZone];
      }
    }
    delete [] interface_container;
    if (rank == MASTER_NODE) cout << "Deleted CInterface container." << endl;
  }
  
  if (interface_types != NULL) {
    for (iZone = 0; iZone < nZone; iZone++) {
      if (interface_types[iZone] != NULL)
      delete [] interface_types[iZone];
    }
    delete [] interface_types;
  }
  
  for (iZone = 0; iZone < nZone; iZone++) {
    if (geometry_container[iZone] != NULL) {
      for (iInst = 0; iInst < nInst[iZone]; iInst++){
        for (unsigned short iMGlevel = 0; iMGlevel < config_container[iZone]->GetnMGLevels()+1; iMGlevel++) {
          if (geometry_container[iZone][iInst][iMGlevel] != NULL) delete geometry_container[iZone][iInst][iMGlevel];
        }
        if (geometry_container[iZone][iInst] != NULL) delete [] geometry_container[iZone][iInst];
      }
      delete [] geometry_container[iZone];
    }
  }
  delete [] geometry_container;
  if (rank == MASTER_NODE) cout << "Deleted CGeometry container." << endl;

  for (iZone = 0; iZone < nZone; iZone++) {
    delete [] FFDBox[iZone];
  }
  delete [] FFDBox;
  if (rank == MASTER_NODE) cout << "Deleted CFreeFormDefBox class." << endl;

  for (iZone = 0; iZone < nZone; iZone++) {
    delete surface_movement[iZone];
  }
  delete [] surface_movement;
  if (rank == MASTER_NODE) cout << "Deleted CSurfaceMovement class." << endl;

  for (iZone = 0; iZone < nZone; iZone++) {
    for (iInst = 0; iInst < nInst[iZone]; iInst++){
      if (grid_movement[iZone][iInst] != NULL) delete grid_movement[iZone][iInst];
    }
    if (grid_movement[iZone] != NULL) delete [] grid_movement[iZone];
  }
  delete [] grid_movement;
  if (rank == MASTER_NODE) cout << "Deleted CVolumetricMovement class." << endl;

  /*--- Output profiling information ---*/
  // Note that for now this is called only by a single thread, but all
  // necessary variables have been made thread private for safety (tick/tock)!!

  config_container[ZONE_0]->SetProfilingCSV();
  config_container[ZONE_0]->GEMMProfilingCSV();

  /*--- Deallocate config container ---*/
  if (config_container!= NULL) {
    for (iZone = 0; iZone < nZone; iZone++) {
      if (config_container[iZone] != NULL) {
        delete config_container[iZone];
      }
    }
    delete [] config_container;
  }
  if (driver_config != NULL) delete driver_config;
  if (rank == MASTER_NODE) cout << "Deleted CConfig container." << endl;

  if (nInst != NULL) delete [] nInst;
  if (rank == MASTER_NODE) cout << "Deleted nInst container." << endl;
  
  /*--- Deallocate output container ---*/

  if (output_container!= NULL) {
    for (iZone = 0; iZone < nZone; iZone++) {
      if (output_container[iZone] != NULL) {
        delete output_container[iZone];
      }
    }
    delete [] output_container;
  }
  
  if(driver_output != NULL){
    delete driver_output;
  }
  
  if (rank == MASTER_NODE) cout << "Deleted COutput class." << endl;

  if (rank == MASTER_NODE) cout << "-------------------------------------------------------------------------" << endl;


  /*--- Stop the timer and output the final performance summary. ---*/
  
#ifndef HAVE_MPI
  StopTime = su2double(clock())/su2double(CLOCKS_PER_SEC);
#else
  StopTime = MPI_Wtime();
#endif
  UsedTime = StopTime-StartTime;
  UsedTimeCompute += UsedTime;
  
  if ((rank == MASTER_NODE) && (wrt_perf)) {
    su2double TotalTime = UsedTimePreproc + UsedTimeCompute + UsedTimeOutput;
    cout.precision(6);
    cout << endl << endl <<"-------------------------- Performance Summary --------------------------" << endl;
    cout << "Simulation totals:" << endl;
    cout << setw(25) << "Cores:" << setw(12) << size << " | ";
    cout << setw(20) << "DOFs/point:" << setw(12) << (su2double)DOFsPerPoint << endl;
    cout << setw(25) << "Points/core:" << setw(12) << 1.0e6*MpointsDomain/(su2double)size << " | ";
    cout << setw(20) << "Ghost points/core:" << setw(12) << 1.0e6*(Mpoints-MpointsDomain)/(su2double)size << endl;
    cout << setw(25) << "Wall-clock time (hrs):" << setw(12) << (TotalTime)/(60.0*60.0) << " | ";
    cout << setw(20) << "Core-hrs:" << setw(12) << (su2double)size*(TotalTime)/(60.0*60.0) << endl;
    cout << endl;
    cout << "Preprocessing phase:" << endl;
    cout << setw(25) << "Preproc. Time (s):"  << setw(12)<< UsedTimePreproc << " | ";
    cout << setw(20) << "Preproc. Time (%):" << setw(12)<< ((UsedTimePreproc * 100.0) / (TotalTime)) << endl;
    cout << endl;
    cout << "Compute phase:" << endl;
    cout << setw(25) << "Compute Time (s):"  << setw(12)<< UsedTimeCompute << " | ";
    cout << setw(20) << "Compute Time (%):" << setw(12)<< ((UsedTimeCompute * 100.0) / (TotalTime)) << endl;
    cout << setw(25) << "Iteration count:"  << setw(12)<< IterCount << " | ";
    if (IterCount != 0) {
      cout << setw(20) << "Avg. s/iter:" << setw(12)<< UsedTimeCompute/(su2double)IterCount << endl;
      cout << setw(25) << "Core-s/iter/Mpoints:" << setw(12)<< (su2double)size*UsedTimeCompute/(su2double)IterCount/Mpoints << " | ";
      cout << setw(20) << "Mpoints/s:" << setw(12)<< Mpoints*(su2double)IterCount/UsedTimeCompute << endl;
    } else cout << endl;
    cout << endl;
    cout << "Output phase:" << endl;
    cout << setw(25) << "Output Time (s):"  << setw(12)<< UsedTimeOutput << " | ";
    cout << setw(20) << "Output Time (%):" << setw(12)<< ((UsedTimeOutput * 100.0) / (TotalTime)) << endl;
    cout << setw(25) << "Output count:" << setw(12)<< OutputCount << " | ";
    if (OutputCount != 0) {
      cout << setw(20)<< "Avg. s/output:" << setw(12)<< UsedTimeOutput/(su2double)OutputCount << endl;
      if (isBinary) {
        cout << setw(25)<< "Restart Aggr. BW (MB/s):" << setw(12)<< BandwidthSum/(su2double)OutputCount << " | ";
        cout << setw(20)<< "MB/s/core:" << setw(12)<< BandwidthSum/(su2double)OutputCount/(su2double)size << endl;
      }
    } else cout << endl;
    cout << "-------------------------------------------------------------------------" << endl;
    cout << endl;
  }

  /*--- Exit the solver cleanly ---*/

  if (rank == MASTER_NODE)
    cout << endl <<"------------------------- Exit Success (SU2_CFD) ------------------------" << endl << endl;

}


void CDriver::Input_Preprocessing(CConfig **&config, CConfig *&driver_config) {

  char zone_file_name[MAX_STRING_SIZE];
  
  /*--- Initialize the configuration of the driver ---*/

  driver_config = new CConfig(config_file_name, SU2_CFD, nZone, false);  
  
  for (iZone = 0; iZone < nZone; iZone++) {
    
    if (rank == MASTER_NODE){
      cout  << endl << "Parsing config file for zone " << iZone << endl;
    }
    /*--- Definition of the configuration option class for all zones. In this
     constructor, the input configuration file is parsed and all options are
     read and stored. ---*/
    
    if (driver_config->GetnConfigFiles() > 0){
      
      strcpy(zone_file_name, driver_config->GetConfigFilename(iZone).c_str());
      config[iZone] = new CConfig(driver_config, zone_file_name, SU2_CFD, iZone, nZone, true);
    }
    else{
      config[iZone] = new CConfig(driver_config, config_file_name, SU2_CFD, iZone, nZone, true);
    }
    
    /*--- Set the MPI communicator ---*/
    
    config[iZone]->SetMPICommunicator(SU2_MPI::GetComm());
  }
  
  
  /*--- Set the multizone part of the problem. ---*/
  if (driver_config->GetMultizone_Problem()){
    for (iZone = 0; iZone < nZone; iZone++) {
      /*--- Set the interface markers for multizone ---*/
      config_container[iZone]->SetMultizone(driver_config, config_container);
    }
  }
  
  /*--- Determine whether or not the FEM solver is used, which decides the
 type of geometry classes that are instantiated. Only adapted for single-zone problems ---*/

  fem_solver = ((config_container[ZONE_0]->GetKind_Solver() == FEM_EULER)          ||
                (config_container[ZONE_0]->GetKind_Solver() == FEM_NAVIER_STOKES)  ||
                (config_container[ZONE_0]->GetKind_Solver() == FEM_RANS)           ||
                (config_container[ZONE_0]->GetKind_Solver() == FEM_LES)            ||
                (config_container[ZONE_0]->GetKind_Solver() == DISC_ADJ_FEM_EULER) ||
                (config_container[ZONE_0]->GetKind_Solver() == DISC_ADJ_FEM_NS)    ||
                (config_container[ZONE_0]->GetKind_Solver() == DISC_ADJ_FEM_RANS));

  fsi = config_container[ZONE_0]->GetFSI_Simulation();
}

void CDriver::Geometrical_Preprocessing(CConfig* config, CGeometry **&geometry, bool dummy){

  if (!dummy){
    if (rank == MASTER_NODE)
      cout << endl <<"------------------- Geometry Preprocessing ( Zone " << config->GetiZone() <<" ) -------------------" << endl;
    
    if( fem_solver ) {
      switch( config->GetKind_FEM_Flow() ) {
        case DG: {
            Geometrical_Preprocessing_DGFEM(config, geometry);
            break;
          }
      }
    }
    else {
      Geometrical_Preprocessing_FVM(config, geometry);
    }
  } else {
    if (rank == MASTER_NODE)
      cout << endl <<"-------------------------- Using Dummy Geometry -------------------------" << endl;
    
    unsigned short iMGlevel;
    
    geometry = new CGeometry*[config->GetnMGLevels()+1];
    
    if (!fem_solver){
      for (iMGlevel = 0; iMGlevel <= config->GetnMGLevels(); iMGlevel++) {
        geometry[iMGlevel] = new CDummyGeometry(config);
      }
    } else {
      geometry[ZONE_0] = new CDummyMeshFEM_DG(config);
    }
    
    nDim = geometry[ZONE_0]->GetnDim();
  }

  /*--- Computation of wall distances for turbulence modeling ---*/
  
  if ((config->GetKind_Solver() == RANS) ||
      (config->GetKind_Solver() == INC_RANS) ||
      (config->GetKind_Solver() == ADJ_RANS) ||
      (config->GetKind_Solver() == DISC_ADJ_INC_RANS) ||
      (config->GetKind_Solver() == DISC_ADJ_RANS) ||
      (config->GetKind_Solver() == FEM_RANS) ||
      (config->GetKind_Solver() == FEM_LES) ) {
    
    if (rank == MASTER_NODE)
      cout << "Computing wall distances." << endl;
    
    geometry[MESH_0]->ComputeWall_Distance(config);
  }
  
  /*--- Computation of positive surface area in the z-plane which is used for
     the calculation of force coefficient (non-dimensionalization). ---*/
  
  geometry[MESH_0]->SetPositive_ZArea(config);
  
  /*--- Set the near-field, interface and actuator disk boundary conditions, if necessary. ---*/
  
  for (iMesh = 0; iMesh <= config->GetnMGLevels(); iMesh++) {
    geometry[iMesh]->MatchNearField(config);
    geometry[iMesh]->MatchActuator_Disk(config);
  }
  
  /*--- If we have any periodic markers in this calculation, we must
       match the periodic points found on both sides of the periodic BC.
       Note that the current implementation requires a 1-to-1 matching of
       periodic points on the pair of periodic faces after the translation
       or rotation is taken into account. ---*/
  
  if ((config->GetnMarker_Periodic() != 0) && !fem_solver) {
    for (iMesh = 0; iMesh <= config->GetnMGLevels(); iMesh++) {
      
      /*--- Note that we loop over pairs of periodic markers individually
           so that repeated nodes on adjacent periodic faces are properly
           accounted for in multiple places. ---*/
      
      for (unsigned short iPeriodic = 1; iPeriodic <= config->GetnMarker_Periodic()/2; iPeriodic++) {
        geometry[iMesh]->MatchPeriodic(config, iPeriodic);
      }
      
      /*--- Initialize the communication framework for the periodic BCs. ---*/
      geometry[iMesh]->PreprocessPeriodicComms(geometry[iMesh], config);
      
    }
  }
  
  /*--- If activated by the compile directive, perform a partition analysis. ---*/
#if PARTITION
  if( fem_solver ) Partition_Analysis_FEM(geometry[MESH_0], config);
  else Partition_Analysis(geometry[MESH_0], config);
#endif
  
}

void CDriver::Geometrical_Preprocessing_FVM(CConfig *config, CGeometry **&geometry) {
  
  unsigned short iZone = config->GetiZone(), iMGlevel;
  unsigned short requestedMGlevels = config->GetnMGLevels();
  unsigned long iPoint;
  bool fea = false;
  
  /*--- Definition of the geometry class to store the primal grid in the
     partitioning process. ---*/
  
  CGeometry *geometry_aux = NULL;
  
  /*--- All ranks process the grid and call ParMETIS for partitioning ---*/
  
  geometry_aux = new CPhysicalGeometry(config, iZone, nZone);
  
  /*--- Set the dimension --- */
  
  nDim = geometry_aux->GetnDim();
  
  /*--- Color the initial grid and set the send-receive domains (ParMETIS) ---*/

  geometry_aux->SetColorGrid_Parallel(config);
  
  /*--- Allocate the memory of the current domain, and divide the grid
     between the ranks. ---*/
  
  geometry = NULL;
  geometry = new CGeometry *[config->GetnMGLevels()+1];
  
  /*--- Build the grid data structures using the ParMETIS coloring. ---*/

  geometry[MESH_0] = new CPhysicalGeometry(geometry_aux, config);
  
  /*--- Deallocate the memory of geometry_aux and solver_aux ---*/
  
  delete geometry_aux;
  
  /*--- Add the Send/Receive boundaries ---*/
  geometry[MESH_0]->SetSendReceive(config);
  
  /*--- Add the Send/Receive boundaries ---*/
  geometry[MESH_0]->SetBoundaries(config);
  
  fea = ((config->GetKind_Solver() == FEM_ELASTICITY) ||
         (config->GetKind_Solver() == DISC_ADJ_FEM));
  
  /*--- Compute elements surrounding points, points surrounding points ---*/
  
  if (rank == MASTER_NODE) cout << "Setting point connectivity." << endl;
  geometry[MESH_0]->SetPoint_Connectivity();
  
  /*--- Renumbering points using Reverse Cuthill McKee ordering ---*/
  
  if (rank == MASTER_NODE) cout << "Renumbering points (Reverse Cuthill McKee Ordering)." << endl;
  geometry[MESH_0]->SetRCM_Ordering(config);
  
  /*--- recompute elements surrounding points, points surrounding points ---*/
  
  if (rank == MASTER_NODE) cout << "Recomputing point connectivity." << endl;
  geometry[MESH_0]->SetPoint_Connectivity();
  
  /*--- Compute elements surrounding elements ---*/
  
  if (rank == MASTER_NODE) cout << "Setting element connectivity." << endl;
  geometry[MESH_0]->SetElement_Connectivity();
  
  /*--- Check the orientation before computing geometrical quantities ---*/
  
  geometry[MESH_0]->SetBoundVolume();
  if (config->GetReorientElements()) {
    if (rank == MASTER_NODE) cout << "Checking the numerical grid orientation." << endl;
    geometry[MESH_0]->Check_IntElem_Orientation(config);
    geometry[MESH_0]->Check_BoundElem_Orientation(config);
  }
  
  /*--- Create the edge structure ---*/
  
  if (rank == MASTER_NODE) cout << "Identifying edges and vertices." << endl;
  geometry[MESH_0]->SetEdges();
  geometry[MESH_0]->SetVertex(config);
  
  /*--- Compute cell center of gravity ---*/
  
  if ((rank == MASTER_NODE) && (!fea)) cout << "Computing centers of gravity." << endl;
  geometry[MESH_0]->SetCoord_CG();
  
  /*--- Create the control volume structures ---*/
  
  if ((rank == MASTER_NODE) && (!fea)) cout << "Setting the control volume structure." << endl;
  geometry[MESH_0]->SetControlVolume(config, ALLOCATE);
  geometry[MESH_0]->SetBoundControlVolume(config, ALLOCATE);
  
  /*--- Visualize a dual control volume if requested ---*/
  
  if ((config->GetVisualize_CV() >= 0) &&
      (config->GetVisualize_CV() < (long)geometry[MESH_0]->GetnPointDomain()))
    geometry[MESH_0]->VisualizeControlVolume(config, UPDATE);
  
  /*--- Identify closest normal neighbor ---*/
  
  if (rank == MASTER_NODE) cout << "Searching for the closest normal neighbors to the surfaces." << endl;
  geometry[MESH_0]->FindNormal_Neighbor(config);
  
  /*--- Store the global to local mapping. ---*/
  
  if (rank == MASTER_NODE) cout << "Storing a mapping from global to local point index." << endl;
  geometry[MESH_0]->SetGlobal_to_Local_Point();
  
  /*--- Compute the surface curvature ---*/
  
  if ((rank == MASTER_NODE) && (!fea)) cout << "Compute the surface curvature." << endl;
  geometry[MESH_0]->ComputeSurf_Curvature(config);
  
  /*--- Check for periodicity and disable MG if necessary. ---*/
  
  if (rank == MASTER_NODE) cout << "Checking for periodicity." << endl;
  geometry[MESH_0]->Check_Periodicity(config);
  
  /*--- Compute mesh quality statistics on the fine grid. ---*/
  
  if (!fea) {
    if (rank == MASTER_NODE)
      cout << "Computing mesh quality statistics for the dual control volumes." << endl;
    geometry[MESH_0]->ComputeMeshQualityStatistics(config);
  }
  
  geometry[MESH_0]->SetMGLevel(MESH_0);
  if ((config->GetnMGLevels() != 0) && (rank == MASTER_NODE))
    cout << "Setting the multigrid structure." << endl;
  
  /*--- Loop over all the new grid ---*/
  
  for (iMGlevel = 1; iMGlevel <= config->GetnMGLevels(); iMGlevel++) {
    
    /*--- Create main agglomeration structure ---*/
    
    geometry[iMGlevel] = new CMultiGridGeometry(geometry, config, iMGlevel);
    
    /*--- Compute points surrounding points. ---*/
    
    geometry[iMGlevel]->SetPoint_Connectivity(geometry[iMGlevel-1]);
    
    /*--- Create the edge structure ---*/
    
    geometry[iMGlevel]->SetEdges();
    geometry[iMGlevel]->SetVertex(geometry[iMGlevel-1], config);
    
    /*--- Create the control volume structures ---*/
    
    geometry[iMGlevel]->SetControlVolume(config, geometry[iMGlevel-1], ALLOCATE);
    geometry[iMGlevel]->SetBoundControlVolume(config, geometry[iMGlevel-1], ALLOCATE);
    geometry[iMGlevel]->SetCoord(geometry[iMGlevel-1]);
    
    /*--- Find closest neighbor to a surface point ---*/
    
    geometry[iMGlevel]->FindNormal_Neighbor(config);
    
    /*--- Store our multigrid index. ---*/
    
    geometry[iMGlevel]->SetMGLevel(iMGlevel);
    
    /*--- Protect against the situation that we were not able to complete
       the agglomeration for this level, i.e., there weren't enough points.
       We need to check if we changed the total number of levels and delete
       the incomplete CMultiGridGeometry object. ---*/
    
    if (config->GetnMGLevels() != requestedMGlevels) {
      delete geometry[iMGlevel];
      break;
    }
    
  }
  
  /*--- For unsteady simulations, initialize the grid volumes
   and coordinates for previous solutions. Loop over all zones/grids ---*/
  
  if (config->GetTime_Marching() && config->GetGrid_Movement()) {
    for (iMGlevel = 0; iMGlevel <= config->GetnMGLevels(); iMGlevel++) {
      for (iPoint = 0; iPoint < geometry[iMGlevel]->GetnPoint(); iPoint++) {
        
        /*--- Update cell volume ---*/
        
        geometry[iMGlevel]->node[iPoint]->SetVolume_n();
        geometry[iMGlevel]->node[iPoint]->SetVolume_nM1();
        
        /*--- Update point coordinates ---*/
        geometry[iMGlevel]->node[iPoint]->SetCoord_n();
        geometry[iMGlevel]->node[iPoint]->SetCoord_n1();
        
      }
    }
  }
  
  
  /*--- Create the data structure for MPI point-to-point communications. ---*/
  
  for (iMGlevel = 0; iMGlevel <= config->GetnMGLevels(); iMGlevel++)
    geometry[iMGlevel]->PreprocessP2PComms(geometry[iMGlevel], config);
  
  
  /*--- Perform a few preprocessing routines and communications. ---*/
  
  for (iMGlevel = 0; iMGlevel <= config->GetnMGLevels(); iMGlevel++) {
    
    /*--- Compute the max length. ---*/
    
    if ((rank == MASTER_NODE) && (!fea) && (iMGlevel == MESH_0)) cout << "Finding max control volume width." << endl;
    geometry[iMGlevel]->SetMaxLength(config);
    
    /*--- Communicate the number of neighbors. This is needed for
         some centered schemes and for multigrid in parallel. ---*/
    
    if ((rank == MASTER_NODE) && (size > SINGLE_NODE) && (!fea) && (iMGlevel == MESH_0)) cout << "Communicating number of neighbors." << endl;
    geometry[iMGlevel]->InitiateComms(geometry[iMGlevel], config, NEIGHBORS);
    geometry[iMGlevel]->CompleteComms(geometry[iMGlevel], config, NEIGHBORS);
  }
  
}

void CDriver::Geometrical_Preprocessing_DGFEM(CConfig* config, CGeometry **&geometry) {

  /*--- Definition of the geometry class to store the primal grid in the
     partitioning process. ---*/
  
  CGeometry *geometry_aux = NULL;
  
  /*--- All ranks process the grid and call ParMETIS for partitioning ---*/
  
  geometry_aux = new CPhysicalGeometry(config, iZone, nZone);
  
  /*--- Set the dimension --- */
  
  nDim = geometry_aux->GetnDim();  
  
  /*--- For the FEM solver with time-accurate local time-stepping, use
       a dummy solver class to retrieve the initial flow state. ---*/
  
  CSolver *solver_aux = NULL;
  solver_aux = new CFEM_DG_EulerSolver(config, nDim, MESH_0);
  
  /*--- Color the initial grid and set the send-receive domains (ParMETIS) ---*/
  
  geometry_aux->SetColorFEMGrid_Parallel(config);
  
  /*--- Allocate the memory of the current domain, and divide the grid
     between the ranks. ---*/
  
  geometry = NULL;
  geometry = new CGeometry *[config->GetnMGLevels()+1];
  
  geometry[MESH_0] = new CMeshFEM_DG(geometry_aux, config);
  
  /*--- Deallocate the memory of geometry_aux and solver_aux ---*/
  
  delete geometry_aux;
  if (solver_aux != NULL) delete solver_aux;
  
  /*--- Add the Send/Receive boundaries ---*/
  geometry[MESH_0]->SetSendReceive(config);
  
  /*--- Add the Send/Receive boundaries ---*/
  geometry[MESH_0]->SetBoundaries(config);
  
  /*--- Carry out a dynamic cast to CMeshFEM_DG, such that it is not needed to
       define all virtual functions in the base class CGeometry. ---*/
  CMeshFEM_DG *DGMesh = dynamic_cast<CMeshFEM_DG *>(geometry[MESH_0]);
  
  /*--- Determine the standard elements for the volume elements. ---*/
  if (rank == MASTER_NODE) cout << "Creating standard volume elements." << endl;
  DGMesh->CreateStandardVolumeElements(config);
  
  /*--- Create the face information needed to compute the contour integral
       for the elements in the Discontinuous Galerkin formulation. ---*/
  if (rank == MASTER_NODE) cout << "Creating face information." << endl;
  DGMesh->CreateFaces(config);
  
  /*--- Compute the metric terms of the volume elements. ---*/
  if (rank == MASTER_NODE) cout << "Computing metric terms volume elements." << endl;
  DGMesh->MetricTermsVolumeElements(config);
  
  /*--- Compute the metric terms of the surface elements. ---*/
  if (rank == MASTER_NODE) cout << "Computing metric terms surface elements." << endl;
  DGMesh->MetricTermsSurfaceElements(config);
  
  /*--- Compute a length scale of the volume elements. ---*/
  if (rank == MASTER_NODE) cout << "Computing length scale volume elements." << endl;
  DGMesh->LengthScaleVolumeElements();
  
  /*--- Compute the coordinates of the integration points. ---*/
  if (rank == MASTER_NODE) cout << "Computing coordinates of the integration points." << endl;
  DGMesh->CoordinatesIntegrationPoints();
  
  /*--- Compute the coordinates of the location of the solution DOFs. This is different
            from the grid points when a different polynomial degree is used to represent the
            geometry and solution. ---*/
  if (rank == MASTER_NODE) cout << "Computing coordinates of the solution DOFs." << endl;
  DGMesh->CoordinatesSolDOFs();
  
  /*--- Perform the preprocessing tasks when wall functions are used. ---*/
  if (rank == MASTER_NODE) cout << "Preprocessing for the wall functions. " << endl;
  DGMesh->WallFunctionPreprocessing(config);
  
  /*--- Store the global to local mapping. ---*/
  if (rank == MASTER_NODE) cout << "Storing a mapping from global to local DOF index." << endl;
  geometry[MESH_0]->SetGlobal_to_Local_Point();
  
  
  /*--- Loop to create the coarser grid levels. ---*/
  
  for(unsigned short iMGlevel=1; iMGlevel<=config->GetnMGLevels(); iMGlevel++) {
    
    SU2_MPI::Error("Geometrical_Preprocessing_DGFEM: Coarse grid levels not implemented yet.",
                   CURRENT_FUNCTION);
  }
    
}

void CDriver::Solver_Preprocessing(CConfig* config, CGeometry** geometry, CSolver ***&solver) {
  
  unsigned short iSol;
  
  if (rank == MASTER_NODE)
    cout << endl <<"-------------------- Solver Preprocessing ( Zone " << config->GetiZone() <<" ) --------------------" << endl;

  solver = new CSolver**[config->GetnMGLevels()+1];
  
  for (iMesh = 0; iMesh <= config->GetnMGLevels(); iMesh++)
    solver[iMesh] = NULL;
  
  for (iMesh = 0; iMesh <= config->GetnMGLevels(); iMesh++) {
    solver[iMesh] = new CSolver* [MAX_SOLS];
    for (iSol = 0; iSol < MAX_SOLS; iSol++)
      solver[iMesh][iSol] = NULL;
  }
  
  unsigned short iMGlevel;
  bool euler, ns, turbulent,
      fem_euler, fem_ns, fem_turbulent, fem_transition,
      adj_euler, adj_ns, adj_turb,
      heat_fvm,
      fem, disc_adj_fem,
      spalart_allmaras, neg_spalart_allmaras, menter_sst, transition,
      template_solver, disc_adj, disc_adj_turb, disc_adj_heat,
      fem_dg_flow, fem_dg_shock_persson,
      e_spalart_allmaras, comp_spalart_allmaras, e_comp_spalart_allmaras;
  
  /*--- Count the number of DOFs per solution point. ---*/
  
  DOFsPerPoint = 0;
  
  /*--- Initialize some useful booleans ---*/
  
  euler            = false;  ns              = false;  turbulent     = false;
  fem_euler        = false;  fem_ns          = false;  fem_turbulent = false;
  adj_euler        = false;  adj_ns          = false;  adj_turb      = false;
  spalart_allmaras = false;  menter_sst      = false;  disc_adj_turb = false;
  neg_spalart_allmaras = false;
  disc_adj         = false;
  fem              = false;  disc_adj_fem     = false;
  heat_fvm         = false;  disc_adj_heat    = false;
  transition       = false;  fem_transition   = false;
  template_solver  = false;
  fem_dg_flow      = false;  fem_dg_shock_persson = false;
  e_spalart_allmaras = false; comp_spalart_allmaras = false; e_comp_spalart_allmaras = false;
  
  bool compressible   = false;
  bool incompressible = false;
  
  /*--- Assign booleans ---*/
  
  switch (config->GetKind_Solver()) {
    case TEMPLATE_SOLVER: template_solver = true; break;
    case EULER : euler = true; compressible = true; break;
    case NAVIER_STOKES: ns = true; compressible = true; heat_fvm = config->GetWeakly_Coupled_Heat(); break;
    case RANS : ns = true; turbulent = true; compressible = true; if (config->GetKind_Trans_Model() == LM) transition = true; heat_fvm = config->GetWeakly_Coupled_Heat(); break;
    case INC_EULER : euler = true; incompressible = true; break;
    case INC_NAVIER_STOKES: ns = true; incompressible = true; heat_fvm = config->GetWeakly_Coupled_Heat(); break;
    case INC_RANS : ns = true; turbulent = true; incompressible = true; if (config->GetKind_Trans_Model() == LM) transition = true; heat_fvm = config->GetWeakly_Coupled_Heat(); break;
    case FEM_EULER : fem_euler = true; compressible = true; break;
    case FEM_NAVIER_STOKES: fem_ns = true; compressible = true; break;
    case FEM_RANS : fem_ns = true; fem_turbulent = true; compressible = true; if(config->GetKind_Trans_Model() == LM) fem_transition = true; break;
    case FEM_LES : fem_ns = true; compressible = true; break;
    case HEAT_EQUATION_FVM: heat_fvm = true; break;
    case FEM_ELASTICITY: fem = true; break;
    case ADJ_EULER : euler = true; adj_euler = true; compressible = true; break;
    case ADJ_NAVIER_STOKES : ns = true; turbulent = (config->GetKind_Turb_Model() != NONE); compressible = true; adj_ns = true; break;
    case ADJ_RANS : ns = true; turbulent = true; adj_ns = true; compressible = true; adj_turb = (!config->GetFrozen_Visc_Cont()); break;
    case DISC_ADJ_EULER: euler = true; disc_adj = true; compressible = true; break;
    case DISC_ADJ_NAVIER_STOKES: ns = true; disc_adj = true; compressible = true; heat_fvm = config->GetWeakly_Coupled_Heat(); break;
    case DISC_ADJ_RANS: ns = true; turbulent = true; disc_adj = true; compressible = true; disc_adj_turb = (!config->GetFrozen_Visc_Disc()); heat_fvm = config->GetWeakly_Coupled_Heat(); break;
    case DISC_ADJ_INC_EULER: euler = true; disc_adj = true; incompressible = true; break;
    case DISC_ADJ_INC_NAVIER_STOKES: ns = true; disc_adj = true; incompressible = true; heat_fvm = config->GetWeakly_Coupled_Heat(); break;
    case DISC_ADJ_INC_RANS: ns = true; turbulent = true; disc_adj = true; incompressible = true; disc_adj_turb = (!config->GetFrozen_Visc_Disc()); heat_fvm = config->GetWeakly_Coupled_Heat(); break;
    case DISC_ADJ_FEM_EULER: fem_euler = true; disc_adj = true; compressible = true; break;
    case DISC_ADJ_FEM_NS: fem_ns = true; disc_adj = true; compressible = true; break;
    case DISC_ADJ_FEM_RANS: fem_ns = true; fem_turbulent = true; disc_adj = true; compressible = true; if(config->GetKind_Trans_Model() == LM) fem_transition = true; break;
    case DISC_ADJ_FEM: fem = true; disc_adj_fem = true; compressible = true; break;
    case DISC_ADJ_HEAT: heat_fvm = true; disc_adj_heat = true; break;
  }
  
  /*--- Determine the kind of FEM solver used for the flow. ---*/
  
  switch( config->GetKind_FEM_Flow() ) {
    case DG: fem_dg_flow = true; break;
  }
  
  /*--- Determine the kind of shock capturing method for FEM DG solver. ---*/
  
  switch( config->GetKind_FEM_DG_Shock() ) {
    case PERSSON: fem_dg_shock_persson = true; break;
  }
  
  /*--- Assign turbulence model booleans ---*/
  
  if (turbulent || fem_turbulent)
    switch (config->GetKind_Turb_Model()) {
      case SA:        spalart_allmaras = true;        break;
      case SA_NEG:    neg_spalart_allmaras = true;    break;
      case SA_E:      e_spalart_allmaras = true;      break;
      case SA_COMP:   comp_spalart_allmaras = true;   break;
      case SA_E_COMP: e_comp_spalart_allmaras = true; break;
      case SST:       menter_sst = true;              break;
      case SST_SUST:  menter_sst = true;              break;
      default: SU2_MPI::Error("Specified turbulence model unavailable or none selected", CURRENT_FUNCTION); break;
    }
  
  /*--- Definition of the Class for the solution: solver[DOMAIN][INSTANCE][MESH_LEVEL][EQUATION]. Note that euler, ns
   and potential are incompatible, they use the same position in sol container ---*/
  
  for (iMGlevel = 0; iMGlevel <= config->GetnMGLevels(); iMGlevel++) {
    
    /*--- Allocate solution for a template problem ---*/
    
    if (template_solver) {
      solver[iMGlevel][TEMPLATE_SOL] = new CTemplateSolver(geometry[iMGlevel], config);
      if (iMGlevel == MESH_0) DOFsPerPoint += solver[iMGlevel][TEMPLATE_SOL]->GetnVar();
    }
    
    /*--- Allocate solution for direct problem, and run the preprocessing and postprocessing ---*/
    
    if (euler) {
      if (compressible) {
        solver[iMGlevel][FLOW_SOL] = new CEulerSolver(geometry[iMGlevel], config, iMGlevel);
        solver[iMGlevel][FLOW_SOL]->Preprocessing(geometry[iMGlevel], solver[iMGlevel], config, iMGlevel, NO_RK_ITER, RUNTIME_FLOW_SYS, false);
      }
      if (incompressible) {
        solver[iMGlevel][FLOW_SOL] = new CIncEulerSolver(geometry[iMGlevel], config, iMGlevel);
        solver[iMGlevel][FLOW_SOL]->Preprocessing(geometry[iMGlevel], solver[iMGlevel], config, iMGlevel, NO_RK_ITER, RUNTIME_FLOW_SYS, false);
      }
      if (iMGlevel == MESH_0) DOFsPerPoint += solver[iMGlevel][FLOW_SOL]->GetnVar();
    }
    if (ns) {
      if (compressible) {
        solver[iMGlevel][FLOW_SOL] = new CNSSolver(geometry[iMGlevel], config, iMGlevel);
      }
      if (incompressible) {
        solver[iMGlevel][FLOW_SOL] = new CIncNSSolver(geometry[iMGlevel], config, iMGlevel);
      }
      if (iMGlevel == MESH_0) DOFsPerPoint += solver[iMGlevel][FLOW_SOL]->GetnVar();
    }
    if (turbulent) {
      if (spalart_allmaras || e_spalart_allmaras || comp_spalart_allmaras || e_comp_spalart_allmaras || neg_spalart_allmaras) {
        solver[iMGlevel][TURB_SOL] = new CTurbSASolver(geometry[iMGlevel], config, iMGlevel, solver[iMGlevel][FLOW_SOL]->GetFluidModel() );
        solver[iMGlevel][FLOW_SOL]->Preprocessing(geometry[iMGlevel], solver[iMGlevel], config, iMGlevel, NO_RK_ITER, RUNTIME_FLOW_SYS, false);
        solver[iMGlevel][TURB_SOL]->Postprocessing(geometry[iMGlevel], solver[iMGlevel], config, iMGlevel);
      }
      else if (menter_sst) {
        solver[iMGlevel][TURB_SOL] = new CTurbSSTSolver(geometry[iMGlevel], config, iMGlevel);
        solver[iMGlevel][FLOW_SOL]->Preprocessing(geometry[iMGlevel], solver[iMGlevel], config, iMGlevel, NO_RK_ITER, RUNTIME_FLOW_SYS, false);
        solver[iMGlevel][TURB_SOL]->Postprocessing(geometry[iMGlevel], solver[iMGlevel], config, iMGlevel);
        solver[iMGlevel][FLOW_SOL]->Preprocessing(geometry[iMGlevel], solver[iMGlevel], config, iMGlevel, NO_RK_ITER, RUNTIME_FLOW_SYS, false);
      }
      if (iMGlevel == MESH_0) DOFsPerPoint += solver[iMGlevel][TURB_SOL]->GetnVar();
      if (transition) {
        solver[iMGlevel][TRANS_SOL] = new CTransLMSolver(geometry[iMGlevel], config, iMGlevel);
        if (iMGlevel == MESH_0) DOFsPerPoint += solver[iMGlevel][TRANS_SOL]->GetnVar();
      }
    }
    if (fem_euler) {
      if( fem_dg_flow ) {
        if( fem_dg_shock_persson ) {
          solver[iMGlevel][FLOW_SOL] = new CFEM_DG_NSSolver(geometry[iMGlevel], config, iMGlevel);
        }
        else {
          solver[iMGlevel][FLOW_SOL] = new CFEM_DG_EulerSolver(geometry[iMGlevel], config, iMGlevel);
        }
      }
    }
    if (fem_ns) {
      if( fem_dg_flow )
        solver[iMGlevel][FLOW_SOL] = new CFEM_DG_NSSolver(geometry[iMGlevel], config, iMGlevel);
    }
    if (fem_turbulent) {
      SU2_MPI::Error("Finite element turbulence model not yet implemented.", CURRENT_FUNCTION);
      
      if(fem_transition)
        SU2_MPI::Error("Finite element transition model not yet implemented.", CURRENT_FUNCTION);
    }
    if (heat_fvm) {
      solver[iMGlevel][HEAT_SOL] = new CHeatSolverFVM(geometry[iMGlevel], config, iMGlevel);
      if (iMGlevel == MESH_0) DOFsPerPoint += solver[iMGlevel][HEAT_SOL]->GetnVar();
    }
    if (fem) {
      solver[iMGlevel][FEA_SOL] = new CFEASolver(geometry[iMGlevel], config);
      if (iMGlevel == MESH_0) DOFsPerPoint += solver[iMGlevel][FEA_SOL]->GetnVar();
    }
    
    /*--- Allocate solution for adjoint problem ---*/
    
    if (adj_euler) {
      if (compressible) {
        solver[iMGlevel][ADJFLOW_SOL] = new CAdjEulerSolver(geometry[iMGlevel], config, iMGlevel);
      }
      if (incompressible) {
        SU2_MPI::Error("Continuous adjoint for the incompressible solver is not currently available.", CURRENT_FUNCTION);
      }
      if (iMGlevel == MESH_0) DOFsPerPoint += solver[iMGlevel][ADJFLOW_SOL]->GetnVar();
    }
    if (adj_ns) {
      if (compressible) {
        solver[iMGlevel][ADJFLOW_SOL] = new CAdjNSSolver(geometry[iMGlevel], config, iMGlevel);
      }
      if (incompressible) {
        SU2_MPI::Error("Continuous adjoint for the incompressible solver is not currently available.", CURRENT_FUNCTION);
      }
      if (iMGlevel == MESH_0) DOFsPerPoint += solver[iMGlevel][ADJFLOW_SOL]->GetnVar();
    }
    if (adj_turb) {
      solver[iMGlevel][ADJTURB_SOL] = new CAdjTurbSolver(geometry[iMGlevel], config, iMGlevel);
      if (iMGlevel == MESH_0) DOFsPerPoint += solver[iMGlevel][ADJTURB_SOL]->GetnVar();
    }
    
    if (disc_adj) {
      solver[iMGlevel][ADJFLOW_SOL] = new CDiscAdjSolver(geometry[iMGlevel], config, solver[iMGlevel][FLOW_SOL], RUNTIME_FLOW_SYS, iMGlevel);
      if (iMGlevel == MESH_0) DOFsPerPoint += solver[iMGlevel][ADJFLOW_SOL]->GetnVar();
      if (disc_adj_turb) {
        solver[iMGlevel][ADJTURB_SOL] = new CDiscAdjSolver(geometry[iMGlevel], config, solver[iMGlevel][TURB_SOL], RUNTIME_TURB_SYS, iMGlevel);
        if (iMGlevel == MESH_0) DOFsPerPoint += solver[iMGlevel][ADJTURB_SOL]->GetnVar();
      }
      if (heat_fvm) {
        solver[iMGlevel][ADJHEAT_SOL] = new CDiscAdjSolver(geometry[iMGlevel], config, solver[iMGlevel][HEAT_SOL], RUNTIME_HEAT_SYS, iMGlevel);
        if (iMGlevel == MESH_0) DOFsPerPoint += solver[iMGlevel][ADJHEAT_SOL]->GetnVar();
      }
    }
    
    if (disc_adj_fem) {
      solver[iMGlevel][ADJFEA_SOL] = new CDiscAdjFEASolver(geometry[iMGlevel], config, solver[iMGlevel][FEA_SOL], RUNTIME_FEA_SYS, iMGlevel);
      if (iMGlevel == MESH_0) DOFsPerPoint += solver[iMGlevel][ADJFEA_SOL]->GetnVar();
    }
    
    if (disc_adj_heat) {
      solver[iMGlevel][ADJHEAT_SOL] = new CDiscAdjSolver(geometry[iMGlevel], config, solver[iMGlevel][HEAT_SOL], RUNTIME_HEAT_SYS, iMGlevel);
      if (iMGlevel == MESH_0) DOFsPerPoint += solver[iMGlevel][ADJHEAT_SOL]->GetnVar();
    }
  }
  
  /*--- Preprocess the mesh solver for dynamic meshes. ---*/
  /*--- This needs to be done before solver restart so the old coordinates are stored. ---*/
  if (config->GetDeform_Mesh()){
    solver[MESH_0][MESH_SOL] = new CMeshSolver(geometry[MESH_0], config);

    if (config->GetDiscrete_Adjoint())
      solver[MESH_0][ADJMESH_SOL] = new CDiscAdjMeshSolver(geometry[MESH_0], config, solver[MESH_0][MESH_SOL]);

  }

  /*--- Check for restarts and use the LoadRestart() routines. ---*/
  
  bool update_geo = true;
  if (config->GetFSI_Simulation()) update_geo = false;
  
  Solver_Restart(solver, geometry, config, update_geo);
  
  /*--- Set up any necessary inlet profiles ---*/
  
  Inlet_Preprocessing(solver, geometry, config);
  
}

void CDriver::Inlet_Preprocessing(CSolver ***solver, CGeometry **geometry,
                                  CConfig *config) {

  bool euler, ns, turbulent,
  adj_euler, adj_ns, adj_turb,
  heat,
  fem,
  template_solver, disc_adj, disc_adj_fem, disc_adj_turb;
  int val_iter = 0;
  unsigned short iMesh;

  /*--- Initialize some useful booleans ---*/

  euler            = false;  ns              = false;  turbulent = false;
  adj_euler        = false;  adj_ns          = false;  adj_turb  = false;
  disc_adj         = false;
  fem              = false;  disc_adj_fem     = false;
  heat             = false;  disc_adj_turb    = false;
  template_solver  = false;

  /*--- Adjust iteration number for unsteady restarts. ---*/

  bool dual_time = ((config->GetTime_Marching() == DT_STEPPING_1ST) ||
                    (config->GetTime_Marching() == DT_STEPPING_2ND));
  bool time_stepping = config->GetTime_Marching() == TIME_STEPPING;
  bool adjoint = (config->GetDiscrete_Adjoint() || config->GetContinuous_Adjoint());

  if (dual_time) {
    if (adjoint) val_iter = SU2_TYPE::Int(config->GetUnst_AdjointIter())-1;
    else if (config->GetTime_Marching() == DT_STEPPING_1ST)
      val_iter = SU2_TYPE::Int(config->GetRestart_Iter())-1;
    else val_iter = SU2_TYPE::Int(config->GetRestart_Iter())-2;
  }

  if (time_stepping) {
    if (adjoint) val_iter = SU2_TYPE::Int(config->GetUnst_AdjointIter())-1;
    else val_iter = SU2_TYPE::Int(config->GetRestart_Iter())-1;
  }

  /*--- Assign booleans ---*/

  switch (config->GetKind_Solver()) {
    case TEMPLATE_SOLVER: template_solver = true; break;
    case EULER : case INC_EULER: euler = true; break;
    case NAVIER_STOKES: case INC_NAVIER_STOKES: ns = true; break;
    case RANS : case INC_RANS: ns = true; turbulent = true; break;
    case HEAT_EQUATION_FVM: heat = true; break;
    case FEM_ELASTICITY: fem = true; break;
    case ADJ_EULER : euler = true; adj_euler = true; break;
    case ADJ_NAVIER_STOKES : ns = true; turbulent = (config->GetKind_Turb_Model() != NONE); adj_ns = true; break;
    case ADJ_RANS : ns = true; turbulent = true; adj_ns = true; adj_turb = (!config->GetFrozen_Visc_Cont()); break;
    case DISC_ADJ_EULER: case DISC_ADJ_INC_EULER: euler = true; disc_adj = true; break;
    case DISC_ADJ_NAVIER_STOKES: case DISC_ADJ_INC_NAVIER_STOKES: ns = true; disc_adj = true; break;
    case DISC_ADJ_RANS: case DISC_ADJ_INC_RANS: ns = true; turbulent = true; disc_adj = true; disc_adj_turb = (!config->GetFrozen_Visc_Disc()); break;
    case DISC_ADJ_FEM: fem = true; disc_adj_fem = true; break;
  }


  /*--- Load inlet profile files for any of the active solver containers. 
   Note that these routines fill the fine grid data structures for the markers
   and restrict values down to all coarser MG levels. ---*/

  if (config->GetInlet_Profile_From_File()) {

    /*--- Use LoadInletProfile() routines for the particular solver. ---*/

    if (rank == MASTER_NODE) {
      cout << endl;
      cout << "Reading inlet profile from file: ";
      cout << config->GetInlet_FileName() << endl;
    }

    bool no_profile = false;

    if (euler || ns || adj_euler || adj_ns || disc_adj) {
      solver[MESH_0][FLOW_SOL]->LoadInletProfile(geometry, solver, config, val_iter, FLOW_SOL, INLET_FLOW);
    }
    if (turbulent || adj_turb || disc_adj_turb) {
      solver[MESH_0][TURB_SOL]->LoadInletProfile(geometry, solver, config, val_iter, TURB_SOL, INLET_FLOW);
    }

    if (template_solver) {
      no_profile = true;
    }
    if (heat) {
      no_profile = true;
    }
    if (fem) {
      no_profile = true;
    }
    if (disc_adj_fem) {
      no_profile = true;
    }

    /*--- Exit if profiles were requested for a solver that is not available. ---*/

    if (no_profile) {
      SU2_MPI::Error(string("Inlet profile specification via file (C++) has not been \n") +
                     string("implemented yet for this solver.\n") +
                     string("Please set SPECIFIED_INLET_PROFILE= NO and try again."), CURRENT_FUNCTION);
    }

  } else {

    /*--- Uniform inlets or python-customized inlets ---*/

    /* --- Initialize quantities for inlet boundary
     * This routine does not check if they python wrapper is being used to
     * set custom boundary conditions.  This is intentional; the
     * default values for python custom BCs are initialized with the default
     * values specified in the config (avoiding non physical values) --- */

    for (iMesh = 0; iMesh <= config->GetnMGLevels(); iMesh++) {
      for(unsigned short iMarker=0; iMarker < config->GetnMarker_All(); iMarker++) {
        if (euler || ns || adj_euler || adj_ns || disc_adj)
          solver[iMesh][FLOW_SOL]->SetUniformInlet(config, iMarker);
        if (turbulent)
          solver[iMesh][TURB_SOL]->SetUniformInlet(config, iMarker);
      }
    }
    
  }
  
}

void CDriver::Solver_Restart(CSolver ***solver, CGeometry **geometry,
                             CConfig *config, bool update_geo) {

  bool euler, ns, turbulent,
  adj_euler, adj_ns, adj_turb,
  heat_fvm, fem, fem_euler, fem_ns, fem_dg_flow,
  template_solver, disc_adj, disc_adj_fem, disc_adj_turb, disc_adj_heat;
  int val_iter = 0;

  /*--- Initialize some useful booleans ---*/

  euler            = false;  ns           = false;  turbulent   = false;
  adj_euler        = false;  adj_ns       = false;  adj_turb    = false;
  fem_euler        = false;  fem_ns       = false;  fem_dg_flow = false;
  disc_adj         = false;
  fem              = false;  disc_adj_fem     = false;
  disc_adj_turb    = false;
  heat_fvm         = false;  disc_adj_heat    = false;
  template_solver  = false;

  /*--- Check for restarts and use the LoadRestart() routines. ---*/

  bool restart      = config->GetRestart();
  bool restart_flow = config->GetRestart_Flow();
  bool no_restart   = false;

  /*--- Adjust iteration number for unsteady restarts. ---*/

  bool dual_time = ((config->GetTime_Marching() == DT_STEPPING_1ST) ||
                    (config->GetTime_Marching() == DT_STEPPING_2ND));
  bool time_stepping = config->GetTime_Marching() == TIME_STEPPING;
  bool adjoint = (config->GetDiscrete_Adjoint() || config->GetContinuous_Adjoint());
  bool time_domain = (config->GetTime_Domain()); // Dynamic simulation (FSI).

  if (dual_time) {
    if (adjoint) val_iter = SU2_TYPE::Int(config->GetUnst_AdjointIter())-1;
    else if (config->GetTime_Marching() == DT_STEPPING_1ST)
      val_iter = SU2_TYPE::Int(config->GetRestart_Iter())-1;
    else val_iter = SU2_TYPE::Int(config->GetRestart_Iter())-2;
  }

  if (time_stepping) {
    if (adjoint) val_iter = SU2_TYPE::Int(config->GetUnst_AdjointIter())-1;
    else val_iter = SU2_TYPE::Int(config->GetRestart_Iter())-1;
  }

  /*--- Assign booleans ---*/

  switch (config->GetKind_Solver()) {
    case TEMPLATE_SOLVER: template_solver = true; break;
    case EULER : case INC_EULER: euler = true; break;
    case NAVIER_STOKES: case INC_NAVIER_STOKES: ns = true; heat_fvm = config->GetWeakly_Coupled_Heat(); break;
    case RANS : case INC_RANS: ns = true; turbulent = true; heat_fvm = config->GetWeakly_Coupled_Heat(); break;
    case FEM_EULER : fem_euler = true; break;
    case FEM_NAVIER_STOKES: fem_ns = true; break;
    case FEM_RANS : fem_ns = true; break;
    case FEM_LES : fem_ns = true; break;
    case HEAT_EQUATION_FVM: heat_fvm = true; break;
    case FEM_ELASTICITY: fem = true; break;
    case ADJ_EULER : euler = true; adj_euler = true; break;
    case ADJ_NAVIER_STOKES : ns = true; turbulent = (config->GetKind_Turb_Model() != NONE); adj_ns = true; break;
    case ADJ_RANS : ns = true; turbulent = true; adj_ns = true; adj_turb = (!config->GetFrozen_Visc_Cont()); break;
    case DISC_ADJ_EULER: case DISC_ADJ_INC_EULER: euler = true; disc_adj = true; break;
    case DISC_ADJ_NAVIER_STOKES: case DISC_ADJ_INC_NAVIER_STOKES: ns = true; disc_adj = true; heat_fvm = config->GetWeakly_Coupled_Heat(); break;
    case DISC_ADJ_RANS: case DISC_ADJ_INC_RANS: ns = true; turbulent = true; disc_adj = true; disc_adj_turb = (!config->GetFrozen_Visc_Disc()); heat_fvm = config->GetWeakly_Coupled_Heat(); break;
    case DISC_ADJ_FEM_EULER: fem_euler = true; disc_adj = true; break;
    case DISC_ADJ_FEM_NS: fem_ns = true; disc_adj = true; break;
    case DISC_ADJ_FEM_RANS: fem_ns = true; turbulent = true; disc_adj = true; disc_adj_turb = (!config->GetFrozen_Visc_Disc()); break;
    case DISC_ADJ_FEM: fem = true; disc_adj_fem = true; break;
    case DISC_ADJ_HEAT: heat_fvm = true; disc_adj_heat = true; break;

  }

  /*--- Determine the kind of FEM solver used for the flow. ---*/

  switch( config->GetKind_FEM_Flow() ) {
    case DG: fem_dg_flow = true; break;
  }

  /*--- Load restarts for any of the active solver containers. Note that
   these restart routines fill the fine grid and interpolate to all MG levels. ---*/

  if (restart || restart_flow) {
    if (euler || ns) {
      solver[MESH_0][FLOW_SOL]->LoadRestart(geometry, solver, config, val_iter, update_geo);
    }
    if (turbulent) {
      solver[MESH_0][TURB_SOL]->LoadRestart(geometry, solver, config, val_iter, update_geo);
    }
    if (fem) {
      if (time_domain) val_iter = SU2_TYPE::Int(config->GetRestart_Iter())-1;
      solver[MESH_0][FEA_SOL]->LoadRestart(geometry, solver, config, val_iter, update_geo);
    }
    if (fem_euler || fem_ns) {
      if (fem_dg_flow)
        solver[MESH_0][FLOW_SOL]->LoadRestart(geometry, solver, config, val_iter, update_geo);
    }
    if (heat_fvm) {
      solver[MESH_0][HEAT_SOL]->LoadRestart(geometry, solver, config, val_iter, update_geo);
    }
  }

  if (restart) {
    if (template_solver) {
      no_restart = true;
    }
    if (heat_fvm) {
      solver[MESH_0][HEAT_SOL]->LoadRestart(geometry, solver, config, val_iter, update_geo);
    }
    if (adj_euler || adj_ns) {
      solver[MESH_0][ADJFLOW_SOL]->LoadRestart(geometry, solver, config, val_iter, update_geo);
    }
    if (adj_turb) {
      no_restart = true;
    }
    if (disc_adj) {
      solver[MESH_0][ADJFLOW_SOL]->LoadRestart(geometry, solver, config, val_iter, update_geo);
      if (disc_adj_turb)
        solver[MESH_0][ADJTURB_SOL]->LoadRestart(geometry, solver, config, val_iter, update_geo);
      if (disc_adj_heat)
        solver[MESH_0][ADJHEAT_SOL]->LoadRestart(geometry, solver, config, val_iter, update_geo);
    }
    if (disc_adj_fem) {
        if (time_domain) val_iter = SU2_TYPE::Int(config->GetRestart_Iter())-1;
        solver[MESH_0][ADJFEA_SOL]->LoadRestart(geometry, solver, config, val_iter, update_geo);
    }
    if (disc_adj_heat) {
      solver[MESH_0][ADJHEAT_SOL]->LoadRestart(geometry, solver, config, val_iter, update_geo);
    }
  }

  if ((restart || restart_flow) && config->GetDeform_Mesh() && update_geo){
    /*--- Always restart with the last state ---*/
    val_iter = SU2_TYPE::Int(config->GetRestart_Iter())-1;
    solver[MESH_0][MESH_SOL]->LoadRestart(geometry, solver, config, val_iter, update_geo);
  }

  /*--- Exit if a restart was requested for a solver that is not available. ---*/

  if (no_restart) {
    SU2_MPI::Error(string("A restart capability has not been implemented yet for this solver.\n") +
                   string("Please set RESTART_SOL= NO and try again."), CURRENT_FUNCTION);
  }

  /*--- Think about calls to pre / post-processing here, plus realizability checks. ---*/
  

}

void CDriver::Solver_Postprocessing(CSolver ****solver, CGeometry **geometry,
                                    CConfig *config, unsigned short val_iInst) {
  unsigned short iMGlevel;
  bool euler, ns, turbulent,
  adj_euler, adj_ns, adj_turb,
  heat_fvm, fem,
  spalart_allmaras, neg_spalart_allmaras, menter_sst, transition,
  template_solver, disc_adj, disc_adj_turb, disc_adj_fem, disc_adj_heat,
  e_spalart_allmaras, comp_spalart_allmaras, e_comp_spalart_allmaras;

  /*--- Initialize some useful booleans ---*/
  
  euler            = false;  ns              = false;  turbulent = false;
  adj_euler        = false;  adj_ns          = false;  adj_turb  = false;
  spalart_allmaras = false;  menter_sst      = false;  disc_adj_turb = false;
  neg_spalart_allmaras = false;
  disc_adj        = false;
  fem              = false;  disc_adj_fem    = false;
  heat_fvm        = false;   disc_adj_heat   = false;
  transition       = false;
  template_solver  = false;
  e_spalart_allmaras = false; comp_spalart_allmaras = false; e_comp_spalart_allmaras = false;

  /*--- Assign booleans ---*/
  
  switch (config->GetKind_Solver()) {
    case TEMPLATE_SOLVER: template_solver = true; break;
    case EULER : case INC_EULER: euler = true; break;
    case NAVIER_STOKES: case INC_NAVIER_STOKES: ns = true; heat_fvm = config->GetWeakly_Coupled_Heat(); break;
    case RANS : case INC_RANS: ns = true; turbulent = true; if (config->GetKind_Trans_Model() == LM) transition = true; heat_fvm = config->GetWeakly_Coupled_Heat(); break;
    case FEM_EULER : euler = true; break;
    case FEM_NAVIER_STOKES:
    case FEM_LES: ns = true; break;
    case FEM_RANS: ns = true; turbulent = true; if (config->GetKind_Trans_Model() == LM) transition = true; break;
    case HEAT_EQUATION_FVM: heat_fvm = true; break;
    case FEM_ELASTICITY: fem = true; break;
    case ADJ_EULER : euler = true; adj_euler = true; break;
    case ADJ_NAVIER_STOKES : ns = true; turbulent = (config->GetKind_Turb_Model() != NONE); adj_ns = true; break;
    case ADJ_RANS : ns = true; turbulent = true; adj_ns = true; adj_turb = (!config->GetFrozen_Visc_Cont()); break;
    case DISC_ADJ_EULER: case DISC_ADJ_INC_EULER: euler = true; disc_adj = true; break;
    case DISC_ADJ_NAVIER_STOKES: case DISC_ADJ_INC_NAVIER_STOKES: ns = true; disc_adj = true; heat_fvm = config->GetWeakly_Coupled_Heat(); break;
    case DISC_ADJ_RANS: case DISC_ADJ_INC_RANS: ns = true; turbulent = true; disc_adj = true; disc_adj_turb = (!config->GetFrozen_Visc_Disc()); heat_fvm = config->GetWeakly_Coupled_Heat(); break;
    case DISC_ADJ_FEM_EULER: euler = true; disc_adj = true; break;
    case DISC_ADJ_FEM_NS: ns = true; disc_adj = true; break;
    case DISC_ADJ_FEM_RANS: ns = true; turbulent = true; disc_adj = true; disc_adj_turb = (!config->GetFrozen_Visc_Disc()); break;
    case DISC_ADJ_FEM: fem = true; disc_adj_fem = true; break;
    case DISC_ADJ_HEAT: heat_fvm = true; disc_adj_heat = true; break;
  }
  
  /*--- Assign turbulence model booleans ---*/
  
  if (turbulent)
    switch (config->GetKind_Turb_Model()) {
    case SA:        spalart_allmaras = true;        break;
    case SA_NEG:    neg_spalart_allmaras = true;    break;
    case SA_E:      e_spalart_allmaras = true;      break;
    case SA_COMP:   comp_spalart_allmaras = true;   break;
    case SA_E_COMP: e_comp_spalart_allmaras = true; break;
    case SST:       menter_sst = true;              break;
    case SST_SUST:  menter_sst = true;              break;
    default: SU2_MPI::Error("Specified turbulence model unavailable or none selected", CURRENT_FUNCTION); break;
    }
  
  /*--- Definition of the Class for the solution: solver_container[DOMAIN][MESH_LEVEL][EQUATION]. Note that euler, ns
   and potential are incompatible, they use the same position in sol container ---*/
  
  for (iMGlevel = 0; iMGlevel <= config->GetnMGLevels(); iMGlevel++) {
    
    /*--- DeAllocate solution for a template problem ---*/
    
    if (template_solver) {
      delete solver[val_iInst][iMGlevel][TEMPLATE_SOL];
    }

    /*--- DeAllocate solution for adjoint problem ---*/
    
    if (adj_euler || adj_ns || disc_adj) {
      delete solver[val_iInst][iMGlevel][ADJFLOW_SOL];
      if (disc_adj_turb || adj_turb) {
        delete solver[val_iInst][iMGlevel][ADJTURB_SOL];
      }
      if (heat_fvm) {
        delete solver[val_iInst][iMGlevel][ADJHEAT_SOL];
      }
    }

    if (disc_adj_heat) {
      delete solver[val_iInst][iMGlevel][ADJHEAT_SOL];
    }

    /*--- DeAllocate solution for direct problem ---*/
    
    if (euler || ns) {
      delete solver[val_iInst][iMGlevel][FLOW_SOL];
    }

    if (turbulent) {
      if (spalart_allmaras || neg_spalart_allmaras || menter_sst || e_spalart_allmaras || comp_spalart_allmaras || e_comp_spalart_allmaras) {
        delete solver[val_iInst][iMGlevel][TURB_SOL];
      }
      if (transition) {
        delete solver[val_iInst][iMGlevel][TRANS_SOL];
      }
    }
    if (heat_fvm) {
      delete solver[val_iInst][iMGlevel][HEAT_SOL];
    }
    if (fem) {
      delete solver[val_iInst][iMGlevel][FEA_SOL];
    }
    if (disc_adj_fem) {
      delete solver[val_iInst][iMGlevel][ADJFEA_SOL];
    }

    if (iMGlevel == 0){
      if (config->GetDeform_Mesh()){
        delete solver[val_iInst][MESH_0][MESH_SOL];
        if (config->GetDiscrete_Adjoint())
          delete solver[val_iInst][MESH_0][ADJMESH_SOL];
      }
    }
        
    delete [] solver[val_iInst][iMGlevel];
    
  }

  delete [] solver[val_iInst];

}

void CDriver::Integration_Preprocessing(CConfig *config, CIntegration **&integration) {

  unsigned short iSol;
  
  if (rank == MASTER_NODE)
    cout << endl <<"----------------- Integration Preprocessing ( Zone " << config->GetiZone() <<" ) ------------------" << endl;
  
  integration = new CIntegration* [MAX_SOLS];
  for (iSol = 0; iSol < MAX_SOLS; iSol++)
    integration[iSol] = NULL;
  
  bool euler, adj_euler, ns, adj_ns, turbulent, adj_turb, fem,
      fem_euler, fem_ns, fem_turbulent,
      heat_fvm, template_solver, transition, disc_adj, disc_adj_fem, disc_adj_heat;

  /*--- Initialize some useful booleans ---*/
  euler            = false; adj_euler        = false;
  ns               = false; adj_ns           = false;
  turbulent        = false; adj_turb         = false;
  disc_adj         = false;
  fem_euler        = false;
  fem_ns           = false;
  fem_turbulent    = false;
  heat_fvm         = false; disc_adj_heat    = false;
  fem 			       = false; disc_adj_fem     = false;
  transition       = false;
  template_solver  = false;

  /*--- Assign booleans ---*/
  switch (config->GetKind_Solver()) {
    case TEMPLATE_SOLVER: template_solver = true; break;
    case EULER : case INC_EULER: euler = true; break;
    case NAVIER_STOKES: case INC_NAVIER_STOKES: ns = true;  heat_fvm = config->GetWeakly_Coupled_Heat(); break;
    case RANS : case INC_RANS: ns = true; turbulent = true; if (config->GetKind_Trans_Model() == LM) transition = true; heat_fvm = config->GetWeakly_Coupled_Heat(); break;
    case FEM_EULER : fem_euler = true; break;
    case FEM_NAVIER_STOKES: fem_ns = true; break;
    case FEM_RANS : fem_ns = true; fem_turbulent = true; break;
    case FEM_LES :  fem_ns = true; break;
    case HEAT_EQUATION_FVM: heat_fvm = true; break;
    case FEM_ELASTICITY: fem = true; break;
    case ADJ_EULER : euler = true; adj_euler = true; break;
    case ADJ_NAVIER_STOKES : ns = true; turbulent = (config->GetKind_Turb_Model() != NONE); adj_ns = true; break;
    case ADJ_RANS : ns = true; turbulent = true; adj_ns = true; adj_turb = (!config->GetFrozen_Visc_Cont()); break;
    case DISC_ADJ_EULER : case DISC_ADJ_INC_EULER: euler = true; disc_adj = true; break;
    case DISC_ADJ_FEM_EULER: fem_euler = true; disc_adj = true; break;
    case DISC_ADJ_FEM_NS: fem_ns = true; disc_adj = true; break;
    case DISC_ADJ_FEM_RANS: fem_ns = true; fem_turbulent = true; disc_adj = true; break;
    case DISC_ADJ_NAVIER_STOKES: case DISC_ADJ_INC_NAVIER_STOKES: ns = true; disc_adj = true; heat_fvm = config->GetWeakly_Coupled_Heat(); break;
    case DISC_ADJ_RANS : case DISC_ADJ_INC_RANS: ns = true; turbulent = true; disc_adj = true; heat_fvm = config->GetWeakly_Coupled_Heat(); break;
    case DISC_ADJ_FEM: fem = true; disc_adj_fem = true; break;
    case DISC_ADJ_HEAT: heat_fvm = true; disc_adj_heat = true; break;
  }

  /*--- Allocate solution for a template problem ---*/
  if (template_solver) integration[TEMPLATE_SOL] = new CSingleGridIntegration(config);

  /*--- Allocate solution for direct problem ---*/
  if (euler) integration[FLOW_SOL] = new CMultiGridIntegration(config);
  if (ns) integration[FLOW_SOL] = new CMultiGridIntegration(config);
  if (turbulent) integration[TURB_SOL] = new CSingleGridIntegration(config);
  if (transition) integration[TRANS_SOL] = new CSingleGridIntegration(config);
  if (heat_fvm) integration[HEAT_SOL] = new CSingleGridIntegration(config);
  if (fem) integration[FEA_SOL] = new CStructuralIntegration(config);

  /*--- Allocate integration container for finite element flow solver. ---*/

  if (fem_euler) integration[FLOW_SOL] = new CFEM_DG_Integration(config);
  if (fem_ns)    integration[FLOW_SOL] = new CFEM_DG_Integration(config);
  //if (fem_turbulent) integration[FEM_TURB_SOL] = new CSingleGridIntegration(config);

  if (fem_turbulent)
    SU2_MPI::Error("No turbulent FEM solver yet", CURRENT_FUNCTION);

  /*--- Allocate solution for adjoint problem ---*/
  if (adj_euler) integration[ADJFLOW_SOL] = new CMultiGridIntegration(config);
  if (adj_ns) integration[ADJFLOW_SOL] = new CMultiGridIntegration(config);
  if (adj_turb) integration[ADJTURB_SOL] = new CSingleGridIntegration(config);

  if (disc_adj) integration[ADJFLOW_SOL] = new CIntegration(config);
  if (disc_adj_fem) integration[ADJFEA_SOL] = new CIntegration(config);
  if (disc_adj_heat) integration[ADJHEAT_SOL] = new CIntegration(config);

}

void CDriver::Integration_Postprocessing(CIntegration ***integration, CGeometry **geometry, CConfig *config, unsigned short val_iInst) {
  bool euler, adj_euler, ns, adj_ns, turbulent, adj_turb, fem,
      fem_euler, fem_ns, fem_turbulent,
      heat_fvm, template_solver, transition, disc_adj, disc_adj_fem, disc_adj_heat;

  /*--- Initialize some useful booleans ---*/
  euler            = false; adj_euler        = false;
  ns               = false; adj_ns           = false;
  turbulent        = false; adj_turb         = false;
  disc_adj         = false;
  fem_euler        = false;
  fem_ns           = false;
  fem_turbulent    = false;
  heat_fvm         = false; disc_adj_heat    = false;
  fem              = false; disc_adj_fem     = false;
  transition       = false;
  template_solver  = false;

  /*--- Assign booleans ---*/
  switch (config->GetKind_Solver()) {
    case TEMPLATE_SOLVER: template_solver = true; break;
    case EULER : case INC_EULER: euler = true; break;
    case NAVIER_STOKES: case INC_NAVIER_STOKES: ns = true; heat_fvm = config->GetWeakly_Coupled_Heat(); break;
    case RANS : case INC_RANS: ns = true; turbulent = true; if (config->GetKind_Trans_Model() == LM) transition = true; heat_fvm = config->GetWeakly_Coupled_Heat(); break;
    case FEM_EULER : fem_euler = true; break;
    case FEM_NAVIER_STOKES: fem_ns = true; break;
    case FEM_RANS : fem_ns = true; fem_turbulent = true; break;
    case FEM_LES :  fem_ns = true; break;
    case HEAT_EQUATION_FVM: heat_fvm = true; break;
    case FEM_ELASTICITY: fem = true; break;
    case ADJ_EULER : euler = true; adj_euler = true; break;
    case ADJ_NAVIER_STOKES : ns = true; turbulent = (config->GetKind_Turb_Model() != NONE); adj_ns = true; break;
    case ADJ_RANS : ns = true; turbulent = true; adj_ns = true; adj_turb = (!config->GetFrozen_Visc_Cont()); break;
    case DISC_ADJ_EULER : case DISC_ADJ_INC_EULER: euler = true; disc_adj = true; break;
    case DISC_ADJ_NAVIER_STOKES: case DISC_ADJ_INC_NAVIER_STOKES: ns = true; disc_adj = true; heat_fvm = config->GetWeakly_Coupled_Heat(); break;
    case DISC_ADJ_RANS : case DISC_ADJ_INC_RANS: ns = true; turbulent = true; disc_adj = true; heat_fvm = config->GetWeakly_Coupled_Heat(); break;
    case DISC_ADJ_FEM_EULER: fem_euler = true; disc_adj = true; break;
    case DISC_ADJ_FEM_NS: fem_ns = true; disc_adj = true; break;
    case DISC_ADJ_FEM_RANS: fem_ns = true; fem_turbulent = true; disc_adj = true; break;
    case DISC_ADJ_FEM: fem = true; disc_adj_fem = true; break;
    case DISC_ADJ_HEAT: heat_fvm = true; disc_adj_heat = true; break;
  }

  /*--- DeAllocate solution for a template problem ---*/
  if (template_solver) integration[val_iInst][TEMPLATE_SOL] = new CSingleGridIntegration(config);

  /*--- DeAllocate solution for direct problem ---*/
  if (euler || ns) delete integration[val_iInst][FLOW_SOL];
  if (turbulent) delete integration[val_iInst][TURB_SOL];
  if (transition) delete integration[val_iInst][TRANS_SOL];
  if (heat_fvm) delete integration[val_iInst][HEAT_SOL];
  if (fem) delete integration[val_iInst][FEA_SOL];
  if (disc_adj_fem) delete integration[val_iInst][ADJFEA_SOL];
  if (disc_adj_heat) delete integration[val_iInst][ADJHEAT_SOL];

  /*--- DeAllocate solution for adjoint problem ---*/
  if (adj_euler || adj_ns || disc_adj) delete integration[val_iInst][ADJFLOW_SOL];
  if (adj_turb) delete integration[val_iInst][ADJTURB_SOL];

  /*--- DeAllocate integration container for finite element flow solver. ---*/
  if (fem_euler || fem_ns) delete integration[val_iInst][FLOW_SOL];
  //if (fem_turbulent)     delete integration_container[val_iInst][FEM_TURB_SOL];

  if (fem_turbulent)
    SU2_MPI::Error("No turbulent FEM solver yet", CURRENT_FUNCTION);

  delete [] integration[val_iInst];
}

void CDriver::Numerics_Preprocessing(CConfig *config, CGeometry **geometry, CSolver ***solver, CNumerics ****&numerics) {
  
  if (rank == MASTER_NODE)
    cout << endl <<"------------------- Numerics Preprocessing ( Zone " << config->GetiZone() <<" ) -------------------" << endl;

  unsigned short iMGlevel, iSol,
      
  nVar_Template         = 0,
  nVar_Flow             = 0,
  nVar_Trans            = 0,
  nVar_Turb             = 0,
  nVar_Adj_Flow         = 0,
  nVar_Adj_Turb         = 0,
  nVar_FEM              = 0,
  nVar_Heat             = 0;
  
  numerics = new CNumerics***[config->GetnMGLevels()+1];
  
  su2double *constants = NULL;
  su2double kine_Inf = 0.0, omega_Inf = 0.0;
  
  bool
  euler, adj_euler,
  ns, adj_ns,
  turbulent, adj_turb,
  fem_euler, fem_ns, fem_turbulent,
  spalart_allmaras, neg_spalart_allmaras, menter_sst,
  fem,
  heat_fvm,
  transition,
  template_solver;
  bool e_spalart_allmaras, comp_spalart_allmaras, e_comp_spalart_allmaras;
  
  bool compressible = false;
  bool incompressible = false;
  bool ideal_gas = (config->GetKind_FluidModel() == STANDARD_AIR || config->GetKind_FluidModel() == IDEAL_GAS );
  bool roe_low_dissipation = config->GetKind_RoeLowDiss() != NO_ROELOWDISS;
  
  /*--- Initialize some useful booleans ---*/
  euler            = false; ns     = false; turbulent     = false;
  fem_euler        = false; fem_ns = false; fem_turbulent = false;
  adj_euler        = false;   adj_ns           = false;   adj_turb         = false;
  heat_fvm         = false;
  fem              = false;
  spalart_allmaras = false; neg_spalart_allmaras = false;	menter_sst       = false;
  transition       = false;
  template_solver  = false;
  e_spalart_allmaras = false; comp_spalart_allmaras = false; e_comp_spalart_allmaras = false;
  
  /*--- Assign booleans ---*/
  switch (config->GetKind_Solver()) {
    case TEMPLATE_SOLVER: template_solver = true; break;
    case EULER : case DISC_ADJ_EULER: compressible = true; euler = true; break;
    case NAVIER_STOKES: case DISC_ADJ_NAVIER_STOKES:compressible = true; ns = true;  break;
    case RANS : case DISC_ADJ_RANS:  ns = true; compressible = true; turbulent = true; if (config->GetKind_Trans_Model() == LM) transition = true; break;
    case INC_EULER : case DISC_ADJ_INC_EULER: incompressible =true; euler = true; break;
    case INC_NAVIER_STOKES: case DISC_ADJ_INC_NAVIER_STOKES:incompressible =true; ns = true;  heat_fvm = config->GetWeakly_Coupled_Heat(); break;
    case INC_RANS : case DISC_ADJ_INC_RANS: incompressible =true; ns = true; turbulent = true; heat_fvm = config->GetWeakly_Coupled_Heat(); if (config->GetKind_Trans_Model() == LM) transition = true; break;
    case FEM_EULER : case DISC_ADJ_FEM_EULER : compressible =true; fem_euler = true; break;
    case FEM_NAVIER_STOKES: case DISC_ADJ_FEM_NS : compressible =true; fem_ns = true; break;
    case FEM_RANS : case DISC_ADJ_FEM_RANS : compressible =true; fem_ns = true; fem_turbulent = true; break;
    case FEM_LES :  compressible =true; fem_ns = true; break;
    case HEAT_EQUATION_FVM: heat_fvm = true; break;
    case FEM_ELASTICITY: case DISC_ADJ_FEM: fem = true; break;
    case ADJ_EULER : compressible =true; euler = true; adj_euler = true; break;
    case ADJ_NAVIER_STOKES : compressible =true; ns = true; turbulent = (config->GetKind_Turb_Model() != NONE); adj_ns = true; break;
    case ADJ_RANS : compressible =true; ns = true; turbulent = true; adj_ns = true; adj_turb = (!config->GetFrozen_Visc_Cont()); break;
  }
  
  /*--- Assign turbulence model booleans ---*/

  if (turbulent || fem_turbulent)
    switch (config->GetKind_Turb_Model()) {
      case SA:        spalart_allmaras = true;        break;
      case SA_NEG:    neg_spalart_allmaras = true;    break;
      case SA_E:      e_spalart_allmaras = true;      break;
      case SA_COMP:   comp_spalart_allmaras = true;   break;
      case SA_E_COMP: e_comp_spalart_allmaras = true; break;
      case SST:       menter_sst = true;              break;
      case SST_SUST:  menter_sst = true;              break;
      default: SU2_MPI::Error("Specified turbulence model unavailable or none selected", CURRENT_FUNCTION); break;
    }

  /*--- If the Menter SST model is used, store the constants of the model and determine the
        free stream values of the turbulent kinetic energy and dissipation rate. ---*/

  if (menter_sst) {
    constants = solver[MESH_0][TURB_SOL]->GetConstants();
    kine_Inf  = solver[MESH_0][TURB_SOL]->GetTke_Inf();
    omega_Inf = solver[MESH_0][TURB_SOL]->GetOmega_Inf();
  }
  
  /*--- Number of variables for the template ---*/
  
  if (template_solver) nVar_Flow = solver[MESH_0][FLOW_SOL]->GetnVar();
  
  /*--- Number of variables for direct problem ---*/

  if (euler)        nVar_Flow = solver[MESH_0][FLOW_SOL]->GetnVar();
  if (ns)           nVar_Flow = solver[MESH_0][FLOW_SOL]->GetnVar();
  if (turbulent)    nVar_Turb = solver[MESH_0][TURB_SOL]->GetnVar();
  if (transition)   nVar_Trans = solver[MESH_0][TRANS_SOL]->GetnVar();

  if (fem_euler)        nVar_Flow = solver[MESH_0][FLOW_SOL]->GetnVar();
  if (fem_ns)           nVar_Flow = solver[MESH_0][FLOW_SOL]->GetnVar();
  //if (fem_turbulent)    nVar_Turb = solver_container[MESH_0][FEM_TURB_SOL]->GetnVar();
  
  if (fem)          nVar_FEM = solver[MESH_0][FEA_SOL]->GetnVar();
  if (heat_fvm)     nVar_Heat = solver[MESH_0][HEAT_SOL]->GetnVar();

  /*--- Number of variables for adjoint problem ---*/
  
  if (adj_euler)        nVar_Adj_Flow = solver[MESH_0][ADJFLOW_SOL]->GetnVar();
  if (adj_ns)           nVar_Adj_Flow = solver[MESH_0][ADJFLOW_SOL]->GetnVar();
  if (adj_turb)         nVar_Adj_Turb = solver[MESH_0][ADJTURB_SOL]->GetnVar();
  
  /*--- Definition of the Class for the numerical method: numerics_container[INSTANCE_LEVEL][MESH_LEVEL][EQUATION][EQ_TERM] ---*/
  if (fem){
    for (iMGlevel = 0; iMGlevel <= config->GetnMGLevels(); iMGlevel++) {
      numerics[iMGlevel] = new CNumerics** [MAX_SOLS];
      for (iSol = 0; iSol < MAX_SOLS; iSol++)
        numerics[iMGlevel][iSol] = new CNumerics* [MAX_TERMS_FEA];
    }
  }
  else{
    for (iMGlevel = 0; iMGlevel <= config->GetnMGLevels(); iMGlevel++) {
      numerics[iMGlevel] = new CNumerics** [MAX_SOLS];
      for (iSol = 0; iSol < MAX_SOLS; iSol++)
        numerics[iMGlevel][iSol] = new CNumerics* [MAX_TERMS];
    }
  }
  
  /*--- Solver definition for the template problem ---*/
  if (template_solver) {
    
    /*--- Definition of the convective scheme for each equation and mesh level ---*/
    switch (config->GetKind_ConvNumScheme_Template()) {
      case SPACE_CENTERED : case SPACE_UPWIND :
        for (iMGlevel = 0; iMGlevel <= config->GetnMGLevels(); iMGlevel++)
          numerics[iMGlevel][TEMPLATE_SOL][CONV_TERM] = new CConvective_Template(nDim, nVar_Template, config);
        break;
      default : SU2_MPI::Error("Convective scheme not implemented (template_solver).", CURRENT_FUNCTION); break;
    }
    
    /*--- Definition of the viscous scheme for each equation and mesh level ---*/
    for (iMGlevel = 0; iMGlevel <= config->GetnMGLevels(); iMGlevel++)
      numerics[iMGlevel][TEMPLATE_SOL][VISC_TERM] = new CViscous_Template(nDim, nVar_Template, config);
    
    /*--- Definition of the source term integration scheme for each equation and mesh level ---*/
    for (iMGlevel = 0; iMGlevel <= config->GetnMGLevels(); iMGlevel++)
      numerics[iMGlevel][TEMPLATE_SOL][SOURCE_FIRST_TERM] = new CSource_Template(nDim, nVar_Template, config);
    
    /*--- Definition of the boundary condition method ---*/
    for (iMGlevel = 0; iMGlevel <= config->GetnMGLevels(); iMGlevel++) {
      numerics[iMGlevel][TEMPLATE_SOL][CONV_BOUND_TERM] = new CConvective_Template(nDim, nVar_Template, config);
    }
    
  }
  
  /*--- Solver definition for the Potential, Euler, Navier-Stokes problems ---*/
  if ((euler) || (ns)) {
    
    /*--- Definition of the convective scheme for each equation and mesh level ---*/
    switch (config->GetKind_ConvNumScheme_Flow()) {
      case NO_CONVECTIVE :
        SU2_MPI::Error("No convective scheme.", CURRENT_FUNCTION);
        break;
        
      case SPACE_CENTERED :
        if (compressible) {
          /*--- Compressible flow ---*/
          switch (config->GetKind_Centered_Flow()) {
            case NO_CENTERED : cout << "No centered scheme." << endl; break;
            case LAX : numerics[MESH_0][FLOW_SOL][CONV_TERM] = new CCentLax_Flow(nDim, nVar_Flow, config); break;
            case JST : numerics[MESH_0][FLOW_SOL][CONV_TERM] = new CCentJST_Flow(nDim, nVar_Flow, config); break;
            case JST_KE : numerics[MESH_0][FLOW_SOL][CONV_TERM] = new CCentJST_KE_Flow(nDim, nVar_Flow, config); break;
            default : SU2_MPI::Error("Centered scheme not implemented.", CURRENT_FUNCTION); break;
          }
          
          for (iMGlevel = 1; iMGlevel <= config->GetnMGLevels(); iMGlevel++)
            numerics[iMGlevel][FLOW_SOL][CONV_TERM] = new CCentLax_Flow(nDim, nVar_Flow, config);
          
          /*--- Definition of the boundary condition method ---*/
          for (iMGlevel = 0; iMGlevel <= config->GetnMGLevels(); iMGlevel++)
            numerics[iMGlevel][FLOW_SOL][CONV_BOUND_TERM] = new CUpwRoe_Flow(nDim, nVar_Flow, config, false);
          
        }
        if (incompressible) {
          /*--- Incompressible flow, use preconditioning method ---*/
          switch (config->GetKind_Centered_Flow()) {
            case NO_CENTERED : cout << "No centered scheme." << endl; break;
            case LAX : numerics[MESH_0][FLOW_SOL][CONV_TERM] = new CCentLaxInc_Flow(nDim, nVar_Flow, config); break;
            case JST : numerics[MESH_0][FLOW_SOL][CONV_TERM] = new CCentJSTInc_Flow(nDim, nVar_Flow, config); break;
            default : SU2_MPI::Error("Centered scheme not implemented.\n Currently, only JST and LAX-FRIEDRICH are available for incompressible flows.", CURRENT_FUNCTION); break;
          }
          for (iMGlevel = 1; iMGlevel <= config->GetnMGLevels(); iMGlevel++)
            numerics[iMGlevel][FLOW_SOL][CONV_TERM] = new CCentLaxInc_Flow(nDim, nVar_Flow, config);
          
          /*--- Definition of the boundary condition method ---*/
          for (iMGlevel = 0; iMGlevel <= config->GetnMGLevels(); iMGlevel++)
            numerics[iMGlevel][FLOW_SOL][CONV_BOUND_TERM] = new CUpwFDSInc_Flow(nDim, nVar_Flow, config);
          
        }
        break;
      case SPACE_UPWIND :
        if (compressible) {
          /*--- Compressible flow ---*/
          switch (config->GetKind_Upwind_Flow()) {
            case NO_UPWIND : cout << "No upwind scheme." << endl; break;
            case ROE:
              if (ideal_gas) {
                
                for (iMGlevel = 0; iMGlevel <= config->GetnMGLevels(); iMGlevel++) {
                  numerics[iMGlevel][FLOW_SOL][CONV_TERM] = new CUpwRoe_Flow(nDim, nVar_Flow, config, roe_low_dissipation);
                  numerics[iMGlevel][FLOW_SOL][CONV_BOUND_TERM] = new CUpwRoe_Flow(nDim, nVar_Flow, config, false);
                }
              } else {
                
                for (iMGlevel = 0; iMGlevel <= config->GetnMGLevels(); iMGlevel++) {
                  numerics[iMGlevel][FLOW_SOL][CONV_TERM] = new CUpwGeneralRoe_Flow(nDim, nVar_Flow, config);
                  numerics[iMGlevel][FLOW_SOL][CONV_BOUND_TERM] = new CUpwGeneralRoe_Flow(nDim, nVar_Flow, config);
                }
              }
              break;
              
            case AUSM:
              for (iMGlevel = 0; iMGlevel <= config->GetnMGLevels(); iMGlevel++) {
                numerics[iMGlevel][FLOW_SOL][CONV_TERM] = new CUpwAUSM_Flow(nDim, nVar_Flow, config);
                numerics[iMGlevel][FLOW_SOL][CONV_BOUND_TERM] = new CUpwAUSM_Flow(nDim, nVar_Flow, config);
              }
              break;

	          case AUSMPLUSUP:
              for (iMGlevel = 0; iMGlevel <= config->GetnMGLevels(); iMGlevel++) {
                numerics[iMGlevel][FLOW_SOL][CONV_TERM] = new CUpwAUSMPLUSUP_Flow(nDim, nVar_Flow, config);
                numerics[iMGlevel][FLOW_SOL][CONV_BOUND_TERM] = new CUpwAUSMPLUSUP_Flow(nDim, nVar_Flow, config);
              }
              break;

            case AUSMPLUSUP2:
              for (iMGlevel = 0; iMGlevel <= config->GetnMGLevels(); iMGlevel++) {
                numerics[iMGlevel][FLOW_SOL][CONV_TERM] = new CUpwAUSMPLUSUP2_Flow(nDim, nVar_Flow, config);
                numerics[iMGlevel][FLOW_SOL][CONV_BOUND_TERM] = new CUpwAUSMPLUSUP2_Flow(nDim, nVar_Flow, config);
              }
              break;
              
            case TURKEL:
              for (iMGlevel = 0; iMGlevel <= config->GetnMGLevels(); iMGlevel++) {
                numerics[iMGlevel][FLOW_SOL][CONV_TERM] = new CUpwTurkel_Flow(nDim, nVar_Flow, config);
                numerics[iMGlevel][FLOW_SOL][CONV_BOUND_TERM] = new CUpwTurkel_Flow(nDim, nVar_Flow, config);
              }
              break;
                  
            case L2ROE:
              for (iMGlevel = 0; iMGlevel <= config->GetnMGLevels(); iMGlevel++) {
                numerics[iMGlevel][FLOW_SOL][CONV_TERM] = new CUpwL2Roe_Flow(nDim, nVar_Flow, config);
                numerics[iMGlevel][FLOW_SOL][CONV_BOUND_TERM] = new CUpwL2Roe_Flow(nDim, nVar_Flow, config);
              }
              break;
            case LMROE:
              for (iMGlevel = 0; iMGlevel <= config->GetnMGLevels(); iMGlevel++) {
                numerics[iMGlevel][FLOW_SOL][CONV_TERM] = new CUpwLMRoe_Flow(nDim, nVar_Flow, config);
                numerics[iMGlevel][FLOW_SOL][CONV_BOUND_TERM] = new CUpwLMRoe_Flow(nDim, nVar_Flow, config);
              }
              break;

            case SLAU:
              for (iMGlevel = 0; iMGlevel <= config->GetnMGLevels(); iMGlevel++) {
                numerics[iMGlevel][FLOW_SOL][CONV_TERM] = new CUpwSLAU_Flow(nDim, nVar_Flow, config, roe_low_dissipation);
                numerics[iMGlevel][FLOW_SOL][CONV_BOUND_TERM] = new CUpwSLAU_Flow(nDim, nVar_Flow, config, false);
              }
              break;
              
            case SLAU2:
              for (iMGlevel = 0; iMGlevel <= config->GetnMGLevels(); iMGlevel++) {
                numerics[iMGlevel][FLOW_SOL][CONV_TERM] = new CUpwSLAU2_Flow(nDim, nVar_Flow, config, roe_low_dissipation);
                numerics[iMGlevel][FLOW_SOL][CONV_BOUND_TERM] = new CUpwSLAU2_Flow(nDim, nVar_Flow, config, false);
              }
              break;
              
            case HLLC:
              if (ideal_gas) {
                for (iMGlevel = 0; iMGlevel <= config->GetnMGLevels(); iMGlevel++) {
                  numerics[iMGlevel][FLOW_SOL][CONV_TERM] = new CUpwHLLC_Flow(nDim, nVar_Flow, config);
                  numerics[iMGlevel][FLOW_SOL][CONV_BOUND_TERM] = new CUpwHLLC_Flow(nDim, nVar_Flow, config);
                }
              }
              else {
                for (iMGlevel = 0; iMGlevel <= config->GetnMGLevels(); iMGlevel++) {
                  numerics[iMGlevel][FLOW_SOL][CONV_TERM] = new CUpwGeneralHLLC_Flow(nDim, nVar_Flow, config);
                  numerics[iMGlevel][FLOW_SOL][CONV_BOUND_TERM] = new CUpwGeneralHLLC_Flow(nDim, nVar_Flow, config);
                }
              }
              break;
              
            case MSW:
              for (iMGlevel = 0; iMGlevel <= config->GetnMGLevels(); iMGlevel++) {
                numerics[iMGlevel][FLOW_SOL][CONV_TERM] = new CUpwMSW_Flow(nDim, nVar_Flow, config);
                numerics[iMGlevel][FLOW_SOL][CONV_BOUND_TERM] = new CUpwMSW_Flow(nDim, nVar_Flow, config);
              }
              break;
              
            case CUSP:
              for (iMGlevel = 0; iMGlevel <= config->GetnMGLevels(); iMGlevel++) {
                numerics[iMGlevel][FLOW_SOL][CONV_TERM] = new CUpwCUSP_Flow(nDim, nVar_Flow, config);
                numerics[iMGlevel][FLOW_SOL][CONV_BOUND_TERM] = new CUpwCUSP_Flow(nDim, nVar_Flow, config);
              }
              break;
              
            default : SU2_MPI::Error("Upwind scheme not implemented.", CURRENT_FUNCTION); break;
          }
          
        }
        if (incompressible) {
          /*--- Incompressible flow, use artificial compressibility method ---*/
          switch (config->GetKind_Upwind_Flow()) {
            case NO_UPWIND : cout << "No upwind scheme." << endl; break;
            case FDS:
              for (iMGlevel = 0; iMGlevel <= config->GetnMGLevels(); iMGlevel++) {
                numerics[iMGlevel][FLOW_SOL][CONV_TERM] = new CUpwFDSInc_Flow(nDim, nVar_Flow, config);
                numerics[iMGlevel][FLOW_SOL][CONV_BOUND_TERM] = new CUpwFDSInc_Flow(nDim, nVar_Flow, config);
              }
              break;
            default : SU2_MPI::Error("Upwind scheme not implemented.\n Currently, only FDS is available for incompressible flows.", CURRENT_FUNCTION); break;
          }
        }
        break;
        
      default :
        SU2_MPI::Error("Convective scheme not implemented (Euler and Navier-Stokes).", CURRENT_FUNCTION);
        break;
    }
    
    /*--- Definition of the viscous scheme for each equation and mesh level ---*/
    if (compressible) {
      if (ideal_gas) {
        
        /*--- Compressible flow Ideal gas ---*/
        numerics[MESH_0][FLOW_SOL][VISC_TERM] = new CAvgGrad_Flow(nDim, nVar_Flow, true, config);
        for (iMGlevel = 1; iMGlevel <= config->GetnMGLevels(); iMGlevel++)
          numerics[iMGlevel][FLOW_SOL][VISC_TERM] = new CAvgGrad_Flow(nDim, nVar_Flow, false, config);
        
        /*--- Definition of the boundary condition method ---*/
        for (iMGlevel = 0; iMGlevel <= config->GetnMGLevels(); iMGlevel++)
          numerics[iMGlevel][FLOW_SOL][VISC_BOUND_TERM] = new CAvgGrad_Flow(nDim, nVar_Flow, false, config);
        
      } else {
        
        /*--- Compressible flow Realgas ---*/
        numerics[MESH_0][FLOW_SOL][VISC_TERM] = new CGeneralAvgGrad_Flow(nDim, nVar_Flow, true, config);
        for (iMGlevel = 1; iMGlevel <= config->GetnMGLevels(); iMGlevel++)
          numerics[iMGlevel][FLOW_SOL][VISC_TERM] = new CGeneralAvgGrad_Flow(nDim, nVar_Flow, false, config);
        
        /*--- Definition of the boundary condition method ---*/
        for (iMGlevel = 0; iMGlevel <= config->GetnMGLevels(); iMGlevel++)
          numerics[iMGlevel][FLOW_SOL][VISC_BOUND_TERM] = new CGeneralAvgGrad_Flow(nDim, nVar_Flow, false, config);
        
      }
    }
    if (incompressible) {
      /*--- Incompressible flow, use preconditioning method ---*/
      numerics[MESH_0][FLOW_SOL][VISC_TERM] = new CAvgGradInc_Flow(nDim, nVar_Flow, true, config);
      for (iMGlevel = 1; iMGlevel <= config->GetnMGLevels(); iMGlevel++)
        numerics[iMGlevel][FLOW_SOL][VISC_TERM] = new CAvgGradInc_Flow(nDim, nVar_Flow, false, config);
      
      /*--- Definition of the boundary condition method ---*/
      for (iMGlevel = 0; iMGlevel <= config->GetnMGLevels(); iMGlevel++)
        numerics[iMGlevel][FLOW_SOL][VISC_BOUND_TERM] = new CAvgGradInc_Flow(nDim, nVar_Flow, false, config);
    }
    
    /*--- Definition of the source term integration scheme for each equation and mesh level ---*/
    for (iMGlevel = 0; iMGlevel <= config->GetnMGLevels(); iMGlevel++) {
      
      if (config->GetBody_Force() == YES)
        if (incompressible) numerics[iMGlevel][FLOW_SOL][SOURCE_FIRST_TERM] = new CSourceIncBodyForce(nDim, nVar_Flow, config);
        else numerics[iMGlevel][FLOW_SOL][SOURCE_FIRST_TERM] = new CSourceBodyForce(nDim, nVar_Flow, config);
      else if (incompressible && (config->GetKind_DensityModel() == BOUSSINESQ))
        numerics[iMGlevel][FLOW_SOL][SOURCE_FIRST_TERM] = new CSourceBoussinesq(nDim, nVar_Flow, config);
      else if (config->GetRotating_Frame() == YES)
        numerics[iMGlevel][FLOW_SOL][SOURCE_FIRST_TERM] = new CSourceRotatingFrame_Flow(nDim, nVar_Flow, config);
      else if (config->GetAxisymmetric() == YES)
        if (incompressible) numerics[iMGlevel][FLOW_SOL][SOURCE_FIRST_TERM] = new CSourceIncAxisymmetric_Flow(nDim, nVar_Flow, config);
      else numerics[iMGlevel][FLOW_SOL][SOURCE_FIRST_TERM] = new CSourceAxisymmetric_Flow(nDim, nVar_Flow, config);
      else if (config->GetGravityForce() == YES)
        numerics[iMGlevel][FLOW_SOL][SOURCE_FIRST_TERM] = new CSourceGravity(nDim, nVar_Flow, config);
      else if (config->GetWind_Gust() == YES)
        numerics[iMGlevel][FLOW_SOL][SOURCE_FIRST_TERM] = new CSourceWindGust(nDim, nVar_Flow, config);
      else
        numerics[iMGlevel][FLOW_SOL][SOURCE_FIRST_TERM] = new CSourceNothing(nDim, nVar_Flow, config);
      
      numerics[iMGlevel][FLOW_SOL][SOURCE_SECOND_TERM] = new CSourceNothing(nDim, nVar_Flow, config);
    }
    
  }

  /*--- Riemann solver definition for the Euler, Navier-Stokes problems for the FEM discretization. ---*/
  if ((fem_euler) || (fem_ns)) {

    switch (config->GetRiemann_Solver_FEM()) {
      case NO_UPWIND : cout << "Riemann solver disabled." << endl; break;
      case ROE:
      case LAX_FRIEDRICH:
        /* Hard coded optimized implementation is used in the DG solver. No need to allocate the
           corresponding entry in numerics. */
        break;

      case AUSM:
        for (iMGlevel = 0; iMGlevel <= config->GetnMGLevels(); iMGlevel++) {
          numerics[iMGlevel][FLOW_SOL][CONV_TERM] = new CUpwAUSM_Flow(nDim, nVar_Flow, config);
          numerics[iMGlevel][FLOW_SOL][CONV_BOUND_TERM] = new CUpwAUSM_Flow(nDim, nVar_Flow, config);
        }
        break;

      case TURKEL:
        for (iMGlevel = 0; iMGlevel <= config->GetnMGLevels(); iMGlevel++) {
          numerics[iMGlevel][FLOW_SOL][CONV_TERM] = new CUpwTurkel_Flow(nDim, nVar_Flow, config);
          numerics[iMGlevel][FLOW_SOL][CONV_BOUND_TERM] = new CUpwTurkel_Flow(nDim, nVar_Flow, config);
        }
        break;

      case HLLC:
          for (iMGlevel = 0; iMGlevel <= config->GetnMGLevels(); iMGlevel++) {
            numerics[iMGlevel][FLOW_SOL][CONV_TERM] = new CUpwHLLC_Flow(nDim, nVar_Flow, config);
            numerics[iMGlevel][FLOW_SOL][CONV_BOUND_TERM] = new CUpwHLLC_Flow(nDim, nVar_Flow, config);
          }
        break;

      case MSW:
        for (iMGlevel = 0; iMGlevel <= config->GetnMGLevels(); iMGlevel++) {
          numerics[iMGlevel][FLOW_SOL][CONV_TERM] = new CUpwMSW_Flow(nDim, nVar_Flow, config);
          numerics[iMGlevel][FLOW_SOL][CONV_BOUND_TERM] = new CUpwMSW_Flow(nDim, nVar_Flow, config);
        }
        break;

      case CUSP:
        for (iMGlevel = 0; iMGlevel <= config->GetnMGLevels(); iMGlevel++) {
          numerics[iMGlevel][FLOW_SOL][CONV_TERM] = new CUpwCUSP_Flow(nDim, nVar_Flow, config);
          numerics[iMGlevel][FLOW_SOL][CONV_BOUND_TERM] = new CUpwCUSP_Flow(nDim, nVar_Flow, config);
        }
        break;

      default :
        SU2_MPI::Error("Riemann solver not implemented.", CURRENT_FUNCTION);
    }

  }

  /*--- Solver definition for the turbulent model problem ---*/
  
  if (turbulent) {
    
    /*--- Definition of the convective scheme for each equation and mesh level ---*/
    
    switch (config->GetKind_ConvNumScheme_Turb()) {
      case NONE :
        break;
      case SPACE_UPWIND :
        for (iMGlevel = 0; iMGlevel <= config->GetnMGLevels(); iMGlevel++) {
          if (spalart_allmaras || neg_spalart_allmaras || e_spalart_allmaras || comp_spalart_allmaras || e_comp_spalart_allmaras ) {
            numerics[iMGlevel][TURB_SOL][CONV_TERM] = new CUpwSca_TurbSA(nDim, nVar_Turb, config);
          }
          else if (menter_sst) numerics[iMGlevel][TURB_SOL][CONV_TERM] = new CUpwSca_TurbSST(nDim, nVar_Turb, config);
        }
        break;
      default :
        SU2_MPI::Error("Convective scheme not implemented (turbulent).", CURRENT_FUNCTION);
        break;
    }
    
    /*--- Definition of the viscous scheme for each equation and mesh level ---*/
    
    for (iMGlevel = 0; iMGlevel <= config->GetnMGLevels(); iMGlevel++) {
      if (spalart_allmaras || e_spalart_allmaras || comp_spalart_allmaras || e_comp_spalart_allmaras){
        numerics[iMGlevel][TURB_SOL][VISC_TERM] = new CAvgGrad_TurbSA(nDim, nVar_Turb, true, config);
      }
      else if (neg_spalart_allmaras) numerics[iMGlevel][TURB_SOL][VISC_TERM] = new CAvgGrad_TurbSA_Neg(nDim, nVar_Turb, true, config);
      else if (menter_sst) numerics[iMGlevel][TURB_SOL][VISC_TERM] = new CAvgGrad_TurbSST(nDim, nVar_Turb, constants, true, config);
    }
    
    /*--- Definition of the source term integration scheme for each equation and mesh level ---*/
    
    for (iMGlevel = 0; iMGlevel <= config->GetnMGLevels(); iMGlevel++) {
      if (spalart_allmaras) numerics[iMGlevel][TURB_SOL][SOURCE_FIRST_TERM] = new CSourcePieceWise_TurbSA(nDim, nVar_Turb, config);
      else if (e_spalart_allmaras) numerics[iMGlevel][TURB_SOL][SOURCE_FIRST_TERM] = new CSourcePieceWise_TurbSA_E(nDim, nVar_Turb, config);
      else if (comp_spalart_allmaras) numerics[iMGlevel][TURB_SOL][SOURCE_FIRST_TERM] = new CSourcePieceWise_TurbSA_COMP(nDim, nVar_Turb, config);
      else if (e_comp_spalart_allmaras) numerics[iMGlevel][TURB_SOL][SOURCE_FIRST_TERM] = new CSourcePieceWise_TurbSA_E_COMP(nDim, nVar_Turb, config);
      else if (neg_spalart_allmaras) numerics[iMGlevel][TURB_SOL][SOURCE_FIRST_TERM] = new CSourcePieceWise_TurbSA_Neg(nDim, nVar_Turb, config);
      else if (menter_sst) numerics[iMGlevel][TURB_SOL][SOURCE_FIRST_TERM] = new CSourcePieceWise_TurbSST(nDim, nVar_Turb, constants, kine_Inf, omega_Inf, config);
      numerics[iMGlevel][TURB_SOL][SOURCE_SECOND_TERM] = new CSourceNothing(nDim, nVar_Turb, config);
    }
    
    /*--- Definition of the boundary condition method ---*/
    
    for (iMGlevel = 0; iMGlevel <= config->GetnMGLevels(); iMGlevel++) {
      if (spalart_allmaras || e_spalart_allmaras || comp_spalart_allmaras || e_comp_spalart_allmaras) {
        numerics[iMGlevel][TURB_SOL][CONV_BOUND_TERM] = new CUpwSca_TurbSA(nDim, nVar_Turb, config);
        numerics[iMGlevel][TURB_SOL][VISC_BOUND_TERM] = new CAvgGrad_TurbSA(nDim, nVar_Turb, false, config);
      }
      else if (neg_spalart_allmaras) {
        numerics[iMGlevel][TURB_SOL][CONV_BOUND_TERM] = new CUpwSca_TurbSA(nDim, nVar_Turb, config);
        numerics[iMGlevel][TURB_SOL][VISC_BOUND_TERM] = new CAvgGrad_TurbSA_Neg(nDim, nVar_Turb, false, config);
      }
      else if (menter_sst) {
        numerics[iMGlevel][TURB_SOL][CONV_BOUND_TERM] = new CUpwSca_TurbSST(nDim, nVar_Turb, config);
        numerics[iMGlevel][TURB_SOL][VISC_BOUND_TERM] = new CAvgGrad_TurbSST(nDim, nVar_Turb, constants, false, config);
      }
    }
  }
  
  /*--- Solver definition for the transition model problem ---*/
  if (transition) {
    
    /*--- Definition of the convective scheme for each equation and mesh level ---*/
    switch (config->GetKind_ConvNumScheme_Turb()) {
      case NONE :
        break;
      case SPACE_UPWIND :
        for (iMGlevel = 0; iMGlevel <= config->GetnMGLevels(); iMGlevel++) {
          numerics[iMGlevel][TRANS_SOL][CONV_TERM] = new CUpwSca_TransLM(nDim, nVar_Trans, config);
        }
        break;
      default :
        SU2_MPI::Error("Convective scheme not implemented (transition).", CURRENT_FUNCTION);
        break;
    }
    
    /*--- Definition of the viscous scheme for each equation and mesh level ---*/
    for (iMGlevel = 0; iMGlevel <= config->GetnMGLevels(); iMGlevel++) {
      numerics[iMGlevel][TRANS_SOL][VISC_TERM] = new CAvgGradCorrected_TransLM(nDim, nVar_Trans, config);
    }
    
    /*--- Definition of the source term integration scheme for each equation and mesh level ---*/
    for (iMGlevel = 0; iMGlevel <= config->GetnMGLevels(); iMGlevel++) {
      numerics[iMGlevel][TRANS_SOL][SOURCE_FIRST_TERM] = new CSourcePieceWise_TransLM(nDim, nVar_Trans, config);
      numerics[iMGlevel][TRANS_SOL][SOURCE_SECOND_TERM] = new CSourceNothing(nDim, nVar_Trans, config);
    }
    
    /*--- Definition of the boundary condition method ---*/
    for (iMGlevel = 0; iMGlevel <= config->GetnMGLevels(); iMGlevel++) {
      numerics[iMGlevel][TRANS_SOL][CONV_BOUND_TERM] = new CUpwLin_TransLM(nDim, nVar_Trans, config);
    }
  }
  
  /*--- Solver definition of the finite volume heat solver  ---*/
  if (heat_fvm) {

    /*--- Definition of the viscous scheme for each equation and mesh level ---*/
    for (iMGlevel = 0; iMGlevel <= config->GetnMGLevels(); iMGlevel++) {

      numerics[iMGlevel][HEAT_SOL][VISC_TERM] = new CAvgGradCorrected_Heat(nDim, nVar_Heat, config);
      numerics[iMGlevel][HEAT_SOL][VISC_BOUND_TERM] = new CAvgGrad_Heat(nDim, nVar_Heat, config);

      switch (config->GetKind_ConvNumScheme_Heat()) {

        case SPACE_UPWIND :
          numerics[iMGlevel][HEAT_SOL][CONV_TERM] = new CUpwSca_Heat(nDim, nVar_Heat, config);
          numerics[iMGlevel][HEAT_SOL][CONV_BOUND_TERM] = new CUpwSca_Heat(nDim, nVar_Heat, config);
          break;

        case SPACE_CENTERED :
          numerics[iMGlevel][HEAT_SOL][CONV_TERM] = new CCentSca_Heat(nDim, nVar_Heat, config);
          numerics[iMGlevel][HEAT_SOL][CONV_BOUND_TERM] = new CUpwSca_Heat(nDim, nVar_Heat, config);
        break;

        default :
          cout << "Convective scheme not implemented (heat)." << endl; exit(EXIT_FAILURE);
        break;
      }
    }
  }
  
  /*--- Solver definition for the flow adjoint problem ---*/
  
  if (adj_euler || adj_ns) {
    
    /*--- Definition of the convective scheme for each equation and mesh level ---*/
    
    switch (config->GetKind_ConvNumScheme_AdjFlow()) {
      case NO_CONVECTIVE :
        SU2_MPI::Error("No convective scheme.", CURRENT_FUNCTION);
        break;
        
      case SPACE_CENTERED :
        
        if (compressible) {
          
          /*--- Compressible flow ---*/
          
          switch (config->GetKind_Centered_AdjFlow()) {
            case NO_CENTERED : cout << "No centered scheme." << endl; break;
            case LAX : numerics[MESH_0][ADJFLOW_SOL][CONV_TERM] = new CCentLax_AdjFlow(nDim, nVar_Adj_Flow, config); break;
            case JST : numerics[MESH_0][ADJFLOW_SOL][CONV_TERM] = new CCentJST_AdjFlow(nDim, nVar_Adj_Flow, config); break;
            default : SU2_MPI::Error("Centered scheme not implemented.", CURRENT_FUNCTION); break;
          }
          
          for (iMGlevel = 1; iMGlevel <= config->GetnMGLevels(); iMGlevel++)
            numerics[iMGlevel][ADJFLOW_SOL][CONV_TERM] = new CCentLax_AdjFlow(nDim, nVar_Adj_Flow, config);
          
          for (iMGlevel = 0; iMGlevel <= config->GetnMGLevels(); iMGlevel++)
            numerics[iMGlevel][ADJFLOW_SOL][CONV_BOUND_TERM] = new CUpwRoe_AdjFlow(nDim, nVar_Adj_Flow, config);
          
        }
        
        if (incompressible) {

          SU2_MPI::Error("Schemes not implemented for incompressible continuous adjoint.", CURRENT_FUNCTION);

        }
        
        break;
        
      case SPACE_UPWIND :
        
        if (compressible) {
          
          /*--- Compressible flow ---*/
          
          switch (config->GetKind_Upwind_AdjFlow()) {
            case NO_UPWIND : cout << "No upwind scheme." << endl; break;
            case ROE:
              for (iMGlevel = 0; iMGlevel <= config->GetnMGLevels(); iMGlevel++) {
                numerics[iMGlevel][ADJFLOW_SOL][CONV_TERM] = new CUpwRoe_AdjFlow(nDim, nVar_Adj_Flow, config);
                numerics[iMGlevel][ADJFLOW_SOL][CONV_BOUND_TERM] = new CUpwRoe_AdjFlow(nDim, nVar_Adj_Flow, config);
              }
              break;
            default : SU2_MPI::Error("Upwind scheme not implemented.", CURRENT_FUNCTION); break;
          }
        }
        
        if (incompressible) {
          
          SU2_MPI::Error("Schemes not implemented for incompressible continuous adjoint.", CURRENT_FUNCTION);

        }
        
        break;
        
      default :
        SU2_MPI::Error("Convective scheme not implemented (adj_euler and adj_ns).", CURRENT_FUNCTION);
        break;
    }
    
    /*--- Definition of the viscous scheme for each equation and mesh level ---*/
    
    if (compressible) {
      
      /*--- Compressible flow ---*/
      
      numerics[MESH_0][ADJFLOW_SOL][VISC_TERM] = new CAvgGradCorrected_AdjFlow(nDim, nVar_Adj_Flow, config);
      numerics[MESH_0][ADJFLOW_SOL][VISC_BOUND_TERM] = new CAvgGrad_AdjFlow(nDim, nVar_Adj_Flow, config);
      
      for (iMGlevel = 1; iMGlevel <= config->GetnMGLevels(); iMGlevel++) {
        numerics[iMGlevel][ADJFLOW_SOL][VISC_TERM] = new CAvgGrad_AdjFlow(nDim, nVar_Adj_Flow, config);
        numerics[iMGlevel][ADJFLOW_SOL][VISC_BOUND_TERM] = new CAvgGrad_AdjFlow(nDim, nVar_Adj_Flow, config);
      }
      
    }
    
    if (incompressible) {
      
      SU2_MPI::Error("Schemes not implemented for incompressible continuous adjoint.", CURRENT_FUNCTION);

    }
    
    /*--- Definition of the source term integration scheme for each equation and mesh level ---*/
    
    for (iMGlevel = 0; iMGlevel <= config->GetnMGLevels(); iMGlevel++) {
      
      /*--- Note that RANS is incompatible with Axisymmetric or Rotational (Fix it!) ---*/
      
      if (compressible) {
        
        if (adj_ns) {
          
          numerics[iMGlevel][ADJFLOW_SOL][SOURCE_FIRST_TERM] = new CSourceViscous_AdjFlow(nDim, nVar_Adj_Flow, config);
          
          if (config->GetRotating_Frame() == YES)
            numerics[iMGlevel][ADJFLOW_SOL][SOURCE_SECOND_TERM] = new CSourceRotatingFrame_AdjFlow(nDim, nVar_Adj_Flow, config);
          else
            numerics[iMGlevel][ADJFLOW_SOL][SOURCE_SECOND_TERM] = new CSourceConservative_AdjFlow(nDim, nVar_Adj_Flow, config);
          
        }
        
        else {
          
          if (config->GetRotating_Frame() == YES)
            numerics[iMGlevel][ADJFLOW_SOL][SOURCE_FIRST_TERM] = new CSourceRotatingFrame_AdjFlow(nDim, nVar_Adj_Flow, config);
          else if (config->GetAxisymmetric() == YES)
            numerics[iMGlevel][ADJFLOW_SOL][SOURCE_FIRST_TERM] = new CSourceAxisymmetric_AdjFlow(nDim, nVar_Adj_Flow, config);
          else
            numerics[iMGlevel][ADJFLOW_SOL][SOURCE_FIRST_TERM] = new CSourceNothing(nDim, nVar_Adj_Flow, config);
          
          numerics[iMGlevel][ADJFLOW_SOL][SOURCE_SECOND_TERM] = new CSourceNothing(nDim, nVar_Adj_Flow, config);
          
        }
        
      }
      
      if (incompressible) {
        
        SU2_MPI::Error("Schemes not implemented for incompressible continuous adjoint.", CURRENT_FUNCTION);

      }
      
    }
    
  }
  
  /*--- Solver definition for the turbulent adjoint problem ---*/
  if (adj_turb) {
    /*--- Definition of the convective scheme for each equation and mesh level ---*/
    switch (config->GetKind_ConvNumScheme_AdjTurb()) {
      case NONE :
        break;
      case SPACE_UPWIND :
        for (iMGlevel = 0; iMGlevel <= config->GetnMGLevels(); iMGlevel++)
          if (spalart_allmaras) {
            numerics[iMGlevel][ADJTURB_SOL][CONV_TERM] = new CUpwSca_AdjTurb(nDim, nVar_Adj_Turb, config);
          }
          else if (neg_spalart_allmaras) {SU2_MPI::Error("Adjoint Neg SA turbulence model not implemented.", CURRENT_FUNCTION);}
          else if (menter_sst) {SU2_MPI::Error("Adjoint SST turbulence model not implemented.", CURRENT_FUNCTION);}
          else if (e_spalart_allmaras) {SU2_MPI::Error("Adjoint Edward's SA turbulence model not implemented.", CURRENT_FUNCTION);}
          else if (comp_spalart_allmaras) {SU2_MPI::Error("Adjoint CC SA turbulence model not implemented.", CURRENT_FUNCTION);}
          else if (e_comp_spalart_allmaras) {SU2_MPI::Error("Adjoint CC Edward's SA turbulence model not implemented.", CURRENT_FUNCTION);}
        break;
      default :
        SU2_MPI::Error("Convective scheme not implemented (adj_turb).", CURRENT_FUNCTION);
        break;
    }
    
    /*--- Definition of the viscous scheme for each equation and mesh level ---*/
    for (iMGlevel = 0; iMGlevel <= config->GetnMGLevels(); iMGlevel++) {
      if (spalart_allmaras) {
        numerics[iMGlevel][ADJTURB_SOL][VISC_TERM] = new CAvgGradCorrected_AdjTurb(nDim, nVar_Adj_Turb, config);
      }

      else if (neg_spalart_allmaras) {SU2_MPI::Error("Adjoint Neg SA turbulence model not implemented.", CURRENT_FUNCTION);}
      else if (menter_sst) {SU2_MPI::Error("Adjoint SST turbulence model not implemented.", CURRENT_FUNCTION);}
      else if (e_spalart_allmaras) {SU2_MPI::Error("Adjoint Edward's SA turbulence model not implemented.", CURRENT_FUNCTION);}
      else if (comp_spalart_allmaras) {SU2_MPI::Error("Adjoint CC SA turbulence model not implemented.", CURRENT_FUNCTION);}
      else if (e_comp_spalart_allmaras) {SU2_MPI::Error("Adjoint CC Edward's SA turbulence model not implemented.", CURRENT_FUNCTION);}
    }
    
    /*--- Definition of the source term integration scheme for each equation and mesh level ---*/
    for (iMGlevel = 0; iMGlevel <= config->GetnMGLevels(); iMGlevel++) {
      if (spalart_allmaras) {
        numerics[iMGlevel][ADJTURB_SOL][SOURCE_FIRST_TERM] = new CSourcePieceWise_AdjTurb(nDim, nVar_Adj_Turb, config);
        numerics[iMGlevel][ADJTURB_SOL][SOURCE_SECOND_TERM] = new CSourceConservative_AdjTurb(nDim, nVar_Adj_Turb, config);
      }
      else if (neg_spalart_allmaras) {SU2_MPI::Error("Adjoint Neg SA turbulence model not implemented.", CURRENT_FUNCTION);}
      else if (menter_sst) {SU2_MPI::Error("Adjoint SST turbulence model not implemented.", CURRENT_FUNCTION);}
      else if (e_spalart_allmaras) {SU2_MPI::Error("Adjoint Edward's SA turbulence model not implemented.", CURRENT_FUNCTION);}
      else if (comp_spalart_allmaras) {SU2_MPI::Error("Adjoint CC SA turbulence model not implemented.", CURRENT_FUNCTION);}
      else if (e_comp_spalart_allmaras) {SU2_MPI::Error("Adjoint CC Edward's SA turbulence model not implemented.", CURRENT_FUNCTION);}
    }
    
    /*--- Definition of the boundary condition method ---*/
    for (iMGlevel = 0; iMGlevel <= config->GetnMGLevels(); iMGlevel++) {
      if (spalart_allmaras) numerics[iMGlevel][ADJTURB_SOL][CONV_BOUND_TERM] = new CUpwLin_AdjTurb(nDim, nVar_Adj_Turb, config);
      else if (neg_spalart_allmaras) {SU2_MPI::Error("Adjoint Neg SA turbulence model not implemented.", CURRENT_FUNCTION);}
      else if (menter_sst) {SU2_MPI::Error("Adjoint SST turbulence model not implemented.", CURRENT_FUNCTION);}
      else if (e_spalart_allmaras) {SU2_MPI::Error("Adjoint Edward's SA turbulence model not implemented.", CURRENT_FUNCTION);}
      else if (comp_spalart_allmaras) {SU2_MPI::Error("Adjoint CC SA turbulence model not implemented.", CURRENT_FUNCTION);}
      else if (e_comp_spalart_allmaras) {SU2_MPI::Error("Adjoint CC Edward's SA turbulence model not implemented.", CURRENT_FUNCTION);}
    }
    
  }

  /*--- Solver definition for the FEM problem ---*/
  if (fem) {

  /*--- Initialize the container for FEA_TERM. This will be the only one for most of the cases ---*/
  switch (config->GetGeometricConditions()) {
      case SMALL_DEFORMATIONS :
        switch (config->GetMaterialModel()) {
          case LINEAR_ELASTIC: numerics[MESH_0][FEA_SOL][FEA_TERM] = new CFEALinearElasticity(nDim, nVar_FEM, config); break;
          case NEO_HOOKEAN : SU2_MPI::Error("Material model does not correspond to geometric conditions.", CURRENT_FUNCTION); break;
          default: SU2_MPI::Error("Material model not implemented.", CURRENT_FUNCTION); break;
        }
        break;
      case LARGE_DEFORMATIONS :
        switch (config->GetMaterialModel()) {
          case LINEAR_ELASTIC: SU2_MPI::Error("Material model does not correspond to geometric conditions.", CURRENT_FUNCTION); break;
          case NEO_HOOKEAN :
            switch (config->GetMaterialCompressibility()) {
              case COMPRESSIBLE_MAT : numerics[MESH_0][FEA_SOL][FEA_TERM] = new CFEM_NeoHookean_Comp(nDim, nVar_FEM, config); break;
              default: SU2_MPI::Error("Material model not implemented.", CURRENT_FUNCTION); break;
            }
            break;
          case KNOWLES:
            switch (config->GetMaterialCompressibility()) {
              case NEARLY_INCOMPRESSIBLE_MAT : numerics[MESH_0][FEA_SOL][FEA_TERM] = new CFEM_Knowles_NearInc(nDim, nVar_FEM, config); break;
              default:  SU2_MPI::Error("Material model not implemented.", CURRENT_FUNCTION); break;
            }
            break;
          case IDEAL_DE:
            switch (config->GetMaterialCompressibility()) {
              case NEARLY_INCOMPRESSIBLE_MAT : numerics[MESH_0][FEA_SOL][FEA_TERM] = new CFEM_IdealDE(nDim, nVar_FEM, config); break;
              default:  SU2_MPI::Error("Material model not implemented.", CURRENT_FUNCTION); break;
            }
            break;
          default:  SU2_MPI::Error("Material model not implemented.", CURRENT_FUNCTION); break;
        }
        break;
      default:  SU2_MPI::Error("Solver not implemented.", CURRENT_FUNCTION);  break;
    }

  /*--- The following definitions only make sense if we have a non-linear solution ---*/
  if (config->GetGeometricConditions() == LARGE_DEFORMATIONS){

      /*--- This allocates a container for electromechanical effects ---*/

      bool de_effects = config->GetDE_Effects();
      if (de_effects) numerics[MESH_0][FEA_SOL][DE_TERM] = new CFEM_DielectricElastomer(nDim, nVar_FEM, config);

      string filename;
      ifstream properties_file;

      filename = config->GetFEA_FileName();
      if (nZone > 1)
        filename = config->GetMultizone_FileName(filename, iZone, ".dat");

      properties_file.open(filename.data(), ios::in);

      /*--- In case there is a properties file, containers are allocated for a number of material models ---*/

      if (!(properties_file.fail())) {

          numerics[MESH_0][FEA_SOL][MAT_NHCOMP]  = new CFEM_NeoHookean_Comp(nDim, nVar_FEM, config);
          numerics[MESH_0][FEA_SOL][MAT_IDEALDE] = new CFEM_IdealDE(nDim, nVar_FEM, config);
          numerics[MESH_0][FEA_SOL][MAT_KNOWLES] = new CFEM_Knowles_NearInc(nDim, nVar_FEM, config);

          properties_file.close();
      }
  }

  }


  /*--- We initialize the numerics for the mesh solver ---*/
  if (config->GetDeform_Mesh())
    numerics[MESH_0][MESH_SOL][FEA_TERM] = new CFEAMeshElasticity(nDim, nDim, geometry[MESH_0]->GetnElem(), config);

}

void CDriver::Numerics_Postprocessing(CNumerics *****numerics,
                                      CSolver ***solver, CGeometry **geometry,
                                      CConfig *config, unsigned short val_iInst) {
  
  unsigned short iMGlevel, iSol;
  
  
  bool
  euler, adj_euler,
  ns, adj_ns,
  fem_euler, fem_ns, fem_turbulent,
  turbulent, adj_turb,
  spalart_allmaras, neg_spalart_allmaras, menter_sst,
  fem,
  heat_fvm,
  transition,
  template_solver;

  bool e_spalart_allmaras, comp_spalart_allmaras, e_comp_spalart_allmaras;

  bool compressible = false;
  bool incompressible = false;
  
  /*--- Initialize some useful booleans ---*/
  euler            = false; ns     = false; turbulent     = false;
  fem_euler        = false; fem_ns = false; fem_turbulent = false;
  adj_euler        = false;   adj_ns           = false;   adj_turb         = false;
  fem        = false;
  spalart_allmaras = false;   neg_spalart_allmaras = false; menter_sst       = false;
  transition       = false;   heat_fvm         = false;
  template_solver  = false;
    
  e_spalart_allmaras = false; comp_spalart_allmaras = false; e_comp_spalart_allmaras = false;

  /*--- Assign booleans ---*/
  switch (config->GetKind_Solver()) {
    case TEMPLATE_SOLVER: template_solver = true; break;
    case EULER : case DISC_ADJ_EULER: compressible = true; euler = true;  heat_fvm = config->GetWeakly_Coupled_Heat(); break;
    case NAVIER_STOKES: case DISC_ADJ_NAVIER_STOKES:compressible = true; ns = true;  heat_fvm = config->GetWeakly_Coupled_Heat(); break;
    case RANS : case DISC_ADJ_RANS:  ns = true; compressible = true; turbulent = true; if (config->GetKind_Trans_Model() == LM) transition = true; break;
    case INC_EULER : case DISC_ADJ_INC_EULER: incompressible =true; euler = true;  heat_fvm = config->GetWeakly_Coupled_Heat(); break;
    case INC_NAVIER_STOKES: case DISC_ADJ_INC_NAVIER_STOKES:incompressible =true; ns = true;  heat_fvm = config->GetWeakly_Coupled_Heat(); break;
    case INC_RANS : case DISC_ADJ_INC_RANS: incompressible =true; ns = true; turbulent = true; if (config->GetKind_Trans_Model() == LM) transition = true; break;
    case FEM_EULER : case DISC_ADJ_FEM_EULER : fem_euler = true; break;
    case FEM_NAVIER_STOKES: case DISC_ADJ_FEM_NS : fem_ns = true; break;
    case FEM_RANS : case DISC_ADJ_FEM_RANS : fem_ns = true; fem_turbulent = true; break;
    case FEM_LES :  fem_ns = true; break;
    case HEAT_EQUATION_FVM: heat_fvm = true; break;
    case FEM_ELASTICITY: case DISC_ADJ_FEM: fem = true; break;
    case ADJ_EULER : euler = true; adj_euler = true; break;
    case ADJ_NAVIER_STOKES : ns = true; turbulent = (config->GetKind_Turb_Model() != NONE); adj_ns = true; break;
    case ADJ_RANS : ns = true; turbulent = true; adj_ns = true; adj_turb = (!config->GetFrozen_Visc_Cont()); break;
  }
  
  /*--- Assign turbulence model booleans ---*/

  if (turbulent || fem_turbulent)
    switch (config->GetKind_Turb_Model()) {
      case SA:        spalart_allmaras = true;        break;
      case SA_NEG:    neg_spalart_allmaras = true;    break;
      case SA_COMP:   comp_spalart_allmaras = true;   break;
      case SA_E:      e_spalart_allmaras = true;      break;
      case SA_E_COMP: e_comp_spalart_allmaras = true; break;
      case SST:       menter_sst = true;              break;
      case SST_SUST:  menter_sst = true;              break;
      default: SU2_MPI::Error("Specified turbulence model unavailable or none selected", CURRENT_FUNCTION); break;
    }
  
  /*--- Solver definition for the template problem ---*/
  if (template_solver) {
    
    /*--- Definition of the convective scheme for each equation and mesh level ---*/
    switch (config->GetKind_ConvNumScheme_Template()) {
      case SPACE_CENTERED : case SPACE_UPWIND :
        for (iMGlevel = 0; iMGlevel <= config->GetnMGLevels(); iMGlevel++)
          delete numerics[val_iInst][iMGlevel][TEMPLATE_SOL][CONV_TERM];
        break;
    }
    
    for (iMGlevel = 0; iMGlevel <= config->GetnMGLevels(); iMGlevel++) {
      /*--- Definition of the viscous scheme for each equation and mesh level ---*/
      delete numerics[val_iInst][iMGlevel][TEMPLATE_SOL][VISC_TERM];
      /*--- Definition of the source term integration scheme for each equation and mesh level ---*/
      delete numerics[val_iInst][iMGlevel][TEMPLATE_SOL][SOURCE_FIRST_TERM];
      /*--- Definition of the boundary condition method ---*/
      delete numerics[val_iInst][iMGlevel][TEMPLATE_SOL][CONV_BOUND_TERM];
    }
    
  }
  
  /*--- Solver definition for the Potential, Euler, Navier-Stokes problems ---*/
  if ((euler) || (ns)) {
    
    /*--- Definition of the convective scheme for each equation and mesh level ---*/
    switch (config->GetKind_ConvNumScheme_Flow()) {
        
      case SPACE_CENTERED :
        if (compressible) {
          
          /*--- Compressible flow ---*/
          switch (config->GetKind_Centered_Flow()) {
            case LAX : case JST :  case JST_KE : delete numerics[val_iInst][MESH_0][FLOW_SOL][CONV_TERM]; break;
          }
          for (iMGlevel = 1; iMGlevel <= config->GetnMGLevels(); iMGlevel++)
            delete numerics[val_iInst][iMGlevel][FLOW_SOL][CONV_TERM];
          
          /*--- Definition of the boundary condition method ---*/
          for (iMGlevel = 0; iMGlevel <= config->GetnMGLevels(); iMGlevel++)
            delete numerics[val_iInst][iMGlevel][FLOW_SOL][CONV_BOUND_TERM];
          
        }
        if (incompressible) {
          /*--- Incompressible flow, use preconditioning method ---*/
          switch (config->GetKind_Centered_Flow()) {
            case LAX : case JST : delete numerics[val_iInst][MESH_0][FLOW_SOL][CONV_TERM]; break;
          }
          for (iMGlevel = 1; iMGlevel <= config->GetnMGLevels(); iMGlevel++)
            delete numerics[val_iInst][iMGlevel][FLOW_SOL][CONV_TERM];
          
          /*--- Definition of the boundary condition method ---*/
          for (iMGlevel = 0; iMGlevel <= config->GetnMGLevels(); iMGlevel++)
            delete numerics[val_iInst][iMGlevel][FLOW_SOL][CONV_BOUND_TERM];
          
        }
        break;
      case SPACE_UPWIND :
        
        if (compressible) {
          /*--- Compressible flow ---*/
          switch (config->GetKind_Upwind_Flow()) {
            case ROE: case AUSM : case TURKEL: case HLLC: case MSW:  case CUSP: case L2ROE: case LMROE: case SLAU: case SLAU2: case AUSMPLUSUP:
              for (iMGlevel = 0; iMGlevel <= config->GetnMGLevels(); iMGlevel++) {
                delete numerics[val_iInst][iMGlevel][FLOW_SOL][CONV_TERM];
                delete numerics[val_iInst][iMGlevel][FLOW_SOL][CONV_BOUND_TERM];
              }
              
              break;
          }
          
        }
        if (incompressible) {
          /*--- Incompressible flow, use preconditioning method ---*/
          switch (config->GetKind_Upwind_Flow()) {
            case FDS:
              for (iMGlevel = 0; iMGlevel <= config->GetnMGLevels(); iMGlevel++) {
                delete numerics[val_iInst][iMGlevel][FLOW_SOL][CONV_TERM];
                delete numerics[val_iInst][iMGlevel][FLOW_SOL][CONV_BOUND_TERM];
              }
              break;
          }
        }
        
        break;
    }
    
    /*--- Definition of the viscous scheme for each equation and mesh level ---*/
    if (compressible||incompressible) {
      /*--- Compressible flow Ideal gas ---*/
      delete numerics[val_iInst][MESH_0][FLOW_SOL][VISC_TERM];
      for (iMGlevel = 1; iMGlevel <= config->GetnMGLevels(); iMGlevel++)
        delete numerics[val_iInst][iMGlevel][FLOW_SOL][VISC_TERM];
      
      /*--- Definition of the boundary condition method ---*/
      for (iMGlevel = 0; iMGlevel <= config->GetnMGLevels(); iMGlevel++)
        delete numerics[val_iInst][iMGlevel][FLOW_SOL][VISC_BOUND_TERM];
      
    }
    
    /*--- Definition of the source term integration scheme for each equation and mesh level ---*/
    for (iMGlevel = 0; iMGlevel <= config->GetnMGLevels(); iMGlevel++) {
      delete numerics[val_iInst][iMGlevel][FLOW_SOL][SOURCE_FIRST_TERM];
      delete numerics[val_iInst][iMGlevel][FLOW_SOL][SOURCE_SECOND_TERM];
    }
    
  }

  /*--- DG-FEM solver definition for Euler, Navier-Stokes problems ---*/

  if ((fem_euler) || (fem_ns)) {

    /*--- Definition of the convective scheme for each equation and mesh level ---*/
    switch (config->GetRiemann_Solver_FEM()) {
      case AUSM: case TURKEL: case HLLC: case MSW: /* Note that not all need to be deleted. */

        for (iMGlevel = 0; iMGlevel <= config->GetnMGLevels(); iMGlevel++) {
          delete numerics[val_iInst][iMGlevel][FLOW_SOL][CONV_TERM];
          delete numerics[val_iInst][iMGlevel][FLOW_SOL][CONV_BOUND_TERM];
        }
        break;
    }
  }

  /*--- Solver definition for the turbulent model problem ---*/
  
  if (turbulent) {
    
    /*--- Definition of the convective scheme for each equation and mesh level ---*/
    
    switch (config->GetKind_ConvNumScheme_Turb()) {
      case SPACE_UPWIND :
        for (iMGlevel = 0; iMGlevel <= config->GetnMGLevels(); iMGlevel++) {
          if (spalart_allmaras || neg_spalart_allmaras ||menter_sst|| comp_spalart_allmaras || e_spalart_allmaras || e_comp_spalart_allmaras)
            delete numerics[val_iInst][iMGlevel][TURB_SOL][CONV_TERM];
        }
        break;
    }
    
    /*--- Definition of the viscous scheme for each equation and mesh level ---*/
    
      if (spalart_allmaras || neg_spalart_allmaras ||menter_sst|| comp_spalart_allmaras || e_spalart_allmaras || e_comp_spalart_allmaras){
        for (iMGlevel = 0; iMGlevel <= config->GetnMGLevels(); iMGlevel++) {
          delete numerics[val_iInst][iMGlevel][TURB_SOL][VISC_TERM];
          delete numerics[val_iInst][iMGlevel][TURB_SOL][SOURCE_FIRST_TERM];
          delete numerics[val_iInst][iMGlevel][TURB_SOL][SOURCE_SECOND_TERM];
          /*--- Definition of the boundary condition method ---*/
          delete numerics[val_iInst][iMGlevel][TURB_SOL][CONV_BOUND_TERM];
          delete numerics[val_iInst][iMGlevel][TURB_SOL][VISC_BOUND_TERM];

      }
    }
    
  }
  
  /*--- Solver definition for the transition model problem ---*/
  if (transition) {
    
    /*--- Definition of the convective scheme for each equation and mesh level ---*/
    switch (config->GetKind_ConvNumScheme_Turb()) {
      case SPACE_UPWIND :
        for (iMGlevel = 0; iMGlevel <= config->GetnMGLevels(); iMGlevel++) {
          delete numerics[val_iInst][iMGlevel][TRANS_SOL][CONV_TERM];
        }
        break;
    }
    
    for (iMGlevel = 0; iMGlevel <= config->GetnMGLevels(); iMGlevel++) {
      /*--- Definition of the viscous scheme for each equation and mesh level ---*/
      delete numerics[val_iInst][iMGlevel][TRANS_SOL][VISC_TERM];
      /*--- Definition of the source term integration scheme for each equation and mesh level ---*/
      delete numerics[val_iInst][iMGlevel][TRANS_SOL][SOURCE_FIRST_TERM];
      delete numerics[val_iInst][iMGlevel][TRANS_SOL][SOURCE_SECOND_TERM];
      /*--- Definition of the boundary condition method ---*/
      delete numerics[val_iInst][iMGlevel][TRANS_SOL][CONV_BOUND_TERM];
    }
  }

  if (heat_fvm) {

    /*--- Definition of the viscous scheme for each equation and mesh level ---*/
    for (iMGlevel = 0; iMGlevel <= config->GetnMGLevels(); iMGlevel++) {

      delete numerics[val_iInst][iMGlevel][HEAT_SOL][VISC_TERM];
      delete numerics[val_iInst][iMGlevel][HEAT_SOL][VISC_BOUND_TERM];

      switch (config->GetKind_ConvNumScheme_Heat()) {
        case SPACE_UPWIND :

          delete numerics[val_iInst][iMGlevel][HEAT_SOL][CONV_TERM];
          delete numerics[val_iInst][iMGlevel][HEAT_SOL][CONV_BOUND_TERM];
          break;

        case SPACE_CENTERED :

          delete numerics[val_iInst][iMGlevel][HEAT_SOL][CONV_TERM];
          delete numerics[val_iInst][iMGlevel][HEAT_SOL][CONV_BOUND_TERM];
        break;
      }
    }
  }
  
  /*--- Solver definition for the flow adjoint problem ---*/
  
  if (adj_euler || adj_ns ) {
    
    /*--- Definition of the convective scheme for each equation and mesh level ---*/
    
    switch (config->GetKind_ConvNumScheme_AdjFlow()) {
      case SPACE_CENTERED :
        
        if (compressible) {
          
          /*--- Compressible flow ---*/
          
          switch (config->GetKind_Centered_AdjFlow()) {
            case LAX : case JST:
              delete numerics[val_iInst][MESH_0][ADJFLOW_SOL][CONV_TERM];
              break;
          }
          
          for (iMGlevel = 1; iMGlevel <= config->GetnMGLevels(); iMGlevel++)
            delete numerics[val_iInst][iMGlevel][ADJFLOW_SOL][CONV_TERM];
          
          for (iMGlevel = 0; iMGlevel <= config->GetnMGLevels(); iMGlevel++)
            delete numerics[val_iInst][iMGlevel][ADJFLOW_SOL][CONV_BOUND_TERM];
          
        }
        
        if (incompressible) {
          
          /*--- Incompressible flow, use artificial compressibility method ---*/
          
          switch (config->GetKind_Centered_AdjFlow()) {
            case LAX : case JST:
              delete numerics[val_iInst][MESH_0][ADJFLOW_SOL][CONV_TERM]; break;
          }
          
          for (iMGlevel = 1; iMGlevel <= config->GetnMGLevels(); iMGlevel++)
            delete numerics[val_iInst][iMGlevel][ADJFLOW_SOL][CONV_TERM];
          
          for (iMGlevel = 0; iMGlevel <= config->GetnMGLevels(); iMGlevel++)
            delete numerics[val_iInst][iMGlevel][ADJFLOW_SOL][CONV_BOUND_TERM];
          
        }
        
        break;
        
      case SPACE_UPWIND :
        
        if (compressible || incompressible) {
          
          /*--- Compressible flow ---*/
          
          switch (config->GetKind_Upwind_AdjFlow()) {
            case ROE:
              for (iMGlevel = 0; iMGlevel <= config->GetnMGLevels(); iMGlevel++) {
                delete numerics[val_iInst][iMGlevel][ADJFLOW_SOL][CONV_TERM];
                delete numerics[val_iInst][iMGlevel][ADJFLOW_SOL][CONV_BOUND_TERM];
              }
              break;
          }
        }
        
        break;
    }
    
    /*--- Definition of the viscous scheme for each equation and mesh level ---*/
    
    if (compressible || incompressible) {
      
      /*--- Compressible flow ---*/
      for (iMGlevel = 0; iMGlevel <= config->GetnMGLevels(); iMGlevel++) {
        delete numerics[val_iInst][iMGlevel][ADJFLOW_SOL][VISC_TERM];
        delete numerics[val_iInst][iMGlevel][ADJFLOW_SOL][VISC_BOUND_TERM];
      }
    }
    
    /*--- Definition of the source term integration scheme for each equation and mesh level ---*/
    
    for (iMGlevel = 0; iMGlevel <= config->GetnMGLevels(); iMGlevel++) {
      
      
      if (compressible || incompressible) {
        
        delete numerics[val_iInst][iMGlevel][ADJFLOW_SOL][SOURCE_FIRST_TERM];
        delete numerics[val_iInst][iMGlevel][ADJFLOW_SOL][SOURCE_SECOND_TERM];
        
      }
    }
    
  }
  
  
  /*--- Solver definition for the turbulent adjoint problem ---*/
  if (adj_turb) {
    /*--- Definition of the convective scheme for each equation and mesh level ---*/
    switch (config->GetKind_ConvNumScheme_AdjTurb()) {
        
      case SPACE_UPWIND :
        for (iMGlevel = 0; iMGlevel <= config->GetnMGLevels(); iMGlevel++)
          if (spalart_allmaras) {
            delete numerics[val_iInst][iMGlevel][ADJTURB_SOL][CONV_TERM];
          }
        break;
    }
    
    
    for (iMGlevel = 0; iMGlevel <= config->GetnMGLevels(); iMGlevel++) {
      if (spalart_allmaras) {
        /*--- Definition of the viscous scheme for each equation and mesh level ---*/
        delete numerics[val_iInst][iMGlevel][ADJTURB_SOL][VISC_TERM];
        /*--- Definition of the source term integration scheme for each equation and mesh level ---*/
        delete numerics[val_iInst][iMGlevel][ADJTURB_SOL][SOURCE_FIRST_TERM];
        delete numerics[val_iInst][iMGlevel][ADJTURB_SOL][SOURCE_SECOND_TERM];
        /*--- Definition of the boundary condition method ---*/
        delete numerics[val_iInst][iMGlevel][ADJTURB_SOL][CONV_BOUND_TERM];
      }
    }
  }
  
  /*--- Solver definition for the FEA problem ---*/
  if (fem) {
    
    /*--- Definition of the viscous scheme for each equation and mesh level ---*/
    delete numerics[val_iInst][MESH_0][FEA_SOL][FEA_TERM];
    
  }
  
  /*--- We initialize the numerics for the mesh solver ---*/
  if (config->GetDeform_Mesh())
    delete numerics[val_iInst][MESH_0][MESH_SOL][FEA_TERM];
  
  /*--- Definition of the Class for the numerical method: numerics_container[INST_LEVEL][MESH_LEVEL][EQUATION][EQ_TERM] ---*/
  for (iMGlevel = 0; iMGlevel <= config->GetnMGLevels(); iMGlevel++) {
    for (iSol = 0; iSol < MAX_SOLS; iSol++) {
      delete [] numerics[val_iInst][iMGlevel][iSol];
    }
    delete[] numerics[val_iInst][iMGlevel];
  }
  
  delete[] numerics[val_iInst];

}

void CDriver::Iteration_Preprocessing(CConfig* config, CIteration *&iteration) {
  
  if (rank == MASTER_NODE)
    cout << endl <<"------------------- Iteration Preprocessing ( Zone " << config->GetiZone() <<" ) ------------------" << endl;
  
  /*--- Loop over all zones and instantiate the physics iteration. ---*/
  
  switch (config->GetKind_Solver()) {
    
    case EULER: case NAVIER_STOKES: case RANS:
    case INC_EULER: case INC_NAVIER_STOKES: case INC_RANS:
      if(config->GetBoolTurbomachinery()){
        if (rank == MASTER_NODE)
          cout << "Euler/Navier-Stokes/RANS turbomachinery fluid iteration." << endl;
        iteration = new CTurboIteration(config);
        
      }
      else{
        if (rank == MASTER_NODE)
          cout << "Euler/Navier-Stokes/RANS fluid iteration." << endl;
        iteration = new CFluidIteration(config);
      }
      break;
      
    case FEM_EULER: case FEM_NAVIER_STOKES: case FEM_RANS: case FEM_LES:
      if (rank == MASTER_NODE)
        cout << "Finite element Euler/Navier-Stokes/RANS/LES flow iteration." << endl;
      iteration = new CFEMFluidIteration(config);
      break;
      
    case HEAT_EQUATION_FVM:
      if (rank == MASTER_NODE)
        cout << "Heat iteration (finite volume method)." << endl;
      iteration = new CHeatIteration(config);
      break;
      
    case FEM_ELASTICITY:
      if (rank == MASTER_NODE)
        cout << "FEM iteration." << endl;
      iteration = new CFEAIteration(config);
      break;
      
    case ADJ_EULER: case ADJ_NAVIER_STOKES: case ADJ_RANS:
      if (rank == MASTER_NODE)
        cout << "Adjoint Euler/Navier-Stokes/RANS fluid iteration." << endl;
      iteration = new CAdjFluidIteration(config);
      break;
      
    case DISC_ADJ_EULER: case DISC_ADJ_NAVIER_STOKES: case DISC_ADJ_RANS:
    case DISC_ADJ_INC_EULER: case DISC_ADJ_INC_NAVIER_STOKES: case DISC_ADJ_INC_RANS:      
      if (rank == MASTER_NODE)
        cout << "Discrete adjoint Euler/Navier-Stokes/RANS fluid iteration." << endl;
      iteration = new CDiscAdjFluidIteration(config);
      break;
      
    case DISC_ADJ_FEM_EULER : case DISC_ADJ_FEM_NS : case DISC_ADJ_FEM_RANS :
      if (rank == MASTER_NODE)
        cout << "Discrete adjoint finite element Euler/Navier-Stokes/RANS fluid iteration." << endl;
      iteration = new CDiscAdjFluidIteration(config);
      break;
      
    case DISC_ADJ_FEM:
      if (rank == MASTER_NODE)
        cout << "Discrete adjoint FEM structural iteration." << endl;
      iteration = new CDiscAdjFEAIteration(config);
      break;
      
    case DISC_ADJ_HEAT:
      if (rank == MASTER_NODE)
        cout << "Discrete adjoint heat iteration." << endl;
      iteration = new CDiscAdjHeatIteration(config);
      break;
  }
}

void CDriver::DynamicMesh_Preprocessing(CConfig *config, CGeometry **geometry, CSolver ***solver, CIteration* iteration,
                                        CVolumetricMovement *&grid_movement, CSurfaceMovement *&surface_movement){
  
  /*--- Instantiate the geometry movement classes for the solution of unsteady
   flows on dynamic meshes, including rigid mesh transformations, dynamically
   deforming meshes, and preprocessing of harmonic balance. ---*/

  if (!fem_solver && (config->GetGrid_Movement() ||
                      (config->GetDirectDiff() == D_DESIGN)) && !config->GetSurface_Movement(FLUID_STRUCTURE_STATIC)) {
    if (rank == MASTER_NODE)
      cout << "Setting dynamic mesh structure for zone "<< iZone + 1<<"." << endl;
    grid_movement = new CVolumetricMovement(geometry[MESH_0], config);
    
    surface_movement = new CSurfaceMovement();
    surface_movement->CopyBoundary(geometry[MESH_0], config);
    if (config->GetTime_Marching() == HARMONIC_BALANCE){
      if (rank == MASTER_NODE) cout << endl <<  "Instance "<< iInst + 1 <<":" << endl;
      iteration->SetGrid_Movement(geometry, surface_movement, grid_movement,  solver, config, 0, iInst);
    }
  }
  
  if (config->GetDirectDiff() == D_DESIGN) {
    if (rank == MASTER_NODE)
      cout << "Setting surface/volume derivatives." << endl;
    
    /*--- Set the surface derivatives, i.e. the derivative of the surface mesh nodes with respect to the design variables ---*/
    
    surface_movement->SetSurface_Derivative(geometry[MESH_0],config);
    
    /*--- Call the volume deformation routine with derivative mode enabled.
       This computes the derivative of the volume mesh with respect to the surface nodes ---*/
    
    
    grid_movement->SetVolume_Deformation(geometry[MESH_0],config, true, true);
    
    /*--- Update the multi-grid structure to propagate the derivative information to the coarser levels ---*/
    
    geometry[MESH_0]->UpdateGeometry(geometry,config);
    
    /*--- Set the derivative of the wall-distance with respect to the surface nodes ---*/
    
    if ( (config->GetKind_Solver() == RANS) ||
         (config->GetKind_Solver() == ADJ_RANS) ||
         (config->GetKind_Solver() == DISC_ADJ_RANS) ||
         (config->GetKind_Solver() == INC_RANS) ||
         (config->GetKind_Solver() == DISC_ADJ_INC_RANS))
      geometry[MESH_0]->ComputeWall_Distance(config);
  }
  
  
  if (config->GetSurface_Movement(FLUID_STRUCTURE_STATIC)){
    if (rank == MASTER_NODE)
      cout << "Setting moving mesh structure for FSI problems." << endl;
    /*--- Instantiate the container for the grid movement structure ---*/
    grid_movement = new CElasticityMovement(geometry[MESH_0], config);
  }
  
}

void CDriver::Interface_Preprocessing(CConfig **config, CSolver***** solver, CGeometry**** geometry,
                                      unsigned short** interface_types, CInterface ***&interface,
                                      CInterpolator ***&interpolation) {

  unsigned short donorZone, targetZone;
  unsigned short nVar, nVarTransfer;

  unsigned short nMarkerTarget, iMarkerTarget, nMarkerDonor, iMarkerDonor;

  /*--- Initialize some useful booleans ---*/
  bool fluid_donor, structural_donor, heat_donor;
  bool fluid_target, structural_target, heat_target;

  bool discrete_adjoint = config[ZONE_0]->GetDiscrete_Adjoint();

  int markDonor, markTarget, Donor_check, Target_check, iMarkerInt, nMarkerInt;

#ifdef HAVE_MPI
  int *Buffer_Recv_mark = NULL, iRank, nProcessor = size;

  if (rank == MASTER_NODE)
    Buffer_Recv_mark = new int[nProcessor];
#endif

  /*--- Coupling between zones ---*/
  // There's a limit here, the interface boundary must connect only 2 zones

  /*--- Loops over all target and donor zones to find which ones are connected through
   *--- an interface boundary (fsi or sliding mesh) ---*/
  for (targetZone = 0; targetZone < nZone; targetZone++) {

    for (donorZone = 0; donorZone < nZone; donorZone++) {

      interface_types[donorZone][targetZone] = NO_TRANSFER;

      if ( donorZone == targetZone ) {
        interface_types[donorZone][targetZone] = ZONES_ARE_EQUAL;
        // We're processing the same zone, so skip the following
        continue;
      }

      nMarkerInt = (int) ( config[donorZone]->GetMarker_n_ZoneInterface() / 2 );

      /*--- Loops on Interface markers to find if the 2 zones are sharing the boundary and to
       *--- determine donor and target marker tag ---*/
      for (iMarkerInt = 1; iMarkerInt <= nMarkerInt; iMarkerInt++) {

        markDonor  = -1;
        markTarget = -1;

        /*--- On the donor side ---*/
        nMarkerDonor = config[donorZone]->GetnMarker_All();

        for (iMarkerDonor = 0; iMarkerDonor < nMarkerDonor; iMarkerDonor++) {

          /*--- If the tag GetMarker_All_ZoneInterface(iMarker) equals the index we are looping at ---*/
          if ( config[donorZone]->GetMarker_All_ZoneInterface(iMarkerDonor) == iMarkerInt ) {
            /*--- We have identified the identifier for the interface marker ---*/
            markDonor = iMarkerDonor;

            break;
          }
        }

        /*--- On the target side ---*/
        nMarkerTarget = config[targetZone]->GetnMarker_All();

      for (iMarkerTarget = 0; iMarkerTarget < nMarkerTarget; iMarkerTarget++) {

          /*--- If the tag GetMarker_All_ZoneInterface(iMarker) equals the index we are looping at ---*/
        if ( config[targetZone]->GetMarker_All_ZoneInterface(iMarkerTarget) == iMarkerInt ) {
            /*--- We have identified the identifier for the interface marker ---*/
            markTarget = iMarkerTarget;

            break;
        } 
        }

#ifdef HAVE_MPI

      Donor_check  = -1;
      Target_check = -1;

        /*--- We gather a vector in MASTER_NODE that determines if the boundary is not on the processor because
         * of the partition or because the zone does not include it ---*/

        SU2_MPI::Gather(&markDonor , 1, MPI_INT, Buffer_Recv_mark, 1, MPI_INT, MASTER_NODE, MPI_COMM_WORLD);

      if (rank == MASTER_NODE) {
        for (iRank = 0; iRank < nProcessor; iRank++) {
          if( Buffer_Recv_mark[iRank] != -1 ) {
              Donor_check = Buffer_Recv_mark[iRank];

              break;
            }
          }
        }

        SU2_MPI::Bcast(&Donor_check , 1, MPI_INT, MASTER_NODE, MPI_COMM_WORLD);

        SU2_MPI::Gather(&markTarget, 1, MPI_INT, Buffer_Recv_mark, 1, MPI_INT, MASTER_NODE, MPI_COMM_WORLD);

      if (rank == MASTER_NODE){
        for (iRank = 0; iRank < nProcessor; iRank++){
          if( Buffer_Recv_mark[iRank] != -1 ){
              Target_check = Buffer_Recv_mark[iRank];

              break;
            }
          }
        }

        SU2_MPI::Bcast(&Target_check, 1, MPI_INT, MASTER_NODE, MPI_COMM_WORLD);

#else
      Donor_check  = markDonor;
      Target_check = markTarget;  
#endif

      /* --- Check ifzones are actually sharing the interface boundary, if not skip ---*/        
      if(Target_check == -1 || Donor_check == -1) {
        interface_types[donorZone][targetZone] = NO_COMMON_INTERFACE;
        continue;
      }

        /*--- Set some boolean to properly allocate data structure later ---*/
      fluid_target      = false; 
      structural_target = false;

      fluid_donor       = false; 
      structural_donor  = false;

      heat_donor        = false;
      heat_target       = false;

      switch ( config[targetZone]->GetKind_Solver() ) {

        case EULER : case NAVIER_STOKES: case RANS: 
        case INC_EULER : case INC_NAVIER_STOKES: case INC_RANS: 
        case DISC_ADJ_INC_EULER: case DISC_ADJ_INC_NAVIER_STOKES: case DISC_ADJ_INC_RANS:          
        case DISC_ADJ_EULER: case DISC_ADJ_NAVIER_STOKES: case DISC_ADJ_RANS:
          fluid_target  = true;   
          break;

        case FEM_ELASTICITY: case DISC_ADJ_FEM:
          structural_target = true;   
          break;

        case HEAT_EQUATION_FVM: case DISC_ADJ_HEAT:
          heat_target = true;
          break;
      }

      switch ( config[donorZone]->GetKind_Solver() ) {

        case EULER : case NAVIER_STOKES: case RANS: 
        case INC_EULER : case INC_NAVIER_STOKES: case INC_RANS: 
        case DISC_ADJ_INC_EULER: case DISC_ADJ_INC_NAVIER_STOKES: case DISC_ADJ_INC_RANS:          
        case DISC_ADJ_EULER: case DISC_ADJ_NAVIER_STOKES: case DISC_ADJ_RANS:
          fluid_donor  = true;
          break;

        case FEM_ELASTICITY: case DISC_ADJ_FEM:
          structural_donor = true;
          break;

        case HEAT_EQUATION_FVM : case DISC_ADJ_HEAT:
          heat_donor = true;
          break;
      }

      /*--- Begin the creation of the communication pattern among zones ---*/

      /*--- Retrieve the number of conservative variables (for problems not involving structural analysis ---*/
      if (fluid_donor && fluid_target)
        nVar = solver[donorZone][INST_0][MESH_0][FLOW_SOL]->GetnVar();
      else
        /*--- If at least one of the components is structural ---*/
        nVar = nDim;

      if (rank == MASTER_NODE) cout << "From zone " << donorZone << " to zone " << targetZone << ": ";

        /*--- Match Zones ---*/
      if (rank == MASTER_NODE) cout << "Setting coupling ";

          bool conservative_interp = config[donorZone]->GetConservativeInterpolation();
          
          /*--- Conditions for conservative interpolation are not met, we cannot fallback on the consistent approach
                because CFlowTractionInterface relies on the information in config to be correct. ---*/
          if ( conservative_interp && targetZone == 0 && structural_target )
            SU2_MPI::Error("Conservative interpolation assumes the structural model mesh is evaluated second, "
                           "somehow this has not happened.",CURRENT_FUNCTION);
        
        switch (config[donorZone]->GetKindInterpolation()) {

          case NEAREST_NEIGHBOR:
            if ( conservative_interp && targetZone > 0 && structural_target ) {
              interpolation[donorZone][targetZone] = new CMirror(geometry, config, donorZone, targetZone);
              if (rank == MASTER_NODE) cout << "using a mirror approach: matching coefficients "
                                               "from opposite mesh." << endl;
            }
            else {
            interpolation[donorZone][targetZone] = new CNearestNeighbor(geometry, config, donorZone, targetZone);
            if (rank == MASTER_NODE) cout << "using a nearest-neighbor approach." << endl;
            }
            break;

          case ISOPARAMETRIC:
            if ( conservative_interp && targetZone > 0 && structural_target ) {
              interpolation[donorZone][targetZone] = new CMirror(geometry, config, donorZone, targetZone);
              if (rank == MASTER_NODE) cout << "using a mirror approach: matching coefficients "
                                               "from opposite mesh." << endl;
            }
            else {
            interpolation[donorZone][targetZone] = new CIsoparametric(geometry, config, donorZone, targetZone);
            if (rank == MASTER_NODE) cout << "using an isoparametric approach." << endl;
            }
            break;

        case WEIGHTED_AVERAGE:
          interpolation[donorZone][targetZone] = new CSlidingMesh(geometry, config, donorZone, targetZone);
          if (rank == MASTER_NODE) cout << "using an sliding mesh approach." << endl;

          break;
            
          case RADIAL_BASIS_FUNCTION:
            if ( conservative_interp && targetZone > 0 && structural_target ) {
                interpolation[donorZone][targetZone] = new CMirror(geometry, config, donorZone, targetZone);
                if (rank == MASTER_NODE) cout << "using a mirror approach: matching coefficients "
                                                 "from opposite mesh." << endl;
              }
              else {
                interpolation[donorZone][targetZone] = new CRadialBasisFunction(geometry, config,
                                                                                donorZone, targetZone);
                if (rank == MASTER_NODE) cout << "using a radial basis function approach." << endl;
              }
            break;
            }

        /*--- Initialize the appropriate transfer strategy ---*/
      if (rank == MASTER_NODE) cout << "Transferring ";

      if (fluid_donor && structural_target && (!discrete_adjoint)) {
        interface_types[donorZone][targetZone] = FLOW_TRACTION;
        nVarTransfer = 2;
        interface[donorZone][targetZone] = new CFlowTractionInterface(nVar, nVarTransfer, config[donorZone]);
        if (rank == MASTER_NODE) cout << "flow tractions. "<< endl;
      }
      else if (structural_donor && fluid_target && (!discrete_adjoint)) {
        /*--- If we are using the new mesh solver, we transfer the total boundary displacements (not incremental) --*/
        if (solver_container[targetZone][INST_0][MESH_0][MESH_SOL] != NULL){
          interface_types[donorZone][targetZone] = BOUNDARY_DISPLACEMENTS;
          nVarTransfer = 0;
          interface[donorZone][targetZone] = new CDisplacementsInterface(nVar, nVarTransfer, config[donorZone]);
          if (rank == MASTER_NODE) cout << "boundary displacements from the structural solver. "<< endl;
        }
        /*--- We keep the legacy method temporarily until FSI-adjoint has been adapted ---*/
        else{
          interface_types[donorZone][targetZone] = STRUCTURAL_DISPLACEMENTS_LEGACY;
          nVarTransfer = 0;
          interface[donorZone][targetZone] = new CDisplacementsInterfaceLegacy(nVar, nVarTransfer, config[donorZone]);
          if (rank == MASTER_NODE) cout << "structural displacements. "<< endl;
        }
      }
      else if (fluid_donor && structural_target && discrete_adjoint) {
        interface_types[donorZone][targetZone] = FLOW_TRACTION;
        nVarTransfer = 2;
        interface[donorZone][targetZone] = new CDiscAdjFlowTractionInterface(nVar, nVarTransfer, config[donorZone]);

        if (rank == MASTER_NODE) cout << "flow tractions. "<< endl;
      }
      else if (structural_donor && fluid_target && discrete_adjoint){
        interface_types[donorZone][targetZone] = STRUCTURAL_DISPLACEMENTS_DISC_ADJ;
        nVarTransfer = 0;
        interface[donorZone][targetZone] = new CDiscAdjDisplacementsInterfaceLegacy(nVar, nVarTransfer,
                                                                                    config[donorZone]);
        if (rank == MASTER_NODE) cout << "structural displacements. "<< endl;
      }
      else if (fluid_donor && fluid_target) {
        interface_types[donorZone][targetZone] = SLIDING_INTERFACE;
        nVarTransfer = 0;
        nVar = solver[donorZone][INST_0][MESH_0][FLOW_SOL]->GetnPrimVar();
        interface[donorZone][targetZone] = new CSlidingInterface(nVar, nVarTransfer, config[donorZone]);
        if (rank == MASTER_NODE) cout << "sliding interface. " << endl;
      }
      else if (fluid_donor && heat_target) {
        nVarTransfer = 0;
        nVar = 4;
        if(config[donorZone]->GetEnergy_Equation())
          interface_types[donorZone][targetZone] = CONJUGATE_HEAT_FS;
        else if (config[donorZone]->GetWeakly_Coupled_Heat())
          interface_types[donorZone][targetZone] = CONJUGATE_HEAT_WEAKLY_FS;
        else { }
        interface[donorZone][targetZone] = new CConjugateHeatInterface(nVar, nVarTransfer, config[donorZone]);
        if (rank == MASTER_NODE) cout << "conjugate heat variables. " << endl;
      }
      else if (heat_donor && fluid_target) {
        nVarTransfer = 0;
        nVar = 4;
        if(config[targetZone]->GetEnergy_Equation())
          interface_types[donorZone][targetZone] = CONJUGATE_HEAT_SF;
        else if (config[targetZone]->GetWeakly_Coupled_Heat())
          interface_types[donorZone][targetZone] = CONJUGATE_HEAT_WEAKLY_SF;
        else { }
        interface[donorZone][targetZone] = new CConjugateHeatInterface(nVar, nVarTransfer, config[donorZone]);
        if (rank == MASTER_NODE) cout << "conjugate heat variables. " << endl;
      }
      else if (heat_donor && heat_target) {
        SU2_MPI::Error("Conjugate heat transfer between solids not implemented yet.", CURRENT_FUNCTION);
      }
      else {
        interface_types[donorZone][targetZone] = CONSERVATIVE_VARIABLES;
        nVarTransfer = 0;
        interface[donorZone][targetZone] = new CConservativeVarsInterface(nVar, nVarTransfer, config[donorZone]);
        if (rank == MASTER_NODE) cout << "generic conservative variables. " << endl;  
      }

      break;

      }

      if (config[donorZone]->GetBoolMixingPlaneInterface()){
        interface_types[donorZone][targetZone] = MIXING_PLANE;
        nVarTransfer = 0;
        nVar = solver[donorZone][INST_0][MESH_0][FLOW_SOL]->GetnVar();
        interface[donorZone][targetZone] = new CMixingPlaneInterface(nVar, nVarTransfer,
                                                                     config[donorZone], config[targetZone]);
        if (rank == MASTER_NODE) cout << "Set mixing-plane interface from donor zone "<< donorZone
                                      << " to target zone " << targetZone <<"."<<endl;
      }

    }

  }

#ifdef HAVE_MPI
  if (rank == MASTER_NODE) 
  delete [] Buffer_Recv_mark;
#endif
}

void CDriver::StaticMesh_Preprocessing(CConfig *config, CGeometry** geometry, CSurfaceMovement* surface_movement){
  
  unsigned short iMGlevel, iMGfine;
  unsigned short Kind_Grid_Movement;
  
  unsigned short iZone = config->GetiZone();
  
  Kind_Grid_Movement = config->GetKind_GridMovement();
  
  if (!fem_solver) {
    
    switch (Kind_Grid_Movement) {
      
      case ROTATING_FRAME:
        
        /*--- Steadily rotating frame: set the grid velocities just once
         before the first iteration flow solver. ---*/
        
        if (rank == MASTER_NODE) {
          cout << endl << " Setting rotating frame grid velocities";
          cout << " for zone " << iZone << "." << endl;
        }
        
        /*--- Set the grid velocities on all multigrid levels for a steadily
           rotating reference frame. ---*/
        
        for (iMGlevel = 0; iMGlevel <= config_container[ZONE_0]->GetnMGLevels(); iMGlevel++){
          geometry[iMGlevel]->SetRotationalVelocity(config, iZone, true);
          geometry[iMGlevel]->SetShroudVelocity(config);
        }
        
        break;
        
      case STEADY_TRANSLATION:
        
        /*--- Set the translational velocity and hold the grid fixed during
         the calculation (similar to rotating frame, but there is no extra
         source term for translation). ---*/
        
        if (rank == MASTER_NODE)
          cout << endl << " Setting translational grid velocities." << endl;
        
        /*--- Set the translational velocity on all grid levels. ---*/
        
        for (iMGlevel = 0; iMGlevel <= config_container[ZONE_0]->GetnMGLevels(); iMGlevel++)
          geometry_container[iZone][INST_0][iMGlevel]->SetTranslationalVelocity(config, iZone, true);
        
        break;
        
      default:
        break;
    }
    
    if ((config->GetnMarker_Moving() > 0) && !config->GetSurface_Movement(FLUID_STRUCTURE_STATIC)) {
      
      /*--- Fixed wall velocities: set the grid velocities only one time
       before the first iteration flow solver. ---*/
      if (rank == MASTER_NODE)
        cout << endl << " Setting the moving wall velocities." << endl;
      
      assert(surface_movement != NULL && "A surface_movement was not instantiated.");
      surface_movement->Moving_Walls(geometry[MESH_0], config, iZone, 0);
      
      /*--- Update the grid velocities on the coarser multigrid levels after
        setting the moving wall velocities for the finest mesh. ---*/
      for (iMGlevel = 1; iMGlevel <= config->GetnMGLevels(); iMGlevel++){
        iMGfine = iMGlevel-1;        
        geometry[iMGlevel]->SetRestricted_GridVelocity(geometry[iMGfine], config);
      }
    }
  } else {
    
    /*--- Carry out a dynamic cast to CMeshFEM_DG, such that it is not needed to
         define all virtual functions in the base class CGeometry. ---*/
    CMeshFEM_DG *DGMesh = dynamic_cast<CMeshFEM_DG *>(geometry[MESH_0]);
    
    /*--- Initialize the static mesh movement, if necessary. ---*/
    const unsigned short Kind_Grid_Movement = config->GetKind_GridMovement();
    const bool initStaticMovement = (config->GetGrid_Movement() &&
                                     (Kind_Grid_Movement == MOVING_WALL    ||
                                      Kind_Grid_Movement == ROTATING_FRAME ||
                                      Kind_Grid_Movement == STEADY_TRANSLATION));
    
    if(initStaticMovement){
      if (rank == MASTER_NODE) cout << "Initialize Static Mesh Movement" << endl;
      DGMesh->InitStaticMeshMovement(config, Kind_Grid_Movement, iZone);
    }
  }
  
}

void CDriver::Output_Preprocessing(CConfig **config, CConfig *driver_config, COutput **&output, COutput *&driver_output){

  /*--- Definition of the output class (one for each zone). The output class
   manages the writing of all restart, volume solution, surface solution,
   surface comma-separated value, and convergence history files (both in serial
   and in parallel). ---*/
  
  for (iZone = 0; iZone < nZone; iZone++){

    if (rank == MASTER_NODE)
      cout << endl <<"-------------------- Output Preprocessing ( Zone " << iZone <<" ) --------------------" << endl;
   
    /*--- Loop over all zones and instantiate the physics iteration. ---*/

    switch (config[iZone]->GetKind_Solver()) {

    case EULER: case NAVIER_STOKES: case RANS:
      if (rank == MASTER_NODE)
        cout << ": Euler/Navier-Stokes/RANS output structure." << endl;
      output[iZone] = new CFlowCompOutput(config[iZone], nDim);
      break;
    case INC_EULER: case INC_NAVIER_STOKES: case INC_RANS:  
      if (rank == MASTER_NODE)        
        cout << ": Euler/Navier-Stokes/RANS output structure." << endl;        
      output[iZone] = new CFlowIncOutput(config[iZone], nDim);       
      break;
    case HEAT_EQUATION_FVM:
      if (rank == MASTER_NODE)
        cout << ": heat output structure." << endl;
      output[iZone] = new CHeatOutput(config[iZone], nDim);
      break;
    case FEM_ELASTICITY:
      if (rank == MASTER_NODE)
        cout << ": FEM output structure." << endl;
      output[iZone] = new CElasticityOutput(config[iZone], nDim);
      break;
    case DISC_ADJ_EULER: case DISC_ADJ_NAVIER_STOKES: case DISC_ADJ_RANS:
    case ADJ_EULER: case ADJ_NAVIER_STOKES: case ADJ_RANS:
      if (rank == MASTER_NODE)
        cout << ": adjoint Euler/Navier-Stokes/RANS output structure." << endl;
      output[iZone] = new CAdjFlowCompOutput(config[iZone], nDim);
      break;
    case DISC_ADJ_INC_EULER: case DISC_ADJ_INC_NAVIER_STOKES: case DISC_ADJ_INC_RANS:
      if (rank == MASTER_NODE)
        cout << ": adjoint Euler/Navier-Stokes/RANS output structure." << endl;
      output[iZone] = new CAdjFlowIncOutput(config[iZone], nDim);
      break;
    case DISC_ADJ_FEM:
      if (rank == MASTER_NODE)
        cout << ": discrete adjoint FEA output structure." << endl;
      output[iZone] = new CAdjElasticityOutput(config[iZone], nDim);
      break;
      
    case DISC_ADJ_HEAT:
      if (rank == MASTER_NODE)
        cout << ": discrete adjoint heat output structure." << endl;
      output[iZone] = new CAdjHeatOutput(config[iZone], nDim);
      break;
      
    case FEM_EULER: case FEM_LES: case FEM_RANS: case FEM_NAVIER_STOKES:
      if (rank == MASTER_NODE)
        cout << ": FEM output structure." << endl;
      output[iZone] = new CFlowCompFEMOutput(config[iZone], nDim);
      break;
      
    default:
      if (rank == MASTER_NODE)
        cout << ": default output structure." << endl;
      output[iZone] = new COutput(config[iZone], nDim, false);
      break;
    }
    
    output[iZone]->PreprocessHistoryOutput(config[iZone]);
    
    output[iZone]->PreprocessVolumeOutput(config[iZone]);

  }

  if (driver_config->GetMultizone_Problem()){
    driver_output = new CDriverOutput(driver_config, config, nDim);
    driver_output->PreprocessMultizoneHistoryOutput(output, config);
  }
  

  /*--- Check for an unsteady restart. Update ExtIter if necessary. ---*/
  if (config_container[ZONE_0]->GetTime_Domain() && config_container[ZONE_0]->GetRestart())
    TimeIter = config_container[ZONE_0]->GetRestart_Iter();

  /*--- Check for a dynamic restart (structural analysis). Update ExtIter if necessary. ---*/
  if (config_container[ZONE_0]->GetKind_Solver() == FEM_ELASTICITY
      && config_container[ZONE_0]->GetWrt_Dynamic() && config_container[ZONE_0]->GetRestart())
    TimeIter = config_container[ZONE_0]->GetRestart_Iter();
  
  
}


void CDriver::Turbomachinery_Preprocessing(CConfig** config, CGeometry**** geometry, CSolver***** solver,
                                           CInterface*** interface){

  unsigned short donorZone,targetZone, nMarkerInt, iMarkerInt;
  unsigned short nSpanMax = 0;
  bool restart   = (config[ZONE_0]->GetRestart() || config[ZONE_0]->GetRestart_Flow());
  mixingplane = config[ZONE_0]->GetBoolMixingPlaneInterface();
  bool discrete_adjoint = config[ZONE_0]->GetDiscrete_Adjoint();
  su2double areaIn, areaOut, nBlades, flowAngleIn, flowAngleOut;

  /*--- Create turbovertex structure ---*/
  if (rank == MASTER_NODE) cout<<endl<<"Initialize Turbo Vertex Structure." << endl;
  for (iZone = 0; iZone < nZone; iZone++) {
    if (config[iZone]->GetBoolTurbomachinery()){
      geometry[iZone][INST_0][MESH_0]->ComputeNSpan(config[iZone], iZone, INFLOW, true);
      geometry[iZone][INST_0][MESH_0]->ComputeNSpan(config[iZone], iZone, OUTFLOW, true);
      if (rank == MASTER_NODE) cout <<"Number of span-wise sections in Zone "<< iZone<<": "<< config[iZone]->GetnSpanWiseSections() <<"."<< endl;
      if (config[iZone]->GetnSpanWiseSections() > nSpanMax){
        nSpanMax = config[iZone]->GetnSpanWiseSections();
      }

      config[ZONE_0]->SetnSpan_iZones(config[iZone]->GetnSpanWiseSections(), iZone);

      geometry[iZone][INST_0][MESH_0]->SetTurboVertex(config[iZone], iZone, INFLOW, true);
      geometry[iZone][INST_0][MESH_0]->SetTurboVertex(config[iZone], iZone, OUTFLOW, true);
    }
  }

  /*--- Set maximum number of Span among all zones ---*/
  for (iZone = 0; iZone < nZone; iZone++) {
    if (config[iZone]->GetBoolTurbomachinery()){
      config[iZone]->SetnSpanMaxAllZones(nSpanMax);
    }
  }
  if (rank == MASTER_NODE) cout<<"Max number of span-wise sections among all zones: "<< nSpanMax<<"."<< endl;


  if (rank == MASTER_NODE) cout<<"Initialize solver containers for average and performance quantities." << endl;
  for (iZone = 0; iZone < nZone; iZone++) {
    solver[iZone][INST_0][MESH_0][FLOW_SOL]->InitTurboContainers(geometry[iZone][INST_0][MESH_0],config[iZone]);
  }

//TODO(turbo) make it general for turbo HB
  if (rank == MASTER_NODE) cout<<"Compute inflow and outflow average geometric quantities." << endl;
  for (iZone = 0; iZone < nZone; iZone++) {
    geometry[iZone][INST_0][MESH_0]->SetAvgTurboValue(config[iZone], iZone, INFLOW, true);
    geometry[iZone][INST_0][MESH_0]->SetAvgTurboValue(config[iZone],iZone, OUTFLOW, true);
    geometry[iZone][INST_0][MESH_0]->GatherInOutAverageValues(config[iZone], true);
  }


  if(mixingplane){
    if (rank == MASTER_NODE) cout << "Set span-wise sections between zones on Mixing-Plane interface." << endl;
    for (donorZone = 0; donorZone < nZone; donorZone++) {
      for (targetZone = 0; targetZone < nZone; targetZone++) {
        if (targetZone != donorZone){
          interface[donorZone][targetZone]->SetSpanWiseLevels(config[donorZone], config[targetZone]);
        }
      }
    }
  }

  if (rank == MASTER_NODE) cout << "Transfer average geometric quantities to zone 0." << endl;
  for (iZone = 1; iZone < nZone; iZone++) {
    interface[iZone][ZONE_0]->GatherAverageTurboGeoValues(geometry[iZone][INST_0][MESH_0],geometry[ZONE_0][INST_0][MESH_0], iZone);
  }

  /*--- Transfer number of blade to ZONE_0 to correctly compute turbo performance---*/
  for (iZone = 1; iZone < nZone; iZone++) {
    nBlades = config[iZone]->GetnBlades(iZone);
    config[ZONE_0]->SetnBlades(iZone, nBlades);
  }

  if (rank == MASTER_NODE){
    for (iZone = 0; iZone < nZone; iZone++) {
    areaIn  = geometry[iZone][INST_0][MESH_0]->GetSpanAreaIn(iZone, config[iZone]->GetnSpanWiseSections());
    areaOut = geometry[iZone][INST_0][MESH_0]->GetSpanAreaOut(iZone, config[iZone]->GetnSpanWiseSections());
    nBlades = config[iZone]->GetnBlades(iZone);
    cout << "Inlet area for Row "<< iZone + 1<< ": " << areaIn*10000.0 <<" cm^2."  <<endl;
    cout << "Oulet area for Row "<< iZone + 1<< ": " << areaOut*10000.0 <<" cm^2."  <<endl;
    cout << "Recomputed number of blades for Row "<< iZone + 1 << ": " << nBlades<<"."  <<endl;
    }
  }


  if(mixingplane){
    if (rank == MASTER_NODE) cout<<"Preprocessing of the Mixing-Plane Interface." << endl;
    for (donorZone = 0; donorZone < nZone; donorZone++) {
      nMarkerInt     = config_container[donorZone]->GetnMarker_MixingPlaneInterface()/2;
      for (iMarkerInt = 1; iMarkerInt <= nMarkerInt; iMarkerInt++){
        for (targetZone = 0; targetZone < nZone; targetZone++) {
          if (targetZone != donorZone){
            interface[donorZone][targetZone]->PreprocessAverage(geometry[donorZone][INST_0][MESH_0], geometry[targetZone][INST_0][MESH_0],
                config[donorZone], config[targetZone],
                iMarkerInt);
          }
        }
      }
    }
  }

  if(!restart && !discrete_adjoint){
    if (rank == MASTER_NODE) cout<<"Initialize turbomachinery solution quantities." << endl;
    for(iZone = 0; iZone < nZone; iZone++) {
      solver[iZone][INST_0][MESH_0][FLOW_SOL]->SetFreeStream_TurboSolution(config[iZone]);
    }
  }

  if (rank == MASTER_NODE) cout<<"Initialize inflow and outflow average solution quantities." << endl;
  for(iZone = 0; iZone < nZone; iZone++) {
    solver[iZone][INST_0][MESH_0][FLOW_SOL]->PreprocessAverage(solver[iZone][INST_0][MESH_0], geometry[iZone][INST_0][MESH_0],config[iZone],INFLOW);
    solver[iZone][INST_0][MESH_0][FLOW_SOL]->PreprocessAverage(solver[iZone][INST_0][MESH_0], geometry[iZone][INST_0][MESH_0],config[iZone],OUTFLOW);
    solver[iZone][INST_0][MESH_0][FLOW_SOL]->TurboAverageProcess(solver[iZone][INST_0][MESH_0], geometry[iZone][INST_0][MESH_0],config[iZone],INFLOW);
    solver[iZone][INST_0][MESH_0][FLOW_SOL]->TurboAverageProcess(solver[iZone][INST_0][MESH_0], geometry[iZone][INST_0][MESH_0],config[iZone],OUTFLOW);
    solver[iZone][INST_0][MESH_0][FLOW_SOL]->GatherInOutAverageValues(config[iZone], geometry[iZone][INST_0][MESH_0]);
    if (rank == MASTER_NODE){
      flowAngleIn = solver[iZone][INST_0][MESH_0][FLOW_SOL]->GetTurboVelocityIn(iZone, config[iZone]->GetnSpanWiseSections())[1];
      flowAngleIn /= solver[iZone][INST_0][MESH_0][FLOW_SOL]->GetTurboVelocityIn(iZone, config[iZone]->GetnSpanWiseSections())[0];
      flowAngleIn = atan(flowAngleIn)*180.0/PI_NUMBER;
      cout << "Inlet flow angle for Row "<< iZone + 1<< ": "<< flowAngleIn <<"°."  <<endl;
      flowAngleOut = solver[iZone][INST_0][MESH_0][FLOW_SOL]->GetTurboVelocityOut(iZone, config[iZone]->GetnSpanWiseSections())[1];
      flowAngleOut /= solver[iZone][INST_0][MESH_0][FLOW_SOL]->GetTurboVelocityOut(iZone, config[iZone]->GetnSpanWiseSections())[0];
      flowAngleOut = atan(flowAngleOut)*180.0/PI_NUMBER;
      cout << "Outlet flow angle for Row "<< iZone + 1<< ": "<< flowAngleOut <<"°."  <<endl;

    }
  }

}




CDriver::~CDriver(void) {}

CFluidDriver::CFluidDriver(char* confFile, unsigned short val_nZone, SU2_Comm MPICommunicator) : CDriver(confFile, val_nZone, MPICommunicator, false) {
  Max_Iter = config_container[ZONE_0]->GetnInner_Iter();
}

CFluidDriver::~CFluidDriver(void) { }

void CFluidDriver::StartSolver(){

#ifdef VTUNEPROF
  __itt_resume();
#endif

  /*--- Main external loop of the solver. Within this loop, each iteration ---*/

  if (rank == MASTER_NODE)
    cout << endl <<"------------------------------ Begin Solver -----------------------------" << endl;

  unsigned long Iter = 0;
  while ( Iter < Max_Iter ) {

    /*--- Perform some external iteration preprocessing. ---*/

    Preprocess(Iter);

     /*--- Perform a dynamic mesh update if required. ---*/

      if (!fem_solver) {
        DynamicMeshUpdate(Iter);
      }

    /*--- Run a single iteration of the problem (fluid, elasticity, heat, ...). ---*/

    Run();

    /*--- Update the solution for dual time stepping strategy ---*/

    Update();

    /*--- Terminate the simulation if only the Jacobian must be computed. ---*/
    if (config_container[ZONE_0]->GetJacobian_Spatial_Discretization_Only()) break;

    /*--- Monitor the computations after each iteration. ---*/

    Monitor(Iter);

    /*--- Output the solution in files. ---*/

    Output(Iter);

    /*--- If the convergence criteria has been met, terminate the simulation. ---*/

    if (StopCalc) break;

    Iter++;

  }
#ifdef VTUNEPROF
  __itt_pause();
#endif
}


void CFluidDriver::Preprocess(unsigned long Iter) {

  /*--- Set the value of the external iteration and physical time. ---*/

  for (iZone = 0; iZone < nZone; iZone++) {  
    config_container[iZone]->SetInnerIter(Iter);
    if (config_container[iZone]->GetTime_Marching())
      config_container[iZone]->SetPhysicalTime(static_cast<su2double>(Iter)*config_container[iZone]->GetDelta_UnstTimeND());
    else
      config_container[iZone]->SetPhysicalTime(0.0);
  
  }
  

//  /*--- Read the target pressure ---*/

//  if (config_container[ZONE_0]->GetInvDesign_Cp() == YES)
//    output[ZONE_0]->SetCp_InverseDesign(solver_container[ZONE_0][INST_0][MESH_0][FLOW_SOL],
//        geometry_container[ZONE_0][INST_0][MESH_0], config_container[ZONE_0], ExtIter);

//  /*--- Read the target heat flux ---*/

//  if (config_container[ZONE_0]->GetInvDesign_HeatFlux() == YES)
//    output[ZONE_0]->SetHeatFlux_InverseDesign(solver_container[ZONE_0][INST_0][MESH_0][FLOW_SOL],
//        geometry_container[ZONE_0][INST_0][MESH_0], config_container[ZONE_0], ExtIter);

  /*--- Set the initial condition for EULER/N-S/RANS and for a non FSI simulation ---*/

  if(!fsi) {
    for (iZone = 0; iZone < nZone; iZone++) {
      if ((config_container[iZone]->GetKind_Solver() ==  EULER) ||
          (config_container[iZone]->GetKind_Solver() ==  NAVIER_STOKES) ||
          (config_container[iZone]->GetKind_Solver() ==  RANS) ||
          (config_container[iZone]->GetKind_Solver() ==  INC_EULER) ||
          (config_container[iZone]->GetKind_Solver() ==  INC_NAVIER_STOKES) ||
          (config_container[iZone]->GetKind_Solver() ==  INC_RANS)) {
        for (iInst = 0; iInst < nInst[iZone]; iInst++)
          solver_container[iZone][iInst][MESH_0][FLOW_SOL]->SetInitialCondition(geometry_container[iZone][INST_0], solver_container[iZone][iInst], config_container[iZone], Iter);
      }
    }
  }

}
void CFluidDriver::Run() {

  unsigned short iZone, jZone, checkConvergence;
  unsigned long IntIter, nIntIter;
  bool unsteady;

  /*--- Run a single iteration of a multi-zone problem by looping over all
   zones and executing the iterations. Note that data transers between zones
   and other intermediate procedures may be required. ---*/

  unsteady = (config_container[MESH_0]->GetTime_Marching() == DT_STEPPING_1ST) || (config_container[MESH_0]->GetTime_Marching() == DT_STEPPING_2ND);

  /*--- Zone preprocessing ---*/

  for (iZone = 0; iZone < nZone; iZone++)
    iteration_container[iZone][INST_0]->Preprocess(output_container[iZone], integration_container, geometry_container, solver_container, numerics_container, config_container, surface_movement, grid_movement, FFDBox, iZone, INST_0);

  /*--- Updating zone interface communication patterns,
   needed only for unsteady simulation since for steady problems
   this is done once in the interpolator_container constructor 
   at the beginning of the computation ---*/

  if ( unsteady ) {
    for (iZone = 0; iZone < nZone; iZone++) {   
      for (jZone = 0; jZone < nZone; jZone++)
        if(jZone != iZone && interpolator_container[iZone][jZone] != NULL)
        interpolator_container[iZone][jZone]->Set_TransferCoeff(config_container);
    }
  }

  /*--- Begin Unsteady pseudo-time stepping internal loop, if not unsteady it does only one step --*/

  if (unsteady) 
    nIntIter = config_container[MESH_0]->GetUnst_nIntIter();
  else
    nIntIter = 1;

  for (IntIter = 0; IntIter < nIntIter; IntIter++) {

    /*--- At each pseudo time-step updates transfer data ---*/
    for (iZone = 0; iZone < nZone; iZone++)   
      for (jZone = 0; jZone < nZone; jZone++)
        if(jZone != iZone && interface_container[iZone][jZone] != NULL)
          Transfer_Data(iZone, jZone);

    /*--- For each zone runs one single iteration ---*/

    for (iZone = 0; iZone < nZone; iZone++) {
      config_container[iZone]->SetInnerIter(IntIter);
      iteration_container[iZone][INST_0]->Iterate(output_container[iZone], integration_container, geometry_container, solver_container, numerics_container, config_container, surface_movement, grid_movement, FFDBox, iZone, INST_0);
    }

    /*--- Check convergence in each zone --*/

    checkConvergence = 0;
    for (iZone = 0; iZone < nZone; iZone++)
    checkConvergence += (int) integration_container[iZone][INST_0][FLOW_SOL]->GetConvergence();

    /*--- If convergence was reached in every zone --*/

  if (checkConvergence == nZone) break;
  }

}

void CFluidDriver::Transfer_Data(unsigned short donorZone, unsigned short targetZone) {

  interface_container[donorZone][targetZone]->BroadcastData(solver_container[donorZone][INST_0][MESH_0][FLOW_SOL],solver_container[targetZone][INST_0][MESH_0][FLOW_SOL],
      geometry_container[donorZone][INST_0][MESH_0],geometry_container[targetZone][INST_0][MESH_0],
      config_container[donorZone], config_container[targetZone]);
  if (config_container[targetZone]->GetKind_Solver() == RANS)
    interface_container[donorZone][targetZone]->BroadcastData(solver_container[donorZone][INST_0][MESH_0][TURB_SOL],solver_container[targetZone][INST_0][MESH_0][TURB_SOL],
        geometry_container[donorZone][INST_0][MESH_0],geometry_container[targetZone][INST_0][MESH_0],
        config_container[donorZone], config_container[targetZone]);

}

void CFluidDriver::Update() {

  for(iZone = 0; iZone < nZone; iZone++)
    iteration_container[iZone][INST_0]->Update(output_container[iZone], integration_container, geometry_container,
         solver_container, numerics_container, config_container,
         surface_movement, grid_movement, FFDBox, iZone, INST_0);
}

void CFluidDriver::DynamicMeshUpdate(unsigned long TimeIter) {

  bool harmonic_balance;

  for (iZone = 0; iZone < nZone; iZone++) {
   harmonic_balance = (config_container[iZone]->GetTime_Marching() == HARMONIC_BALANCE);
    /*--- Dynamic mesh update ---*/
    if ((config_container[iZone]->GetGrid_Movement()) && (!harmonic_balance)) {
      iteration_container[iZone][INST_0]->SetGrid_Movement(geometry_container[iZone][INST_0], surface_movement[iZone], grid_movement[iZone][INST_0], solver_container[iZone][INST_0], config_container[iZone], 0, TimeIter );
    }
  }

}
bool CFluidDriver::Monitor(unsigned long ExtIter) {

  /*--- Synchronization point after a single solver iteration. Compute the
   wall clock time required. ---*/

#ifndef HAVE_MPI
  StopTime = su2double(clock())/su2double(CLOCKS_PER_SEC);
#else
  StopTime = MPI_Wtime();
#endif
  IterCount++;
  UsedTime = (StopTime - StartTime) + UsedTimeCompute;
  
  
  /*--- Check if there is any change in the runtime parameters ---*/
  
  CConfig *runtime = NULL;
  strcpy(runtime_file_name, "runtime.dat");
  runtime = new CConfig(runtime_file_name, config_container[ZONE_0]);
  runtime->SetTimeIter(ExtIter);
  delete runtime;

  /*--- Evaluate the new CFL number (adaptive). ---*/
  if (config_container[ZONE_0]->GetCFL_Adapt() == YES) {
    for (iZone = 0; iZone < nZone; iZone++){
      if (!(config_container[iZone]->GetMultizone_Problem())) // This needs to be changed everywhere in the code, in a future PR
        output_container[iZone]->SetCFL_Number(solver_container[iZone], config_container[iZone]);
    }
  }

  /*--- Check whether the current simulation has reached the specified
   convergence criteria, and set StopCalc to true, if so. ---*/
  
  switch (config_container[ZONE_0]->GetKind_Solver()) {
    case EULER: case NAVIER_STOKES: case RANS:
      StopCalc = integration_container[ZONE_0][INST_0][FLOW_SOL]->GetConvergence(); break;
    case HEAT_EQUATION_FVM:
      StopCalc = integration_container[ZONE_0][INST_0][HEAT_SOL]->GetConvergence(); break;
    case FEM_ELASTICITY:
      StopCalc = integration_container[ZONE_0][INST_0][FEA_SOL]->GetConvergence(); break;
    case ADJ_EULER: case ADJ_NAVIER_STOKES: case ADJ_RANS:
    case DISC_ADJ_EULER: case DISC_ADJ_NAVIER_STOKES: case DISC_ADJ_RANS:
    case DISC_ADJ_INC_EULER: case DISC_ADJ_INC_NAVIER_STOKES: case DISC_ADJ_INC_RANS:      
    case DISC_ADJ_FEM_EULER: case DISC_ADJ_FEM_NS: case DISC_ADJ_FEM_RANS:
      StopCalc = integration_container[ZONE_0][INST_0][ADJFLOW_SOL]->GetConvergence(); break;
  }
  
  return StopCalc;
  
}


void CFluidDriver::Output(unsigned long InnerIter) {
 
}


CTurbomachineryDriver::CTurbomachineryDriver(char* confFile, unsigned short val_nZone,
                                             SU2_Comm MPICommunicator):
                                             CFluidDriver(confFile, val_nZone, MPICommunicator) {
  
  output_legacy = new COutputLegacy(config_container[ZONE_0]);
  
  /*--- LEGACY OUTPUT (going to be removed soon) --- */
  
  /*--- Open the convergence history file ---*/
  ConvHist_file = NULL;
  ConvHist_file = new ofstream*[nZone];
  for (iZone = 0; iZone < nZone; iZone++) {
    ConvHist_file[iZone] = NULL;
    if (rank == MASTER_NODE){
      ConvHist_file[iZone] = new ofstream[nInst[iZone]];
      for (iInst = 0; iInst < nInst[iZone]; iInst++) {
        output_legacy->SetConvHistory_Header(&ConvHist_file[iZone][iInst], config_container[iZone], iZone, iInst);
        config_container[iZone]->SetHistFile(&ConvHist_file[iZone][INST_0]);
      }
    }
  }
  
  if (nZone > 1){
    Max_Iter = config_container[ZONE_0]->GetnOuter_Iter();
  }
}

CTurbomachineryDriver::~CTurbomachineryDriver(void) {
  if (rank == MASTER_NODE){
    /*--- Close the convergence history file. ---*/
    for (iZone = 0; iZone < nZone; iZone++) {
      for (iInst = 0; iInst < 1; iInst++) {
        ConvHist_file[iZone][iInst].close();
      }
      delete [] ConvHist_file[iZone];
    }
    delete [] ConvHist_file;  
  }
}

void CTurbomachineryDriver::Run() {

  /*--- Run a single iteration of a multi-zone problem by looping over all
   zones and executing the iterations. Note that data transers between zones
   and other intermediate procedures may be required. ---*/

  for (iZone = 0; iZone < nZone; iZone++) {
    iteration_container[iZone][INST_0]->Preprocess(output_container[iZone], integration_container, geometry_container,
                                           solver_container, numerics_container, config_container,
                                           surface_movement, grid_movement, FFDBox, iZone, INST_0);
  }

  /* --- Update the mixing-plane interface ---*/
  for (iZone = 0; iZone < nZone; iZone++) {
    if(mixingplane)SetMixingPlane(iZone);
  }

  for (iZone = 0; iZone < nZone; iZone++) {
    iteration_container[iZone][INST_0]->Iterate(output_container[iZone], integration_container, geometry_container,
                                        solver_container, numerics_container, config_container,
                                        surface_movement, grid_movement, FFDBox, iZone, INST_0);
  }

  for (iZone = 0; iZone < nZone; iZone++) {
    iteration_container[iZone][INST_0]->Postprocess(output_container[iZone], integration_container, geometry_container,
                                      solver_container, numerics_container, config_container,
                                      surface_movement, grid_movement, FFDBox, iZone, INST_0);
  }

  if (rank == MASTER_NODE){
    SetTurboPerformance(ZONE_0);
  }

  
}

void CTurbomachineryDriver::SetMixingPlane(unsigned short donorZone){

  unsigned short targetZone, nMarkerInt, iMarkerInt ;
  nMarkerInt     = config_container[donorZone]->GetnMarker_MixingPlaneInterface()/2;

  /* --- transfer the average value from the donorZone to the targetZone*/
  for (iMarkerInt = 1; iMarkerInt <= nMarkerInt; iMarkerInt++){
    for (targetZone = 0; targetZone < nZone; targetZone++) {
      if (targetZone != donorZone){
        interface_container[donorZone][targetZone]->AllgatherAverage(solver_container[donorZone][INST_0][MESH_0][FLOW_SOL],solver_container[targetZone][INST_0][MESH_0][FLOW_SOL],
            geometry_container[donorZone][INST_0][MESH_0],geometry_container[targetZone][INST_0][MESH_0],
            config_container[donorZone], config_container[targetZone], iMarkerInt );
      }
    }
  }
}

void CTurbomachineryDriver::SetTurboPerformance(unsigned short targetZone){

  unsigned short donorZone;
  //IMPORTANT this approach of multi-zone performances rely upon the fact that turbomachinery markers follow the natural (stator-rotor) development of the real machine.
  /* --- transfer the local turboperfomance quantities (for each blade)  from all the donorZones to the targetZone (ZONE_0) ---*/
  for (donorZone = 1; donorZone < nZone; donorZone++) {
    interface_container[donorZone][targetZone]->GatherAverageValues(solver_container[donorZone][INST_0][MESH_0][FLOW_SOL],solver_container[targetZone][INST_0][MESH_0][FLOW_SOL], donorZone);
  }

  /* --- compute turboperformance for each stage and the global machine ---*/

 output_legacy->ComputeTurboPerformance(solver_container[targetZone][INST_0][MESH_0][FLOW_SOL], geometry_container[targetZone][INST_0][MESH_0], config_container[targetZone]);

}


bool CTurbomachineryDriver::Monitor(unsigned long ExtIter) {

  su2double CFL;
  su2double rot_z_ini, rot_z_final ,rot_z;
  su2double outPres_ini, outPres_final, outPres;
  unsigned long rampFreq, finalRamp_Iter;
  unsigned short iMarker, KindBC, KindBCOption;
  string Marker_Tag;

  bool print;

  /*--- Synchronization point after a single solver iteration. Compute the
   wall clock time required. ---*/

#ifndef HAVE_MPI
  StopTime = su2double(clock())/su2double(CLOCKS_PER_SEC);
#else
  StopTime = MPI_Wtime();
#endif
  IterCount++;
  UsedTime = (StopTime - StartTime);


  /*--- Check if there is any change in the runtime parameters ---*/
  CConfig *runtime = NULL;
  strcpy(runtime_file_name, "runtime.dat");
  runtime = new CConfig(runtime_file_name, config_container[ZONE_0]);
  runtime->SetInnerIter(ExtIter);
  delete runtime;

  /*--- Update the convergence history file (serial and parallel computations). ---*/

  for (iZone = 0; iZone < nZone; iZone++) {
    for (iInst = 0; iInst < nInst[iZone]; iInst++)    
      output_legacy->SetConvHistory_Body(&ConvHist_file[iZone][iInst], geometry_container, solver_container,
          config_container, integration_container, false, UsedTime, iZone, iInst);
  }


  /*--- Evaluate the new CFL number (adaptive). ---*/
  if (config_container[ZONE_0]->GetCFL_Adapt() == YES) {
    if(mixingplane){
      CFL = 0;
      for (iZone = 0; iZone < nZone; iZone++){
        output_container[iZone]->SetCFL_Number(solver_container[iZone], config_container[iZone]);
        CFL += config_container[iZone]->GetCFL(MESH_0);
      }
      /*--- For fluid-multizone the new CFL number is the same for all the zones and it is equal to the zones' minimum value. ---*/
      for (iZone = 0; iZone < nZone; iZone++){
        config_container[iZone]->SetCFL(MESH_0, CFL/nZone);
      }
    }
    else{
      output_container[ZONE_0]->SetCFL_Number(solver_container[ZONE_0], config_container[ZONE_0]);
    }
  }


  /*--- ROTATING FRAME Ramp: Compute the updated rotational velocity. ---*/
  if (config_container[ZONE_0]->GetGrid_Movement() && config_container[ZONE_0]->GetRampRotatingFrame()) {
    rampFreq       = SU2_TYPE::Int(config_container[ZONE_0]->GetRampRotatingFrame_Coeff(1));
    finalRamp_Iter = SU2_TYPE::Int(config_container[ZONE_0]->GetRampRotatingFrame_Coeff(2));
    rot_z_ini = config_container[ZONE_0]->GetRampRotatingFrame_Coeff(0);
    print = false;
    if(ExtIter % rampFreq == 0 &&  ExtIter <= finalRamp_Iter){

      for (iZone = 0; iZone < nZone; iZone++) {
        rot_z_final = config_container[iZone]->GetFinalRotation_Rate_Z();
        if(abs(rot_z_final) > 0.0){
          rot_z = rot_z_ini + ExtIter*( rot_z_final - rot_z_ini)/finalRamp_Iter;
          config_container[iZone]->SetRotation_Rate(2, rot_z);
          if(rank == MASTER_NODE && print && ExtIter > 0) {
            cout << endl << " Updated rotating frame grid velocities";
            cout << " for zone " << iZone << "." << endl;
          }
          geometry_container[iZone][INST_0][MESH_0]->SetRotationalVelocity(config_container[iZone], iZone, print);
          geometry_container[iZone][INST_0][MESH_0]->SetShroudVelocity(config_container[iZone]);
        }
      }

      for (iZone = 0; iZone < nZone; iZone++) {
        geometry_container[iZone][INST_0][MESH_0]->SetAvgTurboValue(config_container[iZone], iZone, INFLOW, false);
        geometry_container[iZone][INST_0][MESH_0]->SetAvgTurboValue(config_container[iZone],iZone, OUTFLOW, false);
        geometry_container[iZone][INST_0][MESH_0]->GatherInOutAverageValues(config_container[iZone], false);

      }

      for (iZone = 1; iZone < nZone; iZone++) {
        interface_container[iZone][ZONE_0]->GatherAverageTurboGeoValues(geometry_container[iZone][INST_0][MESH_0],geometry_container[ZONE_0][INST_0][MESH_0], iZone);
      }

    }
  }


  /*--- Outlet Pressure Ramp: Compute the updated rotational velocity. ---*/
  if (config_container[ZONE_0]->GetRampOutletPressure()) {
    rampFreq       = SU2_TYPE::Int(config_container[ZONE_0]->GetRampOutletPressure_Coeff(1));
    finalRamp_Iter = SU2_TYPE::Int(config_container[ZONE_0]->GetRampOutletPressure_Coeff(2));
    outPres_ini    = config_container[ZONE_0]->GetRampOutletPressure_Coeff(0);
    outPres_final  = config_container[ZONE_0]->GetFinalOutletPressure();

    if(ExtIter % rampFreq == 0 &&  ExtIter <= finalRamp_Iter){
      outPres = outPres_ini + ExtIter*(outPres_final - outPres_ini)/finalRamp_Iter;
      if(rank == MASTER_NODE) config_container[ZONE_0]->SetMonitotOutletPressure(outPres);

      for (iZone = 0; iZone < nZone; iZone++) {
        for (iMarker = 0; iMarker < config_container[iZone]->GetnMarker_All(); iMarker++) {
          KindBC = config_container[iZone]->GetMarker_All_KindBC(iMarker);
          switch (KindBC) {
          case RIEMANN_BOUNDARY:
            Marker_Tag         = config_container[iZone]->GetMarker_All_TagBound(iMarker);
            KindBCOption       = config_container[iZone]->GetKind_Data_Riemann(Marker_Tag);
            if(KindBCOption == STATIC_PRESSURE || KindBCOption == RADIAL_EQUILIBRIUM ){
              SU2_MPI::Error("Outlet pressure ramp only implemented for NRBC", CURRENT_FUNCTION);
            }
            break;
          case GILES_BOUNDARY:
            Marker_Tag         = config_container[iZone]->GetMarker_All_TagBound(iMarker);
            KindBCOption       = config_container[iZone]->GetKind_Data_Giles(Marker_Tag);
            if(KindBCOption == STATIC_PRESSURE || KindBCOption == STATIC_PRESSURE_1D || KindBCOption == RADIAL_EQUILIBRIUM ){
              config_container[iZone]->SetGiles_Var1(outPres, Marker_Tag);
            }
            break;
          }
        }
      }
    }
  }


  /*--- Check whether the current simulation has reached the specified
   convergence criteria, and set StopCalc to true, if so. ---*/

  switch (config_container[ZONE_0]->GetKind_Solver()) {
  case EULER: case NAVIER_STOKES: case RANS:
  case INC_EULER: case INC_NAVIER_STOKES: case INC_RANS:
    StopCalc = integration_container[ZONE_0][INST_0][FLOW_SOL]->GetConvergence(); break;
  case DISC_ADJ_EULER: case DISC_ADJ_NAVIER_STOKES: case DISC_ADJ_RANS:
  case DISC_ADJ_INC_EULER: case DISC_ADJ_INC_NAVIER_STOKES: case DISC_ADJ_INC_RANS:
  case DISC_ADJ_FEM_EULER: case DISC_ADJ_FEM_NS: case DISC_ADJ_FEM_RANS:
    StopCalc = integration_container[ZONE_0][INST_0][ADJFLOW_SOL]->GetConvergence(); break;
  }

  return StopCalc;

}

CHBDriver::CHBDriver(char* confFile,
    unsigned short val_nZone,
    SU2_Comm MPICommunicator) : CFluidDriver(confFile,
        val_nZone,
        MPICommunicator) {
  unsigned short kInst;

  nInstHB = nInst[ZONE_0];

  D = NULL;
  /*--- allocate dynamic memory for the Harmonic Balance operator ---*/
  D = new su2double*[nInstHB]; for (kInst = 0; kInst < nInstHB; kInst++) D[kInst] = new su2double[nInstHB];
  
  output_legacy = new COutputLegacy(config_container[ZONE_0]);
  
  /*--- Open the convergence history file ---*/
  ConvHist_file = NULL;
  ConvHist_file = new ofstream*[nZone];
  for (iZone = 0; iZone < nZone; iZone++) {
    ConvHist_file[iZone] = NULL;
    if (rank == MASTER_NODE){
      ConvHist_file[iZone] = new ofstream[nInst[iZone]];
      for (iInst = 0; iInst < nInst[iZone]; iInst++) {
        output_legacy->SetConvHistory_Header(&ConvHist_file[iZone][iInst], config_container[iZone], iZone, iInst);
        config_container[iZone]->SetHistFile(&ConvHist_file[iZone][iInst]);
      }
    }
  }
  
  
}

CHBDriver::~CHBDriver(void) {

  unsigned short kInst;

  /*--- delete dynamic memory for the Harmonic Balance operator ---*/
  for (kInst = 0; kInst < nInstHB; kInst++) if (D[kInst] != NULL) delete [] D[kInst];
  if (D[kInst] != NULL) delete [] D;
  
  if (rank == MASTER_NODE){
  /*--- Close the convergence history file. ---*/
  for (iZone = 0; iZone < nZone; iZone++) {
    for (iInst = 0; iInst < nInstHB; iInst++) {
      ConvHist_file[iZone][iInst].close();
    }
    delete [] ConvHist_file[iZone];
  }
  delete [] ConvHist_file;
  }
}
  

void CHBDriver::Run() {

  /*--- Run a single iteration of a Harmonic Balance problem. Preprocess all
   all zones before beginning the iteration. ---*/

  for (iInst = 0; iInst < nInstHB; iInst++)
    iteration_container[ZONE_0][iInst]->Preprocess(output_container[ZONE_0], integration_container, geometry_container,
        solver_container, numerics_container, config_container,
        surface_movement, grid_movement, FFDBox, ZONE_0, iInst);

  for (iInst = 0; iInst < nInstHB; iInst++)
    iteration_container[ZONE_0][iInst]->Iterate(output_container[ZONE_0], integration_container, geometry_container,
        solver_container, numerics_container, config_container,
        surface_movement, grid_movement, FFDBox, ZONE_0, iInst);
  
  /*--- Update the convergence history file (serial and parallel computations). ---*/

  for (iZone = 0; iZone < nZone; iZone++) {
    for (iInst = 0; iInst < nInst[iZone]; iInst++)    
      output_legacy->SetConvHistory_Body(&ConvHist_file[iZone][iInst], geometry_container, solver_container,
          config_container, integration_container, false, UsedTime, iZone, iInst);
  }
  
}

void CHBDriver::Update() {

  for (iInst = 0; iInst < nInstHB; iInst++) {
    /*--- Compute the harmonic balance terms across all zones ---*/
    SetHarmonicBalance(iInst);

  }

  /*--- Precondition the harmonic balance source terms ---*/
  if (config_container[ZONE_0]->GetHB_Precondition() == YES) {
    StabilizeHarmonicBalance();

  }

  for (iInst = 0; iInst < nInstHB; iInst++) {

    /*--- Update the harmonic balance terms across all zones ---*/
    iteration_container[ZONE_0][iInst]->Update(output_container[ZONE_0], integration_container, geometry_container,
        solver_container, numerics_container, config_container,
        surface_movement, grid_movement, FFDBox, ZONE_0, iInst);

  }

}

void CHBDriver::ResetConvergence() {

  for(iInst = 0; iInst < nZone; iInst++) {
    switch (config_container[ZONE_0]->GetKind_Solver()) {

    case EULER: case NAVIER_STOKES: case RANS:
      integration_container[ZONE_0][iInst][FLOW_SOL]->SetConvergence(false);
      if (config_container[ZONE_0]->GetKind_Solver() == RANS) integration_container[ZONE_0][iInst][TURB_SOL]->SetConvergence(false);
      if(config_container[ZONE_0]->GetKind_Trans_Model() == LM) integration_container[ZONE_0][iInst][TRANS_SOL]->SetConvergence(false);
      break;

    case FEM_ELASTICITY:
      integration_container[ZONE_0][iInst][FEA_SOL]->SetConvergence(false);
      break;

    case ADJ_EULER: case ADJ_NAVIER_STOKES: case ADJ_RANS: case DISC_ADJ_EULER: case DISC_ADJ_NAVIER_STOKES: case DISC_ADJ_RANS:
      integration_container[ZONE_0][iInst][ADJFLOW_SOL]->SetConvergence(false);
      if( (config_container[ZONE_0]->GetKind_Solver() == ADJ_RANS) || (config_container[ZONE_0]->GetKind_Solver() == DISC_ADJ_RANS) )
        integration_container[ZONE_0][iInst][ADJTURB_SOL]->SetConvergence(false);
      break;
    }
  }

}

void CHBDriver::SetHarmonicBalance(unsigned short iInst) {

  unsigned short iVar, jInst, iMGlevel;
  unsigned short nVar = solver_container[ZONE_0][INST_0][MESH_0][FLOW_SOL]->GetnVar();
  unsigned long iPoint;
  bool implicit = (config_container[ZONE_0]->GetKind_TimeIntScheme_Flow() == EULER_IMPLICIT);
  bool adjoint = (config_container[ZONE_0]->GetContinuous_Adjoint());
  if (adjoint) {
    implicit = (config_container[ZONE_0]->GetKind_TimeIntScheme_AdjFlow() == EULER_IMPLICIT);
  }

  unsigned long InnerIter = config_container[ZONE_0]->GetInnerIter();

  /*--- Retrieve values from the config file ---*/
  su2double *U = new su2double[nVar];
  su2double *U_old = new su2double[nVar];
  su2double *Psi = new su2double[nVar];
  su2double *Psi_old = new su2double[nVar];
  su2double *Source = new su2double[nVar];
  su2double deltaU, deltaPsi;

  /*--- Compute period of oscillation ---*/
  su2double period = config_container[ZONE_0]->GetHarmonicBalance_Period();

  /*--- Non-dimensionalize the input period, if necessary.  */
  period /= config_container[ZONE_0]->GetTime_Ref();

  if (InnerIter == 0)
    ComputeHB_Operator();

  /*--- Compute various source terms for explicit direct, implicit direct, and adjoint problems ---*/
  /*--- Loop over all grid levels ---*/
  for (iMGlevel = 0; iMGlevel <= config_container[ZONE_0]->GetnMGLevels(); iMGlevel++) {

    /*--- Loop over each node in the volume mesh ---*/
    for (iPoint = 0; iPoint < geometry_container[ZONE_0][iInst][iMGlevel]->GetnPoint(); iPoint++) {

      for (iVar = 0; iVar < nVar; iVar++) {
        Source[iVar] = 0.0;
      }

      /*--- Step across the columns ---*/
      for (jInst = 0; jInst < nInstHB; jInst++) {

        /*--- Retrieve solution at this node in current zone ---*/
        for (iVar = 0; iVar < nVar; iVar++) {

          if (!adjoint) {
            U[iVar] = solver_container[ZONE_0][jInst][iMGlevel][FLOW_SOL]->node[iPoint]->GetSolution(iVar);
            Source[iVar] += U[iVar]*D[iInst][jInst];

            if (implicit) {
              U_old[iVar] = solver_container[ZONE_0][jInst][iMGlevel][FLOW_SOL]->node[iPoint]->GetSolution_Old(iVar);
              deltaU = U[iVar] - U_old[iVar];
              Source[iVar] += deltaU*D[iInst][jInst];
            }

          }

          else {
            Psi[iVar] = solver_container[ZONE_0][jInst][iMGlevel][ADJFLOW_SOL]->node[iPoint]->GetSolution(iVar);
            Source[iVar] += Psi[iVar]*D[jInst][iInst];

            if (implicit) {
              Psi_old[iVar] = solver_container[ZONE_0][jInst][iMGlevel][ADJFLOW_SOL]->node[iPoint]->GetSolution_Old(iVar);
              deltaPsi = Psi[iVar] - Psi_old[iVar];
              Source[iVar] += deltaPsi*D[jInst][iInst];
            }
          }
        }

        /*--- Store sources for current row ---*/
        for (iVar = 0; iVar < nVar; iVar++) {
          if (!adjoint) {
            solver_container[ZONE_0][iInst][iMGlevel][FLOW_SOL]->node[iPoint]->SetHarmonicBalance_Source(iVar, Source[iVar]);
          }
          else {
            solver_container[ZONE_0][iInst][iMGlevel][ADJFLOW_SOL]->node[iPoint]->SetHarmonicBalance_Source(iVar, Source[iVar]);
          }
        }

      }
    }
  }

  /*--- Source term for a turbulence model ---*/
  if (config_container[ZONE_0]->GetKind_Solver() == RANS) {

    /*--- Extra variables needed if we have a turbulence model. ---*/
    unsigned short nVar_Turb = solver_container[ZONE_0][INST_0][MESH_0][TURB_SOL]->GetnVar();
    su2double *U_Turb = new su2double[nVar_Turb];
    su2double *Source_Turb = new su2double[nVar_Turb];

    /*--- Loop over only the finest mesh level (turbulence is always solved
     on the original grid only). ---*/
    for (iPoint = 0; iPoint < geometry_container[ZONE_0][INST_0][MESH_0]->GetnPoint(); iPoint++) {
      for (iVar = 0; iVar < nVar_Turb; iVar++) Source_Turb[iVar] = 0.0;
      for (jInst = 0; jInst < nInstHB; jInst++) {

        /*--- Retrieve solution at this node in current zone ---*/
        for (iVar = 0; iVar < nVar_Turb; iVar++) {
          U_Turb[iVar] = solver_container[ZONE_0][jInst][MESH_0][TURB_SOL]->node[iPoint]->GetSolution(iVar);
          Source_Turb[iVar] += U_Turb[iVar]*D[iInst][jInst];
        }
      }

      /*--- Store sources for current iZone ---*/
      for (iVar = 0; iVar < nVar_Turb; iVar++)
        solver_container[ZONE_0][iInst][MESH_0][TURB_SOL]->node[iPoint]->SetHarmonicBalance_Source(iVar, Source_Turb[iVar]);
    }

    delete [] U_Turb;
    delete [] Source_Turb;
  }

  delete [] Source;
  delete [] U;
  delete [] U_old;
  delete [] Psi;
  delete [] Psi_old;

}

void CHBDriver::StabilizeHarmonicBalance() {

  unsigned short i, j, k, iVar, iInst, jInst, iMGlevel;
  unsigned short nVar = solver_container[ZONE_0][INST_0][MESH_0][FLOW_SOL]->GetnVar();
  unsigned long iPoint;
  bool adjoint = (config_container[ZONE_0]->GetContinuous_Adjoint());

  /*--- Retrieve values from the config file ---*/
  su2double *Source     = new su2double[nInstHB];
  su2double *Source_old = new su2double[nInstHB];
  su2double Delta;

  su2double **Pinv     = new su2double*[nInstHB];
  su2double **P        = new su2double*[nInstHB];
  for (iInst = 0; iInst < nInstHB; iInst++) {
    Pinv[iInst]       = new su2double[nInstHB];
    P[iInst]          = new su2double[nInstHB];
  }

  /*--- Loop over all grid levels ---*/
  for (iMGlevel = 0; iMGlevel <= config_container[ZONE_0]->GetnMGLevels(); iMGlevel++) {

    /*--- Loop over each node in the volume mesh ---*/
    for (iPoint = 0; iPoint < geometry_container[ZONE_0][INST_0][iMGlevel]->GetnPoint(); iPoint++) {

      /*--- Get time step for current node ---*/
      Delta = solver_container[ZONE_0][INST_0][iMGlevel][FLOW_SOL]->node[iPoint]->GetDelta_Time();

      /*--- Setup stabilization matrix for this node ---*/
      for (iInst = 0; iInst < nInstHB; iInst++) {
        for (jInst = 0; jInst < nInstHB; jInst++) {
          if (jInst == iInst ) {
            Pinv[iInst][jInst] = 1.0 + Delta*D[iInst][jInst];
          }
          else {
            Pinv[iInst][jInst] = Delta*D[iInst][jInst];
          }
        }
      }

      /*--- Invert stabilization matrix Pinv with Gauss elimination---*/

      /*--  A temporary matrix to hold the inverse, dynamically allocated ---*/
      su2double **temp = new su2double*[nInstHB];
      for (i = 0; i < nInstHB; i++) {
        temp[i] = new su2double[2 * nInstHB];
      }

      /*---  Copy the desired matrix into the temporary matrix ---*/
      for (i = 0; i < nInstHB; i++) {
        for (j = 0; j < nInstHB; j++) {
          temp[i][j] = Pinv[i][j];
          temp[i][nInstHB + j] = 0;
        }
        temp[i][nInstHB + i] = 1;
      }

      su2double max_val;
      unsigned short max_idx;

      /*---  Pivot each column such that the largest number possible divides the other rows  ---*/
      for (k = 0; k < nInstHB - 1; k++) {
        max_idx = k;
        max_val = abs(temp[k][k]);
        /*---  Find the largest value (pivot) in the column  ---*/
        for (j = k; j < nInstHB; j++) {
          if (abs(temp[j][k]) > max_val) {
            max_idx = j;
            max_val = abs(temp[j][k]);
          }
        }

        /*---  Move the row with the highest value up  ---*/
        for (j = 0; j < (nInstHB * 2); j++) {
          su2double d = temp[k][j];
          temp[k][j] = temp[max_idx][j];
          temp[max_idx][j] = d;
        }
        /*---  Subtract the moved row from all other rows ---*/
        for (i = k + 1; i < nInstHB; i++) {
          su2double c = temp[i][k] / temp[k][k];
          for (j = 0; j < (nInstHB * 2); j++) {
            temp[i][j] = temp[i][j] - temp[k][j] * c;
          }
        }
      }

      /*---  Back-substitution  ---*/
      for (k = nInstHB - 1; k > 0; k--) {
        if (temp[k][k] != su2double(0.0)) {
          for (int i = k - 1; i > -1; i--) {
            su2double c = temp[i][k] / temp[k][k];
            for (j = 0; j < (nInstHB * 2); j++) {
              temp[i][j] = temp[i][j] - temp[k][j] * c;
            }
          }
        }
      }

      /*---  Normalize the inverse  ---*/
      for (i = 0; i < nInstHB; i++) {
        su2double c = temp[i][i];
        for (j = 0; j < nInstHB; j++) {
          temp[i][j + nInstHB] = temp[i][j + nInstHB] / c;
        }
      }

      /*---  Copy the inverse back to the main program flow ---*/
      for (i = 0; i < nInstHB; i++) {
        for (j = 0; j < nInstHB; j++) {
          P[i][j] = temp[i][j + nInstHB];
        }
      }

      /*---  Delete dynamic template  ---*/
      for (iInst = 0; iInst < nInstHB; iInst++) {
        delete[] temp[iInst];
      }
      delete[] temp;

      /*--- Loop through variables to precondition ---*/
      for (iVar = 0; iVar < nVar; iVar++) {

        /*--- Get current source terms (not yet preconditioned) and zero source array to prepare preconditioning ---*/
        for (iInst = 0; iInst < nInstHB; iInst++) {
          Source_old[iInst] = solver_container[ZONE_0][iInst][iMGlevel][FLOW_SOL]->node[iPoint]->GetHarmonicBalance_Source(iVar);
          Source[iInst] = 0;
        }

        /*--- Step through columns ---*/
        for (iInst = 0; iInst < nInstHB; iInst++) {
          for (jInst = 0; jInst < nInstHB; jInst++) {
            Source[iInst] += P[iInst][jInst]*Source_old[jInst];
          }

          /*--- Store updated source terms for current node ---*/
          if (!adjoint) {
            solver_container[ZONE_0][iInst][iMGlevel][FLOW_SOL]->node[iPoint]->SetHarmonicBalance_Source(iVar, Source[iInst]);
          }
          else {
            solver_container[ZONE_0][iInst][iMGlevel][ADJFLOW_SOL]->node[iPoint]->SetHarmonicBalance_Source(iVar, Source[iInst]);
          }
        }

      }
    }
  }

  /*--- Deallocate dynamic memory ---*/
  for (iInst = 0; iInst < nInstHB; iInst++){
    delete [] P[iInst];
    delete [] Pinv[iInst];
  }
  delete [] P;
  delete [] Pinv;
  delete [] Source;
  delete [] Source_old;

}

void CHBDriver::ComputeHB_Operator() {

  const   complex<su2double> J(0.0,1.0);
  unsigned short i, j, k, iInst;

  su2double *Omega_HB       = new su2double[nInstHB];
  complex<su2double> **E    = new complex<su2double>*[nInstHB];
  complex<su2double> **Einv = new complex<su2double>*[nInstHB];
  complex<su2double> **DD   = new complex<su2double>*[nInstHB];
  for (iInst = 0; iInst < nInstHB; iInst++) {
    E[iInst]    = new complex<su2double>[nInstHB];
    Einv[iInst] = new complex<su2double>[nInstHB];
    DD[iInst]   = new complex<su2double>[nInstHB];
  }

  /*--- Get simualation period from config file ---*/
  su2double Period = config_container[ZONE_0]->GetHarmonicBalance_Period();

  /*--- Non-dimensionalize the input period, if necessary.      */
  Period /= config_container[ZONE_0]->GetTime_Ref();

  /*--- Build the array containing the selected frequencies to solve ---*/
  for (iInst = 0; iInst < nInstHB; iInst++) {
    Omega_HB[iInst]  = config_container[ZONE_0]->GetOmega_HB()[iInst];
    Omega_HB[iInst] /= config_container[ZONE_0]->GetOmega_Ref(); //TODO: check
  }

  /*--- Build the diagonal matrix of the frequencies DD ---*/
  for (i = 0; i < nInstHB; i++) {
    for (k = 0; k < nInstHB; k++) {
      if (k == i ) {
        DD[i][k] = J*Omega_HB[k];
      }
    }
  }


  /*--- Build the harmonic balance inverse matrix ---*/
  for (i = 0; i < nInstHB; i++) {
    for (k = 0; k < nInstHB; k++) {
      Einv[i][k] = complex<su2double>(cos(Omega_HB[k]*(i*Period/nInstHB))) + J*complex<su2double>(sin(Omega_HB[k]*(i*Period/nInstHB)));
    }
  }

  /*---  Invert inverse harmonic balance Einv with Gauss elimination ---*/

  /*--  A temporary matrix to hold the inverse, dynamically allocated ---*/
  complex<su2double> **temp = new complex<su2double>*[nInstHB];
  for (i = 0; i < nInstHB; i++) {
    temp[i] = new complex<su2double>[2 * nInstHB];
  }

  /*---  Copy the desired matrix into the temporary matrix ---*/
  for (i = 0; i < nInstHB; i++) {
    for (j = 0; j < nInstHB; j++) {
      temp[i][j] = Einv[i][j];
      temp[i][nInstHB + j] = 0;
    }
    temp[i][nInstHB + i] = 1;
  }

  su2double max_val;
  unsigned short max_idx;

  /*---  Pivot each column such that the largest number possible divides the other rows  ---*/
  for (k = 0; k < nInstHB - 1; k++) {
    max_idx = k;
    max_val = abs(temp[k][k]);
    /*---  Find the largest value (pivot) in the column  ---*/
    for (j = k; j < nInstHB; j++) {
      if (abs(temp[j][k]) > max_val) {
        max_idx = j;
        max_val = abs(temp[j][k]);
      }
    }
    /*---  Move the row with the highest value up  ---*/
    for (j = 0; j < (nInstHB * 2); j++) {
      complex<su2double> d = temp[k][j];
      temp[k][j] = temp[max_idx][j];
      temp[max_idx][j] = d;
    }
    /*---  Subtract the moved row from all other rows ---*/
    for (i = k + 1; i < nInstHB; i++) {
      complex<su2double> c = temp[i][k] / temp[k][k];
      for (j = 0; j < (nInstHB * 2); j++) {
        temp[i][j] = temp[i][j] - temp[k][j] * c;
      }
    }
  }
  /*---  Back-substitution  ---*/
  for (k = nInstHB - 1; k > 0; k--) {
    if (temp[k][k] != complex<su2double>(0.0)) {
      for (int i = k - 1; i > -1; i--) {
        complex<su2double> c = temp[i][k] / temp[k][k];
        for (j = 0; j < (nInstHB * 2); j++) {
          temp[i][j] = temp[i][j] - temp[k][j] * c;
        }
      }
    }
  }
  /*---  Normalize the inverse  ---*/
  for (i = 0; i < nInstHB; i++) {
    complex<su2double> c = temp[i][i];
    for (j = 0; j < nInstHB; j++) {
      temp[i][j + nInstHB] = temp[i][j + nInstHB] / c;
    }
  }
  /*---  Copy the inverse back to the main program flow ---*/
  for (i = 0; i < nInstHB; i++) {
    for (j = 0; j < nInstHB; j++) {
      E[i][j] = temp[i][j + nInstHB];
    }
  }
  /*---  Delete dynamic template  ---*/
  for (i = 0; i < nInstHB; i++) {
    delete[] temp[i];
  }
  delete[] temp;


  /*---  Temporary matrix for performing product  ---*/
  complex<su2double> **Temp    = new complex<su2double>*[nInstHB];

  /*---  Temporary complex HB operator  ---*/
  complex<su2double> **Dcpx    = new complex<su2double>*[nInstHB];

  for (iInst = 0; iInst < nInstHB; iInst++){
    Temp[iInst]    = new complex<su2double>[nInstHB];
    Dcpx[iInst]   = new complex<su2double>[nInstHB];
  }


  /*---  Calculation of the HB operator matrix ---*/
  for (int row = 0; row < nInstHB; row++) {
    for (int col = 0; col < nInstHB; col++) {
      for (int inner = 0; inner < nInstHB; inner++) {
        Temp[row][col] += Einv[row][inner] * DD[inner][col];
      }
    }
  }

  unsigned short row, col, inner;

  for (row = 0; row < nInstHB; row++) {
    for (col = 0; col < nInstHB; col++) {
      for (inner = 0; inner < nInstHB; inner++) {
        Dcpx[row][col] += Temp[row][inner] * E[inner][col];
      }
    }
  }

  /*---  Take just the real part of the HB operator matrix ---*/
  for (i = 0; i < nInstHB; i++) {
    for (k = 0; k < nInstHB; k++) {
      D[i][k] = real(Dcpx[i][k]);
    }
  }

  /*--- Deallocate dynamic memory ---*/
  for (iInst = 0; iInst < nInstHB; iInst++){
    delete [] E[iInst];
    delete [] Einv[iInst];
    delete [] DD[iInst];
    delete [] Temp[iInst];
    delete [] Dcpx[iInst];
  }
  delete [] E;
  delete [] Einv;
  delete [] DD;
  delete [] Temp;
  delete [] Dcpx;
  delete [] Omega_HB;

}

CFSIDriver::CFSIDriver(char* confFile,
                       unsigned short val_nZone,
                       SU2_Comm MPICommunicator) : CDriver(confFile,
                                                           val_nZone,
                                                           MPICommunicator,
                                                           false) {
  unsigned short iVar;
  unsigned short nVar_Flow = 0, nVar_Struct = 0;

  unsigned short iZone;
//  for (iZone = 0; iZone < nZone; iZone++){
//    switch (config_container[iZone]->GetKind_Solver()) {
//       case RANS: case EULER: case NAVIER_STOKES:
//      case INC_RANS: case INC_EULER: case INC_NAVIER_STOKES:   
//         nVar_Flow = solver_container[iZone][INST_0][MESH_0][FLOW_SOL]->GetnVar();
//         flow_criteria = config_container[iZone]->GetMinLogResidual_BGS_F();
//         flow_criteria_rel = config_container[iZone]->GetOrderMagResidual_BGS_F();
//         break;
//       case FEM_ELASTICITY:
//         nVar_Struct = solver_container[iZone][INST_0][MESH_0][FEA_SOL]->GetnVar();
//         structure_criteria    = config_container[iZone]->GetMinLogResidual_BGS_S();
//         structure_criteria_rel = config_container[iZone]->GetOrderMagResidual_BGS_S();
//         break;
//    }
//  }

  init_res_flow   = new su2double[nVar_Flow];
  init_res_struct = new su2double[nVar_Struct];

  residual_flow   = new su2double[nVar_Flow];
  residual_struct = new su2double[nVar_Struct];

  residual_flow_rel   = new su2double[nVar_Flow];
  residual_struct_rel = new su2double[nVar_Struct];

  for (iVar = 0; iVar < nVar_Flow; iVar++){
    init_res_flow[iVar] = 0.0;
    residual_flow[iVar] = 0.0;
    residual_flow_rel[iVar] = 0.0;
  }
  for (iVar = 0; iVar < nVar_Struct; iVar++){
    init_res_struct[iVar] = 0.0;
    residual_struct[iVar] = 0.0;
    residual_struct_rel[iVar] = 0.0;
  }

}

CFSIDriver::~CFSIDriver(void) {

  delete [] init_res_flow;
  delete [] init_res_struct;
  delete [] residual_flow;
  delete [] residual_struct;
  delete [] residual_flow_rel;
  delete [] residual_struct_rel;

}

void CFSIDriver::Run() {

  /*--- As of now, we are coding it for just 2 zones. ---*/
  /*--- This will become more general, but we need to modify the configuration for that ---*/
  unsigned short ZONE_FLOW = 0, ZONE_STRUCT = 1;
  unsigned short iZone;

  /*--- Boolean to determine if we are running a static or dynamic case ---*/
  bool stat_fsi = (!config_container[ZONE_STRUCT]->GetTime_Domain());
  bool dyn_fsi = (((config_container[ZONE_FLOW]->GetTime_Marching() == DT_STEPPING_1ST) || (config_container[ZONE_FLOW]->GetTime_Marching() == DT_STEPPING_2ND))
                   && (config_container[ZONE_STRUCT]->GetTime_Domain()));

  unsigned long IntIter = 0; for (iZone = 0; iZone < nZone; iZone++) config_container[iZone]->SetInnerIter(IntIter);
  unsigned long OuterIter = 0; for (iZone = 0; iZone < nZone; iZone++) config_container[iZone]->SetOuterIter(OuterIter);
  unsigned long nOuterIter = config_container[ZONE_FLOW]->GetnIterFSI();
  unsigned long nIntIter;

  bool Convergence = false;

  bool StopCalc_Flow = false;

  /*--- Be careful with whether or not we load the coords and grid velocity
   from the restart files... this needs to be standardized for the different
   solvers, in particular with FSI. ---*/

  /*-----------------------------------------------------------------*/
  /*---------------- Predict structural displacements ---------------*/
  /*-----------------------------------------------------------------*/

  Predict_Displacements(ZONE_STRUCT, ZONE_FLOW);

  while (OuterIter < nOuterIter) {

    /*-----------------------------------------------------------------*/
    /*------------------- Transfer Displacements ----------------------*/
    /*-----------------------------------------------------------------*/
  if(interface_container[ZONE_STRUCT][ZONE_FLOW] != NULL)
      Transfer_Displacements(ZONE_STRUCT, ZONE_FLOW);

    /*-----------------------------------------------------------------*/
    /*--------------------- Mesh deformation --------------------------*/
    /*-----------------------------------------------------------------*/

  iteration_container[ZONE_FLOW][INST_0]->SetGrid_Movement(geometry_container[ZONE_FLOW][INST_0], 
                                                           surface_movement[ZONE_FLOW], grid_movement[ZONE_FLOW][INST_0],
                                                           solver_container[ZONE_FLOW][INST_0], config_container[ZONE_FLOW], 0, TimeIter );

    /*-----------------------------------------------------------------*/
    /*-------------------- Fluid subiteration -------------------------*/
    /*-----------------------------------------------------------------*/

  iteration_container[ZONE_FLOW][INST_0]->Preprocess(output_container[ZONE_FLOW], integration_container, geometry_container,
      solver_container, numerics_container, config_container,
      surface_movement, grid_movement, FFDBox, ZONE_FLOW, INST_0);

  if ( stat_fsi ) {

    /*--- For steady-state flow simulations, we need to loop over ExtIter for the number of time steps ---*/
    /*--- However, ExtIter is the number of FSI iterations, so nIntIter is used in this case ---*/

    nIntIter = config_container[ZONE_FLOW]->GetUnst_nIntIter();

    for (IntIter = 0; IntIter < nIntIter; IntIter++){

      iteration_container[ZONE_FLOW][INST_0]->Iterate(output_container[ZONE_FLOW], integration_container, geometry_container,
          solver_container, numerics_container, config_container,
          surface_movement, grid_movement, FFDBox, ZONE_FLOW, INST_0);

      /*--- Write the convergence history for the fluid (only screen output) ---*/
//      if ((!config_container[iZone]->GetMultizone_Problem() && !config_container[iZone]->GetSinglezone_Driver()))
//        output_container[iZone]->GetLegacyOutput()->SetConvHistory_Body(&ConvHist_file[iZone][iInst],geometry_container, solver_container, config_container, integration_container, false, 0.0, ZONE_FLOW, INST_0);

      /*--- If the convergence criteria is met for the flow, break the loop ---*/
      StopCalc_Flow = integration_container[ZONE_FLOW][INST_0][FLOW_SOL]->GetConvergence();
      if (StopCalc_Flow) break;

    }

  }
  else if ( dyn_fsi ) {

    /*--- For unsteady flow simulations, we need to loop over nIntIter for the number of time steps ---*/

    nIntIter = config_container[ZONE_FLOW]->GetUnst_nIntIter();

    for (IntIter = 0; IntIter < nIntIter; IntIter++){

      iteration_container[ZONE_FLOW][INST_0]->Iterate(output_container[ZONE_FLOW], integration_container, geometry_container, solver_container, numerics_container, config_container, surface_movement, grid_movement, FFDBox, ZONE_FLOW, INST_0);

      /*--- If convergence was reached in every zone --*/

      if (integration_container[ZONE_FLOW][INST_0][FLOW_SOL]->GetConvergence() == 1) break;
    }

    /*--- Write the convergence history for the fluid (only screen output) ---*/
//    if ((!config_container[iZone]->GetMultizone_Problem() && !config_container[iZone]->GetSinglezone_Driver()))
//      output_container[iZone]->GetLegacyOutput()->SetConvHistory_Body(&ConvHist_file[iZone][iInst], geometry_container, solver_container, config_container, integration_container, true, 0.0, ZONE_FLOW, INST_0);

  } else {

    SU2_MPI::Error( "The definition of Fluid and Structural solvers is inconsistent for FSI applications ", CURRENT_FUNCTION);
    
  }

  /*--- Set the fluid convergence to false (to make sure FSI subiterations converge) ---*/

  integration_container[ZONE_FLOW][INST_0][FLOW_SOL]->SetConvergence(false);

  /*-----------------------------------------------------------------*/
  /*------------------- Set FEA loads from fluid --------------------*/
  /*-----------------------------------------------------------------*/
  if(interface_container[ZONE_FLOW][ZONE_STRUCT] != NULL)
      Transfer_Tractions(ZONE_FLOW, ZONE_STRUCT);

    /*-----------------------------------------------------------------*/
    /*------------------ Structural subiteration ----------------------*/
    /*-----------------------------------------------------------------*/

  iteration_container[ZONE_STRUCT][INST_0]->Iterate(output_container[ZONE_STRUCT], integration_container, geometry_container,
                                  solver_container, numerics_container, config_container,
                                  surface_movement, grid_movement, FFDBox, ZONE_STRUCT, INST_0);

    /*--- Write the convergence history for the structure (only screen output) ---*/
//   if ((!config_container[iZone]->GetMultizone_Problem() && !config_container[iZone]->GetSinglezone_Driver()))
//     output_container[ZONE_STRUCT]->GetLegacyOutput()->SetConvHistory_Body(&ConvHist_file[iZone][iInst], geometry_container, solver_container, config_container, integration_container, false, 0.0, ZONE_STRUCT, INST_0);

    /*--- Set the fluid convergence to false (to make sure FSI subiterations converge) ---*/

    integration_container[ZONE_STRUCT][INST_0][FEA_SOL]->SetConvergence(false);

    /*-----------------------------------------------------------------*/
    /*----------------- Displacements relaxation ----------------------*/
    /*-----------------------------------------------------------------*/

    Relaxation_Displacements(ZONE_STRUCT, ZONE_FLOW, OuterIter);

    /*-----------------------------------------------------------------*/
    /*-------------------- Check convergence --------------------------*/
    /*-----------------------------------------------------------------*/

    Convergence = BGSConvergence(OuterIter, ZONE_FLOW, ZONE_STRUCT);

    /*-----------------------------------------------------------------*/
    /*-------------------- Output FSI history -------------------------*/
    /*-----------------------------------------------------------------*/

//    output[ZONE_0]->SpecialOutput_FSI(&FSIHist_file, geometry_container, solver_container,
//                              config_container, integration_container, 0,
//                              ZONE_FLOW, ZONE_STRUCT, false);

    if (Convergence) break;

    /*-----------------------------------------------------------------*/
    /*--------------------- Update OuterIter ---------------------------*/
    /*-----------------------------------------------------------------*/

    OuterIter++; for (iZone = 0; iZone < nZone; iZone++) config_container[iZone]->SetOuterIter(OuterIter);

  }

}

void CFSIDriver::Predict_Displacements(unsigned short donorZone, unsigned short targetZone) {

  solver_container[donorZone][INST_0][MESH_0][FEA_SOL]->PredictStruct_Displacement(geometry_container[donorZone][INST_0], config_container[donorZone],
      solver_container[donorZone][INST_0]);

  /*--- For parallel simulations we need to communicate the predicted solution before updating the fluid mesh ---*/
  
  solver_container[donorZone][INST_0][MESH_0][FEA_SOL]->InitiateComms(geometry_container[donorZone][INST_0][MESH_0], config_container[donorZone], SOLUTION_PRED);
  solver_container[donorZone][INST_0][MESH_0][FEA_SOL]->CompleteComms(geometry_container[donorZone][INST_0][MESH_0], config_container[donorZone], SOLUTION_PRED);

}

void CFSIDriver::Predict_Tractions(unsigned short donorZone, unsigned short targetZone) {

}

void CFSIDriver::Transfer_Displacements(unsigned short donorZone, unsigned short targetZone) {

  interface_container[donorZone][targetZone]->BroadcastData(solver_container[donorZone][INST_0][MESH_0][FEA_SOL],solver_container[targetZone][INST_0][MESH_0][FLOW_SOL],
                                                                     geometry_container[donorZone][INST_0][MESH_0],geometry_container[targetZone][INST_0][MESH_0],
                                                                     config_container[donorZone], config_container[targetZone]);

}

void CFSIDriver::Transfer_Tractions(unsigned short donorZone, unsigned short targetZone) {


  interface_container[donorZone][targetZone]->BroadcastData(solver_container[donorZone][INST_0][MESH_0][FLOW_SOL],solver_container[targetZone][INST_0][MESH_0][FEA_SOL],
                                                                     geometry_container[donorZone][INST_0][MESH_0],geometry_container[targetZone][INST_0][MESH_0],
                                                                     config_container[donorZone], config_container[targetZone]);

}

void CFSIDriver::Relaxation_Displacements(unsigned short donorZone, unsigned short targetZone, unsigned long OuterIter) {

  /*-------------------- Aitken's relaxation ------------------------*/

  /*------------------- Compute the coefficient ---------------------*/

  solver_container[donorZone][INST_0][MESH_0][FEA_SOL]->ComputeAitken_Coefficient(geometry_container[donorZone][INST_0], config_container[donorZone],
      solver_container[donorZone][INST_0], OuterIter);

  /*----------------- Set the relaxation parameter ------------------*/

  solver_container[donorZone][INST_0][MESH_0][FEA_SOL]->SetAitken_Relaxation(geometry_container[donorZone][INST_0], config_container[donorZone],
      solver_container[donorZone][INST_0]);

  /*----------------- Communicate the predicted solution and the old one ------------------*/
  
  solver_container[donorZone][INST_0][MESH_0][FEA_SOL]->InitiateComms(geometry_container[donorZone][INST_0][MESH_0], config_container[donorZone], SOLUTION_PRED_OLD);
  solver_container[donorZone][INST_0][MESH_0][FEA_SOL]->CompleteComms(geometry_container[donorZone][INST_0][MESH_0], config_container[donorZone], SOLUTION_PRED_OLD);


}

void CFSIDriver::Relaxation_Tractions(unsigned short donorZone, unsigned short targetZone, unsigned long OuterIter) {

}

bool CFSIDriver::BGSConvergence(unsigned long IntIter, unsigned short ZONE_FLOW, unsigned short ZONE_STRUCT) {


  int rank = MASTER_NODE;
#ifdef HAVE_MPI
  int size;
  MPI_Comm_rank(MPI_COMM_WORLD, &rank);
  MPI_Comm_size(MPI_COMM_WORLD, &size);
#endif

  unsigned short iMarker;
  unsigned short nVar_Flow = solver_container[ZONE_FLOW][INST_0][MESH_0][FLOW_SOL]->GetnVar(),
                 nVar_Struct = solver_container[ZONE_STRUCT][INST_0][MESH_0][FEA_SOL]->GetnVar();
  unsigned short iRes;

//  bool flow_converged_absolute = false,
//        flow_converged_relative = false,
//        struct_converged_absolute = false,
//        struct_converged_relative = false;

  bool Convergence = false;

  /*--- Apply BC's to the structural adjoint - otherwise, clamped nodes have too values that make no sense... ---*/
  for (iMarker = 0; iMarker < config_container[ZONE_STRUCT]->GetnMarker_All(); iMarker++){
  switch (config_container[ZONE_STRUCT]->GetMarker_All_KindBC(iMarker)) {
    case CLAMPED_BOUNDARY:
    solver_container[ZONE_STRUCT][INST_0][MESH_0][FEA_SOL]->BC_Clamped_Post(geometry_container[ZONE_STRUCT][INST_0][MESH_0],
        numerics_container[ZONE_STRUCT][INST_0][MESH_0][FEA_SOL][FEA_TERM],config_container[ZONE_STRUCT], iMarker);
    break;
  }
  }

  /*--- Compute the residual for the flow and structural zones ---*/

  /*--- Flow ---*/

  solver_container[ZONE_FLOW][INST_0][MESH_0][FLOW_SOL]->ComputeResidual_Multizone(geometry_container[ZONE_FLOW][INST_0][MESH_0],
                                                                        config_container[ZONE_FLOW]);

  /*--- Structure ---*/

  solver_container[ZONE_STRUCT][INST_0][MESH_0][FEA_SOL]->ComputeResidual_Multizone(geometry_container[ZONE_STRUCT][INST_0][MESH_0],
                                                                         config_container[ZONE_STRUCT]);


  /*--- Retrieve residuals ---*/

  /*--- Flow residuals ---*/

  for (iRes = 0; iRes < nVar_Flow; iRes++){
    residual_flow[iRes] = log10(solver_container[ZONE_FLOW][INST_0][MESH_0][FLOW_SOL]->GetRes_BGS(iRes));
    if (IntIter == 0) init_res_flow[iRes] = residual_flow[iRes];
    residual_flow_rel[iRes] = fabs(residual_flow[iRes] - init_res_flow[iRes]);
  }

  /*--- Structure residuals ---*/

  for (iRes = 0; iRes < nVar_Struct; iRes++){
    residual_struct[iRes] = log10(solver_container[ZONE_STRUCT][INST_0][MESH_0][FEA_SOL]->GetRes_BGS(iRes));
    if (IntIter == 0) init_res_struct[iRes] = residual_struct[iRes];
    residual_struct_rel[iRes] = fabs(residual_struct[iRes] - init_res_struct[iRes]);
  }

  /*--- Check convergence ---*/
//  flow_converged_absolute = ((residual_flow[0] < flow_criteria) && (residual_flow[nVar_Flow-1] < flow_criteria));
//  flow_converged_relative = ((residual_flow_rel[0] > flow_criteria_rel) && (residual_flow_rel[nVar_Flow-1] > flow_criteria_rel));
//
//  struct_converged_absolute = ((residual_struct[0] < structure_criteria) && (residual_struct[nVar_Flow-1] < structure_criteria));
//  struct_converged_relative = ((residual_struct_rel[0] > structure_criteria_rel) && (residual_struct_rel[nVar_Flow-1] > structure_criteria_rel));

//  Convergence = ((flow_converged_absolute && struct_converged_absolute) ||
//                 (flow_converged_absolute && struct_converged_relative) ||
//                 (flow_converged_relative && struct_converged_relative) ||
//                 (flow_converged_relative && struct_converged_absolute));

  if (rank == MASTER_NODE){

    cout << endl << "-------------------------------------------------------------------------" << endl;
    cout << endl;
    cout << "Convergence summary for BGS iteration ";
    cout << IntIter << endl;
    cout << endl;
    /*--- TODO: This is a workaround until the TestCases.py script incorporates new classes for nested loops. ---*/
    cout << "Iter[ID]" << "    BGSRes[Rho]" << "   BGSRes[RhoE]" << "     BGSRes[Ux]" << "     BGSRes[Uy]" << endl;
    cout.precision(6); cout.setf(ios::fixed, ios::floatfield);
    cout.width(8); cout << IntIter*1000;
    cout.width(15); cout << residual_flow[0];
    cout.width(15); cout << residual_flow[nVar_Flow-1];
    cout.width(15); cout << residual_struct[0];
    cout.width(15); cout << residual_struct[1];
    cout << endl;

  }

//  integration_container[ZONE_STRUCT][INST_0][FEA_SOL]->Convergence_Monitoring_FSI(geometry_container[ZONE_STRUCT][INST_0][MESH_0], config_container[ZONE_STRUCT], solver_container[ZONE_STRUCT][INST_0][MESH_0][FEA_SOL]);

  Convergence = integration_container[ZONE_STRUCT][INST_0][FEA_SOL]->GetConvergence_FSI();


  /*--- Flow ---*/

  solver_container[ZONE_FLOW][INST_0][MESH_0][FLOW_SOL]->UpdateSolution_BGS(geometry_container[ZONE_FLOW][INST_0][MESH_0],
                                                                       config_container[ZONE_FLOW]);

  /*--- Structure ---*/

  solver_container[ZONE_STRUCT][INST_0][MESH_0][FEA_SOL]->UpdateSolution_BGS(geometry_container[ZONE_STRUCT][INST_0][MESH_0],
                                                                       config_container[ZONE_STRUCT]);

  if (rank == MASTER_NODE) cout.setf(ios::scientific, ios::floatfield);

  return Convergence;

}

void CFSIDriver::Update() {

  /*--- As of now, we are coding it for just 2 zones. ---*/
  /*--- This will become more general, but we need to modify the configuration for that ---*/
  unsigned short ZONE_FLOW = 0, ZONE_STRUCT = 1;

  TimeIter = config_container[ZONE_FLOW]->GetTimeIter();

  /*-----------------------------------------------------------------*/
  /*--------------------- Enforce continuity ------------------------*/
  /*-----------------------------------------------------------------*/

  /*--- Enforces that the geometry of the flow corresponds to the converged, relaxed solution ---*/

  /*-------------------- Transfer the displacements --------------------*/

  Transfer_Displacements(ZONE_STRUCT, ZONE_FLOW);

  /*-------------------- Set the grid movement -------------------------*/

  
  iteration_container[ZONE_FLOW][INST_0]->SetGrid_Movement(geometry_container[ZONE_FLOW][INST_0], 
                                                           surface_movement[ZONE_FLOW], grid_movement[ZONE_FLOW][INST_0],
                                                           solver_container[ZONE_FLOW][INST_0], config_container[ZONE_FLOW], 0, TimeIter );

  /*--- TODO: Temporary output of objective function for Flow OFs. Needs to be integrated into the refurbished output ---*/


  if (rank == MASTER_NODE){

  /*--- Choose the filename of the objective function ---*/

    ofstream myfile_res;
    bool of_output = false;
    su2double objective_function = 0.0;

    switch (config_container[ZONE_FLOW]->GetKind_ObjFunc()) {
      case DRAG_COEFFICIENT:
        myfile_res.open("of_drag.opt");
        objective_function = solver_container[ZONE_FLOW][INST_0][MESH_0][FLOW_SOL]->GetTotal_CD();
        of_output = true;
        break;
      case LIFT_COEFFICIENT:
        myfile_res.open("of_lift.opt");
        objective_function = solver_container[ZONE_FLOW][INST_0][MESH_0][FLOW_SOL]->GetTotal_CL();
        of_output = true;
      break;
      case EFFICIENCY:
        myfile_res.open("of_efficiency.opt");
        objective_function = solver_container[ZONE_FLOW][INST_0][MESH_0][FLOW_SOL]->GetTotal_CEff();
        of_output = true;
        break;
      default:
        of_output = false;
        break;
    }

    if (of_output){

        myfile_res.precision(15);
        myfile_res << scientific << objective_function << endl;
        myfile_res.close();

    }

  }

  /*-----------------------------------------------------------------*/
  /*-------------------- Update fluid solver ------------------------*/
  /*-----------------------------------------------------------------*/

  iteration_container[ZONE_FLOW][INST_0]->Update(output_container[ZONE_FLOW], integration_container, geometry_container,
                       solver_container, numerics_container, config_container,
                       surface_movement, grid_movement, FFDBox, ZONE_FLOW, INST_0);

  /*-----------------------------------------------------------------*/
  /*----------------- Update structural solver ----------------------*/
  /*-----------------------------------------------------------------*/

  iteration_container[ZONE_STRUCT][INST_0]->Update(output_container[ZONE_STRUCT], integration_container, geometry_container,
                         solver_container, numerics_container, config_container,
                         surface_movement, grid_movement, FFDBox, ZONE_STRUCT, INST_0);


  /*-----------------------------------------------------------------*/
  /*--------------- Update convergence parameter --------------------*/
  /*-----------------------------------------------------------------*/
  integration_container[ZONE_STRUCT][INST_0][FEA_SOL]->SetConvergence_FSI(false);


}

void CFSIDriver::DynamicMeshUpdate(unsigned long ExtIter){

}

CDiscAdjFSIDriver::CDiscAdjFSIDriver(char* confFile,
                                     unsigned short val_nZone,
                                     SU2_Comm MPICommunicator) : CDriver(confFile,
                                                                         val_nZone,
                                                                         MPICommunicator,
                                                                         false) {

  unsigned short iVar;
  unsigned short nVar_Flow = 0, nVar_Struct = 0;
  RecordingState = 0;
  CurrentRecording = 0;

  switch (config_container[ZONE_0]->GetKind_ObjFunc()){
  case DRAG_COEFFICIENT:
  case LIFT_COEFFICIENT:
  case SIDEFORCE_COEFFICIENT:
  case EFFICIENCY:
  case MOMENT_X_COEFFICIENT:
  case MOMENT_Y_COEFFICIENT:
  case MOMENT_Z_COEFFICIENT:
  case EQUIVALENT_AREA:
    Kind_Objective_Function = FLOW_OBJECTIVE_FUNCTION;
    break;
  case REFERENCE_GEOMETRY:
  case REFERENCE_NODE:
  case VOLUME_FRACTION:
  case TOPOL_DISCRETENESS:
  case TOPOL_COMPLIANCE:
    Kind_Objective_Function = FEM_OBJECTIVE_FUNCTION;
    break;
  default:
    Kind_Objective_Function = NO_OBJECTIVE_FUNCTION;
    break;
  }

  direct_iteration = new CIteration*[nZone];

  unsigned short iZone;
//  for (iZone = 0; iZone < nZone; iZone++){
//    switch (config_container[iZone]->GetKind_Solver()) {
//      case DISC_ADJ_INC_RANS: case DISC_ADJ_INC_EULER: case DISC_ADJ_INC_NAVIER_STOKES:      
//       case DISC_ADJ_RANS: case DISC_ADJ_EULER: case DISC_ADJ_NAVIER_STOKES:
//         direct_iteration[iZone] = new CFluidIteration(config_container[iZone]);
//         nVar_Flow = solver_container[iZone][INST_0][MESH_0][ADJFLOW_SOL]->GetnVar();
//         flow_criteria = config_container[iZone]->GetMinLogResidual_BGS_F();
//         flow_criteria_rel = config_container[iZone]->GetOrderMagResidual_BGS_F();
//         break;
//       case DISC_ADJ_FEM:
//         direct_iteration[iZone] = new CFEAIteration(config_container[iZone]);
//         nVar_Struct = solver_container[iZone][INST_0][MESH_0][ADJFEA_SOL]->GetnVar();
//         structure_criteria    = config_container[iZone]->GetMinLogResidual_BGS_S();
//         structure_criteria_rel = config_container[iZone]->GetOrderMagResidual_BGS_S();
//         break;
//    }
//  }

  init_res_flow   = new su2double[nVar_Flow];
  init_res_struct = new su2double[nVar_Struct];

  residual_flow   = new su2double[nVar_Flow];
  residual_struct = new su2double[nVar_Struct];

  residual_flow_rel   = new su2double[nVar_Flow];
  residual_struct_rel = new su2double[nVar_Struct];

  for (iVar = 0; iVar < nVar_Flow; iVar++){
    init_res_flow[iVar] = 0.0;
    residual_flow[iVar] = 0.0;
    residual_flow_rel[iVar] = 0.0;
  }
  for (iVar = 0; iVar < nVar_Struct; iVar++){
    init_res_struct[iVar] = 0.0;
    residual_struct[iVar] = 0.0;
    residual_struct_rel[iVar] = 0.0;
  }


  bool write_history = true;

  /*--- Header of the temporary output file ---*/
  if ((write_history) && (rank == MASTER_NODE)){
    ofstream myfile_res;
    myfile_res.open ("history_adjoint_FSI.csv");

    myfile_res << "BGS_Iter\t";

    for (iVar = 0; iVar < nVar_Flow; iVar++){
      myfile_res << "ResFlow[" << iVar << "]\t";
    }

    for (iVar = 0; iVar < nVar_Struct; iVar++){
      myfile_res << "ResFEA[" << iVar << "]\t";
    }


    bool de_effects = config_container[ZONE_0]->GetDE_Effects();
    for (iVar = 0; iVar < config_container[ZONE_0]->GetnElasticityMod(); iVar++)
        myfile_res << "Sens_E_" << iVar << "\t";

    for (iVar = 0; iVar < config_container[ZONE_0]->GetnPoissonRatio(); iVar++)
      myfile_res << "Sens_Nu_" << iVar << "\t";

    if (de_effects){
        for (iVar = 0; iVar < config_container[ZONE_0]->GetnElectric_Field(); iVar++)
          myfile_res << "Sens_EField_" << iVar << "\t";
    }

    myfile_res << endl;

    myfile_res.close();
  }

  // TEST: for implementation of python framework in standalone structural problems
  if ((config_container[ZONE_1]->GetDV_FEA() != NODV_FEA) && (rank == MASTER_NODE)){

    /*--- Header of the temporary output file ---*/
    ofstream myfile_res;

    switch (config_container[ZONE_1]->GetDV_FEA()) {
      case YOUNG_MODULUS:
        myfile_res.open("grad_young.opt");
        break;
      case POISSON_RATIO:
        myfile_res.open("grad_poisson.opt");
        break;
      case DENSITY_VAL:
      case DEAD_WEIGHT:
        myfile_res.open("grad_density.opt");
        break;
      case ELECTRIC_FIELD:
        myfile_res.open("grad_efield.opt");
        break;
      default:
        myfile_res.open("grad.opt");
        break;
    }

    unsigned short iDV;
    unsigned short nDV = solver_container[ZONE_1][INST_0][MESH_0][ADJFEA_SOL]->GetnDVFEA();

    myfile_res << "INDEX" << "\t" << "GRAD" << endl;

    myfile_res.precision(15);

    for (iDV = 0; iDV < nDV; iDV++){
      myfile_res << iDV;
      myfile_res << "\t";
      myfile_res << scientific << solver_container[ZONE_1][INST_0][MESH_0][ADJFEA_SOL]->GetGlobal_Sens_DVFEA(iDV);
      myfile_res << endl;
    }

    myfile_res.close();
  }

//  /*--- TODO: This is a workaround until the TestCases.py script incorporates new classes for nested loops. ---*/
//  config_container[ZONE_0]->SetnExtIter(1);
//  config_container[ZONE_1]->SetnExtIter(1);
  ConvHist_file = NULL;
  ConvHist_file = new ofstream*[nZone];
  for (iZone = 0; iZone < nZone; iZone++) {
    ConvHist_file[iZone] = NULL;
    if (rank == MASTER_NODE){
      ConvHist_file[iZone] = new ofstream[nInst[iZone]];
      for (iInst = 0; iInst < nInst[iZone]; iInst++) {
        output_legacy->SetConvHistory_Header(&ConvHist_file[iZone][iInst], config_container[iZone], iZone, iInst);
        config_container[iZone]->SetHistFile(&ConvHist_file[iZone][INST_0]);
      }
    }
  }
}

CDiscAdjFSIDriver::~CDiscAdjFSIDriver(void) {

  delete [] direct_iteration;
  delete [] init_res_flow;
  delete [] init_res_struct;
  delete [] residual_flow;
  delete [] residual_struct;
  delete [] residual_flow_rel;
  delete [] residual_struct_rel;

}

void CDiscAdjFSIDriver::Update(){

}

void CDiscAdjFSIDriver::DynamicMeshUpdate(unsigned long ExtIter){

}

void CDiscAdjFSIDriver::Run( ) {

  /*--- As of now, we are coding it for just 2 zones. ---*/
  /*--- This will become more general, but we need to modify the configuration for that ---*/
  unsigned short ZONE_FLOW = 0, ZONE_STRUCT = 1;
  unsigned short iZone;
  bool BGS_Converged = false;

  unsigned long IntIter = 0; for (iZone = 0; iZone < nZone; iZone++) config_container[iZone]->SetInnerIter(IntIter);
  unsigned long iOuterIter = 0; for (iZone = 0; iZone < nZone; iZone++) config_container[iZone]->SetOuterIter(iOuterIter);
  unsigned long nOuterIter = config_container[ZONE_FLOW]->GetnIterFSI();

  ofstream myfile_struc, myfile_flow, myfile_geo;

  Preprocess(ZONE_FLOW, ZONE_STRUCT, ALL_VARIABLES);


  for (iOuterIter = 0; iOuterIter < nOuterIter && !BGS_Converged; iOuterIter++){

    if (rank == MASTER_NODE){
      cout << endl << "                    ****** BGS ITERATION ";
      cout << iOuterIter;
      cout << " ******" << endl;
    }

    for (iZone = 0; iZone < nZone; iZone++) config_container[iZone]->SetOuterIter(iOuterIter);
    
    /*--- Start with structural terms if OF is based on displacements ---*/

    if (Kind_Objective_Function == FEM_OBJECTIVE_FUNCTION)
      Iterate_Block(ZONE_FLOW, ZONE_STRUCT, FEA_DISP_VARS);

    /*--- Iterate fluid (including cross term) ---*/

    Iterate_Block(ZONE_FLOW, ZONE_STRUCT, FLOW_CONS_VARS);

    /*--- Compute mesh (it is a cross term dF / dMv ) ---*/

    Iterate_Block(ZONE_FLOW, ZONE_STRUCT, MESH_COORDS);

    /*--- Compute mesh cross term (dM / dSv) ---*/

    Iterate_Block(ZONE_FLOW, ZONE_STRUCT, FEM_CROSS_TERM_GEOMETRY);
    
    /*--- End with structural terms if OF is based on fluid variables ---*/
    
    if (Kind_Objective_Function == FLOW_OBJECTIVE_FUNCTION)
      Iterate_Block(ZONE_FLOW, ZONE_STRUCT, FEA_DISP_VARS);

    /*--- Check convergence of the BGS method ---*/
    BGS_Converged = BGSConvergence(iOuterIter, ZONE_FLOW, ZONE_STRUCT);
  }


  Postprocess(ZONE_FLOW, ZONE_STRUCT);

}


void CDiscAdjFSIDriver::Preprocess(unsigned short ZONE_FLOW,
                  unsigned short ZONE_STRUCT,
                  unsigned short kind_recording){

  unsigned long IntIter = 0, iPoint;
  config_container[ZONE_0]->SetInnerIter(IntIter);
  unsigned short ExtIter = config_container[ZONE_FLOW]->GetTimeIter();

  bool dual_time_1st = (config_container[ZONE_FLOW]->GetTime_Marching() == DT_STEPPING_1ST);
  bool dual_time_2nd = (config_container[ZONE_FLOW]->GetTime_Marching() == DT_STEPPING_2ND);
  bool turbulent = (config_container[ZONE_FLOW]->GetKind_Solver() == DISC_ADJ_RANS) ||
                   (config_container[ZONE_FLOW]->GetKind_Solver() == DISC_ADJ_INC_RANS);
  bool dual_time = (dual_time_1st || dual_time_2nd);
  unsigned short iMesh;
  int Direct_Iter_Flow;
  bool update_geo = false;

  /*----------------------------------------------------------------------------*/
  /*------------------------------ FLOW SOLUTION -------------------------------*/
  /*----------------------------------------------------------------------------*/

  /*--- For the unsteady adjoint, load direct solutions from restart files. ---*/

  if (config_container[ZONE_FLOW]->GetTime_Marching()) {

    Direct_Iter_Flow = SU2_TYPE::Int(config_container[ZONE_FLOW]->GetUnst_AdjointIter()) - SU2_TYPE::Int(ExtIter) - 2;

    /*--- For dual-time stepping we want to load the already converged solution at timestep n ---*/

    if (dual_time) {
      Direct_Iter_Flow += 1;
    }

    if (ExtIter == 0){

      if (dual_time_2nd) {

        /*--- Load solution at timestep n-2 ---*/

        iteration_container[ZONE_FLOW][INST_0]->LoadUnsteady_Solution(geometry_container, solver_container,config_container, ZONE_FLOW, INST_0, Direct_Iter_Flow-2);

        /*--- Push solution back to correct array ---*/

        for (iMesh=0; iMesh<=config_container[ZONE_FLOW]->GetnMGLevels();iMesh++) {
          for(iPoint=0; iPoint<geometry_container[ZONE_FLOW][INST_0][iMesh]->GetnPoint();iPoint++) {
            solver_container[ZONE_FLOW][INST_0][iMesh][FLOW_SOL]->node[iPoint]->Set_Solution_time_n();
            solver_container[ZONE_FLOW][INST_0][iMesh][FLOW_SOL]->node[iPoint]->Set_Solution_time_n1();
            if (turbulent) {
              solver_container[ZONE_FLOW][INST_0][iMesh][TURB_SOL]->node[iPoint]->Set_Solution_time_n();
              solver_container[ZONE_FLOW][INST_0][iMesh][TURB_SOL]->node[iPoint]->Set_Solution_time_n1();
            }
          }
        }
      }
      if (dual_time) {

        /*--- Load solution at timestep n-1 ---*/

        iteration_container[ZONE_FLOW][INST_0]->LoadUnsteady_Solution(geometry_container, solver_container,config_container, ZONE_FLOW, INST_0, Direct_Iter_Flow-1);

        /*--- Push solution back to correct array ---*/

        for (iMesh=0; iMesh<=config_container[ZONE_FLOW]->GetnMGLevels();iMesh++) {
          for(iPoint=0; iPoint<geometry_container[ZONE_FLOW][INST_0][iMesh]->GetnPoint();iPoint++) {
            solver_container[ZONE_FLOW][INST_0][iMesh][FLOW_SOL]->node[iPoint]->Set_Solution_time_n();
            if (turbulent) {
              solver_container[ZONE_FLOW][INST_0][iMesh][TURB_SOL]->node[iPoint]->Set_Solution_time_n();
            }
          }
        }
      }

      /*--- Load solution timestep n ---*/

      iteration_container[ZONE_FLOW][INST_0]->LoadUnsteady_Solution(geometry_container, solver_container,config_container, ZONE_FLOW, INST_0, Direct_Iter_Flow);

    }


    if ((ExtIter > 0) && dual_time){

      /*--- Load solution timestep n - 2 ---*/

      iteration_container[ZONE_FLOW][INST_0]->LoadUnsteady_Solution(geometry_container, solver_container,config_container, ZONE_FLOW, INST_0, Direct_Iter_Flow - 2);

      /*--- Temporarily store the loaded solution in the Solution_Old array ---*/

      for (iMesh=0; iMesh<=config_container[ZONE_FLOW]->GetnMGLevels();iMesh++) {
        for(iPoint=0; iPoint<geometry_container[ZONE_FLOW][INST_0][iMesh]->GetnPoint();iPoint++) {
           solver_container[ZONE_FLOW][INST_0][iMesh][FLOW_SOL]->node[iPoint]->Set_OldSolution();
           if (turbulent){
             solver_container[ZONE_FLOW][INST_0][iMesh][TURB_SOL]->node[iPoint]->Set_OldSolution();
           }
        }
      }

      /*--- Set Solution at timestep n to solution at n-1 ---*/

      for (iMesh=0; iMesh<=config_container[ZONE_FLOW]->GetnMGLevels();iMesh++) {
        for(iPoint=0; iPoint<geometry_container[ZONE_FLOW][INST_0][iMesh]->GetnPoint();iPoint++) {
          solver_container[ZONE_FLOW][INST_0][iMesh][FLOW_SOL]->node[iPoint]->SetSolution(solver_container[ZONE_FLOW][INST_0][iMesh][FLOW_SOL]->node[iPoint]->GetSolution_time_n());
          if (turbulent) {
            solver_container[ZONE_FLOW][INST_0][iMesh][TURB_SOL]->node[iPoint]->SetSolution(solver_container[ZONE_FLOW][INST_0][iMesh][TURB_SOL]->node[iPoint]->GetSolution_time_n());
          }
        }
      }
      if (dual_time_1st){
      /*--- Set Solution at timestep n-1 to the previously loaded solution ---*/
        for (iMesh=0; iMesh<=config_container[ZONE_FLOW]->GetnMGLevels();iMesh++) {
          for(iPoint=0; iPoint<geometry_container[ZONE_FLOW][INST_0][iMesh]->GetnPoint();iPoint++) {
            solver_container[ZONE_FLOW][INST_0][iMesh][FLOW_SOL]->node[iPoint]->Set_Solution_time_n(solver_container[ZONE_FLOW][INST_0][iMesh][FLOW_SOL]->node[iPoint]->GetSolution_time_n1());
            if (turbulent) {
              solver_container[ZONE_FLOW][INST_0][iMesh][TURB_SOL]->node[iPoint]->Set_Solution_time_n(solver_container[ZONE_FLOW][INST_0][iMesh][TURB_SOL]->node[iPoint]->GetSolution_time_n1());
            }
          }
        }
      }
      if (dual_time_2nd){
        /*--- Set Solution at timestep n-1 to solution at n-2 ---*/
        for (iMesh=0; iMesh<=config_container[ZONE_FLOW]->GetnMGLevels();iMesh++) {
          for(iPoint=0; iPoint<geometry_container[ZONE_FLOW][INST_0][iMesh]->GetnPoint();iPoint++) {
            solver_container[ZONE_FLOW][INST_0][iMesh][FLOW_SOL]->node[iPoint]->Set_Solution_time_n(solver_container[ZONE_FLOW][INST_0][iMesh][FLOW_SOL]->node[iPoint]->GetSolution_time_n1());
            if (turbulent) {
              solver_container[ZONE_FLOW][INST_0][iMesh][TURB_SOL]->node[iPoint]->Set_Solution_time_n(solver_container[ZONE_FLOW][INST_0][iMesh][TURB_SOL]->node[iPoint]->GetSolution_time_n1());
            }
          }
        }
        /*--- Set Solution at timestep n-2 to the previously loaded solution ---*/
        for (iMesh=0; iMesh<=config_container[ZONE_FLOW]->GetnMGLevels();iMesh++) {
          for(iPoint=0; iPoint<geometry_container[ZONE_FLOW][INST_0][iMesh]->GetnPoint();iPoint++) {
            solver_container[ZONE_FLOW][INST_0][iMesh][FLOW_SOL]->node[iPoint]->Set_Solution_time_n1(solver_container[ZONE_FLOW][INST_0][iMesh][FLOW_SOL]->node[iPoint]->GetSolution_Old());
            if (turbulent) {
              solver_container[ZONE_FLOW][INST_0][iMesh][TURB_SOL]->node[iPoint]->Set_Solution_time_n1(solver_container[ZONE_FLOW][INST_0][iMesh][TURB_SOL]->node[iPoint]->GetSolution_Old());
            }
          }
        }
      }
    }
  }
  else{

    /*--- Load the restart (we need to use the routine in order to get the GEOMETRY, otherwise it's restarted from the base mesh ---*/

    solver_container[ZONE_FLOW][INST_0][MESH_0][FLOW_SOL]->LoadRestart(geometry_container[ZONE_FLOW][INST_0], solver_container[ZONE_FLOW][INST_0], config_container[ZONE_FLOW], 0, true);

  if (ExtIter == 0 || dual_time) {

    for (iMesh=0; iMesh<=config_container[ZONE_FLOW]->GetnMGLevels();iMesh++) {
      for (iPoint = 0; iPoint < geometry_container[ZONE_FLOW][INST_0][iMesh]->GetnPoint(); iPoint++) {
        solver_container[ZONE_FLOW][INST_0][iMesh][ADJFLOW_SOL]->node[iPoint]->SetSolution_Direct(solver_container[ZONE_FLOW][INST_0][iMesh][FLOW_SOL]->node[iPoint]->GetSolution());
      }
    }
    if (turbulent && !config_container[ZONE_FLOW]->GetFrozen_Visc_Disc()) {
      for (iPoint = 0; iPoint < geometry_container[ZONE_FLOW][INST_0][MESH_0]->GetnPoint(); iPoint++) {
        solver_container[ZONE_FLOW][INST_0][MESH_0][ADJTURB_SOL]->node[iPoint]->SetSolution_Direct(solver_container[ZONE_FLOW][INST_0][MESH_0][TURB_SOL]->node[iPoint]->GetSolution());
      }
    }
  }

    /*--- Store geometry of the converged solution also in the adjoint solver in order to be able to reset it later ---*/

    for (iPoint = 0; iPoint < geometry_container[ZONE_FLOW][INST_0][MESH_0]->GetnPoint(); iPoint++){
      solver_container[ZONE_FLOW][INST_0][MESH_0][ADJFLOW_SOL]->node[iPoint]->SetGeometry_Direct(geometry_container[ZONE_FLOW][INST_0][MESH_0]->node[iPoint]->GetCoord());
    }

  }

  /*----------------------------------------------------------------------------*/
  /*-------------------------- STRUCTURAL SOLUTION -----------------------------*/
  /*----------------------------------------------------------------------------*/

  IntIter = 0;
  config_container[ZONE_STRUCT]->SetInnerIter(IntIter);
  ExtIter = config_container[ZONE_STRUCT]->GetTimeIter();
  bool dynamic = (config_container[ZONE_STRUCT]->GetTime_Domain());

  int Direct_Iter_FEA;

  /*--- For the dynamic adjoint, load direct solutions from restart files. ---*/

  if (dynamic) {

    Direct_Iter_FEA = SU2_TYPE::Int(config_container[ZONE_STRUCT]->GetUnst_AdjointIter()) - SU2_TYPE::Int(ExtIter) - 1;

    /*--- We want to load the already converged solution at timesteps n and n-1 ---*/

    /*--- Load solution at timestep n-1 ---*/

    iteration_container[ZONE_STRUCT][INST_0]->LoadDynamic_Solution(geometry_container, solver_container,config_container, ZONE_STRUCT, INST_0, Direct_Iter_FEA-1);

    /*--- Push solution back to correct array ---*/

    for(iPoint=0; iPoint<geometry_container[ZONE_STRUCT][INST_0][MESH_0]->GetnPoint();iPoint++){
      solver_container[ZONE_STRUCT][INST_0][MESH_0][FEA_SOL]->node[iPoint]->Set_Solution_time_n();
    }

    /*--- Push solution back to correct array ---*/

    for(iPoint=0; iPoint<geometry_container[ZONE_STRUCT][INST_0][MESH_0]->GetnPoint();iPoint++){
      solver_container[ZONE_STRUCT][INST_0][MESH_0][FEA_SOL]->node[iPoint]->SetSolution_Accel_time_n();
    }

    /*--- Push solution back to correct array ---*/

    for(iPoint=0; iPoint<geometry_container[ZONE_STRUCT][INST_0][MESH_0]->GetnPoint();iPoint++){
      solver_container[ZONE_STRUCT][INST_0][MESH_0][FEA_SOL]->node[iPoint]->SetSolution_Vel_time_n();
    }

    /*--- Load solution timestep n ---*/

    iteration_container[ZONE_STRUCT][INST_0]->LoadDynamic_Solution(geometry_container, solver_container,config_container, ZONE_STRUCT, INST_0, Direct_Iter_FEA);

    /*--- Store FEA solution also in the adjoint solver in order to be able to reset it later ---*/

    for (iPoint = 0; iPoint < geometry_container[ZONE_STRUCT][INST_0][MESH_0]->GetnPoint(); iPoint++){
      solver_container[ZONE_STRUCT][INST_0][MESH_0][ADJFEA_SOL]->node[iPoint]->SetSolution_Direct(solver_container[ZONE_STRUCT][INST_0][MESH_0][FEA_SOL]->node[iPoint]->GetSolution());
    }

    for (iPoint = 0; iPoint < geometry_container[ZONE_STRUCT][INST_0][MESH_0]->GetnPoint(); iPoint++){
      solver_container[ZONE_STRUCT][INST_0][MESH_0][ADJFEA_SOL]->node[iPoint]->SetSolution_Accel_Direct(solver_container[ZONE_STRUCT][INST_0][MESH_0][FEA_SOL]->node[iPoint]->GetSolution_Accel());
    }

    for (iPoint = 0; iPoint < geometry_container[ZONE_STRUCT][INST_0][MESH_0]->GetnPoint(); iPoint++){
      solver_container[ZONE_STRUCT][INST_0][MESH_0][ADJFEA_SOL]->node[iPoint]->SetSolution_Vel_Direct(solver_container[ZONE_STRUCT][INST_0][MESH_0][FEA_SOL]->node[iPoint]->GetSolution_Vel());
    }

  }
  else {

    solver_container[ZONE_STRUCT][INST_0][MESH_0][FEA_SOL]->LoadRestart(geometry_container[ZONE_STRUCT][INST_0], solver_container[ZONE_STRUCT][INST_0], config_container[ZONE_STRUCT], 0, update_geo);

    /*--- Store FEA solution also in the adjoint solver in order to be able to reset it later ---*/

    for (iPoint = 0; iPoint < geometry_container[ZONE_STRUCT][INST_0][MESH_0]->GetnPoint(); iPoint++){
      solver_container[ZONE_STRUCT][INST_0][MESH_0][ADJFEA_SOL]->node[iPoint]->SetSolution_Direct(solver_container[ZONE_STRUCT][INST_0][MESH_0][FEA_SOL]->node[iPoint]->GetSolution());
    }

  }

  /*----------------------------------------------------------------------------*/
  /*--------------------- ADJOINT SOLVER PREPROCESSING -------------------------*/
  /*----------------------------------------------------------------------------*/

  solver_container[ZONE_FLOW][INST_0][MESH_0][ADJFLOW_SOL]->Preprocessing(geometry_container[ZONE_FLOW][INST_0][MESH_0], solver_container[ZONE_FLOW][INST_0][MESH_0],  config_container[ZONE_FLOW] , MESH_0, 0, RUNTIME_ADJFLOW_SYS, false);

  if (turbulent){
    solver_container[ZONE_FLOW][INST_0][MESH_0][ADJTURB_SOL]->Preprocessing(geometry_container[ZONE_FLOW][INST_0][MESH_0], solver_container[ZONE_FLOW][INST_0][MESH_0],  config_container[ZONE_FLOW] , MESH_0, 0, RUNTIME_ADJTURB_SYS, false);
  }

  solver_container[ZONE_STRUCT][INST_0][MESH_0][ADJFEA_SOL]->Preprocessing(geometry_container[ZONE_STRUCT][INST_0][MESH_0], solver_container[ZONE_STRUCT][INST_0][MESH_0],  config_container[ZONE_STRUCT] , MESH_0, 0, RUNTIME_ADJFEA_SYS, false);



}

void CDiscAdjFSIDriver::PrintDirect_Residuals(unsigned short ZONE_FLOW,
                                                          unsigned short ZONE_STRUCT,
                                                          unsigned short kind_recording){

  unsigned short ExtIter = config_container[ZONE_FLOW]->GetTimeIter();
  bool turbulent = (config_container[ZONE_FLOW]->GetKind_Solver() == DISC_ADJ_RANS) ||
                   (config_container[ZONE_FLOW]->GetKind_Solver() == DISC_ADJ_INC_RANS);
  bool nonlinear_analysis = (config_container[ZONE_STRUCT]->GetGeometricConditions() == LARGE_DEFORMATIONS);   // Nonlinear analysis.
  bool unsteady = config_container[ZONE_FLOW]->GetTime_Marching() != NONE;
  bool dynamic = (config_container[ZONE_STRUCT]->GetTime_Domain());

  su2double val_OFunction = 0.0;
  string kind_OFunction;

  cout.precision(6);
  cout.setf(ios::scientific, ios::floatfield);

  if ((kind_recording == FLOW_CONS_VARS) || (kind_recording == MESH_COORDS)) {

    /*--- Print residuals in the first iteration ---*/

    if (rank == MASTER_NODE && ((ExtIter == 0) || unsteady )){
      cout << "log10[RMS Density]: "<< log10(solver_container[ZONE_FLOW][INST_0][MESH_0][FLOW_SOL]->GetRes_RMS(0))
                     <<", Drag: " <<solver_container[ZONE_FLOW][INST_0][MESH_0][FLOW_SOL]->GetTotal_CD()
                     <<", Lift: " << solver_container[ZONE_FLOW][INST_0][MESH_0][FLOW_SOL]->GetTotal_CL() << "." << endl;

      if (turbulent){
        cout << "log10[RMS k]: " << log10(solver_container[ZONE_FLOW][INST_0][MESH_0][TURB_SOL]->GetRes_RMS(0)) << endl;
      }
      if (Kind_Objective_Function == FLOW_OBJECTIVE_FUNCTION){
        switch (config_container[ZONE_FLOW]->GetKind_ObjFunc()){
        case DRAG_COEFFICIENT:
          kind_OFunction = "(Drag coefficient): ";
          val_OFunction = solver_container[ZONE_FLOW][INST_0][MESH_0][FLOW_SOL]->GetTotal_CD();
          break;
        case LIFT_COEFFICIENT:
          kind_OFunction = "(Lift coefficient): ";
          val_OFunction = solver_container[ZONE_FLOW][INST_0][MESH_0][FLOW_SOL]->GetTotal_CL();
          break;
        case SIDEFORCE_COEFFICIENT:
          kind_OFunction = "(Sideforce coefficient): ";
          val_OFunction = solver_container[ZONE_FLOW][INST_0][MESH_0][FLOW_SOL]->GetTotal_CSF();
          break;
        case EFFICIENCY:
          kind_OFunction = "(Efficiency): ";
          val_OFunction = solver_container[ZONE_FLOW][INST_0][MESH_0][FLOW_SOL]->GetTotal_CEff();
          break;
        case MOMENT_X_COEFFICIENT:
          kind_OFunction = "(Moment X coefficient): ";
          val_OFunction = solver_container[ZONE_FLOW][INST_0][MESH_0][FLOW_SOL]->GetTotal_CMx();
          break;
        case MOMENT_Y_COEFFICIENT:
          kind_OFunction = "(Moment Y coefficient): ";
          val_OFunction = solver_container[ZONE_FLOW][INST_0][MESH_0][FLOW_SOL]->GetTotal_CMy();
          break;
        case MOMENT_Z_COEFFICIENT:
          kind_OFunction = "(Moment Z coefficient): ";
          val_OFunction = solver_container[ZONE_FLOW][INST_0][MESH_0][FLOW_SOL]->GetTotal_CMz();
          break;
        case EQUIVALENT_AREA:
          kind_OFunction = "(Equivalent area): ";
          val_OFunction = solver_container[ZONE_FLOW][INST_0][MESH_0][FLOW_SOL]->GetTotal_CEquivArea();
          break;
        default:
          val_OFunction = 0.0;  // If the objective function is computed in a different physical problem
          break;
        }
        cout << "Objective function " << kind_OFunction << val_OFunction << endl;
      }
    }

  }

  if ((kind_recording == FEA_DISP_VARS) || (kind_recording == FLOW_CROSS_TERM) || (kind_recording == GEOMETRY_CROSS_TERM)) {

    if (rank == MASTER_NODE && ((ExtIter == 0) || dynamic )){
      if (nonlinear_analysis){
        cout << "UTOL-A: "   << log10(solver_container[ZONE_STRUCT][INST_0][MESH_0][FEA_SOL]->GetRes_FEM(0))
             << ", RTOL-A: " << log10(solver_container[ZONE_STRUCT][INST_0][MESH_0][FEA_SOL]->GetRes_FEM(1))
             << ", ETOL-A: " << log10(solver_container[ZONE_STRUCT][INST_0][MESH_0][FEA_SOL]->GetRes_FEM(2)) << "." << endl;
      }
      else{
        if (solver_container[ZONE_STRUCT][INST_0][MESH_0][FEA_SOL]->GetnVar() == 2){
          cout << "log10[RMS Ux]: "   << log10(solver_container[ZONE_STRUCT][INST_0][MESH_0][FEA_SOL]->GetRes_RMS(0))
               << ", log10[RMS Uy]: " << log10(solver_container[ZONE_STRUCT][INST_0][MESH_0][FEA_SOL]->GetRes_RMS(1)) << "." << endl;

        }
        else{
          cout << "log10[RMS Ux]: "   << log10(solver_container[ZONE_STRUCT][INST_0][MESH_0][FEA_SOL]->GetRes_RMS(0))
               << ", log10[RMS Uy]: " << log10(solver_container[ZONE_STRUCT][INST_0][MESH_0][FEA_SOL]->GetRes_RMS(1))
               << ", log10[RMS Uz]: " << log10(solver_container[ZONE_STRUCT][INST_0][MESH_0][FEA_SOL]->GetRes_RMS(2))<< "." << endl;
        }

      }
      if (Kind_Objective_Function == FEM_OBJECTIVE_FUNCTION){
        switch (config_container[ZONE_STRUCT]->GetKind_ObjFunc()){
        case REFERENCE_GEOMETRY:
          kind_OFunction = "(Reference Geometry): ";
          val_OFunction = solver_container[ZONE_STRUCT][INST_0][MESH_0][FEA_SOL]->GetTotal_OFRefGeom();
          break;
        case REFERENCE_NODE:
          kind_OFunction = "(Reference Node): ";
          val_OFunction = solver_container[ZONE_STRUCT][INST_0][MESH_0][FEA_SOL]->GetTotal_OFRefNode();
          break;
        case VOLUME_FRACTION:
          kind_OFunction = "(Volume Fraction): ";
          val_OFunction = solver_container[ZONE_STRUCT][INST_0][MESH_0][FEA_SOL]->GetTotal_OFVolFrac();
          break;
        case TOPOL_DISCRETENESS:
          kind_OFunction = "(Topology discreteness): ";
          val_OFunction = solver_container[ZONE_STRUCT][INST_0][MESH_0][FEA_SOL]->GetTotal_OFVolFrac();
          break;
        case TOPOL_COMPLIANCE:
          kind_OFunction = "(Topology compliance): ";
          val_OFunction = solver_container[ZONE_STRUCT][INST_0][MESH_0][FEA_SOL]->GetTotal_OFCompliance();
          break;
        default:
          val_OFunction = 0.0;  // If the objective function is computed in a different physical problem
          break;
        }
        cout << "Objective function " << kind_OFunction << val_OFunction << endl;
      }
    }

  }

}

void CDiscAdjFSIDriver::Iterate_Direct(unsigned short ZONE_FLOW, unsigned short ZONE_STRUCT, unsigned short kind_recording){

  if ((kind_recording == FLOW_CONS_VARS) ||
      (kind_recording == MESH_COORDS)) {

    Fluid_Iteration_Direct(ZONE_FLOW, ZONE_STRUCT);


  }

  if ((kind_recording == FEA_DISP_VARS) ||
      (kind_recording == FLOW_CROSS_TERM) ||
      (kind_recording == GEOMETRY_CROSS_TERM)) {

    Structural_Iteration_Direct(ZONE_FLOW, ZONE_STRUCT);

  }


  if (kind_recording == FEM_CROSS_TERM_GEOMETRY) {

    Mesh_Deformation_Direct(ZONE_FLOW, ZONE_STRUCT);

  }


}

void CDiscAdjFSIDriver::Fluid_Iteration_Direct(unsigned short ZONE_FLOW, unsigned short ZONE_STRUCT) {

  bool turbulent = (config_container[ZONE_FLOW]->GetKind_Solver() == DISC_ADJ_RANS) ||
                   (config_container[ZONE_FLOW]->GetKind_Solver() == DISC_ADJ_INC_RANS);
  bool frozen_visc = config_container[ZONE_FLOW]->GetFrozen_Visc_Disc();

  /*-----------------------------------------------------------------*/
  /*------------------- Set Dependency on Geometry ------------------*/
  /*-----------------------------------------------------------------*/

  geometry_container[ZONE_FLOW][INST_0][MESH_0]->UpdateGeometry(geometry_container[ZONE_FLOW][INST_0], config_container[ZONE_FLOW]);

  solver_container[ZONE_FLOW][INST_0][MESH_0][FLOW_SOL]->InitiateComms(geometry_container[ZONE_FLOW][INST_0][MESH_0], config_container[ZONE_FLOW], SOLUTION);
  solver_container[ZONE_FLOW][INST_0][MESH_0][FLOW_SOL]->CompleteComms(geometry_container[ZONE_FLOW][INST_0][MESH_0], config_container[ZONE_FLOW], SOLUTION);
  
  solver_container[ZONE_FLOW][INST_0][MESH_0][FLOW_SOL]->Preprocessing(geometry_container[ZONE_FLOW][INST_0][MESH_0],solver_container[ZONE_FLOW][INST_0][MESH_0], config_container[ZONE_FLOW], MESH_0, NO_RK_ITER, RUNTIME_FLOW_SYS, true);

  if (turbulent && !frozen_visc) {
    solver_container[ZONE_FLOW][INST_0][MESH_0][TURB_SOL]->Postprocessing(geometry_container[ZONE_FLOW][INST_0][MESH_0], solver_container[ZONE_FLOW][INST_0][MESH_0], config_container[ZONE_FLOW], MESH_0);
    
    solver_container[ZONE_FLOW][INST_0][MESH_0][TURB_SOL]->InitiateComms(geometry_container[ZONE_FLOW][INST_0][MESH_0], config_container[ZONE_FLOW], SOLUTION_EDDY);
    solver_container[ZONE_FLOW][INST_0][MESH_0][TURB_SOL]->CompleteComms(geometry_container[ZONE_FLOW][INST_0][MESH_0], config_container[ZONE_FLOW], SOLUTION_EDDY);

  }

  /*-----------------------------------------------------------------*/
  /*----------------- Iterate the flow solver -----------------------*/
  /*---- Sets all the cross dependencies for the flow variables -----*/
  /*-----------------------------------------------------------------*/

  config_container[ZONE_FLOW]->SetInnerIter(0);

  direct_iteration[ZONE_FLOW]->Iterate(output_container[ZONE_FLOW], integration_container, geometry_container,
      solver_container, numerics_container, config_container,
      surface_movement, grid_movement, FFDBox, ZONE_FLOW, INST_0);

  /*-----------------------------------------------------------------*/
  /*--------------------- Set MPI Solution --------------------------*/
  /*-----------------------------------------------------------------*/

  solver_container[ZONE_FLOW][INST_0][MESH_0][FLOW_SOL]->InitiateComms(geometry_container[ZONE_FLOW][INST_0][MESH_0], config_container[ZONE_FLOW], SOLUTION);
  solver_container[ZONE_FLOW][INST_0][MESH_0][FLOW_SOL]->CompleteComms(geometry_container[ZONE_FLOW][INST_0][MESH_0], config_container[ZONE_FLOW], SOLUTION);

}

void CDiscAdjFSIDriver::Structural_Iteration_Direct(unsigned short ZONE_FLOW, unsigned short ZONE_STRUCT) {

  bool turbulent = (config_container[ZONE_FLOW]->GetKind_Solver() == DISC_ADJ_RANS) ||
                   (config_container[ZONE_FLOW]->GetKind_Solver() == DISC_ADJ_INC_RANS);
  bool frozen_visc = config_container[ZONE_FLOW]->GetFrozen_Visc_Disc();

  /*-----------------------------------------------------------------*/
  /*---------- Set Dependencies on Geometry and Flow ----------------*/
  /*-----------------------------------------------------------------*/

  solver_container[ZONE_STRUCT][INST_0][MESH_0][FEA_SOL]->InitiateComms(geometry_container[ZONE_STRUCT][INST_0][MESH_0], config_container[ZONE_STRUCT], SOLUTION_FEA);
  solver_container[ZONE_STRUCT][INST_0][MESH_0][FEA_SOL]->CompleteComms(geometry_container[ZONE_STRUCT][INST_0][MESH_0], config_container[ZONE_STRUCT], SOLUTION_FEA);

  geometry_container[ZONE_FLOW][INST_0][MESH_0]->UpdateGeometry(geometry_container[ZONE_FLOW][INST_0], config_container[ZONE_FLOW]);

  solver_container[ZONE_FLOW][INST_0][MESH_0][FLOW_SOL]->InitiateComms(geometry_container[ZONE_FLOW][INST_0][MESH_0], config_container[ZONE_FLOW], SOLUTION);
  solver_container[ZONE_FLOW][INST_0][MESH_0][FLOW_SOL]->CompleteComms(geometry_container[ZONE_FLOW][INST_0][MESH_0], config_container[ZONE_FLOW], SOLUTION);

  solver_container[ZONE_FLOW][INST_0][MESH_0][FLOW_SOL]->Preprocessing(geometry_container[ZONE_FLOW][INST_0][MESH_0],solver_container[ZONE_FLOW][INST_0][MESH_0], config_container[ZONE_FLOW], MESH_0, NO_RK_ITER, RUNTIME_FLOW_SYS, true);

  if (turbulent && !frozen_visc) {
    solver_container[ZONE_FLOW][INST_0][MESH_0][TURB_SOL]->Postprocessing(geometry_container[ZONE_FLOW][INST_0][MESH_0], solver_container[ZONE_FLOW][INST_0][MESH_0], config_container[ZONE_FLOW], MESH_0);
    
    solver_container[ZONE_FLOW][INST_0][MESH_0][TURB_SOL]->InitiateComms(geometry_container[ZONE_FLOW][INST_0][MESH_0], config_container[ZONE_FLOW], SOLUTION_EDDY);
    solver_container[ZONE_FLOW][INST_0][MESH_0][TURB_SOL]->CompleteComms(geometry_container[ZONE_FLOW][INST_0][MESH_0], config_container[ZONE_FLOW], SOLUTION_EDDY);

  }
  
  /*-----------------------------------------------------------------*/
  /*-------------------- Transfer Tractions -------------------------*/
  /*-----------------------------------------------------------------*/

  Transfer_Tractions(ZONE_FLOW, ZONE_STRUCT);

  /*-----------------------------------------------------------------*/
  /*--------------- Iterate the structural solver -------------------*/
  /*-----------------------------------------------------------------*/

  direct_iteration[ZONE_STRUCT]->Iterate(output_container[ZONE_STRUCT], integration_container, geometry_container,
                                        solver_container, numerics_container, config_container,
                                        surface_movement, grid_movement, FFDBox, ZONE_STRUCT, INST_0);

  /*-----------------------------------------------------------------*/
  /*--------------------- Set MPI Solution --------------------------*/
  /*-----------------------------------------------------------------*/

  solver_container[ZONE_STRUCT][INST_0][MESH_0][FEA_SOL]->InitiateComms(geometry_container[ZONE_STRUCT][INST_0][MESH_0], config_container[ZONE_STRUCT], SOLUTION_FEA);
  solver_container[ZONE_STRUCT][INST_0][MESH_0][FEA_SOL]->CompleteComms(geometry_container[ZONE_STRUCT][INST_0][MESH_0], config_container[ZONE_STRUCT], SOLUTION_FEA);

}

void CDiscAdjFSIDriver::Mesh_Deformation_Direct(unsigned short ZONE_FLOW, unsigned short ZONE_STRUCT) {

  unsigned long ExtIter = config_container[ZONE_STRUCT]->GetTimeIter();

  /*-----------------------------------------------------------------*/
  /*--------------------- Set MPI Solution --------------------------*/
  /*-----------------------------------------------------------------*/

  geometry_container[ZONE_FLOW][INST_0][MESH_0]->UpdateGeometry(geometry_container[ZONE_FLOW][INST_0], config_container[ZONE_FLOW]);

  solver_container[ZONE_FLOW][INST_0][MESH_0][FLOW_SOL]->InitiateComms(geometry_container[ZONE_FLOW][INST_0][MESH_0], config_container[ZONE_FLOW], SOLUTION);
  solver_container[ZONE_FLOW][INST_0][MESH_0][FLOW_SOL]->CompleteComms(geometry_container[ZONE_FLOW][INST_0][MESH_0], config_container[ZONE_FLOW], SOLUTION);

  solver_container[ZONE_FLOW][INST_0][MESH_0][FLOW_SOL]->Preprocessing(geometry_container[ZONE_FLOW][INST_0][MESH_0],solver_container[ZONE_FLOW][INST_0][MESH_0], config_container[ZONE_FLOW], MESH_0, NO_RK_ITER, RUNTIME_FLOW_SYS, true);

  solver_container[ZONE_STRUCT][INST_0][MESH_0][FEA_SOL]->InitiateComms(geometry_container[ZONE_STRUCT][INST_0][MESH_0], config_container[ZONE_STRUCT], SOLUTION_FEA);
  solver_container[ZONE_STRUCT][INST_0][MESH_0][FEA_SOL]->CompleteComms(geometry_container[ZONE_STRUCT][INST_0][MESH_0], config_container[ZONE_STRUCT], SOLUTION_FEA);

  /*-----------------------------------------------------------------*/
  /*------------------- Transfer Displacements ----------------------*/
  /*-----------------------------------------------------------------*/

  Transfer_Displacements(ZONE_STRUCT, ZONE_FLOW);

  /*-----------------------------------------------------------------*/
  /*------------------- Set the Grid movement -----------------------*/
  /*---- No longer done in the preprocess of the flow iteration -----*/
  /*---- as the flag Grid_Movement is set to false in this case -----*/
  /*-----------------------------------------------------------------*/

  direct_iteration[ZONE_FLOW]->SetGrid_Movement(geometry_container[ZONE_FLOW][INST_0], 
                                                               surface_movement[ZONE_FLOW], grid_movement[ZONE_FLOW][INST_0],
                                                               solver_container[ZONE_FLOW][INST_0], config_container[ZONE_FLOW], 0, ExtIter );

  geometry_container[ZONE_FLOW][INST_0][MESH_0]->UpdateGeometry(geometry_container[ZONE_FLOW][INST_0], config_container[ZONE_FLOW]);

  solver_container[ZONE_STRUCT][INST_0][MESH_0][FEA_SOL]->InitiateComms(geometry_container[ZONE_STRUCT][INST_0][MESH_0], config_container[ZONE_STRUCT], SOLUTION_FEA);
  solver_container[ZONE_STRUCT][INST_0][MESH_0][FEA_SOL]->CompleteComms(geometry_container[ZONE_STRUCT][INST_0][MESH_0], config_container[ZONE_STRUCT], SOLUTION_FEA);

}

void CDiscAdjFSIDriver::SetRecording(unsigned short ZONE_FLOW,
                                              unsigned short ZONE_STRUCT,
                                              unsigned short kind_recording){

  unsigned long IntIter = config_container[ZONE_0]->GetInnerIter();
  bool unsteady = (config_container[ZONE_FLOW]->GetTime_Marching() != NONE);
  bool dynamic = (config_container[ZONE_STRUCT]->GetTime_Domain());

  string kind_DirectIteration = " ";
  string kind_AdjointIteration = " ";

  if (unsteady || dynamic){
    SU2_MPI::Error("DYNAMIC ADJOINT SOLVER NOT IMPLEMENTED FOR FSI APPLICATIONS", CURRENT_FUNCTION);
  }


  if (rank == MASTER_NODE){
    cout << endl;
    switch (kind_recording){
    case FLOW_CONS_VARS:
      kind_AdjointIteration = "Flow iteration: flow input -> flow output";
      kind_DirectIteration = "flow ";
      break;
    case MESH_COORDS:
      kind_AdjointIteration = "Geometry cross term from flow: geometry input -> flow output";
      kind_DirectIteration = "flow ";
      break;
    case FEA_DISP_VARS:
      kind_AdjointIteration = "Structural iteration: structural input -> structural output";
      kind_DirectIteration = "structural ";
      break;
    case FLOW_CROSS_TERM:
      kind_AdjointIteration = "Flow cross term: flow input -> structural output";
      kind_DirectIteration = "structural ";
      break;
    case GEOMETRY_CROSS_TERM:
      kind_AdjointIteration = "Geometry cross term from structure: geometry input -> structural output";
      kind_DirectIteration = "structural ";
      break;
    case FEM_CROSS_TERM_GEOMETRY:
      kind_AdjointIteration = "Structural cross term from geometry: structural input -> geometry output";
      kind_DirectIteration = "mesh deformation ";
      break;
    }
    cout << kind_AdjointIteration << endl;
    cout << "Direct " << kind_DirectIteration << "iteration to store computational graph." << endl;
    switch (kind_recording){
    case FLOW_CONS_VARS: case MESH_COORDS:
    case FEA_DISP_VARS: case FLOW_CROSS_TERM: case GEOMETRY_CROSS_TERM:
      cout << "Compute residuals to check the convergence of the direct problem." << endl; break;
    case FEM_CROSS_TERM_GEOMETRY:
      cout << "Deform the grid using the converged solution of the direct problem." << endl; break;
    }
  }


  AD::Reset();

  if (CurrentRecording != kind_recording && (CurrentRecording != NONE) ){

    /*--- Clear indices ---*/

    PrepareRecording(ZONE_FLOW, ZONE_STRUCT, ALL_VARIABLES);

    /*--- Clear indices of coupling variables ---*/

    SetDependencies(ZONE_FLOW, ZONE_STRUCT, ALL_VARIABLES);

    /*--- Run one iteration while tape is passive - this clears all indices ---*/
    Iterate_Direct(ZONE_FLOW, ZONE_STRUCT, kind_recording);

  }

  /*--- Prepare for recording ---*/

  PrepareRecording(ZONE_FLOW, ZONE_STRUCT, kind_recording);

  /*--- Start the recording of all operations ---*/

  AD::StartRecording();

  /*--- Register input variables ---*/

  RegisterInput(ZONE_FLOW, ZONE_STRUCT, kind_recording);

  /*--- Set dependencies for flow, geometry and structural solvers ---*/

  SetDependencies(ZONE_FLOW, ZONE_STRUCT, kind_recording);

  /*--- Run a direct iteration ---*/
  Iterate_Direct(ZONE_FLOW, ZONE_STRUCT, kind_recording);

  /*--- Register objective function and output variables ---*/

  RegisterOutput(ZONE_FLOW, ZONE_STRUCT, kind_recording);

  /*--- Stop the recording ---*/
  AD::StopRecording();

  /*--- Set the recording status ---*/

  CurrentRecording = kind_recording;

  /* --- Reset the number of the internal iterations---*/

  config_container[ZONE_0]->SetInnerIter(IntIter);


}

void CDiscAdjFSIDriver::PrepareRecording(unsigned short ZONE_FLOW,
                                                   unsigned short ZONE_STRUCT,
                                                   unsigned short kind_recording){

  unsigned short iMesh;
  bool turbulent = (config_container[ZONE_FLOW]->GetKind_Solver() == DISC_ADJ_RANS) ||
                   (config_container[ZONE_FLOW]->GetKind_Solver() == DISC_ADJ_INC_RANS);

  /*--- Set fluid variables to direct solver values ---*/
  for (iMesh = 0; iMesh <= config_container[ZONE_FLOW]->GetnMGLevels(); iMesh++){
    solver_container[ZONE_FLOW][INST_0][iMesh][ADJFLOW_SOL]->SetRecording(geometry_container[ZONE_FLOW][INST_0][MESH_0], config_container[ZONE_FLOW]);
  }
  if (turbulent){
    solver_container[ZONE_FLOW][INST_0][MESH_0][ADJTURB_SOL]->SetRecording(geometry_container[ZONE_FLOW][INST_0][MESH_0], config_container[ZONE_FLOW]);
  }

  /*--- Set geometry to the converged values ---*/

  solver_container[ZONE_FLOW][INST_0][MESH_0][ADJFLOW_SOL]->SetMesh_Recording(geometry_container[ZONE_FLOW][INST_0], grid_movement[ZONE_FLOW][INST_0], config_container[ZONE_FLOW]);

  /*--- Set structural variables to direct solver values ---*/

  solver_container[ZONE_STRUCT][INST_0][MESH_0][ADJFEA_SOL]->SetRecording(geometry_container[ZONE_STRUCT][INST_0][MESH_0], config_container[ZONE_STRUCT]);

}

void CDiscAdjFSIDriver::RegisterInput(unsigned short ZONE_FLOW,
                                               unsigned short ZONE_STRUCT,
                                               unsigned short kind_recording){
  
  /*--- Register flow variables ---*/
  if (kind_recording == FLOW_CONS_VARS) {
    iteration_container[ZONE_FLOW][INST_0]->RegisterInput(solver_container, geometry_container, config_container, ZONE_FLOW, INST_0, kind_recording);
  }

  /*--- Register geometry variables ---*/
  if (kind_recording == MESH_COORDS) {
    iteration_container[ZONE_FLOW][INST_0]->RegisterInput(solver_container, geometry_container, config_container, ZONE_FLOW, INST_0, kind_recording);
  }
  
  /*--- Register structural variables ---*/
  if (kind_recording == FEM_CROSS_TERM_GEOMETRY) {
    iteration_container[ZONE_STRUCT][INST_0]->RegisterInput(solver_container, geometry_container, config_container, ZONE_STRUCT, INST_0, kind_recording);
  }

  /*--- Register all variables ---*/
  if (kind_recording == FEA_DISP_VARS) {
    iteration_container[ZONE_STRUCT][INST_0]->RegisterInput(solver_container, geometry_container, config_container, ZONE_STRUCT, INST_0, FEA_DISP_VARS);
    iteration_container[ZONE_FLOW][INST_0]->RegisterInput(solver_container, geometry_container, config_container, ZONE_FLOW, INST_0, FLOW_CROSS_TERM);
    iteration_container[ZONE_FLOW][INST_0]->RegisterInput(solver_container, geometry_container, config_container, ZONE_FLOW, INST_0, GEOMETRY_CROSS_TERM);
  }

}

void CDiscAdjFSIDriver::SetDependencies(unsigned short ZONE_FLOW,
                                                  unsigned short ZONE_STRUCT,
                                                  unsigned short kind_recording){

  /*--- Add dependencies for geometrical and turbulent variables ---*/

  iteration_container[ZONE_FLOW][INST_0]->SetDependencies(solver_container, geometry_container, numerics_container, config_container, ZONE_FLOW, INST_0, kind_recording);

  /*--- Add dependencies for E, Nu, Rho, and Rho_DL variables ---*/

  iteration_container[ZONE_STRUCT][INST_0]->SetDependencies(solver_container, geometry_container, numerics_container, config_container, ZONE_STRUCT, INST_0, kind_recording);


}

void CDiscAdjFSIDriver::RegisterOutput(unsigned short ZONE_FLOW,
                                                 unsigned short ZONE_STRUCT,
                                                 unsigned short kind_recording){

  bool turbulent = (config_container[ZONE_FLOW]->GetKind_Solver() == DISC_ADJ_RANS) ||
                   (config_container[ZONE_FLOW]->GetKind_Solver() == DISC_ADJ_INC_RANS);
  bool frozen_visc = config_container[ZONE_FLOW]->GetFrozen_Visc_Disc();


  /*--- Register a flow-type objective function and the conservative variables of the flow as output of the iteration. ---*/
  if ((kind_recording == FLOW_CONS_VARS) ||
      (kind_recording == MESH_COORDS)) {
    solver_container[ZONE_FLOW][INST_0][MESH_0][ADJFLOW_SOL]->RegisterObj_Func(config_container[ZONE_FLOW]);

    solver_container[ZONE_FLOW][INST_0][MESH_0][ADJFLOW_SOL]->RegisterOutput(geometry_container[ZONE_FLOW][INST_0][MESH_0],config_container[ZONE_FLOW]);

    if (turbulent && !frozen_visc) {
      solver_container[ZONE_FLOW][INST_0][MESH_0][ADJTURB_SOL]->RegisterOutput(geometry_container[ZONE_FLOW][INST_0][MESH_0],config_container[ZONE_FLOW]);
    }
  }


  /*--- Register a structural-type objective function and the displacements of the structure as output of the iteration. ---*/
  if (kind_recording == FEA_DISP_VARS) {
    solver_container[ZONE_STRUCT][INST_0][MESH_0][ADJFEA_SOL]->RegisterObj_Func(config_container[ZONE_STRUCT]);

    solver_container[ZONE_STRUCT][INST_0][MESH_0][ADJFEA_SOL]->RegisterOutput(geometry_container[ZONE_STRUCT][INST_0][MESH_0],config_container[ZONE_STRUCT]);
  }


  /*--- The FEM_CROSS_TERM_GEOMETRY evaluates the mesh routines, they do not throw any dependency on the objective function. ---*/
  /*--- Register the displacements of the fluid nodes as output of the iteration. ---*/
  if (kind_recording == FEM_CROSS_TERM_GEOMETRY) {
    geometry_container[ZONE_FLOW][INST_0][MESH_0]->RegisterOutput_Coordinates(config_container[ZONE_FLOW]);
  }

}


void CDiscAdjFSIDriver::Iterate_Block(unsigned short ZONE_FLOW,
                                                unsigned short ZONE_STRUCT,
                                                unsigned short kind_recording){

  unsigned long IntIter=0, nIntIter = 1;
  bool dual_time_1st = (config_container[ZONE_0]->GetTime_Marching() == DT_STEPPING_1ST);
  bool dual_time_2nd = (config_container[ZONE_0]->GetTime_Marching() == DT_STEPPING_2ND);
  bool dual_time = (dual_time_1st || dual_time_2nd);
  bool dynamic = (config_container[ZONE_STRUCT]->GetTime_Domain());

  bool adjoint_convergence = false;

  /*--- Record one direct iteration with kind_recording as input ---*/

  SetRecording(ZONE_FLOW, ZONE_STRUCT, kind_recording);

  /*--- Print the residuals of the direct subiteration ---*/

  PrintDirect_Residuals(ZONE_FLOW, ZONE_STRUCT, kind_recording);

  /*--- Run the iteration ---*/

  switch (kind_recording){
  case FLOW_CONS_VARS:
    nIntIter = config_container[ZONE_FLOW]->GetUnst_nIntIter();
    break;
  case FEA_DISP_VARS:
    nIntIter = config_container[ZONE_STRUCT]->GetDyn_nIntIter();
    break;
  case MESH_COORDS:
  case FEM_CROSS_TERM_GEOMETRY:
  case FLOW_CROSS_TERM:
  case GEOMETRY_CROSS_TERM:
    nIntIter = 1;
    break;
  }

  for (unsigned short iZone = 0; iZone < config_container[ZONE_FLOW]->GetnZone(); iZone++)
    config_container[iZone]->SetInnerIter(IntIter);

  for(IntIter = 0; IntIter < nIntIter; IntIter++){

    /*--- Set the internal iteration ---*/

    for (unsigned short iZone = 0; iZone < config_container[ZONE_FLOW]->GetnZone(); iZone++)
      config_container[iZone]->SetInnerIter(IntIter);

    /*--- Set the adjoint values of the flow and objective function ---*/

    InitializeAdjoint(ZONE_FLOW, ZONE_STRUCT, kind_recording);

    /*--- Run the adjoint computation ---*/

    AD::ComputeAdjoint();

    /*--- Extract the adjoints of the input variables and store them for the next iteration ---*/

    ExtractAdjoint(ZONE_FLOW, ZONE_STRUCT, kind_recording);

    /*--- Clear all adjoints to re-use the stored computational graph in the next iteration ---*/
    AD::ClearAdjoints();

    /*--- Check the convergence of the adjoint block ---*/

    adjoint_convergence = CheckConvergence(IntIter, ZONE_FLOW, ZONE_STRUCT, kind_recording);

    /*--- Write the convergence history (only screen output) ---*/

    ConvergenceHistory(IntIter, nIntIter, ZONE_FLOW, ZONE_STRUCT, kind_recording);

    /*--- Break the loop if converged ---*/

    if (adjoint_convergence) break;


  }

  if (dual_time){
    integration_container[ZONE_FLOW][INST_0][ADJFLOW_SOL]->SetConvergence(false);
  }
  if (dynamic){
    integration_container[ZONE_FLOW][INST_0][ADJFLOW_SOL]->SetConvergence(false);
  }

}


void CDiscAdjFSIDriver::InitializeAdjoint(unsigned short ZONE_FLOW,
                                                     unsigned short ZONE_STRUCT,
                                                     unsigned short kind_recording){

  bool turbulent = (config_container[ZONE_FLOW]->GetKind_Solver() == DISC_ADJ_RANS) ||
                   (config_container[ZONE_FLOW]->GetKind_Solver() == DISC_ADJ_INC_RANS);
  bool frozen_visc = config_container[ZONE_FLOW]->GetFrozen_Visc_Disc();

  /*--- Seed a fluid-type objective function and initialize the adjoints of fluid conservative variables. ---*/
  if ((kind_recording == FLOW_CONS_VARS) ||
      (kind_recording == MESH_COORDS)) {
    solver_container[ZONE_FLOW][INST_0][MESH_0][ADJFLOW_SOL]->SetAdj_ObjFunc(geometry_container[ZONE_FLOW][INST_0][MESH_0],
                                                                             config_container[ZONE_FLOW]);

    solver_container[ZONE_FLOW][INST_0][MESH_0][ADJFLOW_SOL]->SetAdjoint_Output(geometry_container[ZONE_FLOW][INST_0][MESH_0],
                                                                                config_container[ZONE_FLOW]);
    if (turbulent && !frozen_visc) {
      solver_container[ZONE_FLOW][INST_0][MESH_0][ADJTURB_SOL]->SetAdjoint_Output(geometry_container[ZONE_FLOW][INST_0][MESH_0],
                                                                                  config_container[ZONE_FLOW]);
    }
  }

  /*--- Seed a structural-type objective function and initialize the adjoints of structural displacements. ---*/
  if (kind_recording == FEA_DISP_VARS) {
    solver_container[ZONE_STRUCT][INST_0][MESH_0][ADJFEA_SOL]->SetAdj_ObjFunc(geometry_container[ZONE_STRUCT][INST_0][MESH_0],
                                                                              config_container[ZONE_STRUCT]);
    
    solver_container[ZONE_STRUCT][INST_0][MESH_0][ADJFEA_SOL]->SetAdjoint_Output(geometry_container[ZONE_STRUCT][INST_0][MESH_0],
                                                                                 config_container[ZONE_STRUCT]);
  }

  /*--- Initialize the adjoints of fluid grid nodes. ---*/
  if (kind_recording == FEM_CROSS_TERM_GEOMETRY) {
    solver_container[ZONE_FLOW][INST_0][MESH_0][ADJFLOW_SOL]->SetAdjoint_OutputMesh(geometry_container[ZONE_FLOW][INST_0][MESH_0],
                                                                                    config_container[ZONE_FLOW]);
  }
}

void CDiscAdjFSIDriver::ExtractAdjoint(unsigned short ZONE_FLOW,
                                                  unsigned short ZONE_STRUCT,
                                                  unsigned short kind_recording){

  bool turbulent = (config_container[ZONE_FLOW]->GetKind_Solver() == DISC_ADJ_RANS) ||
                   (config_container[ZONE_FLOW]->GetKind_Solver() == DISC_ADJ_INC_RANS);
  bool frozen_visc = config_container[ZONE_FLOW]->GetFrozen_Visc_Disc();

  /*--- Extract the adjoint of the fluid conservative variables ---*/

  if (kind_recording == FLOW_CONS_VARS) {

    /*--- Extract the adjoints of the conservative input variables and store them for the next iteration ---*/

    solver_container[ZONE_FLOW][INST_0][MESH_0][ADJFLOW_SOL]->ExtractAdjoint_Solution(geometry_container[ZONE_FLOW][INST_0][MESH_0],
                                                      config_container[ZONE_FLOW]);

    solver_container[ZONE_FLOW][INST_0][MESH_0][ADJFLOW_SOL]->ExtractAdjoint_Variables(geometry_container[ZONE_FLOW][INST_0][MESH_0],
                                                      config_container[ZONE_FLOW]);

    if (turbulent && !frozen_visc) {
      solver_container[ZONE_FLOW][INST_0][MESH_0][ADJTURB_SOL]->ExtractAdjoint_Solution(geometry_container[ZONE_FLOW][INST_0][MESH_0],
                                                        config_container[ZONE_FLOW]);
    }

  }

  /*--- Extract the adjoint of the mesh coordinates ---*/

  if (kind_recording == MESH_COORDS) {

    /*--- Extract the adjoints of the flow geometry and store them for the next iteration ---*/

    solver_container[ZONE_FLOW][INST_0][MESH_0][ADJFLOW_SOL]->ExtractAdjoint_CrossTerm_Geometry_Flow(geometry_container[ZONE_FLOW][INST_0][MESH_0],
                                                      config_container[ZONE_FLOW]);

  }

  /*--- Extract the adjoint of the structural displacements ---*/

  if (kind_recording == FEA_DISP_VARS) {

    /*--- Extract the adjoints of the conservative input variables and store them for the next iteration ---*/

    solver_container[ZONE_STRUCT][INST_0][MESH_0][ADJFEA_SOL]->ExtractAdjoint_Solution(geometry_container[ZONE_STRUCT][INST_0][MESH_0],
                                                                               config_container[ZONE_STRUCT]);

    solver_container[ZONE_STRUCT][INST_0][MESH_0][ADJFEA_SOL]->ExtractAdjoint_Variables(geometry_container[ZONE_STRUCT][INST_0][MESH_0],
                                                                                config_container[ZONE_STRUCT]);

    solver_container[ZONE_FLOW][INST_0][MESH_0][ADJFLOW_SOL]->ExtractAdjoint_CrossTerm(geometry_container[ZONE_FLOW][INST_0][MESH_0],
                                                      config_container[ZONE_FLOW]);

    if (turbulent && !frozen_visc)
      solver_container[ZONE_FLOW][INST_0][MESH_0][ADJTURB_SOL]->ExtractAdjoint_CrossTerm(geometry_container[ZONE_FLOW][INST_0][MESH_0],
                                                                                         config_container[ZONE_FLOW]);

    solver_container[ZONE_FLOW][INST_0][MESH_0][ADJFLOW_SOL]->ExtractAdjoint_CrossTerm_Geometry(geometry_container[ZONE_FLOW][INST_0][MESH_0],
                                                                                                config_container[ZONE_FLOW]);
  }


  if (kind_recording == FEM_CROSS_TERM_GEOMETRY) {

    /*--- Extract the adjoints of the displacements (input variables) and store them for the next iteration ---*/

    solver_container[ZONE_STRUCT][INST_0][MESH_0][ADJFEA_SOL]->ExtractAdjoint_CrossTerm_Geometry(geometry_container[ZONE_STRUCT][INST_0][MESH_0],
                                                                                config_container[ZONE_STRUCT]);
  }

}


bool CDiscAdjFSIDriver::CheckConvergence(unsigned long IntIter,
                                                   unsigned short ZONE_FLOW,
                                                   unsigned short ZONE_STRUCT,
                                                   unsigned short kind_recording){

  bool flow_convergence    = false,
        struct_convergence  = false;

  bool adjoint_convergence = false;

  su2double residual_1, residual_2;

//  if (kind_recording == FLOW_CONS_VARS) {

//      /*--- Set the convergence criteria (only residual possible as of now) ---*/

//      residual_1 = log10(solver_container[ZONE_FLOW][INST_0][MESH_0][ADJFLOW_SOL]->GetRes_RMS(0));
//      residual_2 = log10(solver_container[ZONE_FLOW][INST_0][MESH_0][ADJFLOW_SOL]->GetRes_RMS(1));

//      flow_convergence = ((residual_1 < config_container[ZONE_FLOW]->GetMinLogResidual()) &&
//                          (residual_2 < config_container[ZONE_FLOW]->GetMinLogResidual()));

//  }

//  if (kind_recording == FEA_DISP_VARS) {

//    /*--- Set the convergence criteria (only residual possible as of now) ---*/

//    residual_1 = log10(solver_container[ZONE_STRUCT][INST_0][MESH_0][ADJFEA_SOL]->GetRes_RMS(0));
//    residual_2 = log10(solver_container[ZONE_STRUCT][INST_0][MESH_0][ADJFEA_SOL]->GetRes_RMS(1));

//    // Temporary, until function is added
//    struct_convergence = ((residual_1 < config_container[ZONE_STRUCT]->GetResidual_FEM_UTOL()) &&
//                          (residual_2 < config_container[ZONE_STRUCT]->GetResidual_FEM_UTOL()));

//  }

  switch (kind_recording){
  case FLOW_CONS_VARS:      adjoint_convergence = flow_convergence; break;
  case MESH_COORDS:  adjoint_convergence = true; break;
  case FEA_DISP_VARS:       adjoint_convergence = struct_convergence; break;
  case FLOW_CROSS_TERM:     adjoint_convergence = true; break;
  case FEM_CROSS_TERM_GEOMETRY:      adjoint_convergence = true; break;
  case GEOMETRY_CROSS_TERM: adjoint_convergence = true; break;
  default:                  adjoint_convergence = false; break;
  }

  /*--- Apply the same convergence criteria to all the processors ---*/

#ifdef HAVE_MPI

  unsigned short *sbuf_conv = NULL, *rbuf_conv = NULL;
  sbuf_conv = new unsigned short[1]; sbuf_conv[0] = 0;
  rbuf_conv = new unsigned short[1]; rbuf_conv[0] = 0;

  /*--- Convergence criteria ---*/

  sbuf_conv[0] = adjoint_convergence;
  SU2_MPI::Reduce(sbuf_conv, rbuf_conv, 1, MPI_UNSIGNED_SHORT, MPI_SUM, MASTER_NODE, MPI_COMM_WORLD);

  /*-- Compute global convergence criteria in the master node --*/

  sbuf_conv[0] = 0;
  if (rank == MASTER_NODE) {
    if (rbuf_conv[0] == size) sbuf_conv[0] = 1;
    else sbuf_conv[0] = 0;
  }

  SU2_MPI::Bcast(sbuf_conv, 1, MPI_UNSIGNED_SHORT, MASTER_NODE, MPI_COMM_WORLD);

  if (sbuf_conv[0] == 1) { adjoint_convergence = true;}
  else { adjoint_convergence = false;}

  delete [] sbuf_conv;
  delete [] rbuf_conv;

#endif

  return adjoint_convergence;

}

void CDiscAdjFSIDriver::ConvergenceHistory(unsigned long IntIter,
                                                      unsigned long nIntIter,
                                                      unsigned short ZONE_FLOW,
                                                      unsigned short ZONE_STRUCT,
                                                      unsigned short kind_recording){

  unsigned long BGS_Iter = config_container[ZONE_FLOW]->GetOuterIter();


//  if (rank == MASTER_NODE)  
//    if ((!config_container[ZONE_0]->GetMultizone_Problem() && !config_container[ZONE_0]->GetSinglezone_Driver()))
//     output_container[ZONE_0]->GetLegacyOutput()->SetConvHistory_Header(&ConvHist_file[ZONE_0][INST_0], config_container[ZONE_0], ZONE_0, INST_0);

  if (kind_recording == FLOW_CONS_VARS) {

    if (rank == MASTER_NODE){
      if (IntIter == 0){
        cout << endl;
        cout << " IntIter" << "    BGSIter" << "   Res[Psi_Rho]" << "     Res[Psi_E]" << endl;
      }

      if (IntIter % config_container[ZONE_FLOW]->GetWrt_Con_Freq() == 0){
        /*--- Output the flow convergence ---*/
        /*--- This is temporary as it requires several changes in the output structure ---*/
        cout.width(8);     cout << IntIter;
        cout.width(11);    cout << BGS_Iter + 1;
        cout.precision(6); cout.setf(ios::fixed, ios::floatfield);
        cout.width(15);    cout << log10(solver_container[ZONE_FLOW][INST_0][MESH_0][ADJFLOW_SOL]->GetRes_RMS(0));
        cout.width(15);    cout << log10(solver_container[ZONE_FLOW][INST_0][MESH_0][ADJFLOW_SOL]->GetRes_RMS(1));
        cout << endl;
      }

    }
  }

//  if (kind_recording == FEA_DISP_VARS) {
//    if ((!config_container[ZONE_0]->GetMultizone_Problem() && !config_container[ZONE_0]->GetSinglezone_Driver()))
//    /*--- Set the convergence criteria (only residual possible) ---*/
//       output_container[ZONE_0]->GetLegacyOutput()->SetConvHistory_Body(NULL, geometry_container, solver_container, config_container, integration_container, true, 0.0, ZONE_STRUCT, INST_0);

//  }


}


bool CDiscAdjFSIDriver::BGSConvergence(unsigned long IntIter,
                                                 unsigned short ZONE_FLOW,
                                                 unsigned short ZONE_STRUCT){

  unsigned short iMarker;
  unsigned short nVar_Flow = solver_container[ZONE_FLOW][INST_0][MESH_0][ADJFLOW_SOL]->GetnVar(),
                   nVar_Struct = solver_container[ZONE_STRUCT][INST_0][MESH_0][ADJFEA_SOL]->GetnVar();
  unsigned short iRes;

  bool flow_converged_absolute = false,
        flow_converged_relative = false,
        struct_converged_absolute = false,
        struct_converged_relative = false;

  bool Convergence = false;

  /*--- Apply BC's to the structural adjoint - otherwise, clamped nodes have too values that make no sense... ---*/
  for (iMarker = 0; iMarker < config_container[ZONE_STRUCT]->GetnMarker_All(); iMarker++)
  switch (config_container[ZONE_STRUCT]->GetMarker_All_KindBC(iMarker)) {
    case CLAMPED_BOUNDARY:
    solver_container[ZONE_STRUCT][INST_0][MESH_0][ADJFEA_SOL]->BC_Clamped_Post(geometry_container[ZONE_STRUCT][INST_0][MESH_0],
        numerics_container[ZONE_STRUCT][INST_0][MESH_0][FEA_SOL][FEA_TERM], config_container[ZONE_STRUCT], iMarker);
    break;
  }

  /*--- Compute the residual for the flow and structural zones ---*/

  /*--- Flow ---*/

  solver_container[ZONE_FLOW][INST_0][MESH_0][ADJFLOW_SOL]->ComputeResidual_Multizone(geometry_container[ZONE_FLOW][INST_0][MESH_0],
                                                                        config_container[ZONE_FLOW]);

  /*--- Structure ---*/

  solver_container[ZONE_STRUCT][INST_0][MESH_0][ADJFEA_SOL]->ComputeResidual_Multizone(geometry_container[ZONE_STRUCT][INST_0][MESH_0],
                                                                         config_container[ZONE_STRUCT]);


  /*--- Retrieve residuals ---*/

  /*--- Flow residuals ---*/

  for (iRes = 0; iRes < nVar_Flow; iRes++){
    residual_flow[iRes] = log10(solver_container[ZONE_FLOW][INST_0][MESH_0][ADJFLOW_SOL]->GetRes_BGS(iRes));
    if (IntIter == 0) init_res_flow[iRes] = residual_flow[iRes];
    residual_flow_rel[iRes] = fabs(residual_flow[iRes] - init_res_flow[iRes]);
  }

  /*--- Structure residuals ---*/

  for (iRes = 0; iRes < nVar_Struct; iRes++){
    residual_struct[iRes] = log10(solver_container[ZONE_STRUCT][INST_0][MESH_0][ADJFEA_SOL]->GetRes_BGS(iRes));
    if (IntIter == 0) init_res_struct[iRes] = residual_struct[iRes];
    residual_struct_rel[iRes] = fabs(residual_struct[iRes] - init_res_struct[iRes]);
  }

  /*--- Check convergence ---*/
  flow_converged_absolute = ((residual_flow[0] < flow_criteria) && (residual_flow[nVar_Flow-1] < flow_criteria));
  flow_converged_relative = ((residual_flow_rel[0] > flow_criteria_rel) && (residual_flow_rel[nVar_Flow-1] > flow_criteria_rel));

  struct_converged_absolute = ((residual_struct[0] < structure_criteria) && (residual_struct[nVar_Flow-1] < structure_criteria));
  struct_converged_relative = ((residual_struct_rel[0] > structure_criteria_rel) && (residual_struct_rel[nVar_Flow-1] > structure_criteria_rel));

  Convergence = ((flow_converged_absolute && struct_converged_absolute) ||
                 (flow_converged_absolute && struct_converged_relative) ||
                 (flow_converged_relative && struct_converged_relative) ||
                 (flow_converged_relative && struct_converged_absolute));

  if (rank == MASTER_NODE){

    cout << endl << "-------------------------------------------------------------------------" << endl;
    cout << endl;
    cout << "Convergence summary for BGS iteration ";
    cout << IntIter << endl;
    cout << endl;
    /*--- TODO: This is a workaround until the TestCases.py script incorporates new classes for nested loops. ---*/
    cout << "Iter[ID]" << "  BGSRes[Psi_Rho]" << "  BGSRes[Psi_E]" << "  BGSRes[Psi_Ux]" << "  BGSRes[Psi_Uy]" << endl;
    cout.precision(6); cout.setf(ios::fixed, ios::floatfield);
    cout.width(8); cout << IntIter*1000;
    cout.width(17); cout << residual_flow[0];
    cout.width(15); cout << residual_flow[nVar_Flow-1];
    cout.width(16); cout << residual_struct[0];
    cout.width(16); cout << residual_struct[1];
    cout << endl;
    cout << endl;
    cout << "-------------------------------------------------------------------------" << endl;


    bool write_history = true;
    unsigned short iVar;

    /*--- Header of the temporary output file ---*/
    if ((write_history) && (rank == MASTER_NODE)){
      ofstream myfile_res;
      bool de_effects = config_container[ZONE_STRUCT]->GetDE_Effects();

      myfile_res.open ("history_adjoint_FSI.csv", ios::app);

      myfile_res << IntIter << "\t";

      myfile_res.precision(15);

      for (iVar = 0; iVar < nVar_Flow; iVar++){
        myfile_res << fixed << residual_flow[iVar] << "\t";
      }

      for (iVar = 0; iVar < nVar_Struct; iVar++){
        myfile_res << fixed << residual_struct[iVar] << "\t";
      }

      for (iVar = 0; iVar < config_container[ZONE_STRUCT]->GetnElasticityMod(); iVar++)
         myfile_res << scientific << solver_container[ZONE_STRUCT][INST_0][MESH_0][ADJFEA_SOL]->GetGlobal_Sens_E(iVar) << "\t";
      for (iVar = 0; iVar < config_container[ZONE_STRUCT]->GetnPoissonRatio(); iVar++)
         myfile_res << scientific << solver_container[ZONE_STRUCT][INST_0][MESH_0][ADJFEA_SOL]->GetGlobal_Sens_Nu(iVar) << "\t";
      if (de_effects){
        for (iVar = 0; iVar < config_container[ZONE_STRUCT]->GetnElectric_Field(); iVar++)
          myfile_res << scientific << solver_container[ZONE_STRUCT][INST_0][MESH_0][ADJFEA_SOL]->GetGlobal_Sens_EField(0) << "\t";
      }

      myfile_res << endl;

      myfile_res.close();
    }

    // TEST: for implementation of python framework in coupled FSI problems
    if ((config_container[ZONE_1]->GetDV_FEA() != NODV_FEA) && (rank == MASTER_NODE)){

      /*--- Header of the temporary output file ---*/
      ofstream myfile_res;

      switch (config_container[ZONE_1]->GetDV_FEA()) {
        case YOUNG_MODULUS:
          myfile_res.open("grad_young.opt");
          break;
        case POISSON_RATIO:
          myfile_res.open("grad_poisson.opt");
          break;
        case DENSITY_VAL:
        case DEAD_WEIGHT:
          myfile_res.open("grad_density.opt");
          break;
        case ELECTRIC_FIELD:
          myfile_res.open("grad_efield.opt");
          break;
        default:
          myfile_res.open("grad.opt");
          break;
      }

      unsigned short iDV;
      unsigned short nDV = solver_container[ZONE_1][INST_0][MESH_0][ADJFEA_SOL]->GetnDVFEA();

      myfile_res << "INDEX" << "\t" << "GRAD" << endl;

      myfile_res.precision(15);

      for (iDV = 0; iDV < nDV; iDV++){
        myfile_res << iDV;
        myfile_res << "\t";
        myfile_res << scientific << solver_container[ZONE_1][INST_0][MESH_0][ADJFEA_SOL]->GetGlobal_Sens_DVFEA(iDV);
        myfile_res << endl;
      }

      myfile_res.close();
    }


  }

  /*--- Apply the same convergence criteria to all the processors ---*/

#ifdef HAVE_MPI

  unsigned short *sbuf_conv = NULL, *rbuf_conv = NULL;
  sbuf_conv = new unsigned short[1]; sbuf_conv[0] = 0;
  rbuf_conv = new unsigned short[1]; rbuf_conv[0] = 0;

  /*--- Convergence criteria ---*/

  sbuf_conv[0] = Convergence;
  SU2_MPI::Reduce(sbuf_conv, rbuf_conv, 1, MPI_UNSIGNED_SHORT, MPI_SUM, MASTER_NODE, MPI_COMM_WORLD);

  /*-- Compute global convergence criteria in the master node --*/

  sbuf_conv[0] = 0;
  if (rank == MASTER_NODE) {
    if (rbuf_conv[0] == size) sbuf_conv[0] = 1;
    else sbuf_conv[0] = 0;
  }

  SU2_MPI::Bcast(sbuf_conv, 1, MPI_UNSIGNED_SHORT, MASTER_NODE, MPI_COMM_WORLD);

  if (sbuf_conv[0] == 1) { Convergence = true;}
  else { Convergence = false;}

  delete [] sbuf_conv;
  delete [] rbuf_conv;

#endif

  /*--- Update the solution for the flow and structural zones ---*/

  /*--- Flow ---*/

  solver_container[ZONE_FLOW][INST_0][MESH_0][ADJFLOW_SOL]->UpdateSolution_BGS(geometry_container[ZONE_FLOW][INST_0][MESH_0],
                                                                       config_container[ZONE_FLOW]);

  /*--- Structure ---*/

  solver_container[ZONE_STRUCT][INST_0][MESH_0][ADJFEA_SOL]->UpdateSolution_BGS(geometry_container[ZONE_STRUCT][INST_0][MESH_0],
                                                                       config_container[ZONE_STRUCT]);

  return Convergence;
}

void CDiscAdjFSIDriver::Postprocess(unsigned short ZONE_FLOW,
                                             unsigned short ZONE_STRUCT) {

  unsigned short iMarker;

  /*--- Apply BC's to the structural adjoint after the solution has converged (to avoid unphysical values in clamped nodes) ---*/
  for (iMarker = 0; iMarker < config_container[ZONE_STRUCT]->GetnMarker_All(); iMarker++)
  switch (config_container[ZONE_STRUCT]->GetMarker_All_KindBC(iMarker)) {
    case CLAMPED_BOUNDARY:
    solver_container[ZONE_STRUCT][INST_0][MESH_0][ADJFEA_SOL]->BC_Clamped_Post(geometry_container[ZONE_STRUCT][INST_0][MESH_0],
        numerics_container[ZONE_STRUCT][INST_0][MESH_0][FEA_SOL][FEA_TERM], config_container[ZONE_STRUCT], iMarker);
    break;
  }


}

void CDiscAdjFSIDriver::Transfer_Displacements(unsigned short donorZone, unsigned short targetZone) {


  interface_container[donorZone][targetZone]->BroadcastData(solver_container[donorZone][INST_0][MESH_0][FEA_SOL],solver_container[targetZone][INST_0][MESH_0][FLOW_SOL],
                                                                     geometry_container[donorZone][INST_0][MESH_0],geometry_container[targetZone][INST_0][MESH_0],
                                                                     config_container[donorZone], config_container[targetZone]);

}

void CDiscAdjFSIDriver::Transfer_Tractions(unsigned short donorZone, unsigned short targetZone) {

  interface_container[donorZone][targetZone]->BroadcastData(solver_container[donorZone][INST_0][MESH_0][FEA_SOL],solver_container[targetZone][INST_0][MESH_0][FLOW_SOL],
                                                                     geometry_container[donorZone][INST_0][MESH_0],geometry_container[targetZone][INST_0][MESH_0],
                                                                     config_container[donorZone], config_container[targetZone]);
}<|MERGE_RESOLUTION|>--- conflicted
+++ resolved
@@ -303,14 +303,9 @@
   grid_movement                  = new CVolumetricMovement**[nZone];
   FFDBox                         = new CFreeFormDefBox**[nZone];
   interpolator_container         = new CInterpolator**[nZone];
-<<<<<<< HEAD
-  transfer_container             = new CTransfer**[nZone];
-  output_container                         = new COutput*[nZone];
-  transfer_types                 = new unsigned short*[nZone];
-=======
   interface_container            = new CInterface**[nZone];
+  output_container               = new COutput*[nZone];
   interface_types                = new unsigned short*[nZone];
->>>>>>> 417d856e
   nInst                          = new unsigned short[nZone];
   driver_config                  = NULL;
   driver_output                  = NULL;
@@ -326,14 +321,9 @@
     grid_movement[iZone]                  = NULL;
     FFDBox[iZone]                         = NULL;
     interpolator_container[iZone]         = NULL;
-<<<<<<< HEAD
-    transfer_container[iZone]             = NULL;
-    output_container[iZone]                         = NULL;
-    transfer_types[iZone]                 = new unsigned short[nZone];
-=======
     interface_container[iZone]            = NULL;
+    output_container[iZone]               = NULL;
     interface_types[iZone]                = new unsigned short[nZone];
->>>>>>> 417d856e
     nInst[iZone]                          = 1;
   }
   
