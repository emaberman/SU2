/*!
 * \file CTurbSSTSolver.cpp
 * \brief Main subrotuines of CTurbSSTSolver class
 * \author F. Palacios, A. Bueno
 * \version 7.0.3 "Blackbird"
 *
 * SU2 Project Website: https://su2code.github.io
 *
 * The SU2 Project is maintained by the SU2 Foundation
 * (http://su2foundation.org)
 *
 * Copyright 2012-2020, SU2 Contributors (cf. AUTHORS.md)
 *
 * SU2 is free software; you can redistribute it and/or
 * modify it under the terms of the GNU Lesser General Public
 * License as published by the Free Software Foundation; either
 * version 2.1 of the License, or (at your option) any later version.
 *
 * SU2 is distributed in the hope that it will be useful,
 * but WITHOUT ANY WARRANTY; without even the implied warranty of
 * MERCHANTABILITY or FITNESS FOR A PARTICULAR PURPOSE. See the GNU
 * Lesser General Public License for more details.
 *
 * You should have received a copy of the GNU Lesser General Public
 * License along with SU2. If not, see <http://www.gnu.org/licenses/>.
 */

#include "../../include/solvers/CTurbSSTSolver.hpp"
#include "../../include/variables/CTurbSSTVariable.hpp"
<<<<<<< HEAD
#include "../../include/gradients/computeGradientsGreenGauss.hpp"
#include "../../include/gradients/computeGradientsLeastSquares.hpp"
#include "../../include/limiters/computeLimiters.hpp"
=======
#include "../../../Common/include/omp_structure.hpp"
>>>>>>> 58bc0dc8


CTurbSSTSolver::CTurbSSTSolver(void) : CTurbSolver() { }

CTurbSSTSolver::CTurbSSTSolver(CGeometry *geometry, CConfig *config, unsigned short iMesh)
    : CTurbSolver(geometry, config) {
  unsigned short iVar, iDim, nLineLets;
  unsigned long iPoint;
  ifstream restart_file;
  string text_line;

  bool multizone = config->GetMultizone_Problem();

  /*--- Array initialization ---*/

  Gamma = config->GetGamma();
  Gamma_Minus_One = Gamma - 1.0;

  /*--- Dimension of the problem --> dependent on the turbulence model. ---*/

  nVar = 2;
  nPrimVar = 2;
  nPoint = geometry->GetnPoint();
  nPointDomain = geometry->GetnPointDomain();

  /*--- Initialize nVarGrad for deallocation ---*/

  nVarGrad = nVar;

  /*--- Define geometry constants in the solver structure ---*/

  nDim = geometry->GetnDim();

  /*--- Single grid simulation ---*/

  if (iMesh == MESH_0) {

    /*--- Define some auxiliary vector related with the residual ---*/

    Residual = new su2double[nVar]();
    Residual_RMS = new su2double[nVar]();
    Residual_i = new su2double[nVar]();
    Residual_j = new su2double[nVar]();
    Residual_Max = new su2double[nVar]();

    /*--- Define some structures for locating max residuals ---*/

    Point_Max = new unsigned long[nVar]();
    Point_Max_Coord = new su2double*[nVar];
    for (iVar = 0; iVar < nVar; iVar++) {
      Point_Max_Coord[iVar] = new su2double[nDim]();
    }

    /*--- Define some auxiliary vector related with the solution ---*/

    Solution = new su2double[nVar];
    Solution_i = new su2double[nVar]; Solution_j = new su2double[nVar];
    Primitive = new su2double[nVar];
    Primitive_i = new su2double[nVar]; Primitive_j = new su2double[nVar];

    /*--- Jacobians and vector structures for implicit computations ---*/

    Jacobian_i = new su2double* [nVar];
    Jacobian_j = new su2double* [nVar];
    for (iVar = 0; iVar < nVar; iVar++) {
      Jacobian_i[iVar] = new su2double [nVar];
      Jacobian_j[iVar] = new su2double [nVar];
    }

    /*--- Initialization of the structure of the whole Jacobian ---*/

    if (rank == MASTER_NODE) cout << "Initialize Jacobian structure (SST model)." << endl;
    Jacobian.Initialize(nPoint, nPointDomain, nVar, nVar, true, geometry, config, ReducerStrategy);

    if (config->GetKind_Linear_Solver_Prec() == LINELET) {
      nLineLets = Jacobian.BuildLineletPreconditioner(geometry, config);
      if (rank == MASTER_NODE) cout << "Compute linelet structure. " << nLineLets << " elements in each line (average)." << endl;
    }

    LinSysSol.Initialize(nPoint, nPointDomain, nVar, 0.0);
    LinSysRes.Initialize(nPoint, nPointDomain, nVar, 0.0);

    if (ReducerStrategy)
      EdgeFluxes.Initialize(geometry->GetnEdge(), geometry->GetnEdge(), nVar, nullptr);

    /*--- Initialize the BGS residuals in multizone problems. ---*/
    if (multizone){
      Residual_BGS = new su2double[nVar]();
      Residual_Max_BGS = new su2double[nVar]();

      /*--- Define some structures for locating max residuals ---*/

      Point_Max_BGS = new unsigned long[nVar]();
      Point_Max_Coord_BGS = new su2double*[nVar];
      for (iVar = 0; iVar < nVar; iVar++) {
        Point_Max_Coord_BGS[iVar] = new su2double[nDim]();
      }
    }

  }

  /*--- Computation of gradients by least squares ---*/

  if (config->GetLeastSquaresRequired()) {
    /*--- S matrix := inv(R)*traspose(inv(R)) ---*/
    Smatrix = new su2double* [nDim];
    for (iDim = 0; iDim < nDim; iDim++)
      Smatrix[iDim] = new su2double [nDim];
    /*--- c vector := transpose(WA)*(Wb) ---*/
    Cvector = new su2double* [nVar];
    for (iVar = 0; iVar < nVar; iVar++)
      Cvector[iVar] = new su2double [nDim];
  }

  /*--- Initialize value for model constants ---*/
  constants[0] = 0.85;   //sigma_k1
  constants[1] = 1.0;    //sigma_k2
  constants[2] = 0.5;    //sigma_om1
  constants[3] = 0.856;  //sigma_om2
  constants[4] = 0.075;  //beta_1
  constants[5] = 0.0828; //beta_2
  constants[6] = 0.09;   //betaStar
  constants[7] = 0.31;   //a1
  constants[8] = constants[4]/constants[6] - constants[2]*0.41*0.41/sqrt(constants[6]);  //alfa_1
  constants[9] = constants[5]/constants[6] - constants[3]*0.41*0.41/sqrt(constants[6]);  //alfa_2

<<<<<<< HEAD
=======
  /*--- Initialize lower and upper limits---*/
  lowerlimit[0] = 1.0e-10;
  upperlimit[0] = 1.0e10;

  lowerlimit[1] = 1.0e-4;
  upperlimit[1] = 1.0e15;

>>>>>>> 58bc0dc8
  /*--- Far-field flow state quantities and initialization. ---*/
  su2double rhoInf, *VelInf, muLamInf, Intensity, viscRatio, muT_Inf;

  rhoInf    = config->GetDensity_FreeStreamND();
  VelInf    = config->GetVelocity_FreeStreamND();
  muLamInf  = config->GetViscosity_FreeStreamND();
  Intensity = config->GetTurbulenceIntensity_FreeStream();
  viscRatio = config->GetTurb2LamViscRatio_FreeStream();

  su2double VelMag = 0;
  for (iDim = 0; iDim < nDim; iDim++)
    VelMag += VelInf[iDim]*VelInf[iDim];
  VelMag = sqrt(VelMag);

  kine_Inf  = 3.0/2.0*(VelMag*VelMag*Intensity*Intensity);
  omega_Inf = rhoInf*kine_Inf/(muLamInf*viscRatio);

  /*--- Eddy viscosity, initialized without stress limiter at the infinity ---*/
  muT_Inf = rhoInf*kine_Inf/omega_Inf;  

  /*--- Initialize the solution to the far-field state everywhere. ---*/

  nodes = new CTurbSSTVariable(kine_Inf, omega_Inf, muT_Inf, nPoint, nDim, nVar, constants, config);
  SetBaseClassPointerToNodes();

  /*--- MPI solution ---*/

  InitiateComms(geometry, config, SOLUTION_EDDY);
  CompleteComms(geometry, config, SOLUTION_EDDY);
      
  /*--- Initialize lower and upper limits---*/
  const su2double kine_Inf_Dim  = config->GetTke_FreeStream();
  const su2double omega_Inf_Dim = config->GetOmega_FreeStream();
      
  lowerlimit = new su2double[nVar];
  upperlimit = new su2double[nVar];

  lowerlimit[0] = 1.0e-10*kine_Inf/kine_Inf_Dim;
  upperlimit[0] = 1.0e15*kine_Inf/kine_Inf_Dim;

  lowerlimit[1] = 1.0e-10*omega_Inf/omega_Inf_Dim;
  upperlimit[1] = 1.0e15*omega_Inf/omega_Inf_Dim;

  /*--- Initializate quantities for SlidingMesh Interface ---*/

  unsigned long iMarker;

  SlidingState       = new su2double*** [nMarker]();
  SlidingStateNodes  = new int*         [nMarker]();

  for (iMarker = 0; iMarker < nMarker; iMarker++){

    if (config->GetMarker_All_KindBC(iMarker) == FLUID_INTERFACE){

      SlidingState[iMarker]       = new su2double**[geometry->GetnVertex(iMarker)]();
      SlidingStateNodes[iMarker]  = new int        [geometry->GetnVertex(iMarker)]();

      for (iPoint = 0; iPoint < geometry->GetnVertex(iMarker); iPoint++)
        SlidingState[iMarker][iPoint] = new su2double*[nPrimVar+1]();
    }
  }

  /*-- Allocation of inlets has to happen in derived classes (not CTurbSolver),
    due to arbitrary number of turbulence variables ---*/

  Inlet_TurbVars = new su2double**[nMarker];
  for (unsigned long iMarker = 0; iMarker < nMarker; iMarker++) {
    Inlet_TurbVars[iMarker] = new su2double*[nVertex[iMarker]];
    for(unsigned long iVertex=0; iVertex < nVertex[iMarker]; iVertex++){
      Inlet_TurbVars[iMarker][iVertex] = new su2double[nVar];
      Inlet_TurbVars[iMarker][iVertex][0] = kine_Inf;
      Inlet_TurbVars[iMarker][iVertex][1] = omega_Inf;
    }
  }

  /*--- The turbulence models are always solved implicitly, so set the
  implicit flag in case we have periodic BCs. ---*/

  SetImplicitPeriodic(true);

  /*--- Store the initial CFL number for all grid points. ---*/

  const su2double CFL = config->GetCFL(MGLevel)*config->GetCFLRedCoeff_Turb();
  for (iPoint = 0; iPoint < nPoint; iPoint++) {
    nodes->SetLocalCFL(iPoint, CFL);
  }
  Min_CFL_Local = CFL;
  Max_CFL_Local = CFL;
  Avg_CFL_Local = CFL;

  /*--- Add the solver name (max 8 characters) ---*/
  SolverName = "K-W SST";

}

CTurbSSTSolver::~CTurbSSTSolver(void) {

  unsigned long iMarker, iVertex;
  unsigned short iVar;
  
  if (Primitive != NULL)   delete [] Primitive;
  if (Primitive_i != NULL) delete [] Primitive_i;
  if (Primitive_j != NULL) delete [] Primitive_j;

  if ( SlidingState != NULL ) {
    for (iMarker = 0; iMarker < nMarker; iMarker++) {
      if ( SlidingState[iMarker] != NULL ) {
        for (iVertex = 0; iVertex < nVertex[iMarker]; iVertex++)
          if ( SlidingState[iMarker][iVertex] != NULL ){
            for (iVar = 0; iVar < nPrimVar+1; iVar++)
              delete [] SlidingState[iMarker][iVertex][iVar];
            delete [] SlidingState[iMarker][iVertex];
          }
        delete [] SlidingState[iMarker];
      }
    }
    delete [] SlidingState;
  }

  if ( SlidingStateNodes != NULL ){
    for (iMarker = 0; iMarker < nMarker; iMarker++){
        if (SlidingStateNodes[iMarker] != NULL)
            delete [] SlidingStateNodes[iMarker];
    }
    delete [] SlidingStateNodes;
  }

}

<<<<<<< HEAD
void CTurbSSTSolver::Preprocessing(CGeometry *geometry, CSolver **solver_container, CConfig *config, unsigned short iMesh, unsigned short iRKStep, unsigned short RunTime_EqSystem, bool Output) {

  unsigned long iPoint;

//  bool limiter_turb = (config->GetKind_SlopeLimit_Turb() != NO_LIMITER) && (config->GetInnerIter() <= config->GetLimiterIter());
=======
void CTurbSSTSolver::Preprocessing(CGeometry *geometry, CSolver **solver_container, CConfig *config,
         unsigned short iMesh, unsigned short iRKStep, unsigned short RunTime_EqSystem, bool Output) {

  const bool limiter_turb = (config->GetKind_SlopeLimit_Turb() != NO_LIMITER) &&
                            (config->GetInnerIter() <= config->GetLimiterIter());
>>>>>>> 58bc0dc8

  /*--- Clear residual and system matrix, not needed for
   * reducer strategy as we write over the entire matrix. ---*/
  if (!ReducerStrategy) {
    LinSysRes.SetValZero();
    Jacobian.SetValZero();
  }

  /*--- Upwind second order reconstruction and gradients ---*/

<<<<<<< HEAD
//  if (config->GetReconstructionGradientRequired()) {
//    if (config->GetKind_Gradient_Method_Recon() == GREEN_GAUSS)
//      SetPrimitive_Gradient_GG(geometry, config, true);
//    if (config->GetKind_Gradient_Method_Recon() == LEAST_SQUARES)
//      SetPrimitive_Gradient_LS(geometry, config, true);
//    if (config->GetKind_Gradient_Method_Recon() == WEIGHTED_LEAST_SQUARES)
//      SetPrimitive_Gradient_LS(geometry, config, true);
//  }
//  if (config->GetKind_Gradient_Method() == GREEN_GAUSS) SetPrimitive_Gradient_GG(geometry, config);
//  if (config->GetKind_Gradient_Method() == WEIGHTED_LEAST_SQUARES) SetPrimitive_Gradient_LS(geometry, config);
//
//  if (limiter_turb) SetPrimitive_Limiter(geometry, config);

}

void CTurbSSTSolver::Postprocessing(CGeometry *geometry, CSolver **solver_container, CConfig *config, unsigned short iMesh) {
  su2double rho = 0.0, mu = 0.0, dist, omega, kine, F2, muT, zeta;
  su2double a1 = constants[7];
  unsigned long iPoint;
  
  bool limiter_turb = (config->GetKind_SlopeLimit_Turb() != NO_LIMITER) && (config->GetInnerIter() <= config->GetLimiterIter());

  /*--- Set the primitive variables ---*/

  for (iPoint = 0; iPoint < nPoint; iPoint ++) {

    su2double rhokine  = nodes->GetSolution(iPoint, 0);
    su2double rhoomega = nodes->GetSolution(iPoint, 1);

    if((rhokine < 0.) || (rhoomega < 0.)) {
      rhokine  = nodes->GetSolution_Old(iPoint, 0);
      rhoomega = nodes->GetSolution_Old(iPoint, 1);
      nodes->SetSolution(iPoint, 0, rhokine);
      nodes->SetSolution(iPoint, 1, rhoomega);

    }

    rho = solver_container[FLOW_SOL]->GetNodes()->GetDensity(iPoint);
    nodes->SetPrimitive(iPoint, 0, rhokine/rho);
    nodes->SetPrimitive(iPoint, 1, rhoomega/rho);
=======
  if (config->GetReconstructionGradientRequired()) {
    if (config->GetKind_Gradient_Method_Recon() == GREEN_GAUSS)
      SetSolution_Gradient_GG(geometry, config, true);
    if (config->GetKind_Gradient_Method_Recon() == LEAST_SQUARES)
      SetSolution_Gradient_LS(geometry, config, true);
    if (config->GetKind_Gradient_Method_Recon() == WEIGHTED_LEAST_SQUARES)
      SetSolution_Gradient_LS(geometry, config, true);
  }

  if (config->GetKind_Gradient_Method() == GREEN_GAUSS)
    SetSolution_Gradient_GG(geometry, config);

  if (config->GetKind_Gradient_Method() == WEIGHTED_LEAST_SQUARES)
    SetSolution_Gradient_LS(geometry, config);

  if (limiter_turb) SetSolution_Limiter(geometry, config);

}

void CTurbSSTSolver::Postprocessing(CGeometry *geometry, CSolver **solver_container,
                                    CConfig *config, unsigned short iMesh) {

  const su2double a1 = constants[7];

  /*--- Compute turbulence gradients. ---*/
>>>>>>> 58bc0dc8

  }

  /*--- Compute mean flow and turbulence gradients ---*/

  if (config->GetReconstructionGradientRequired()) {
    if (config->GetKind_Gradient_Method_Recon() == GREEN_GAUSS)
      SetPrimitive_Gradient_GG(geometry, config, true);
    if (config->GetKind_Gradient_Method_Recon() == LEAST_SQUARES)
      SetPrimitive_Gradient_LS(geometry, config, true);
    if (config->GetKind_Gradient_Method_Recon() == WEIGHTED_LEAST_SQUARES)
      SetPrimitive_Gradient_LS(geometry, config, true);
  }
  if (config->GetKind_Gradient_Method() == GREEN_GAUSS) SetPrimitive_Gradient_GG(geometry, config);
  if (config->GetKind_Gradient_Method() == WEIGHTED_LEAST_SQUARES) SetPrimitive_Gradient_LS(geometry, config);

  if (limiter_turb) SetPrimitive_Limiter(geometry, config);

  SU2_OMP_FOR_STAT(omp_chunk_size)
  for (unsigned long iPoint = 0; iPoint < nPoint; iPoint ++) {

    /*--- Compute blending functions and cross diffusion ---*/

    su2double rho = solver_container[FLOW_SOL]->GetNodes()->GetDensity(iPoint);
    su2double mu  = solver_container[FLOW_SOL]->GetNodes()->GetLaminarViscosity(iPoint);

    su2double dist = geometry->node[iPoint]->GetWall_Distance();

    const su2double *Vorticity = solver_container[FLOW_SOL]->GetNodes()->GetVorticity(iPoint);
    su2double VorticityMag = sqrt(Vorticity[0]*Vorticity[0] +
                                  Vorticity[1]*Vorticity[1] +
                                  Vorticity[2]*Vorticity[2]);
    
//    su2double StrainMag = solver_container[FLOW_SOL]->GetNodes()->GetStrainMag(iPoint);

    nodes->SetBlendingFunc(iPoint, mu, dist, rho);

    su2double F2 = nodes->GetF2blending(iPoint);

    /*--- Compute the eddy viscosity ---*/

<<<<<<< HEAD
    kine  = nodes->GetPrimitive(iPoint,0);
    omega = nodes->GetPrimitive(iPoint,1);
    zeta  = min(1.0/omega, a1/(VorticityMag*F2));
//  zeta  = min(1.0/omega, a1/(StrainMag*F2));
    muT   = max(rho*kine*zeta,0.0);
=======
    su2double kine  = nodes->GetSolution(iPoint,0);
    su2double omega = nodes->GetSolution(iPoint,1);
    su2double zeta  = min(1.0/omega, a1/(VorticityMag*F2));
    su2double muT   = max(rho*kine*zeta,0.0);

>>>>>>> 58bc0dc8
    nodes->SetmuT(iPoint,muT);

  }

}

<<<<<<< HEAD
unsigned long CTurbSSTSolver::SetPrimitive_Variables(CSolver **solver_container, CConfig *config, bool Output) {

  unsigned long iPoint, nonPhysicalPoints = 0;
  bool physical = true;

  for (iPoint = 0; iPoint < nPoint; iPoint ++) {

    su2double rhokine  = nodes->GetSolution(iPoint, 0);
    su2double rhoomega = nodes->GetSolution(iPoint, 1);

    if((rhokine < 0.) || (rhoomega < 0.)) {
      rhokine  = nodes->GetSolution_Old(iPoint, 0);
      rhoomega = nodes->GetSolution_Old(iPoint, 1);
      nodes->SetSolution(iPoint, 0, rhokine);
      nodes->SetSolution(iPoint, 1, rhoomega);

      nonPhysicalPoints++;
    }

    su2double rho = solver_container[FLOW_SOL]->GetNodes()->GetDensity(iPoint);
    nodes->SetPrimitive(iPoint, 0, rhokine/rho);
    nodes->SetPrimitive(iPoint, 1, rhoomega/rho);

  }

  return nonPhysicalPoints;
}

//--- This is hacky, fix later
void CTurbSSTSolver::SetPrimitive_Gradient_GG(CGeometry *geometry, CConfig *config, bool reconstruction) {

  const auto& primitives = nodes->GetPrimitive();
  auto& gradient = reconstruction? nodes->GetGradient_Reconstruction() : nodes->GetGradient();

  computeGradientsGreenGauss(this, SOLUTION_GRADIENT, PERIODIC_SOL_GG, *geometry,
                             *config, primitives, 0, nVar, gradient);
}

void CTurbSSTSolver::SetPrimitive_Gradient_LS(CGeometry *geometry, CConfig *config, bool reconstruction) {

  /*--- Set a flag for unweighted or weighted least-squares. ---*/
  bool weighted;

  if (reconstruction)
    weighted = (config->GetKind_Gradient_Method_Recon() == WEIGHTED_LEAST_SQUARES);
  else
    weighted = (config->GetKind_Gradient_Method() == WEIGHTED_LEAST_SQUARES);

  const auto& primitives = nodes->GetPrimitive();
  auto& rmatrix = nodes->GetRmatrix();
  auto& gradient = reconstruction? nodes->GetGradient_Reconstruction() : nodes->GetGradient();
  PERIODIC_QUANTITIES kindPeriodicComm = weighted? PERIODIC_SOL_LS : PERIODIC_SOL_ULS;

  computeGradientsLeastSquares(this, SOLUTION_GRADIENT, kindPeriodicComm, *geometry, *config,
                               weighted, primitives, 0, nVar, gradient, rmatrix);
}

void CTurbSSTSolver::SetPrimitive_Limiter(CGeometry *geometry, CConfig *config) {

  auto kindLimiter = static_cast<ENUM_LIMITER>(config->GetKind_SlopeLimit());
  const auto& primitives = nodes->GetPrimitive();
  const auto& gradient = nodes->GetGradient_Reconstruction();
  auto& primMin = nodes->GetSolution_Min();
  auto& primMax = nodes->GetSolution_Max();
  auto& limiter = nodes->GetLimiter();

  computeLimiters(kindLimiter, this, SOLUTION_LIMITER, PERIODIC_LIM_SOL_1, PERIODIC_LIM_SOL_2,
            *geometry, *config, 0, nVar, primitives, gradient, primMin, primMax, limiter);
}
//--- End hacky bit

void CTurbSSTSolver::Source_Residual(CGeometry *geometry, CSolver **solver_container, CNumerics *numerics, CNumerics *second_numerics, CConfig *config, unsigned short iMesh) {

  unsigned long iPoint;
  unsigned long iEdge, jPoint;
  unsigned short iNeigh, iDim;
//  su2double *NormalSum = new su2double[nDim], *Normal;
=======
void CTurbSSTSolver::Source_Residual(CGeometry *geometry, CSolver **solver_container,
                                     CNumerics **numerics_container, CConfig *config, unsigned short iMesh) {

  CVariable* flowNodes = solver_container[FLOW_SOL]->GetNodes();

  /*--- Pick one numerics object per thread. ---*/
  CNumerics* numerics = numerics_container[SOURCE_FIRST_TERM + omp_get_thread_num()*MAX_TERMS];

  /*--- Loop over all points. ---*/
>>>>>>> 58bc0dc8

  SU2_OMP_FOR_DYN(omp_chunk_size)
  for (unsigned long iPoint = 0; iPoint < nPointDomain; iPoint++) {

    /*--- Conservative variables w/o reconstruction ---*/

    numerics->SetPrimitive(flowNodes->GetPrimitive(iPoint), nullptr);

    /*--- Gradient of the primitive and conservative variables ---*/

    numerics->SetPrimVarGradient(flowNodes->GetGradient_Primitive(iPoint), nullptr);

    /*--- Turbulent variables w/o reconstruction, and its gradient ---*/

<<<<<<< HEAD
    numerics->SetTurbVar(nodes->GetPrimitive(iPoint), NULL);
    numerics->SetTurbVarGradient(nodes->GetGradient(iPoint), NULL);
=======
    numerics->SetTurbVar(nodes->GetSolution(iPoint), nullptr);
    numerics->SetTurbVarGradient(nodes->GetGradient(iPoint), nullptr);
>>>>>>> 58bc0dc8

    /*--- Set volume ---*/

    numerics->SetVolume(geometry->node[iPoint]->GetVolume());

    /*--- Set distance to the surface ---*/

    numerics->SetDistance(geometry->node[iPoint]->GetWall_Distance(), 0.0);

    /*--- Menter's first blending function ---*/

    numerics->SetF1blending(nodes->GetF1blending(iPoint),0.0);

    /*--- Menter's second blending function ---*/

    numerics->SetF2blending(nodes->GetF2blending(iPoint),0.0);

    /*--- Set vorticity and strain rate magnitude ---*/

    numerics->SetVorticity(flowNodes->GetVorticity(iPoint), nullptr);

    numerics->SetStrainMag(flowNodes->GetStrainMag(iPoint), 0.0);

    /*--- Cross diffusion ---*/

    numerics->SetCrossDiff(nodes->GetCrossDiff(iPoint),0.0);
    
    /*--- Contribution of TurbVar_i to cross diffusion gradient Jacobian at i ---*/
    
//    if (config->GetKind_Gradient_Method() == GREEN_GAUSS) {
//      for (iDim = 0; iDim < nDim; iDim++) NormalSum[iDim] = 0.0;
//      for (iNeigh = 0; iNeigh < geometry->node[iPoint]->GetnPoint(); iNeigh++) {
//        jPoint = geometry->node[iPoint]->GetPoint(iNeigh);
//        iEdge = geometry->FindEdge(iPoint,jPoint);
//        Normal = geometry->edge[iEdge]->GetNormal();
//        for (iDim = 0; iDim < nDim; iDim++) {
//          if (iPoint < jPoint) {
//            NormalSum[iDim] += 0.5*Normal[iDim];
//          }
//          else {
//            NormalSum[iDim] -= 0.5*Normal[iDim];
//          }
//        }
//      }
//    }
//    numerics->SetNormalSum(NormalSum);

    /*--- Compute the source term ---*/

    auto residual = numerics->ComputeResidual(config);

    /*--- Subtract residual and the Jacobian ---*/

<<<<<<< HEAD
    LinSysRes.SubtractBlock(iPoint, Residual);
    Jacobian.SubtractBlock(iPoint, iPoint, Jacobian_i);
    
    /*--- Contribution of TurbVar_j to cross diffusion gradient Jacobian at i ---*/
//    if (config->GetKind_Gradient_Method() == GREEN_GAUSS) {
//      if (geometry->node[iPoint]->GetWall_Distance() > 1e-10) {
////        const su2double Volume_i = geometry->node[iPoint]->GetVolume();
//        const su2double F1_i     = nodes->GetF1blending(iPoint);
//        const su2double r_i      = solver_container[FLOW_SOL]->GetNodes()->GetDensity(iPoint);
//        const su2double om_i     = nodes->GetPrimitive(iPoint,1);
//        for (iNeigh = 0; iNeigh < geometry->node[iPoint]->GetnPoint(); iNeigh++) {
//          jPoint = geometry->node[iPoint]->GetPoint(iNeigh);
//          iEdge = geometry->FindEdge(iPoint,jPoint);
//          Normal = geometry->edge[iEdge]->GetNormal();
////          const su2double Volume_j = geometry->node[jPoint]->GetVolume();
//          const su2double r_j      = solver_container[FLOW_SOL]->GetNodes()->GetDensity(jPoint);
//          Jacobian_j[0][0] = 0.; Jacobian_j[0][1] = 0.;
//          Jacobian_j[1][0] = 0.; Jacobian_j[1][1] = 0.;
//          for (iDim = 0; iDim < nDim; iDim++) {
//            Jacobian_j[1][0] -= (1. - F1_i)*constants[3]*r_i
//                              * Normal[iDim]*nodes->GetGradient(iPoint,1,iDim)/(r_j*om_i);
//            Jacobian_j[1][1] -= (1. - F1_i)*constants[3]*r_i
//                              * Normal[iDim]*nodes->GetGradient(iPoint,0,iDim)/(r_j*om_i);
//          }
//          if (iPoint < jPoint) Jacobian.SubtractBlock(iPoint, jPoint, Jacobian_j);
//          else                 Jacobian.AddBlock(iPoint, jPoint, Jacobian_j);
//        }
//      }
//    }
=======
    LinSysRes.SubtractBlock(iPoint, residual);
    Jacobian.SubtractBlock2Diag(iPoint, residual.jacobian_i);
>>>>>>> 58bc0dc8

  }
  
//  delete [] NormalSum;

}

void CTurbSSTSolver::Source_Template(CGeometry *geometry, CSolver **solver_container, CNumerics *numerics,
                                     CConfig *config, unsigned short iMesh) {
}

void CTurbSSTSolver::BC_HeatFlux_Wall(CGeometry *geometry, CSolver **solver_container, CNumerics *conv_numerics,
                                      CNumerics *visc_numerics, CConfig *config, unsigned short val_marker) {

  unsigned long iPoint, jPoint, iVertex, total_index;
  unsigned short iDim, iVar;
  su2double distance, density = 0.0, laminar_viscosity = 0.0, beta_1 = constants[4];

  for (iVertex = 0; iVertex < geometry->nVertex[val_marker]; iVertex++) {
    iPoint = geometry->vertex[val_marker][iVertex]->GetNode();

    /*--- Check if the node belongs to the domain (i.e, not a halo node) ---*/
    if (geometry->node[iPoint]->GetDomain()) {

      /*--- distance to closest neighbor ---*/
      jPoint = geometry->vertex[val_marker][iVertex]->GetNormal_Neighbor();
<<<<<<< HEAD
//      distance = 0.0;
//      for (iDim = 0; iDim < nDim; iDim++) {
//        distance += (geometry->node[iPoint]->GetCoord(iDim) - geometry->node[jPoint]->GetCoord(iDim))*
//        (geometry->node[iPoint]->GetCoord(iDim) - geometry->node[jPoint]->GetCoord(iDim));
//      }
//      distance = sqrt(distance);
      distance = geometry->node[jPoint]->GetWall_Distance();
=======
      distance = 0.0;
      for (iDim = 0; iDim < nDim; iDim++) {
        distance += pow(geometry->node[iPoint]->GetCoord(iDim)-
                        geometry->node[jPoint]->GetCoord(iDim), 2);
      }
      distance = sqrt(distance);
>>>>>>> 58bc0dc8

      /*--- Set wall values ---*/

      density = solver_container[FLOW_SOL]->GetNodes()->GetDensity(jPoint);
      laminar_viscosity = solver_container[FLOW_SOL]->GetNodes()->GetLaminarViscosity(jPoint);

      Solution[0] = 0.0;
      Solution[1] = 60.0*laminar_viscosity/(beta_1*distance*distance);
      Solution[1] = min(max(Solution[1]/density, lowerlimit[1]), upperlimit[1])*density;

      /*--- Set the solution values and zero the residual ---*/
      nodes->SetSolution_Old(iPoint,Solution);
      nodes->SetSolution(iPoint,Solution);
      LinSysRes.SetBlock_Zero(iPoint);

      /*--- Change rows of the Jacobian (includes 1 in the diagonal) ---*/
      for (iVar = 0; iVar < nVar; iVar++) {
        total_index = iPoint*nVar+iVar;
        Jacobian.DeleteValsRowi(total_index);
      }
    }
  }
}

void CTurbSSTSolver::BC_Isothermal_Wall(CGeometry *geometry, CSolver **solver_container, CNumerics *conv_numerics,
                                        CNumerics *visc_numerics, CConfig *config, unsigned short val_marker) {

  unsigned long iPoint, jPoint, iVertex, total_index;
  unsigned short iDim, iVar;
  su2double distance, density = 0.0, laminar_viscosity = 0.0, beta_1;

  for (iVertex = 0; iVertex < geometry->nVertex[val_marker]; iVertex++) {
    iPoint = geometry->vertex[val_marker][iVertex]->GetNode();

    /*--- Check if the node belongs to the domain (i.e, not a halo node) ---*/
    if (geometry->node[iPoint]->GetDomain()) {

      /*--- distance to closest neighbor ---*/
      jPoint = geometry->vertex[val_marker][iVertex]->GetNormal_Neighbor();
      distance = 0.0;
      for (iDim = 0; iDim < nDim; iDim++) {
        distance += (geometry->node[iPoint]->GetCoord(iDim) - geometry->node[jPoint]->GetCoord(iDim))*
        (geometry->node[iPoint]->GetCoord(iDim) - geometry->node[jPoint]->GetCoord(iDim));
      }
      distance = sqrt(distance);

      /*--- Set wall values ---*/

      density = solver_container[FLOW_SOL]->GetNodes()->GetDensity(jPoint);
      laminar_viscosity = solver_container[FLOW_SOL]->GetNodes()->GetLaminarViscosity(jPoint);

      beta_1 = constants[4];

      // Solution[0] = 0.0;
      // Solution[1] = 60.0*laminar_viscosity/(density*beta_1*distance*distance);
      Solution[0] = 0.0;
      Solution[1] = 60.0*laminar_viscosity/(beta_1*distance*distance);

      /*--- Set the solution values and zero the residual ---*/
      nodes->SetSolution_Old(iPoint,Solution);
      nodes->SetSolution(iPoint,Solution);
      LinSysRes.SetBlock_Zero(iPoint);

      /*--- Change rows of the Jacobian (includes 1 in the diagonal) ---*/
      for (iVar = 0; iVar < nVar; iVar++) {
        total_index = iPoint*nVar+iVar;
        Jacobian.DeleteValsRowi(total_index);
      }

    }
  }

}

void CTurbSSTSolver::BC_Far_Field(CGeometry *geometry, CSolver **solver_container, CNumerics *conv_numerics,
                                  CNumerics *visc_numerics, CConfig *config, unsigned short val_marker) {

  unsigned long iPoint, iVertex;
  su2double *Normal, *V_infty, *V_domain;
  unsigned short iVar, iDim;

  Normal = new su2double[nDim];

  for (iVertex = 0; iVertex < geometry->nVertex[val_marker]; iVertex++) {

    iPoint = geometry->vertex[val_marker][iVertex]->GetNode();

    /*--- Check if the node belongs to the domain (i.e, not a halo node) ---*/

    if (geometry->node[iPoint]->GetDomain()) {

      /*--- Allocate the value at the infinity ---*/

      V_infty = solver_container[FLOW_SOL]->GetCharacPrimVar(val_marker, iVertex);

      /*--- Retrieve solution at the farfield boundary node ---*/

      V_domain = solver_container[FLOW_SOL]->GetNodes()->GetPrimitive(iPoint);

      conv_numerics->SetPrimitive(V_domain, V_infty);

      /*--- Set turbulent variable at the wall, and at infinity ---*/

      for (iVar = 0; iVar < nVar; iVar++)
      Primitive_i[iVar] = nodes->GetPrimitive(iPoint,iVar);

      Primitive_j[0] = kine_Inf;
      Primitive_j[1] = omega_Inf;

      conv_numerics->SetTurbVar(Primitive_i, Primitive_j);

      /*--- Set Normal (it is necessary to change the sign) ---*/

      geometry->vertex[val_marker][iVertex]->GetNormal(Normal);
      for (iDim = 0; iDim < nDim; iDim++)
      Normal[iDim] = -Normal[iDim];
      conv_numerics->SetNormal(Normal);

      /*--- Grid Movement ---*/

      if (dynamic_grid)
      conv_numerics->SetGridVel(geometry->node[iPoint]->GetGridVel(), geometry->node[iPoint]->GetGridVel());

      /*--- Compute residuals and Jacobians ---*/

      auto residual = conv_numerics->ComputeResidual(config);

      /*--- Add residuals and Jacobians ---*/

      LinSysRes.AddBlock(iPoint, residual);
      Jacobian.AddBlock2Diag(iPoint, residual.jacobian_i);

    }
  }

  delete [] Normal;

}

void CTurbSSTSolver::BC_Inlet(CGeometry *geometry, CSolver **solver_container, CNumerics *conv_numerics,
                              CNumerics *visc_numerics, CConfig *config, unsigned short val_marker) {

  unsigned short iVar, iDim;
  unsigned long iVertex, iPoint;
  su2double *V_inlet, *V_domain, *Normal;

  Normal = new su2double[nDim];

  string Marker_Tag = config->GetMarker_All_TagBound(val_marker);

  /*--- Loop over all the vertices on this boundary marker ---*/

  for (iVertex = 0; iVertex < geometry->nVertex[val_marker]; iVertex++) {

    iPoint = geometry->vertex[val_marker][iVertex]->GetNode();

    /*--- Check if the node belongs to the domain (i.e., not a halo node) ---*/

    if (geometry->node[iPoint]->GetDomain()) {

      /*--- Normal vector for this vertex (negate for outward convention) ---*/

      geometry->vertex[val_marker][iVertex]->GetNormal(Normal);
      for (iDim = 0; iDim < nDim; iDim++) Normal[iDim] = -Normal[iDim];

      /*--- Allocate the value at the inlet ---*/

      V_inlet = solver_container[FLOW_SOL]->GetCharacPrimVar(val_marker, iVertex);

      /*--- Retrieve solution at the farfield boundary node ---*/

      V_domain = solver_container[FLOW_SOL]->GetNodes()->GetPrimitive(iPoint);

      /*--- Set various quantities in the solver class ---*/

      conv_numerics->SetPrimitive(V_domain, V_inlet);

      /*--- Set the turbulent variable states. Use free-stream SST
       values for the turbulent state at the inflow. ---*/

      for (iVar = 0; iVar < nVar; iVar++)
        Primitive_i[iVar] = nodes->GetPrimitive(iPoint,iVar);

      /*--- Load the inlet turbulence variables (uniform by default). ---*/

      Primitive_j[0] = Inlet_TurbVars[val_marker][iVertex][0];
      Primitive_j[1] = Inlet_TurbVars[val_marker][iVertex][1];

      conv_numerics->SetTurbVar(Primitive_i, Primitive_j);

      /*--- Set various other quantities in the solver class ---*/

      conv_numerics->SetNormal(Normal);

      if (dynamic_grid)
        conv_numerics->SetGridVel(geometry->node[iPoint]->GetGridVel(),
                                  geometry->node[iPoint]->GetGridVel());

      /*--- Compute the residual using an upwind scheme ---*/

      auto residual = conv_numerics->ComputeResidual(config);
      LinSysRes.AddBlock(iPoint, residual);

      /*--- Jacobian contribution for implicit integration ---*/

      Jacobian.AddBlock2Diag(iPoint, residual.jacobian_i);

      //      /*--- Viscous contribution, commented out because serious convergence problems ---*/
      //
      //      visc_numerics->SetCoord(geometry->node[iPoint]->GetCoord(), geometry->node[Point_Normal]->GetCoord());
      //      visc_numerics->SetNormal(Normal);
      //
      //      /*--- Conservative variables w/o reconstruction ---*/
      //
      //      visc_numerics->SetPrimitive(V_domain, V_inlet);
      //
      //      /*--- Turbulent variables w/o reconstruction, and its gradients ---*/
      //
      //     visc_numerics->SetTurbVar(Primitive_i, Primitive_j);
      //      visc_numerics->SetTurbVarGradient(node[iPoint]->GetGradient(), node[iPoint]->GetGradient());
      //
      //      /*--- Menter's first blending function ---*/
      //
      //      visc_numerics->SetF1blending(node[iPoint]->GetF1blending(), node[iPoint]->GetF1blending());
      //
      //      /*--- Compute residual, and Jacobians ---*/
      //
      //      auto residual = visc_numerics->ComputeResidual(config);
      //
      //      /*--- Subtract residual, and update Jacobians ---*/
      //
      //      LinSysRes.SubtractBlock(iPoint, residual);
      //      Jacobian.SubtractBlock2Diag(iPoint, residual.jacobian_i);

    }

  }

  /*--- Free locally allocated memory ---*/

  delete [] Normal;

}

void CTurbSSTSolver::BC_Outlet(CGeometry *geometry, CSolver **solver_container, CNumerics *conv_numerics,
                               CNumerics *visc_numerics, CConfig *config, unsigned short val_marker) {

  unsigned long iPoint, iVertex;
  unsigned short iVar, iDim;
  su2double *V_outlet, *V_domain, *Normal;

  Normal = new su2double[nDim];

  /*--- Loop over all the vertices on this boundary marker ---*/

  for (iVertex = 0; iVertex < geometry->nVertex[val_marker]; iVertex++) {
    iPoint = geometry->vertex[val_marker][iVertex]->GetNode();

    /*--- Check if the node belongs to the domain (i.e., not a halo node) ---*/

    if (geometry->node[iPoint]->GetDomain()) {

      /*--- Allocate the value at the outlet ---*/

      V_outlet = solver_container[FLOW_SOL]->GetCharacPrimVar(val_marker, iVertex);

      /*--- Retrieve solution at the farfield boundary node ---*/

      V_domain = solver_container[FLOW_SOL]->GetNodes()->GetPrimitive(iPoint);

      /*--- Set various quantities in the solver class ---*/

      conv_numerics->SetPrimitive(V_domain, V_outlet);

      /*--- Set the turbulent variables. Here we use a Neumann BC such
       that the turbulent variable is copied from the interior of the
       domain to the outlet before computing the residual.
       Primitive_i --> TurbVar_internal,
       Primitive_j --> TurbVar_outlet ---*/

      for (iVar = 0; iVar < nVar; iVar++) {
        Primitive_i[iVar] = nodes->GetPrimitive(iPoint,iVar);
        Primitive_j[iVar] = nodes->GetPrimitive(iPoint,iVar);
      }
      conv_numerics->SetTurbVar(Primitive_i, Primitive_j);

      /*--- Set Normal (negate for outward convention) ---*/

      geometry->vertex[val_marker][iVertex]->GetNormal(Normal);
      for (iDim = 0; iDim < nDim; iDim++)
      Normal[iDim] = -Normal[iDim];
      conv_numerics->SetNormal(Normal);

      if (dynamic_grid)
      conv_numerics->SetGridVel(geometry->node[iPoint]->GetGridVel(),
                                geometry->node[iPoint]->GetGridVel());

      /*--- Compute the residual using an upwind scheme ---*/

      auto residual = conv_numerics->ComputeResidual(config);
      LinSysRes.AddBlock(iPoint, residual);

      /*--- Jacobian contribution for implicit integration ---*/

      Jacobian.AddBlock2Diag(iPoint, residual.jacobian_i);

//      /*--- Viscous contribution, commented out because serious convergence problems ---*/
//
//      visc_numerics->SetCoord(geometry->node[iPoint]->GetCoord(), geometry->node[Point_Normal]->GetCoord());
//      visc_numerics->SetNormal(Normal);
//
//      /*--- Conservative variables w/o reconstruction ---*/
//
//      visc_numerics->SetPrimitive(V_domain, V_outlet);
//
//      /*--- Turbulent variables w/o reconstruction, and its gradients ---*/
//
//      visc_numerics->SetTurbVar(Primitive_i, Primitive_j);
//      visc_numerics->SetTurbVarGradient(node[iPoint]->GetGradient(), node[iPoint]->GetGradient());
//
//      /*--- Menter's first blending function ---*/
//
//      visc_numerics->SetF1blending(node[iPoint]->GetF1blending(), node[iPoint]->GetF1blending());
//
//      /*--- Compute residual, and Jacobians ---*/
//
//      auto residual = visc_numerics->ComputeResidual(config);
//
//      /*--- Subtract residual, and update Jacobians ---*/
//
//      LinSysRes.SubtractBlock(iPoint, residual);
//      Jacobian.SubtractBlock2Diag(iPoint, residual.jacobian_i);

    }
  }

  /*--- Free locally allocated memory ---*/
  delete[] Normal;

}


void CTurbSSTSolver::BC_Inlet_MixingPlane(CGeometry *geometry, CSolver **solver_container, CNumerics *conv_numerics,
                                          CNumerics *visc_numerics, CConfig *config, unsigned short val_marker) {

  unsigned short iVar, iSpan, iDim;
  unsigned long  oldVertex, iPoint, Point_Normal, iVertex;
  su2double *V_inlet, *V_domain, *Normal;
  su2double extAverageKine, extAverageOmega;
  unsigned short nSpanWiseSections = config->GetnSpanWiseSections();

  Normal = new su2double[nDim];

  string Marker_Tag = config->GetMarker_All_TagBound(val_marker);

  /*--- Loop over all the vertices on this boundary marker ---*/
  for (iSpan= 0; iSpan < nSpanWiseSections ; iSpan++){
    extAverageKine = solver_container[FLOW_SOL]->GetExtAverageKine(val_marker, iSpan);
    extAverageOmega = solver_container[FLOW_SOL]->GetExtAverageOmega(val_marker, iSpan);


    /*--- Loop over all the vertices on this boundary marker ---*/

    for (iVertex = 0; iVertex < geometry->GetnVertexSpan(val_marker,iSpan); iVertex++) {

      /*--- find the node related to the vertex ---*/
      iPoint = geometry->turbovertex[val_marker][iSpan][iVertex]->GetNode();

      /*--- using the other vertex information for retrieving some information ---*/
      oldVertex = geometry->turbovertex[val_marker][iSpan][iVertex]->GetOldVertex();

      /*--- Index of the closest interior node ---*/
      Point_Normal = geometry->vertex[val_marker][oldVertex]->GetNormal_Neighbor();

      /*--- Normal vector for this vertex (negate for outward convention) ---*/

      geometry->vertex[val_marker][oldVertex]->GetNormal(Normal);
      for (iDim = 0; iDim < nDim; iDim++) Normal[iDim] = -Normal[iDim];

      /*--- Allocate the value at the inlet ---*/
      V_inlet = solver_container[FLOW_SOL]->GetCharacPrimVar(val_marker, oldVertex);

      /*--- Retrieve solution at the farfield boundary node ---*/

      V_domain = solver_container[FLOW_SOL]->GetNodes()->GetPrimitive(iPoint);

      /*--- Set various quantities in the solver class ---*/

      conv_numerics->SetPrimitive(V_domain, V_inlet);

      /*--- Set the turbulent variable states (prescribed for an inflow) ---*/

      for (iVar = 0; iVar < nVar; iVar++)
        Primitive_i[iVar] = nodes->GetPrimitive(iPoint,iVar);

      Primitive_j[0]= extAverageKine;
      Primitive_j[1]= extAverageOmega;

      conv_numerics->SetTurbVar(Primitive_i, Primitive_j);

      /*--- Set various other quantities in the solver class ---*/
      conv_numerics->SetNormal(Normal);

      if (dynamic_grid)
        conv_numerics->SetGridVel(geometry->node[iPoint]->GetGridVel(),
            geometry->node[iPoint]->GetGridVel());

      /*--- Compute the residual using an upwind scheme ---*/
      auto conv_residual = conv_numerics->ComputeResidual(config);

      /*--- Jacobian contribution for implicit integration ---*/
      LinSysRes.AddBlock(iPoint, conv_residual);
      Jacobian.AddBlock2Diag(iPoint, conv_residual.jacobian_i);

      /*--- Viscous contribution ---*/
      visc_numerics->SetCoord(geometry->node[iPoint]->GetCoord(), geometry->node[Point_Normal]->GetCoord());
      visc_numerics->SetNormal(Normal);

      /*--- Conservative variables w/o reconstruction ---*/
      visc_numerics->SetPrimitive(V_domain, V_inlet);

      /*--- Turbulent variables w/o reconstruction, and its gradients ---*/
      visc_numerics->SetTurbVar(Primitive_i, Primitive_j);
      visc_numerics->SetTurbVarGradient(nodes->GetGradient(iPoint), nodes->GetGradient(iPoint));

      /*--- Menter's first blending function ---*/
      visc_numerics->SetF1blending(nodes->GetF1blending(iPoint), nodes->GetF1blending(iPoint));

      /*--- Compute residual, and Jacobians ---*/
      auto visc_residual = visc_numerics->ComputeResidual(config);

      /*--- Subtract residual, and update Jacobians ---*/
      LinSysRes.SubtractBlock(iPoint, visc_residual);
      Jacobian.SubtractBlock2Diag(iPoint, visc_residual.jacobian_i);

    }
  }

  /*--- Free locally allocated memory ---*/
  delete[] Normal;

}

void CTurbSSTSolver::BC_Inlet_Turbo(CGeometry *geometry, CSolver **solver_container, CNumerics *conv_numerics,
                                    CNumerics *visc_numerics, CConfig *config, unsigned short val_marker) {

  unsigned short iVar, iSpan, iDim;
  unsigned long  oldVertex, iPoint, Point_Normal, iVertex;
  su2double *V_inlet, *V_domain, *Normal;
  unsigned short nSpanWiseSections = config->GetnSpanWiseSections();

  /*--- Quantities for computing the  kine and omega to impose at the inlet boundary. ---*/
  su2double rho, pressure, *Vel, VelMag, muLam, Intensity, viscRatio, kine_b, omega_b, kine;
  CFluidModel *FluidModel;

  FluidModel = solver_container[FLOW_SOL]->GetFluidModel();
  Intensity = config->GetTurbulenceIntensity_FreeStream();
  viscRatio = config->GetTurb2LamViscRatio_FreeStream();

  Normal = new su2double[nDim];
  Vel = new su2double[nDim];

  string Marker_Tag = config->GetMarker_All_TagBound(val_marker);


  for (iSpan= 0; iSpan < nSpanWiseSections ; iSpan++){

    /*--- Compute the inflow kine and omega using the span wise averge quntities---*/
    for (iDim = 0; iDim < nDim; iDim++)
      Vel[iDim] = solver_container[FLOW_SOL]->GetAverageTurboVelocity(val_marker, iSpan)[iDim];

    rho       = solver_container[FLOW_SOL]->GetAverageDensity(val_marker, iSpan);
    pressure  = solver_container[FLOW_SOL]->GetAveragePressure(val_marker, iSpan);
    kine      = solver_container[FLOW_SOL]->GetAverageKine(val_marker, iSpan);

    FluidModel->SetTDState_Prho(pressure, rho);
    muLam = FluidModel->GetLaminarViscosity();

    VelMag = 0;
    for (iDim = 0; iDim < nDim; iDim++)
      VelMag += Vel[iDim]*Vel[iDim];
    VelMag = sqrt(VelMag);

    kine_b  = 3.0/2.0*(VelMag*VelMag*Intensity*Intensity);
    omega_b = rho*kine/(muLam*viscRatio);

    /*--- Loop over all the vertices on this boundary marker ---*/
    for (iVertex = 0; iVertex < geometry->GetnVertexSpan(val_marker,iSpan); iVertex++) {

      /*--- find the node related to the vertex ---*/
      iPoint = geometry->turbovertex[val_marker][iSpan][iVertex]->GetNode();

      /*--- using the other vertex information for retrieving some information ---*/
      oldVertex = geometry->turbovertex[val_marker][iSpan][iVertex]->GetOldVertex();

      /*--- Index of the closest interior node ---*/
      Point_Normal = geometry->vertex[val_marker][oldVertex]->GetNormal_Neighbor();

      /*--- Normal vector for this vertex (negate for outward convention) ---*/

      geometry->vertex[val_marker][oldVertex]->GetNormal(Normal);
      for (iDim = 0; iDim < nDim; iDim++) Normal[iDim] = -Normal[iDim];

      /*--- Allocate the value at the inlet ---*/
      V_inlet = solver_container[FLOW_SOL]->GetCharacPrimVar(val_marker, oldVertex);

      /*--- Retrieve solution at the farfield boundary node ---*/

      V_domain = solver_container[FLOW_SOL]->GetNodes()->GetPrimitive(iPoint);

      /*--- Set various quantities in the solver class ---*/

      conv_numerics->SetPrimitive(V_domain, V_inlet);

      for (iVar = 0; iVar < nVar; iVar++)
        Primitive_i[iVar] = nodes->GetPrimitive(iPoint,iVar);

      /*--- Set the turbulent variable states. Use average span-wise values
             values for the turbulent state at the inflow. ---*/

      Primitive_j[0]= kine_b;
      Primitive_j[1]= omega_b;

      conv_numerics->SetTurbVar(Primitive_i, Primitive_j);

      /*--- Set various other quantities in the solver class ---*/
      conv_numerics->SetNormal(Normal);

      if (dynamic_grid)
        conv_numerics->SetGridVel(geometry->node[iPoint]->GetGridVel(),
                                  geometry->node[iPoint]->GetGridVel());

      /*--- Compute the residual using an upwind scheme ---*/
      auto conv_residual = conv_numerics->ComputeResidual(config);

      /*--- Jacobian contribution for implicit integration ---*/
      LinSysRes.AddBlock(iPoint, conv_residual);
      Jacobian.AddBlock2Diag(iPoint, conv_residual.jacobian_i);

      /*--- Viscous contribution ---*/
      visc_numerics->SetCoord(geometry->node[iPoint]->GetCoord(), geometry->node[Point_Normal]->GetCoord());
      visc_numerics->SetNormal(Normal);

      /*--- Conservative variables w/o reconstruction ---*/
      visc_numerics->SetPrimitive(V_domain, V_inlet);

      /*--- Turbulent variables w/o reconstruction, and its gradients ---*/
      visc_numerics->SetTurbVar(Primitive_i, Primitive_j);
      visc_numerics->SetTurbVarGradient(nodes->GetGradient(iPoint), nodes->GetGradient(iPoint));

      /*--- Menter's first blending function ---*/
      visc_numerics->SetF1blending(nodes->GetF1blending(iPoint), nodes->GetF1blending(iPoint));

      /*--- Compute residual, and Jacobians ---*/
      auto visc_residual = visc_numerics->ComputeResidual(config);

      /*--- Subtract residual, and update Jacobians ---*/
      LinSysRes.SubtractBlock(iPoint, visc_residual);
      Jacobian.SubtractBlock2Diag(iPoint, visc_residual.jacobian_i);

    }
  }

  /*--- Free locally allocated memory ---*/
  delete[] Normal;
  delete[] Vel;

}

void CTurbSSTSolver::BC_Fluid_Interface(CGeometry *geometry, CSolver **solver_container, CNumerics *conv_numerics,
                                        CNumerics *visc_numerics, CConfig *config){

  unsigned long iVertex, jVertex, iPoint, Point_Normal = 0;
  unsigned short iDim, iVar, jVar, iMarker;

  unsigned short nPrimVar = solver_container[FLOW_SOL]->GetnPrimVar();
  su2double *Normal = new su2double[nDim];
  su2double *PrimVar_i = new su2double[nPrimVar];
  su2double *PrimVar_j = new su2double[nPrimVar];

  unsigned long nDonorVertex;
  su2double weight;

  for (iMarker = 0; iMarker < config->GetnMarker_All(); iMarker++) {

    if (config->GetMarker_All_KindBC(iMarker) == FLUID_INTERFACE) {

      for (iVertex = 0; iVertex < geometry->nVertex[iMarker]; iVertex++) {

        iPoint = geometry->vertex[iMarker][iVertex]->GetNode();
        Point_Normal = geometry->vertex[iMarker][iVertex]->GetNormal_Neighbor();

        if (geometry->node[iPoint]->GetDomain()) {

          nDonorVertex = GetnSlidingStates(iMarker, iVertex);

          /*--- Initialize Residual, this will serve to accumulate the average ---*/

          for (iVar = 0; iVar < nVar; iVar++) {
            Residual[iVar] = 0.0;
            for (jVar = 0; jVar < nVar; jVar++)
              Jacobian_i[iVar][jVar] = 0.0;
          }

          /*--- Loop over the nDonorVertexes and compute the averaged flux ---*/

          for (jVertex = 0; jVertex < nDonorVertex; jVertex++){

            geometry->vertex[iMarker][iVertex]->GetNormal(Normal);
            for (iDim = 0; iDim < nDim; iDim++) Normal[iDim] = -Normal[iDim];

            for (iVar = 0; iVar < nPrimVar; iVar++) {
              PrimVar_i[iVar] = solver_container[FLOW_SOL]->GetNodes()->GetPrimitive(iPoint,iVar);
              PrimVar_j[iVar] = solver_container[FLOW_SOL]->GetSlidingState(iMarker, iVertex, iVar, jVertex);
            }

            /*--- Get the weight computed in the interpolator class for the j-th donor vertex ---*/

            weight = solver_container[FLOW_SOL]->GetSlidingState(iMarker, iVertex, nPrimVar, jVertex);

            /*--- Set primitive variables ---*/

            conv_numerics->SetPrimitive( PrimVar_i, PrimVar_j );

            /*--- Set the turbulent variable states ---*/
            Primitive_i[0] = nodes->GetPrimitive(iPoint,0);
            Primitive_i[1] = nodes->GetPrimitive(iPoint,1);

            Primitive_j[0] = GetSlidingState(iMarker, iVertex, 0, jVertex);
            Primitive_j[1] = GetSlidingState(iMarker, iVertex, 1, jVertex);

            conv_numerics->SetTurbVar(Primitive_i, Primitive_j);

            /*--- Set the normal vector ---*/

            conv_numerics->SetNormal(Normal);

            if (dynamic_grid)
              conv_numerics->SetGridVel(geometry->node[iPoint]->GetGridVel(), geometry->node[iPoint]->GetGridVel());

            auto residual = conv_numerics->ComputeResidual(config);

            /*--- Accumulate the residuals to compute the average ---*/

            for (iVar = 0; iVar < nVar; iVar++) {
              Residual[iVar] += weight*residual.residual[iVar];
              for (jVar = 0; jVar < nVar; jVar++)
                Jacobian_i[iVar][jVar] += weight*residual.jacobian_i[iVar][jVar];
            }
          }

          /*--- Add Residuals and Jacobians ---*/

          LinSysRes.AddBlock(iPoint, Residual);

          Jacobian.AddBlock2Diag(iPoint, Jacobian_i);

          /*--- Set the normal vector and the coordinates ---*/

          visc_numerics->SetNormal(Normal);
          visc_numerics->SetCoord(geometry->node[iPoint]->GetCoord(), geometry->node[Point_Normal]->GetCoord());

          /*--- Primitive variables, and gradient ---*/

          visc_numerics->SetPrimitive(PrimVar_i, PrimVar_j);
          //          visc_numerics->SetPrimVarGradient(node[iPoint]->GetGradient_Primitive(), node[iPoint]->GetGradient_Primitive());

          /*--- Turbulent variables and its gradients  ---*/

          visc_numerics->SetTurbVar(Primitive_i, Primitive_j);
          visc_numerics->SetTurbVarGradient(nodes->GetGradient(iPoint), nodes->GetGradient(iPoint));

          /*--- Compute and update residual ---*/

          auto residual = visc_numerics->ComputeResidual(config);

          LinSysRes.SubtractBlock(iPoint, residual);

          /*--- Jacobian contribution for implicit integration ---*/

          Jacobian.SubtractBlock2Diag(iPoint, residual.jacobian_i);

        }
      }
    }
  }

  /*--- Free locally allocated memory ---*/

  delete [] Normal;
  delete [] PrimVar_i;
  delete [] PrimVar_j;

}

void CTurbSSTSolver::SetInletAtVertex(su2double *val_inlet,
                                     unsigned short iMarker,
                                     unsigned long iVertex) {

  Inlet_TurbVars[iMarker][iVertex][0] = val_inlet[nDim+2+nDim];
  Inlet_TurbVars[iMarker][iVertex][1] = val_inlet[nDim+2+nDim+1];

}

su2double CTurbSSTSolver::GetInletAtVertex(su2double *val_inlet,
                                           unsigned long val_inlet_point,
                                           unsigned short val_kind_marker,
                                           string val_marker,
                                           CGeometry *geometry,
                                           CConfig *config) const {

  /*--- Local variables ---*/

  unsigned short iMarker, iDim;
  unsigned long iPoint, iVertex;
  su2double Area = 0.0;
  su2double Normal[3] = {0.0,0.0,0.0};

  /*--- Alias positions within inlet file for readability ---*/

  if (val_kind_marker == INLET_FLOW) {

    unsigned short tke_position   = nDim+2+nDim;
    unsigned short omega_position = nDim+2+nDim+1;

    for (iMarker = 0; iMarker < config->GetnMarker_All(); iMarker++) {
      if ((config->GetMarker_All_KindBC(iMarker) == INLET_FLOW) &&
          (config->GetMarker_All_TagBound(iMarker) == val_marker)) {

        for (iVertex = 0; iVertex < nVertex[iMarker]; iVertex++){

          iPoint = geometry->vertex[iMarker][iVertex]->GetNode();

          if (iPoint == val_inlet_point) {

            /*-- Compute boundary face area for this vertex. ---*/

            geometry->vertex[iMarker][iVertex]->GetNormal(Normal);
            Area = 0.0;
            for (iDim = 0; iDim < nDim; iDim++)
              Area += Normal[iDim]*Normal[iDim];
            Area = sqrt(Area);

            /*--- Access and store the inlet variables for this vertex. ---*/

            val_inlet[tke_position]   = Inlet_TurbVars[iMarker][iVertex][0];
            val_inlet[omega_position] = Inlet_TurbVars[iMarker][iVertex][1];

            /*--- Exit once we find the point. ---*/

            return Area;

          }
        }
      }
    }

  }

  /*--- If we don't find a match, then the child point is not on the
   current inlet boundary marker. Return zero area so this point does
   not contribute to the restriction operator and continue. ---*/

  return Area;

}

void CTurbSSTSolver::SetUniformInlet(CConfig* config, unsigned short iMarker) {

  for(unsigned long iVertex=0; iVertex < nVertex[iMarker]; iVertex++){
    Inlet_TurbVars[iMarker][iVertex][0] = kine_Inf;
    Inlet_TurbVars[iMarker][iVertex][1] = omega_Inf;
  }

}

void CTurbSSTSolver::Correct_Omega_WF(CGeometry      *geometry,
                                      CSolver        **solver,
                                      CConfig        *config) {
  
  unsigned long jPoint, total_index;
  unsigned short iVar, kNode;
  long iElem;
  su2double distance, density = 0.0, laminar_viscosity = 0.0, eddy_viscosity = 0.0, k = 0.0, beta_1 = constants[4];
  su2double *weights;
  
  /*--- Communicate values needed for WF ---*/
  WF_Comms(geometry, solver, config);

  for (jPoint = 0; jPoint < nPointDomain; jPoint++) {
    /*--- Check if the node belongs to the domain (i.e, not a halo node) ---*/
    if (geometry->node[jPoint]->GetBool_Wall_Neighbor()) {
      
      iElem = geometry->node[jPoint]->GetWall_Element();
      
      density = solver[FLOW_SOL]->GetNodes()->GetDensity(jPoint);
      laminar_viscosity = solver[FLOW_SOL]->GetNodes()->GetLaminarViscosity(jPoint);
      eddy_viscosity = solver[FLOW_SOL]->GetNodes()->GetEddyViscosity(jPoint);
      k = nodes->GetPrimitive(jPoint, 0);
      
      weights = geometry->node[jPoint]->GetWall_Interpolation_Weights();
      
      distance = geometry->node[jPoint]->GetWall_Distance();
      
      su2double Omega_0 = sqrt(k) / (pow(0.09,0.25) * 0.41 * distance + EPS);
      su2double Omega = 0.0;
      
      for (kNode = 0; kNode < 4; kNode++) {
        
        const su2double DensityWall = nodes->GetWallDensity(jPoint, kNode);
        const su2double LamViscWall = nodes->GetWallLamVisc(jPoint, kNode);
        
        const su2double Omega_i = 6. * LamViscWall / (beta_1 * DensityWall * pow(distance, 2.0) + EPS*EPS);
        Omega += sqrt(pow(Omega_0, 2.) + pow(Omega_i, 2.))*weights[kNode];
      }
      Solution[1] = density*Omega;

      for (iVar = 1; iVar < nVar; iVar++) {
        Solution[iVar] = min(max(Solution[iVar]/density, lowerlimit[iVar]), upperlimit[iVar])*density;
        nodes->SetSolution_Old(jPoint,iVar,Solution[iVar]);
        nodes->SetSolution(jPoint,iVar,Solution[iVar]);
        LinSysRes.SetBlock_Zero(jPoint,iVar);
        
        /*--- Change rows of the Jacobian (includes 1 in the diagonal) ---*/
        total_index = jPoint*nVar+iVar;
        Jacobian.DeleteValsRowi(total_index);
      }
    }
  }
  
}

void CTurbSSTSolver::WF_Comms(CGeometry *geometry,
                              CSolver   **solver,
                              CConfig   *config) {
  
  unsigned long iPoint;
  unsigned long counter = 0;
  
  /*--- Initialize the wall index map and solution matrices on the first iteration. ---*/
  if (config->GetInnerIter() == 0) {
    for (iPoint = 0; iPoint < nPointDomain; iPoint++) {
      if (geometry->node[iPoint]->GetBool_Wall_Neighbor()) {
        nodes->SetWallMap(iPoint,counter);
        counter++;
      }
    }
    if (counter > 0) nodes->InitializeWallSolution(counter);
    counter = 0;
  }
  
#ifdef HAVE_MPI
  
  /*--- Begin the communication. ---*/
  
  /*--- Local variables. ---*/

  int iRank, iSend, iRecv;
  
  unsigned short countPerElem = 8;
  
  int *nElemSend = new int[size+1]; nElemSend[0] = 0;
  int *nElemRecv = new int[size+1]; nElemRecv[0] = 0;

  for (iRank = 0; iRank < size; iRank++) {
    nElemSend[iRank] = 0; nElemRecv[iRank] = 0;
  }
  nElemSend[size] = 0; nElemRecv[size] = 0;

  /*--- Loop through all of our nodes and track our sends with each rank. ---*/
  
  for (iPoint = 0; iPoint < nPointDomain; iPoint++) {
    if (geometry->node[iPoint]->GetBool_Wall_Neighbor()) {

      /*--- Get the source rank and number of points to send. ---*/

      iRank = geometry->node[iPoint]->GetWall_Rank();
      nElemSend[iRank+1]++;

    }
  }
  
  /*--- Communicate the number of points to be sent/recv'd amongst
   all processors. After this communication, each proc knows how
   many cells it will recv from each other processor. ---*/
  
  SU2_MPI::Alltoall(&(nElemSend[1]), 1, MPI_INT,
                    &(nElemRecv[1]), 1, MPI_INT, MPI_COMM_WORLD);
  
  /*--- Prepare to send connectivities. First check how many
   messages we will be sending and receiving. Here we also put
   the counters into cumulative storage format to make the
   communications simpler. ---*/
    
  unsigned short nSend = 0, nRecv = 0;

  for (iRank = 0; iRank < size; iRank++) {
    if ((iRank != rank) && (nElemSend[iRank+1] > 0)) nSend++;
    if ((iRank != rank) && (nElemRecv[iRank+1] > 0)) nRecv++;

    nElemSend[iRank+1] += nElemSend[iRank];
    nElemRecv[iRank+1] += nElemRecv[iRank];
  }
    
  /*-- Allocate our communication memory. Note that the "ElemSend" arrays
   correspond to the wall element indices we sent out. The variables
   being sent back thus correspond to "ElemRecv" arrays. ---*/
  
  su2double *bufDSend = new su2double[countPerElem*nElemRecv[size]];
  for (iRecv = 0; iRecv < countPerElem*nElemRecv[size]; iRecv++)
    bufDSend[iRecv] = 0.0;

  su2double *bufDRecv = new su2double[countPerElem*nElemSend[size]];
  for (iSend = 0; iSend < countPerElem*nElemSend[size]; iSend++)
    bufDRecv[iSend] = 0.0;
  
  unsigned long *bufLSend = new unsigned long[nElemSend[size]];
  for (iSend = 0; iSend < nElemSend[size]; iSend++)
    bufLSend[iSend] = 0;

  unsigned long *bufLRecv = new unsigned long[nElemRecv[size]];
  for (iRecv = 0; iRecv < nElemRecv[size]; iRecv++)
    bufLRecv[iRecv] = 0;
  
  unsigned short *bufSSend = new unsigned short[nElemSend[size]];
  for (iSend = 0; iSend < nElemSend[size]; iSend++)
    bufSSend[iSend] = 0;

  unsigned short *bufSRecv = new unsigned short[nElemRecv[size]];
  for (iRecv = 0; iRecv < nElemRecv[size]; iRecv++)
    bufSRecv[iRecv] = 0;
  
  /*--- Allocate memory for the MPI requests if we need to communicate. ---*/
    
  SU2_MPI::Request *sendReq = NULL, *recvReq = NULL;

  if (nSend > 0) {
    sendReq = new SU2_MPI::Request[nSend];
  }
  if (nRecv > 0) {
    recvReq = new SU2_MPI::Request[nRecv];
  }
    
  /*--- Local variables ---*/
  
  int iMessage, iProc, offset, nElem, count, source, dest, tag;
  unsigned short commType;
  
  for (unsigned short i = 0; i < 3; i++) {
    
    /*--- Elements ---*/
    if (i == 0) {
      commType = COMM_TYPE_UNSIGNED_LONG;
      countPerElem = 1;
      unsigned long ProcCounter[size];
      for (iProc = 0; iProc < size; iProc++) ProcCounter[iProc] = 0;
      
      for (iPoint = 0; iPoint < nPointDomain; iPoint++) {
        if (geometry->node[iPoint]->GetBool_Wall_Neighbor()) {
          const unsigned short RankID = geometry->node[iPoint]->GetWall_Rank();
          if (RankID != rank) {
            offset = nElemSend[RankID]+ProcCounter[RankID];
            bufLSend[offset] = geometry->node[iPoint]->GetWall_Element();
            bufSSend[offset] = geometry->node[iPoint]->GetWall_Marker();
            ProcCounter[RankID]++;
          }
        }
      }
    }
  
    /*--- Markers ---*/
    else if (i == 1) {
      commType = COMM_TYPE_UNSIGNED_SHORT;
      countPerElem = 1;
    }
    
    /*--- Variables ---*/
    else if (i == 2) {
      commType = COMM_TYPE_DOUBLE;
      countPerElem = 8;
      
      /*--- Fill send buffers with variables based on received
            markers and elements. ---*/
      for (iProc = 0; iProc < size; iProc++) {
        if ((nElemRecv[iProc+1] > nElemRecv[iProc]) && (iProc != rank)) {
          nElem = nElemRecv[iProc+1] - nElemRecv[iProc];
          for (unsigned long iElem = 0; iElem < nElem; iElem++) {
            offset = countPerElem*(nElemRecv[iProc]+iElem);
            
            const unsigned long ElemID = bufLRecv[nElemRecv[iProc]+iElem];
            const unsigned short MarkerID = bufSRecv[nElemRecv[iProc]+iElem];
            const unsigned short nNodeElem = geometry->bound[MarkerID][ElemID]->GetnNodes();
            for (unsigned short kNode = 0; kNode < nNodeElem; kNode++) {
              const unsigned long kPoint = geometry->bound[MarkerID][ElemID]->GetNode(kNode);
              bufDSend[offset+kNode]   = solver[FLOW_SOL]->GetNodes()->GetDensity(kPoint);
              bufDSend[offset+kNode+4] = solver[FLOW_SOL]->GetNodes()->GetLaminarViscosity(kPoint);
            }
          }
        }
      }
    }
  
    /*--- Launch the non-blocking recv's first. ---*/
    
    iMessage = 0;
    
    for (iProc = 0; iProc < size; iProc++) {
      
      /*--- Post recv's only if another proc is sending us data. We do
       not communicate with ourselves or post recv's for zero length
       messages to keep overhead down. ---*/
      
      if ((((nElemRecv[iProc+1] > nElemRecv[iProc]) && (commType != COMM_TYPE_DOUBLE)) ||
           ((nElemSend[iProc+1] > nElemSend[iProc]) && (commType == COMM_TYPE_DOUBLE))) &&
          (iProc != rank)) {
        
        /*--- Compute our location in the recv buffer. ---*/
        
        if (commType == COMM_TYPE_DOUBLE) offset = countPerElem*nElemSend[iProc];
        else                              offset = countPerElem*nElemRecv[iProc];
        
        /*--- Take advantage of cumulative storage format to get the number
         of elems that we need to recv. ---*/
        
        if (commType == COMM_TYPE_DOUBLE) nElem = nElemSend[iProc+1] - nElemSend[iProc];
        else                              nElem = nElemRecv[iProc+1] - nElemRecv[iProc];
        
        /*--- Total count can include multiple pieces of data per element. ---*/
        
        count = countPerElem*nElem;
        
        /*--- Post non-blocking recv for this proc. ---*/
        
        source = iProc; tag = iProc + 1;
        
        switch (commType) {
          case COMM_TYPE_DOUBLE:
            SU2_MPI::Irecv(&(static_cast<su2double*>(bufDRecv)[offset]),
                           count, MPI_DOUBLE, source, tag, MPI_COMM_WORLD,
                           &(sendReq[iMessage]));
            break;
          case COMM_TYPE_UNSIGNED_LONG:
            SU2_MPI::Irecv(&(static_cast<unsigned long*>(bufLRecv)[offset]),
                           count, MPI_UNSIGNED_LONG, source, tag, MPI_COMM_WORLD,
                           &(recvReq[iMessage]));
            break;
          case COMM_TYPE_UNSIGNED_SHORT:
            SU2_MPI::Irecv(&(static_cast<unsigned short*>(bufSRecv)[offset]),
                           count, MPI_UNSIGNED_SHORT, source, tag, MPI_COMM_WORLD,
                           &(recvReq[iMessage]));
            break;
          default:
            break;
        }
        
        /*--- Increment message counter. ---*/
        
        iMessage++;
        
      }
    }
    
    /*--- Launch the non-blocking sends next. ---*/
    
    iMessage = 0;
    for (iProc = 0; iProc < size; iProc++) {
      
      /*--- Post sends only if we are sending another proc data. We do
       not communicate with ourselves or post sends for zero length
       messages to keep overhead down. ---*/
      
      if ((((nElemSend[iProc+1] > nElemSend[iProc]) && (commType != COMM_TYPE_DOUBLE)) ||
           ((nElemRecv[iProc+1] > nElemRecv[iProc]) && (commType == COMM_TYPE_DOUBLE))) &&
          (iProc != rank)) {
        
        /*--- Compute our location in the send buffer. ---*/
        
        if (commType == COMM_TYPE_DOUBLE) offset = countPerElem*nElemRecv[iProc];
        else                              offset = countPerElem*nElemSend[iProc];
        
        /*--- Take advantage of cumulative storage format to get the number
         of elems that we need to send. ---*/
        
        if (commType == COMM_TYPE_DOUBLE) nElem = nElemRecv[iProc+1] - nElemRecv[iProc];
        else                              nElem = nElemSend[iProc+1] - nElemSend[iProc];
        
        /*--- Total count can include multiple pieces of data per element. ---*/
        
        count = countPerElem*nElem;
        
        /*--- Post non-blocking send for this proc. ---*/
        
        dest = iProc; tag = rank + 1;
        
        switch (commType) {
          case COMM_TYPE_DOUBLE:
            SU2_MPI::Isend(&(static_cast<su2double*>(bufDSend)[offset]),
                           count, MPI_DOUBLE, dest, tag, MPI_COMM_WORLD,
                           &(recvReq[iMessage]));
            break;
          case COMM_TYPE_UNSIGNED_LONG:
            SU2_MPI::Isend(&(static_cast<unsigned long*>(bufLSend)[offset]),
                           count, MPI_UNSIGNED_LONG, dest, tag, MPI_COMM_WORLD,
                           &(sendReq[iMessage]));
            break;
          case COMM_TYPE_UNSIGNED_SHORT:
            SU2_MPI::Isend(&(static_cast<unsigned short*>(bufSSend)[offset]),
                           count, MPI_UNSIGNED_SHORT, dest, tag, MPI_COMM_WORLD,
                           &(sendReq[iMessage]));
            break;
          default:
            break;
        }
        
        /*--- Increment message counter. ---*/
        
        iMessage++;
        
      }
    }
      
    int ind;
    SU2_MPI::Status status;

    /*--- Wait for the non-blocking sends to complete. ---*/

    for (iSend = 0; iSend < nSend; iSend++)
      SU2_MPI::Waitany(nSend, sendReq, &ind, &status);

    /*--- Wait for the non-blocking recvs to complete. ---*/

    for (iRecv = 0; iRecv < nRecv; iRecv++)
      SU2_MPI::Waitany(nRecv, recvReq, &ind, &status);
    
  }
  
  if (sendReq != NULL) delete [] sendReq;
  if (recvReq != NULL) delete [] recvReq;
  
  /*--- Now that the wall elements have been communicated, store them. ---*/
  
  for (iPoint = 0; iPoint < nPointDomain; iPoint++) {
    if (geometry->node[iPoint]->GetBool_Wall_Neighbor()) {
      const unsigned short RankID = geometry->node[iPoint]->GetWall_Rank();
      if ((nElemSend[RankID+1] > nElemSend[RankID]) && (RankID != rank)) {
        nElem = nElemSend[RankID+1] - nElemSend[RankID];
        for (unsigned long iElem = 0; iElem < nElem; iElem++) {
          offset = nElemSend[RankID]+iElem;
          const unsigned long ElemID = bufLSend[offset];
          const unsigned short MarkerID = bufSSend[offset];
          if ((geometry->node[iPoint]->GetWall_Marker() == MarkerID) &&
              (geometry->node[iPoint]->GetWall_Element() == ElemID)) {
            for (unsigned short kNode = 0; kNode < 4; kNode++) {
              nodes->SetWallDensity(iPoint, kNode, bufDRecv[countPerElem*offset+kNode]);
              nodes->SetWallLamVisc(iPoint, kNode, bufDRecv[countPerElem*offset+kNode+4]);
            }
          }
        }
      }
      else if (RankID == rank) {
        const unsigned short MarkerID = geometry->node[iPoint]->GetWall_Marker();
        const unsigned long ElemID = geometry->node[iPoint]->GetWall_Element();
        for (unsigned short kNode = 0; kNode < geometry->bound[MarkerID][ElemID]->GetnNodes(); kNode++) {
          const unsigned long kPoint = geometry->bound[MarkerID][ElemID]->GetNode(kNode);
          nodes->SetWallDensity(iPoint, kNode, solver[FLOW_SOL]->GetNodes()->GetDensity(kPoint));
          nodes->SetWallLamVisc(iPoint, kNode, solver[FLOW_SOL]->GetNodes()->GetLaminarViscosity(kPoint));
        }
      }
    }
  }
  
  /*--- Free some memory. ---*/
  
  delete [] nElemSend;
  delete [] nElemRecv;
  delete [] bufLSend;
  delete [] bufLRecv;
  delete [] bufSSend;
  delete [] bufSRecv;
  delete [] bufDSend;
  delete [] bufDRecv;
  
#else

  /*--- Serial mode. Just store the values. Easy game. ---*/
  for (iPoint = 0; iPoint < nPointDomain; iPoint++) {
    if (geometry->node[iPoint]->GetBool_Wall_Neighbor()) {
      const unsigned short MarkerID = geometry->node[iPoint]->GetWall_Marker();
      const unsigned long ElemID = geometry->node[iPoint]->GetWall_Element();
      for (unsigned short kNode = 0; kNode < geometry->bound[MarkerID][ElemID]->GetnNodes(); kNode++) {
        const unsigned long kPoint = geometry->bound[MarkerID][ElemID]->GetNode(kNode);
        nodes->SetWallDensity(iPoint, kNode, solver[FLOW_SOL]->GetNodes()->GetDensity(kPoint));
        nodes->SetWallLamVisc(iPoint, kNode, solver[FLOW_SOL]->GetNodes()->GetLaminarViscosity(kPoint));
      }
    }
  }

#endif
  
}

void CTurbSSTSolver::TurbulentMetric(CSolver                    **solver,
                                     CGeometry                  *geometry,
                                     CConfig                    *config,
                                     unsigned long              iPoint,
                                     vector<vector<su2double> > &weights) {
  CVariable *varFlo    = solver[FLOW_SOL]->GetNodes(),
            *varTur    = solver[TURB_SOL]->GetNodes(),
            *varAdjFlo = solver[ADJFLOW_SOL]->GetNodes(),
            *varAdjTur = solver[ADJTURB_SOL]->GetNodes();

  unsigned short iDim, jDim, iVar;
  const unsigned short nVarFlo = solver[FLOW_SOL]->GetnVar();
  const unsigned short nVarTur = solver[TURB_SOL]->GetnVar();

  //--- First-order terms (error due to viscosity)
  su2double r, u[3], k, omega,
            mu, mut,
            R, cp, g, Pr, Prt;

  r = varFlo->GetDensity(iPoint);
  u[0] = varFlo->GetVelocity(iPoint, 0);
  u[1] = varFlo->GetVelocity(iPoint, 1);
  if (nDim == 3) u[2] = varFlo->GetVelocity(iPoint, 2);
  k = varTur->GetPrimitive(iPoint, 0);
  omega = varTur->GetPrimitive(iPoint, 1);
  
  mu  = varFlo->GetLaminarViscosity(iPoint);
  mut = varFlo->GetEddyViscosity(iPoint);

  g    = config->GetGamma();
  R    = config->GetGas_ConstantND();
  cp   = (g/(g-1.))*R;
  Pr   = config->GetPrandtl_Lam();
  Prt  = config->GetPrandtl_Turb();

  su2double gradu[3][3], gradT[3], gradk[3], gradomega[3], divu, taut[3][3],
            delta[3][3] = {{1.0, 0.0, 0.0},{0.0,1.0,0.0},{0.0,0.0,1.0}};

  for (iDim = 0; iDim < nDim; iDim++) {
    for (jDim = 0 ; jDim < nDim; jDim++) {
      gradu[iDim][jDim] = varFlo->GetGradient_Primitive(iPoint, iDim+1, jDim);
    }
    gradT[iDim]     = varFlo->GetGradient_Primitive(iPoint, 0, iDim);
    gradk[iDim]     = varTur->GetGradient(iPoint, 0, iDim);
    gradomega[iDim] = varTur->GetGradient(iPoint, 1, iDim);
  }

  divu = 0.0; for (iDim = 0 ; iDim < nDim; ++iDim) divu += gradu[iDim][iDim];

  for (iDim = 0; iDim < nDim; ++iDim) {
    for (jDim = 0; jDim < nDim; ++jDim) {
      taut[iDim][jDim] = mut*( gradu[jDim][iDim] + gradu[iDim][jDim] ) 
                       - (2./3.)*mut*divu*delta[iDim][jDim]
                       - (2./3.)*r*k*delta[iDim][jDim];
    }
  }

  const su2double F1   = varTur->GetF1blending(iPoint);
  const su2double CDkw = varTur->GetCrossDiff(iPoint);

  const su2double alfa        = F1*constants[8] + (1.0 - F1)*constants[9];
  const su2double sigmak      = F1*constants[0] + (1.0 - F1)*constants[1];
  const su2double sigmaomega  = F1*constants[2] + (1.0 - F1)*constants[3];
  const su2double sigmaomega2 = constants[3];
  const su2double beta        = F1*constants[4] + (1.0 - F1)*constants[5];
  const su2double betastar    = constants[6];

  //--- Momentum weights
  vector<su2double> TmpWeights(weights[0].size(), 0.0);
  su2double factor = 0.0;
  for (iDim = 0; iDim < nDim; ++iDim) {
    factor = -(2./3.)*divu*(mut/r*varAdjTur->GetGradient_Adaptation(iPoint, 0, iDim)
                           +alfa*varAdjTur->GetGradient_Adaptation(iPoint, 1, iDim));
    for (jDim = 0; jDim < nDim; ++jDim) {
      factor += (taut[iDim][jDim]+mut*(gradu[iDim][jDim]+gradu[jDim][iDim]))*(1./r*varAdjTur->GetGradient_Adaptation(iPoint, 0, jDim)
                                                                            +alfa/mut*varAdjTur->GetGradient_Adaptation(iPoint, 1, jDim));
    }
    TmpWeights[iDim+1] += factor;
  }

  //--- k and omega weights
  factor = 0.0;
  for (iDim = 0; iDim < nDim; ++iDim) {
    for (jDim = 0; jDim < nDim; ++jDim) {
      iVar = iDim+1;
      factor += (taut[iDim][jDim]+(2./3.)*r*k*delta[iDim][jDim])/mut
              * (varAdjFlo->GetGradient_Adaptation(iPoint, iVar, jDim)
              + u[jDim]*varAdjFlo->GetGradient_Adaptation(iPoint, (nVarFlo-1), iDim));
    }
    factor += cp/Prt*gradT[iDim]*varAdjFlo->GetGradient_Adaptation(iPoint, (nVarFlo-1), iDim);
    factor += sigmak*gradk[iDim]*varAdjTur->GetGradient_Adaptation(iPoint, 0, iDim)
            + sigmaomega*gradomega[iDim]*varAdjTur->GetGradient_Adaptation(iPoint, 1, iDim);
  }

  TmpWeights[nVarFlo+0] += 1./omega*factor;
  TmpWeights[nVarFlo+1] += -k/pow(omega,2.)*factor;
  for (iDim = 0; iDim < nDim; ++iDim) {
    TmpWeights[nVarFlo+0] += 2.*(1.-F1)*sigmaomega2/omega*gradomega[iDim]*varAdjTur->GetGradient_Adaptation(iPoint, 1, iDim);
    TmpWeights[nVarFlo+1] += 2.*(1.-F1)*sigmaomega2/omega*gradk[iDim]*varAdjTur->GetGradient_Adaptation(iPoint, 1, iDim);
  }

  //--- Density weight
  for (iDim = 0; iDim < nDim; ++iDim) TmpWeights[0] += -u[iDim]*TmpWeights[iDim+1];
  TmpWeights[0] += -k*TmpWeights[nVarFlo+0] - omega*TmpWeights[nVarFlo+1]
                 + k/omega*factor;

  //--- Add TmpWeights to weights, then reset for second-order terms
  for (iVar = 0; iVar < nVarFlo+nVarTur; ++iVar) weights[1][iVar] += TmpWeights[iVar];
  fill(TmpWeights.begin(), TmpWeights.end(), 0.0);

  //--- Second-order terms (error due to gradients)
  if(nDim == 3) {
    const unsigned short rki = 0, romegai = 1, xxi = 0, yyi = 3, zzi = 5;
    TmpWeights[nVarFlo+0] += -(mu+sigmak*mut)*(varAdjTur->GetHessian(iPoint, rki, xxi)
                                              +varAdjTur->GetHessian(iPoint, rki, yyi)
                                              +varAdjTur->GetHessian(iPoint, rki, zzi)); // Hk
    TmpWeights[nVarFlo+1] += -(mu+sigmaomega*mut)*(varAdjTur->GetHessian(iPoint, romegai, xxi)
                                                  +varAdjTur->GetHessian(iPoint, romegai, yyi)
                                                  +varAdjTur->GetHessian(iPoint, romegai, zzi)); // Homega

  }
  else {
    const unsigned short rki = 0, romegai = 1, xxi = 0, yyi = 2;
    TmpWeights[nVarFlo+0] += -(mu+sigmak*mut)*(varAdjTur->GetHessian(iPoint, rki, xxi)
                                              +varAdjTur->GetHessian(iPoint, rki, yyi)); // Hk
    TmpWeights[nVarFlo+1] += -(mu+sigmaomega*mut)*(varAdjTur->GetHessian(iPoint, romegai, xxi)
                                                  +varAdjTur->GetHessian(iPoint, romegai, yyi)); // Homega
  }
  TmpWeights[0] += -k*TmpWeights[nVarFlo+0]-omega*TmpWeights[nVarFlo+1];

  //--- Add TmpWeights to weights
  weights[2][0]         += TmpWeights[0];
  weights[2][nVarFlo+0] += TmpWeights[nVarFlo+0];
  weights[2][nVarFlo+1] += TmpWeights[nVarFlo+1];

  //--- Zeroth-order terms (due to production, dissipation, and cross-diffusion)
  weights[0][0]         += -betastar*k*omega*varAdjTur->GetSolution(iPoint,0)
                         - beta*pow(omega,2.)*varAdjTur->GetSolution(iPoint,1);
  weights[0][nVarFlo+0] += betastar*omega*varAdjTur->GetSolution(iPoint,0)
                         + (2./3.)*divu*varAdjTur->GetSolution(iPoint,0);
  weights[0][nVarFlo+1] += betastar*k*varAdjTur->GetSolution(iPoint,0)
                         + 2.*beta*omega*varAdjTur->GetSolution(iPoint,1)
                         + (2./3.)*alfa*divu*varAdjTur->GetSolution(iPoint,1)
                         +(1. - F1)*CDkw/(r*omega)*varAdjTur->GetSolution(iPoint,1);

}<|MERGE_RESOLUTION|>--- conflicted
+++ resolved
@@ -27,14 +27,10 @@
 
 #include "../../include/solvers/CTurbSSTSolver.hpp"
 #include "../../include/variables/CTurbSSTVariable.hpp"
-<<<<<<< HEAD
 #include "../../include/gradients/computeGradientsGreenGauss.hpp"
 #include "../../include/gradients/computeGradientsLeastSquares.hpp"
 #include "../../include/limiters/computeLimiters.hpp"
-=======
 #include "../../../Common/include/omp_structure.hpp"
->>>>>>> 58bc0dc8
-
 
 CTurbSSTSolver::CTurbSSTSolver(void) : CTurbSolver() { }
 
@@ -160,16 +156,6 @@
   constants[8] = constants[4]/constants[6] - constants[2]*0.41*0.41/sqrt(constants[6]);  //alfa_1
   constants[9] = constants[5]/constants[6] - constants[3]*0.41*0.41/sqrt(constants[6]);  //alfa_2
 
-<<<<<<< HEAD
-=======
-  /*--- Initialize lower and upper limits---*/
-  lowerlimit[0] = 1.0e-10;
-  upperlimit[0] = 1.0e10;
-
-  lowerlimit[1] = 1.0e-4;
-  upperlimit[1] = 1.0e15;
-
->>>>>>> 58bc0dc8
   /*--- Far-field flow state quantities and initialization. ---*/
   su2double rhoInf, *VelInf, muLamInf, Intensity, viscRatio, muT_Inf;
 
@@ -299,19 +285,12 @@
 
 }
 
-<<<<<<< HEAD
-void CTurbSSTSolver::Preprocessing(CGeometry *geometry, CSolver **solver_container, CConfig *config, unsigned short iMesh, unsigned short iRKStep, unsigned short RunTime_EqSystem, bool Output) {
-
-  unsigned long iPoint;
-
-//  bool limiter_turb = (config->GetKind_SlopeLimit_Turb() != NO_LIMITER) && (config->GetInnerIter() <= config->GetLimiterIter());
-=======
+
 void CTurbSSTSolver::Preprocessing(CGeometry *geometry, CSolver **solver_container, CConfig *config,
          unsigned short iMesh, unsigned short iRKStep, unsigned short RunTime_EqSystem, bool Output) {
 
   const bool limiter_turb = (config->GetKind_SlopeLimit_Turb() != NO_LIMITER) &&
                             (config->GetInnerIter() <= config->GetLimiterIter());
->>>>>>> 58bc0dc8
 
   /*--- Clear residual and system matrix, not needed for
    * reducer strategy as we write over the entire matrix. ---*/
@@ -322,7 +301,6 @@
 
   /*--- Upwind second order reconstruction and gradients ---*/
 
-<<<<<<< HEAD
 //  if (config->GetReconstructionGradientRequired()) {
 //    if (config->GetKind_Gradient_Method_Recon() == GREEN_GAUSS)
 //      SetPrimitive_Gradient_GG(geometry, config, true);
@@ -363,34 +341,6 @@
     rho = solver_container[FLOW_SOL]->GetNodes()->GetDensity(iPoint);
     nodes->SetPrimitive(iPoint, 0, rhokine/rho);
     nodes->SetPrimitive(iPoint, 1, rhoomega/rho);
-=======
-  if (config->GetReconstructionGradientRequired()) {
-    if (config->GetKind_Gradient_Method_Recon() == GREEN_GAUSS)
-      SetSolution_Gradient_GG(geometry, config, true);
-    if (config->GetKind_Gradient_Method_Recon() == LEAST_SQUARES)
-      SetSolution_Gradient_LS(geometry, config, true);
-    if (config->GetKind_Gradient_Method_Recon() == WEIGHTED_LEAST_SQUARES)
-      SetSolution_Gradient_LS(geometry, config, true);
-  }
-
-  if (config->GetKind_Gradient_Method() == GREEN_GAUSS)
-    SetSolution_Gradient_GG(geometry, config);
-
-  if (config->GetKind_Gradient_Method() == WEIGHTED_LEAST_SQUARES)
-    SetSolution_Gradient_LS(geometry, config);
-
-  if (limiter_turb) SetSolution_Limiter(geometry, config);
-
-}
-
-void CTurbSSTSolver::Postprocessing(CGeometry *geometry, CSolver **solver_container,
-                                    CConfig *config, unsigned short iMesh) {
-
-  const su2double a1 = constants[7];
-
-  /*--- Compute turbulence gradients. ---*/
->>>>>>> 58bc0dc8
-
   }
 
   /*--- Compute mean flow and turbulence gradients ---*/
@@ -423,60 +373,20 @@
                                   Vorticity[1]*Vorticity[1] +
                                   Vorticity[2]*Vorticity[2]);
     
-//    su2double StrainMag = solver_container[FLOW_SOL]->GetNodes()->GetStrainMag(iPoint);
-
     nodes->SetBlendingFunc(iPoint, mu, dist, rho);
 
     su2double F2 = nodes->GetF2blending(iPoint);
 
     /*--- Compute the eddy viscosity ---*/
 
-<<<<<<< HEAD
     kine  = nodes->GetPrimitive(iPoint,0);
     omega = nodes->GetPrimitive(iPoint,1);
     zeta  = min(1.0/omega, a1/(VorticityMag*F2));
-//  zeta  = min(1.0/omega, a1/(StrainMag*F2));
     muT   = max(rho*kine*zeta,0.0);
-=======
-    su2double kine  = nodes->GetSolution(iPoint,0);
-    su2double omega = nodes->GetSolution(iPoint,1);
-    su2double zeta  = min(1.0/omega, a1/(VorticityMag*F2));
-    su2double muT   = max(rho*kine*zeta,0.0);
-
->>>>>>> 58bc0dc8
     nodes->SetmuT(iPoint,muT);
 
   }
 
-}
-
-<<<<<<< HEAD
-unsigned long CTurbSSTSolver::SetPrimitive_Variables(CSolver **solver_container, CConfig *config, bool Output) {
-
-  unsigned long iPoint, nonPhysicalPoints = 0;
-  bool physical = true;
-
-  for (iPoint = 0; iPoint < nPoint; iPoint ++) {
-
-    su2double rhokine  = nodes->GetSolution(iPoint, 0);
-    su2double rhoomega = nodes->GetSolution(iPoint, 1);
-
-    if((rhokine < 0.) || (rhoomega < 0.)) {
-      rhokine  = nodes->GetSolution_Old(iPoint, 0);
-      rhoomega = nodes->GetSolution_Old(iPoint, 1);
-      nodes->SetSolution(iPoint, 0, rhokine);
-      nodes->SetSolution(iPoint, 1, rhoomega);
-
-      nonPhysicalPoints++;
-    }
-
-    su2double rho = solver_container[FLOW_SOL]->GetNodes()->GetDensity(iPoint);
-    nodes->SetPrimitive(iPoint, 0, rhokine/rho);
-    nodes->SetPrimitive(iPoint, 1, rhoomega/rho);
-
-  }
-
-  return nonPhysicalPoints;
 }
 
 //--- This is hacky, fix later
@@ -522,13 +432,6 @@
 }
 //--- End hacky bit
 
-void CTurbSSTSolver::Source_Residual(CGeometry *geometry, CSolver **solver_container, CNumerics *numerics, CNumerics *second_numerics, CConfig *config, unsigned short iMesh) {
-
-  unsigned long iPoint;
-  unsigned long iEdge, jPoint;
-  unsigned short iNeigh, iDim;
-//  su2double *NormalSum = new su2double[nDim], *Normal;
-=======
 void CTurbSSTSolver::Source_Residual(CGeometry *geometry, CSolver **solver_container,
                                      CNumerics **numerics_container, CConfig *config, unsigned short iMesh) {
 
@@ -538,7 +441,6 @@
   CNumerics* numerics = numerics_container[SOURCE_FIRST_TERM + omp_get_thread_num()*MAX_TERMS];
 
   /*--- Loop over all points. ---*/
->>>>>>> 58bc0dc8
 
   SU2_OMP_FOR_DYN(omp_chunk_size)
   for (unsigned long iPoint = 0; iPoint < nPointDomain; iPoint++) {
@@ -553,13 +455,8 @@
 
     /*--- Turbulent variables w/o reconstruction, and its gradient ---*/
 
-<<<<<<< HEAD
     numerics->SetTurbVar(nodes->GetPrimitive(iPoint), NULL);
     numerics->SetTurbVarGradient(nodes->GetGradient(iPoint), NULL);
-=======
-    numerics->SetTurbVar(nodes->GetSolution(iPoint), nullptr);
-    numerics->SetTurbVarGradient(nodes->GetGradient(iPoint), nullptr);
->>>>>>> 58bc0dc8
 
     /*--- Set volume ---*/
 
@@ -586,26 +483,6 @@
     /*--- Cross diffusion ---*/
 
     numerics->SetCrossDiff(nodes->GetCrossDiff(iPoint),0.0);
-    
-    /*--- Contribution of TurbVar_i to cross diffusion gradient Jacobian at i ---*/
-    
-//    if (config->GetKind_Gradient_Method() == GREEN_GAUSS) {
-//      for (iDim = 0; iDim < nDim; iDim++) NormalSum[iDim] = 0.0;
-//      for (iNeigh = 0; iNeigh < geometry->node[iPoint]->GetnPoint(); iNeigh++) {
-//        jPoint = geometry->node[iPoint]->GetPoint(iNeigh);
-//        iEdge = geometry->FindEdge(iPoint,jPoint);
-//        Normal = geometry->edge[iEdge]->GetNormal();
-//        for (iDim = 0; iDim < nDim; iDim++) {
-//          if (iPoint < jPoint) {
-//            NormalSum[iDim] += 0.5*Normal[iDim];
-//          }
-//          else {
-//            NormalSum[iDim] -= 0.5*Normal[iDim];
-//          }
-//        }
-//      }
-//    }
-//    numerics->SetNormalSum(NormalSum);
 
     /*--- Compute the source term ---*/
 
@@ -613,45 +490,11 @@
 
     /*--- Subtract residual and the Jacobian ---*/
 
-<<<<<<< HEAD
-    LinSysRes.SubtractBlock(iPoint, Residual);
-    Jacobian.SubtractBlock(iPoint, iPoint, Jacobian_i);
-    
-    /*--- Contribution of TurbVar_j to cross diffusion gradient Jacobian at i ---*/
-//    if (config->GetKind_Gradient_Method() == GREEN_GAUSS) {
-//      if (geometry->node[iPoint]->GetWall_Distance() > 1e-10) {
-////        const su2double Volume_i = geometry->node[iPoint]->GetVolume();
-//        const su2double F1_i     = nodes->GetF1blending(iPoint);
-//        const su2double r_i      = solver_container[FLOW_SOL]->GetNodes()->GetDensity(iPoint);
-//        const su2double om_i     = nodes->GetPrimitive(iPoint,1);
-//        for (iNeigh = 0; iNeigh < geometry->node[iPoint]->GetnPoint(); iNeigh++) {
-//          jPoint = geometry->node[iPoint]->GetPoint(iNeigh);
-//          iEdge = geometry->FindEdge(iPoint,jPoint);
-//          Normal = geometry->edge[iEdge]->GetNormal();
-////          const su2double Volume_j = geometry->node[jPoint]->GetVolume();
-//          const su2double r_j      = solver_container[FLOW_SOL]->GetNodes()->GetDensity(jPoint);
-//          Jacobian_j[0][0] = 0.; Jacobian_j[0][1] = 0.;
-//          Jacobian_j[1][0] = 0.; Jacobian_j[1][1] = 0.;
-//          for (iDim = 0; iDim < nDim; iDim++) {
-//            Jacobian_j[1][0] -= (1. - F1_i)*constants[3]*r_i
-//                              * Normal[iDim]*nodes->GetGradient(iPoint,1,iDim)/(r_j*om_i);
-//            Jacobian_j[1][1] -= (1. - F1_i)*constants[3]*r_i
-//                              * Normal[iDim]*nodes->GetGradient(iPoint,0,iDim)/(r_j*om_i);
-//          }
-//          if (iPoint < jPoint) Jacobian.SubtractBlock(iPoint, jPoint, Jacobian_j);
-//          else                 Jacobian.AddBlock(iPoint, jPoint, Jacobian_j);
-//        }
-//      }
-//    }
-=======
     LinSysRes.SubtractBlock(iPoint, residual);
     Jacobian.SubtractBlock2Diag(iPoint, residual.jacobian_i);
->>>>>>> 58bc0dc8
-
-  }
-  
-//  delete [] NormalSum;
-
+
+  }
+  
 }
 
 void CTurbSSTSolver::Source_Template(CGeometry *geometry, CSolver **solver_container, CNumerics *numerics,
@@ -673,22 +516,13 @@
 
       /*--- distance to closest neighbor ---*/
       jPoint = geometry->vertex[val_marker][iVertex]->GetNormal_Neighbor();
-<<<<<<< HEAD
-//      distance = 0.0;
-//      for (iDim = 0; iDim < nDim; iDim++) {
-//        distance += (geometry->node[iPoint]->GetCoord(iDim) - geometry->node[jPoint]->GetCoord(iDim))*
-//        (geometry->node[iPoint]->GetCoord(iDim) - geometry->node[jPoint]->GetCoord(iDim));
-//      }
-//      distance = sqrt(distance);
+      // distance = 0.0;
+      // for (iDim = 0; iDim < nDim; iDim++) {
+      //   distance += pow(geometry->node[iPoint]->GetCoord(iDim)-
+      //                   geometry->node[jPoint]->GetCoord(iDim), 2);
+      // }
+      // distance = sqrt(distance);
       distance = geometry->node[jPoint]->GetWall_Distance();
-=======
-      distance = 0.0;
-      for (iDim = 0; iDim < nDim; iDim++) {
-        distance += pow(geometry->node[iPoint]->GetCoord(iDim)-
-                        geometry->node[jPoint]->GetCoord(iDim), 2);
-      }
-      distance = sqrt(distance);
->>>>>>> 58bc0dc8
 
       /*--- Set wall values ---*/
 
