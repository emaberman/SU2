/*!
 * \file CIncNSSolver.cpp
 * \brief Main subroutines for solving Navier-Stokes incompressible flow.
 * \author F. Palacios, T. Economon
 * \version 7.1.0 "Blackbird"
 *
 * SU2 Project Website: https://su2code.github.io
 *
 * The SU2 Project is maintained by the SU2 Foundation
 * (http://su2foundation.org)
 *
 * Copyright 2012-2020, SU2 Contributors (cf. AUTHORS.md)
 *
 * SU2 is free software; you can redistribute it and/or
 * modify it under the terms of the GNU Lesser General Public
 * License as published by the Free Software Foundation; either
 * version 2.1 of the License, or (at your option) any later version.
 *
 * SU2 is distributed in the hope that it will be useful,
 * but WITHOUT ANY WARRANTY; without even the implied warranty of
 * MERCHANTABILITY or FITNESS FOR A PARTICULAR PURPOSE. See the GNU
 * Lesser General Public License for more details.
 *
 * You should have received a copy of the GNU Lesser General Public
 * License along with SU2. If not, see <http://www.gnu.org/licenses/>.
 */

#include "../../include/solvers/CIncNSSolver.hpp"
#include "../../include/variables/CIncNSVariable.hpp"
#include "../../../Common/include/toolboxes/printing_toolbox.hpp"
#include "../../include/solvers/CFVMFlowSolverBase.inl"

/*--- Explicit instantiation of the parent class of CIncEulerSolver,
 *    to spread the compilation over two cpp files. ---*/
template class CFVMFlowSolverBase<CIncEulerVariable, INCOMPRESSIBLE>;


CIncNSSolver::CIncNSSolver(CGeometry *geometry, CConfig *config, unsigned short iMesh) :
  CIncEulerSolver(geometry, config, iMesh, true) {

  /*--- Read farfield conditions from config ---*/

  Viscosity_Inf   = config->GetViscosity_FreeStreamND();
  Tke_Inf         = config->GetTke_FreeStreamND();

  /*--- Initialize the secondary values for direct derivative approxiations ---*/

  switch (config->GetDirectDiff()) {
    case D_VISCOSITY:
      SU2_TYPE::SetDerivative(Viscosity_Inf, 1.0);
      break;
    default:
      break;
  }
}

void CIncNSSolver::Preprocessing(CGeometry *geometry, CSolver **solver_container, CConfig *config, unsigned short iMesh,
                                 unsigned short iRKStep, unsigned short RunTime_EqSystem, bool Output) {

  const auto InnerIter = config->GetInnerIter();
  const bool muscl = config->GetMUSCL_Flow() && (iMesh == MESH_0);
  const bool center = (config->GetKind_ConvNumScheme_Flow() == SPACE_CENTERED);
  const bool limiter = (config->GetKind_SlopeLimit_Flow() != NO_LIMITER) && (InnerIter <= config->GetLimiterIter());
  const bool van_albada = (config->GetKind_SlopeLimit_Flow() == VAN_ALBADA_EDGE);

  /*--- Common preprocessing steps (implemented by CEulerSolver) ---*/

  CommonPreprocessing(geometry, solver_container, config, iMesh, iRKStep, RunTime_EqSystem, Output);

  /*--- Compute gradient for MUSCL reconstruction ---*/

  if (config->GetReconstructionGradientRequired() && muscl && !center) {
    switch (config->GetKind_Gradient_Method_Recon()) {
      case GREEN_GAUSS:
        SetPrimitive_Gradient_GG(geometry, config, true); break;
      case LEAST_SQUARES:
      case WEIGHTED_LEAST_SQUARES:
        SetPrimitive_Gradient_LS(geometry, config, true); break;
      default: break;
    }
  }

  /*--- Compute gradient of the primitive variables ---*/

  if (config->GetKind_Gradient_Method() == GREEN_GAUSS) {
    SetPrimitive_Gradient_GG(geometry, config);
  }
  else if (config->GetKind_Gradient_Method() == WEIGHTED_LEAST_SQUARES) {
    SetPrimitive_Gradient_LS(geometry, config);
  }

  /*--- Compute the limiters ---*/

  if (muscl && !center && limiter && !van_albada && !Output) {
    SetPrimitive_Limiter(geometry, config);
  }

  ComputeVorticityAndStrainMag<1>(*config, iMesh);

}

void CIncNSSolver::Viscous_Residual(unsigned long iEdge, CGeometry *geometry, CSolver **solver_container,
                                    CNumerics *numerics, CConfig *config) {

  Viscous_Residual_impl(iEdge, geometry, solver_container, numerics, config);
}

unsigned long CIncNSSolver::SetPrimitive_Variables(CSolver **solver_container, const CConfig *config) {

  unsigned long iPoint, nonPhysicalPoints = 0;
  su2double eddy_visc = 0.0, turb_ke = 0.0, DES_LengthScale = 0.0, *scalar = NULL;
  unsigned short turb_model = config->GetKind_Turb_Model();
  bool scalar_model = (config->GetKind_Scalar_Model() != NO_SCALAR_MODEL);
  bool physical = true;

  bool tkeNeeded = ((turb_model == SST) || (turb_model == SST_SUST));

  SU2_OMP_FOR_STAT(omp_chunk_size)
  for (iPoint = 0; iPoint < nPoint; iPoint++) {

    /*--- Retrieve the value of the kinetic energy (if needed) ---*/

    if (turb_model != NONE && solver_container[TURB_SOL] != nullptr) {
      eddy_visc = solver_container[TURB_SOL]->GetNodes()->GetmuT(iPoint);
      if (tkeNeeded) turb_ke = solver_container[TURB_SOL]->GetNodes()->GetSolution(iPoint,0);

      if (config->GetKind_HybridRANSLES() != NO_HYBRIDRANSLES){
        DES_LengthScale = solver_container[TURB_SOL]->GetNodes()->GetDES_LengthScale(iPoint);
      }
    }

    /*--- Retrieve scalar values (if needed) ---*/
    if (scalar_model) {
      scalar = solver_container[SCALAR_SOL]->GetNodes()->GetSolution(iPoint);
    }

    /*--- Incompressible flow, primitive variables --- */

<<<<<<< HEAD
    physical = static_cast<CIncNSVariable*>(nodes)->SetPrimVar(iPoint,eddy_visc, turb_ke, scalar, FluidModel);
=======
    bool physical = static_cast<CIncNSVariable*>(nodes)->SetPrimVar(iPoint,eddy_visc, turb_ke, GetFluidModel());
>>>>>>> cc2946e9

    /* Check for non-realizable states for reporting. */

    if (!physical) nonPhysicalPoints++;

    /*--- Set the DES length scale ---*/

    nodes->SetDES_LengthScale(iPoint,DES_LengthScale);

  }

  return nonPhysicalPoints;

}

void CIncNSSolver::BC_Wall_Generic(const CGeometry *geometry, const CConfig *config,
                                   unsigned short val_marker, unsigned short kind_boundary) {

  const bool implicit = (config->GetKind_TimeIntScheme() == EULER_IMPLICIT);
  const bool energy = config->GetEnergy_Equation();

  /*--- Identify the boundary by string name ---*/

  const auto Marker_Tag = config->GetMarker_All_TagBound(val_marker);

  /*--- Get the specified wall heat flux or temperature from config ---*/

  su2double Wall_HeatFlux = 0.0, Twall = 0.0;
  // nijso: do we need to modify heatflux bc for combustion model?
  if (kind_boundary == HEAT_FLUX)
    Wall_HeatFlux = config->GetWall_HeatFlux(Marker_Tag)/config->GetHeat_Flux_Ref();
  else if (kind_boundary == ISOTHERMAL)
    Twall = config->GetIsothermal_Temperature(Marker_Tag)/config->GetTemperature_Ref();
  else
    SU2_MPI::Error("Unknown type of boundary condition", CURRENT_FUNCTION);

  /*--- Get wall function treatment from config. ---*/

  const auto Wall_Function = config->GetWallFunction_Treatment(Marker_Tag);
  if (Wall_Function != NO_WALL_FUNCTION)
    SU2_MPI::Error("Wall function treament not implemented yet", CURRENT_FUNCTION);

  /*--- Loop over all of the vertices on this boundary marker ---*/

  SU2_OMP_FOR_DYN(OMP_MIN_SIZE)
  for (auto iVertex = 0ul; iVertex < geometry->nVertex[val_marker]; iVertex++) {
    const auto iPoint = geometry->vertex[val_marker][iVertex]->GetNode();

    /*--- Check if the node belongs to the domain (i.e, not a halo node) ---*/

    if (!geometry->nodes->GetDomain(iPoint)) continue;

    /*--- Compute dual-grid area and boundary normal ---*/

    const auto Normal = geometry->vertex[val_marker][iVertex]->GetNormal();

    const su2double Area = GeometryToolbox::Norm(nDim, Normal);

    /*--- Impose the value of the velocity as a strong boundary
     condition (Dirichlet). Fix the velocity and remove any
     contribution to the residual at this node. ---*/

    if (dynamic_grid) {
      nodes->SetVelocity_Old(iPoint, geometry->nodes->GetGridVel(iPoint));
    } else {
      su2double zero[MAXNDIM] = {0.0};
      nodes->SetVelocity_Old(iPoint, zero);
    }

    for (unsigned short iDim = 0; iDim < nDim; iDim++)
      LinSysRes(iPoint, iDim+1) = 0.0;
    nodes->SetVel_ResTruncError_Zero(iPoint);

    /*--- Enforce the no-slip boundary condition in a strong way by
     modifying the velocity-rows of the Jacobian (1 on the diagonal). ---*/

    if (implicit) {
      for (unsigned short iVar = 1; iVar <= nDim; iVar++)
        Jacobian.DeleteValsRowi(iPoint*nVar+iVar);
    }

    if (!energy) continue;

    if (kind_boundary == HEAT_FLUX) {

      /*--- Apply a weak boundary condition for the energy equation.
      Compute the residual due to the prescribed heat flux. ---*/

      LinSysRes(iPoint, nDim+1) -= Wall_HeatFlux*Area;
    }
    else { // ISOTHERMAL

      auto Point_Normal = geometry->vertex[val_marker][iVertex]->GetNormal_Neighbor();

      /*--- Get coordinates of i & nearest normal and compute distance ---*/

      auto Coord_i = geometry->nodes->GetCoord(iPoint);
      auto Coord_j = geometry->nodes->GetCoord(Point_Normal);
      su2double Edge_Vector[MAXNDIM];
      GeometryToolbox::Distance(nDim, Coord_j, Coord_i, Edge_Vector);
      su2double dist_ij_2 = GeometryToolbox::SquaredNorm(nDim, Edge_Vector);
      su2double dist_ij = sqrt(dist_ij_2);

      /*--- Compute the normal gradient in temperature using Twall ---*/

      su2double dTdn = -(nodes->GetTemperature(Point_Normal) - Twall)/dist_ij;

      /*--- Get thermal conductivity ---*/

      su2double thermal_conductivity = nodes->GetThermalConductivity(iPoint);

      /*--- Apply a weak boundary condition for the energy equation.
      Compute the residual due to the prescribed heat flux. ---*/

      LinSysRes(iPoint, nDim+1) -= thermal_conductivity*dTdn*Area;

      /*--- Jacobian contribution for temperature equation. ---*/

      if (implicit) {
        su2double proj_vector_ij = 0.0;
        if (dist_ij_2 > 0.0)
          proj_vector_ij = GeometryToolbox::DotProduct(nDim, Edge_Vector, Normal) / dist_ij_2;
        Jacobian.AddVal2Diag(iPoint, nDim+1, thermal_conductivity*proj_vector_ij);
      }
    }
  }
}

void CIncNSSolver::BC_HeatFlux_Wall(CGeometry *geometry, CSolver**, CNumerics*,
                                    CNumerics*, CConfig *config, unsigned short val_marker) {

  BC_Wall_Generic(geometry, config, val_marker, HEAT_FLUX);
}

void CIncNSSolver::BC_Isothermal_Wall(CGeometry *geometry, CSolver**, CNumerics*,
                                    CNumerics*, CConfig *config, unsigned short val_marker) {

  BC_Wall_Generic(geometry, config, val_marker, ISOTHERMAL);
}

void CIncNSSolver::BC_ConjugateHeat_Interface(CGeometry *geometry, CSolver **solver_container, CNumerics *conv_numerics,
                                              CConfig *config, unsigned short val_marker) {

  const su2double Temperature_Ref = config->GetTemperature_Ref();
  const bool implicit = (config->GetKind_TimeIntScheme() == EULER_IMPLICIT);
  const bool energy = config->GetEnergy_Equation();

  /*--- Identify the boundary ---*/

  const auto Marker_Tag = config->GetMarker_All_TagBound(val_marker);

  /*--- Retrieve the specified wall function treatment.---*/

  const auto Wall_Function = config->GetWallFunction_Treatment(Marker_Tag);
  if (Wall_Function != NO_WALL_FUNCTION) {
    SU2_MPI::Error("Wall function treament not implemented yet", CURRENT_FUNCTION);
  }

  /*--- Loop over boundary points ---*/

  SU2_OMP_FOR_DYN(OMP_MIN_SIZE)
  for (auto iVertex = 0ul; iVertex < geometry->nVertex[val_marker]; iVertex++) {

    auto iPoint = geometry->vertex[val_marker][iVertex]->GetNode();

    if (!geometry->nodes->GetDomain(iPoint)) continue;

    /*--- Impose the value of the velocity as a strong boundary
     condition (Dirichlet). Fix the velocity and remove any
     contribution to the residual at this node. ---*/

    if (dynamic_grid) {
      nodes->SetVelocity_Old(iPoint, geometry->nodes->GetGridVel(iPoint));
    } else {
      su2double zero[MAXNDIM] = {0.0};
      nodes->SetVelocity_Old(iPoint, zero);
    }

    for (unsigned short iDim = 0; iDim < nDim; iDim++)
      LinSysRes(iPoint, iDim+1) = 0.0;
    nodes->SetVel_ResTruncError_Zero(iPoint);

    /*--- Enforce the no-slip boundary condition in a strong way by
     modifying the velocity-rows of the Jacobian (1 on the diagonal). ---*/

    if (implicit) {
      for (unsigned short iVar = 1; iVar <= nDim; iVar++)
        Jacobian.DeleteValsRowi(iPoint*nVar+iVar);
      if (energy) Jacobian.DeleteValsRowi(iPoint*nVar+nDim+1);
    }

    if (!energy) continue;

    su2double Tconjugate = GetConjugateHeatVariable(val_marker, iVertex, 0) / Temperature_Ref;
    su2double Twall = 0.0;

    if ((config->GetKind_CHT_Coupling() == AVERAGED_TEMPERATURE_NEUMANN_HEATFLUX) ||
        (config->GetKind_CHT_Coupling() == AVERAGED_TEMPERATURE_ROBIN_HEATFLUX)) {

      /*--- Compute closest normal neighbor ---*/

      auto Point_Normal = geometry->vertex[val_marker][iVertex]->GetNormal_Neighbor();

      /*--- Get coordinates of i & nearest normal and compute distance ---*/

      auto Coord_i = geometry->nodes->GetCoord(iPoint);
      auto Coord_j = geometry->nodes->GetCoord(Point_Normal);
      su2double dist_ij = GeometryToolbox::Distance(nDim, Coord_j, Coord_i);

      /*--- Compute wall temperature from both temperatures ---*/

      su2double thermal_conductivity = nodes->GetThermalConductivity(iPoint);
      su2double There = nodes->GetTemperature(Point_Normal);
      su2double HF_FactorHere = thermal_conductivity*config->GetViscosity_Ref()/dist_ij;
      su2double HF_FactorConjugate = GetConjugateHeatVariable(val_marker, iVertex, 2);

      Twall = (There*HF_FactorHere + Tconjugate*HF_FactorConjugate)/(HF_FactorHere + HF_FactorConjugate);
    }
    else if ((config->GetKind_CHT_Coupling() == DIRECT_TEMPERATURE_NEUMANN_HEATFLUX) ||
             (config->GetKind_CHT_Coupling() == DIRECT_TEMPERATURE_ROBIN_HEATFLUX)) {

      /*--- (Directly) Set wall temperature to conjugate temperature. ---*/

      Twall = Tconjugate;
    }
    else {
      SU2_MPI::Error("Unknown CHT coupling method.", CURRENT_FUNCTION);
    }

    /*--- Strong imposition of the temperature on the fluid zone. ---*/

    LinSysRes(iPoint, nDim+1) = 0.0;
    nodes->SetSolution_Old(iPoint, nDim+1, Twall);
    nodes->SetEnergy_ResTruncError_Zero(iPoint);
  }
}<|MERGE_RESOLUTION|>--- conflicted
+++ resolved
@@ -136,11 +136,7 @@
 
     /*--- Incompressible flow, primitive variables --- */
 
-<<<<<<< HEAD
-    physical = static_cast<CIncNSVariable*>(nodes)->SetPrimVar(iPoint,eddy_visc, turb_ke, scalar, FluidModel);
-=======
-    bool physical = static_cast<CIncNSVariable*>(nodes)->SetPrimVar(iPoint,eddy_visc, turb_ke, GetFluidModel());
->>>>>>> cc2946e9
+    bool physical = static_cast<CIncNSVariable*>(nodes)->SetPrimVar(iPoint,eddy_visc, turb_ke, scalar, GetFluidModel());
 
     /* Check for non-realizable states for reporting. */
 
