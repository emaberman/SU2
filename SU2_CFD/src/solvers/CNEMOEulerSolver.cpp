--- conflicted
+++ resolved
@@ -217,7 +217,6 @@
   /*--- Check that the initial solution is physical, report any non-physical nodes ---*/
 
   counter_local = 0;
-<<<<<<< HEAD
   
   bool interp = config->GetSolutionInterpolation();
 
@@ -253,42 +252,8 @@
       nodes->SetSolution_Old(iPoint,Solution);
   
       if(nonPhys)
-        counter_local++;  
-    }
-=======
-
-  for (iPoint = 0; iPoint < nPoint; iPoint++) {
-  
-    nonPhys = nodes->SetPrimVar(iPoint, FluidModel);
-  
-    /*--- Set mixture state ---*/
-    FluidModel->SetTDStatePTTv(Pressure_Inf, MassFrac_Inf, Temperature_Inf, Temperature_ve_Inf);  
-
-    /*--- Compute other freestream quantities ---*/
-    Density_Inf    = FluidModel->GetDensity();
-    Soundspeed_Inf = FluidModel->GetSoundSpeed();
-  
-    sqvel = 0.0;
-    for (iDim = 0; iDim < nDim; iDim++){
-      sqvel += Mvec_Inf[iDim]*Soundspeed_Inf * Mvec_Inf[iDim]*Soundspeed_Inf;
-    }
-    const auto& Energies_Inf = FluidModel->ComputeMixtureEnergies();
-  
-    /*--- Initialize Solution & Solution_Old vectors ---*/
-    for (iSpecies = 0; iSpecies < nSpecies; iSpecies++) {
-      Solution[iSpecies]      = Density_Inf*MassFrac_Inf[iSpecies];
-    }
-    for (iDim = 0; iDim < nDim; iDim++) {
-      Solution[nSpecies+iDim] = Density_Inf*Mvec_Inf[iDim]*Soundspeed_Inf;
-    }
-    Solution[nSpecies+nDim]     = Density_Inf*(Energies_Inf[0] + 0.5*sqvel);
-    Solution[nSpecies+nDim+1]   = Density_Inf*Energies_Inf[1];
-    nodes->SetSolution(iPoint,Solution);
-    nodes->SetSolution_Old(iPoint,Solution);
-  
-    if(nonPhys)
-      counter_local++;  
->>>>>>> 08c01143
+        counter_local++;   
+    }
   }
 
   /*--- Warning message about non-physical points ---*/
@@ -954,7 +919,7 @@
           Primitive_i[iVar] = V_i[iVar] + Project_Grad_i;
           Primitive_j[iVar] = V_j[iVar] + Project_Grad_j;
         }
-      }   
+      }
 
       /*--- Check for non-physical solutions after reconstruction. If found, use the
        cell-average value of the solution. This is a locally 1st order approximation,
@@ -1551,17 +1516,10 @@
   /*--- Instatiate the fluid model ---*/
   switch (config->GetKind_FluidModel()) {
   case MUTATIONPP:
-<<<<<<< HEAD
-   #ifdef HAVE_MPP
-     FluidModel = new CMutationTCLib(config, nDim);
-   #else
-     SU2_MPI::Error(string("Mutation++ has not been configured/compiled. Add 1) '-Denable-mpp=true' to your meson string or 2) '-DHAVE_MPP' to the CXX FLAGS of your configure string, and recompile."),
-=======
    #if defined(HAVE_MPP) && !defined(CODI_REVERSE_TYPE) && !defined(CODI_FORWARD_TYPE)
      FluidModel = new CMutationTCLib(config, nDim);
    #else
      SU2_MPI::Error(string("Either 1) Mutation++ has not been configured/compiled (add '-Denable-mpp=true' to your meson string) or 2) CODI must be deactivated since it is not compatible with Mutation++."),
->>>>>>> 08c01143
      CURRENT_FUNCTION);
    #endif    
    break;
@@ -1824,11 +1782,7 @@
     ModelTable << config->GetGasModel();
 
     switch(config->GetKind_FluidModel()){
-<<<<<<< HEAD
-    case USER_DEFINED_NONEQ:
-=======
     case SU2_NONEQ:
->>>>>>> 08c01143
       ModelTable << "SU2 NonEq";
       break;
     case MUTATIONPP:
@@ -2226,9 +2180,6 @@
       for (iDim = 0; iDim < nDim; iDim++)
         UnitNormal[iDim] = Normal[iDim]/Area;
 
-      for (iDim = 0; iDim < nDim; iDim++)
-        UnitNormal[iDim] = Normal[iDim]/Area;
-
       /*--- Retrieve solution at this boundary node ---*/
       for (iVar = 0; iVar < nVar; iVar++)     U_domain[iVar] = nodes->GetSolution(iPoint, iVar);
       for (iVar = 0; iVar < nPrimVar; iVar++) V_domain[iVar] = nodes->GetPrimitive(iPoint,iVar);
@@ -2540,18 +2491,6 @@
         Ys[iSpecies] = V_domain[iSpecies]/Density;
       }
 
-      /*--- Compute Gamma ---*/
-      //TODO: Move to fluidmodel?
-      vector<su2double> Ms = FluidModel->GetSpeciesMolarMass();
-      su2double Ru = 1000.0* UNIVERSAL_GAS_CONSTANT;
-      su2double rhoR = 0.0;
-      for (iSpecies = 0; iSpecies < nSpecies; iSpecies++)
-        rhoR += V_domain[iSpecies]*Ru/Ms[iSpecies];
-      Gamma =rhoR/(V_domain[RHOCVTR_INDEX] +
-                   V_domain[RHOCVVE_INDEX])+1;
-      Gamma= config->GetGamma(); // overwriting gamma computation since it has not been tested yet
-      Gamma_Minus_One = Gamma - 1.0;
-
       /*--- Recompute boundary state depending Mach number ---*/
       if (Mach_Exit >= 1.0) {
 
