/*!
 * \file CSolver.cpp
 * \brief Main subroutines for CSolver class.
 * \author F. Palacios, T. Economon
 * \version 7.2.1 "Blackbird"
 *
 * SU2 Project Website: https://su2code.github.io
 *
 * The SU2 Project is maintained by the SU2 Foundation
 * (http://su2foundation.org)
 *
 * Copyright 2012-2021, SU2 Contributors (cf. AUTHORS.md)
 *
 * SU2 is free software; you can redistribute it and/or
 * modify it under the terms of the GNU Lesser General Public
 * License as published by the Free Software Foundation; either
 * version 2.1 of the License, or (at your option) any later version.
 *
 * SU2 is distributed in the hope that it will be useful,
 * but WITHOUT ANY WARRANTY; without even the implied warranty of
 * MERCHANTABILITY or FITNESS FOR A PARTICULAR PURPOSE. See the GNU
 * Lesser General Public License for more details.
 *
 * You should have received a copy of the GNU Lesser General Public
 * License along with SU2. If not, see <http://www.gnu.org/licenses/>.
 */


#include "../../include/solvers/CSolver.hpp"
#include "../../include/gradients/computeGradientsGreenGauss.hpp"
#include "../../include/gradients/computeGradientsLeastSquares.hpp"
#include "../../include/limiters/computeLimiters.hpp"
#include "../../../Common/include/toolboxes/MMS/CIncTGVSolution.hpp"
#include "../../../Common/include/toolboxes/MMS/CInviscidVortexSolution.hpp"
#include "../../../Common/include/toolboxes/MMS/CMMSIncEulerSolution.hpp"
#include "../../../Common/include/toolboxes/MMS/CMMSIncNSSolution.hpp"
#include "../../../Common/include/toolboxes/MMS/CMMSNSTwoHalfCirclesSolution.hpp"
#include "../../../Common/include/toolboxes/MMS/CMMSNSTwoHalfSpheresSolution.hpp"
#include "../../../Common/include/toolboxes/MMS/CMMSNSUnitQuadSolution.hpp"
#include "../../../Common/include/toolboxes/MMS/CMMSNSUnitQuadSolutionWallBC.hpp"
#include "../../../Common/include/toolboxes/MMS/CNSUnitQuadSolution.hpp"
#include "../../../Common/include/toolboxes/MMS/CRinglebSolution.hpp"
#include "../../../Common/include/toolboxes/MMS/CTGVSolution.hpp"
#include "../../../Common/include/toolboxes/MMS/CUserDefinedSolution.hpp"
#include "../../../Common/include/toolboxes/printing_toolbox.hpp"
#include "../../../Common/include/toolboxes/C1DInterpolation.hpp"
#include "../../../Common/include/toolboxes/geometry_toolbox.hpp"
#include "../../../Common/include/toolboxes/CLinearPartitioner.hpp"
#include "../../../Common/include/adt/CADTPointsOnlyClass.hpp"
#include "../../include/CMarkerProfileReaderFVM.hpp"


CSolver::CSolver(bool mesh_deform_mode) : System(mesh_deform_mode) {

  rank = SU2_MPI::GetRank();
  size = SU2_MPI::GetSize();

  adjoint = false;

  /*--- Set the multigrid level to the finest grid. This can be
        overwritten in the constructors of the derived classes. ---*/
  MGLevel = MESH_0;

  /*--- Array initialization ---*/

  OutputHeadingNames = nullptr;
  Residual           = nullptr;
  Residual_i         = nullptr;
  Residual_j         = nullptr;
  Solution           = nullptr;
  Solution_i         = nullptr;
  Solution_j         = nullptr;
  Vector             = nullptr;
  Vector_i           = nullptr;
  Vector_j           = nullptr;
  Res_Conv           = nullptr;
  Res_Visc           = nullptr;
  Res_Sour           = nullptr;
  Res_Conv_i         = nullptr;
  Res_Visc_i         = nullptr;
  Res_Conv_j         = nullptr;
  Res_Visc_j         = nullptr;
  Jacobian_i         = nullptr;
  Jacobian_j         = nullptr;
  Jacobian_ii        = nullptr;
  Jacobian_ij        = nullptr;
  Jacobian_ji        = nullptr;
  Jacobian_jj        = nullptr;
  Restart_Vars       = nullptr;
  Restart_Data       = nullptr;
  base_nodes         = nullptr;
  nOutputVariables   = 0;
  ResLinSolver       = 0.0;
  
  #ifdef HAVE_LIBROM
    u_basis_generator  = NULL;
  #endif

  /*--- Variable initialization to avoid valgrid warnings when not used. ---*/

  IterLinSolver = 0;

  /*--- Initialize pointer for any verification solution. ---*/
  VerificationSolution  = nullptr;

  /*--- Flags for the periodic BC communications. ---*/

  rotate_periodic   = false;
  implicit_periodic = false;

  /*--- Containers to store the markers. ---*/
  nMarker = 0;

  /*--- Flags for the dynamic grid (rigid movement or unsteady deformation). ---*/
  dynamic_grid = false;

  /*--- Auxiliary data needed for CFL adaption. ---*/

  Old_Func = 0;
  New_Func = 0;
  NonLinRes_Counter = 0;

  nPrimVarGrad = 0;
  nPrimVar     = 0;

}

CSolver::~CSolver(void) {

  unsigned short iVar;

  /*--- Public variables, may be accessible outside ---*/

  delete [] OutputHeadingNames;

  /*--- Private ---*/

  delete [] Residual;
  delete [] Residual_i;
  delete [] Residual_j;
  delete [] Solution;
  delete [] Solution_i;
  delete [] Solution_j;
  delete [] Vector;
  delete [] Vector_i;
  delete [] Vector_j;
  delete [] Res_Conv;
  delete [] Res_Visc;
  delete [] Res_Sour;
  delete [] Res_Conv_i;
  delete [] Res_Visc_i;
  delete [] Res_Visc_j;

  if (Jacobian_i != nullptr) {
    for (iVar = 0; iVar < nVar; iVar++)
      delete [] Jacobian_i[iVar];
    delete [] Jacobian_i;
  }

  if (Jacobian_j != nullptr) {
    for (iVar = 0; iVar < nVar; iVar++)
      delete [] Jacobian_j[iVar];
    delete [] Jacobian_j;
  }

  if (Jacobian_ii != nullptr) {
    for (iVar = 0; iVar < nVar; iVar++)
      delete [] Jacobian_ii[iVar];
    delete [] Jacobian_ii;
  }

  if (Jacobian_ij != nullptr) {
    for (iVar = 0; iVar < nVar; iVar++)
      delete [] Jacobian_ij[iVar];
    delete [] Jacobian_ij;
  }

  if (Jacobian_ji != nullptr) {
    for (iVar = 0; iVar < nVar; iVar++)
      delete [] Jacobian_ji[iVar];
    delete [] Jacobian_ji;
  }

  if (Jacobian_jj != nullptr) {
    for (iVar = 0; iVar < nVar; iVar++)
      delete [] Jacobian_jj[iVar];
    delete [] Jacobian_jj;
  }

  delete [] Restart_Vars;
  delete [] Restart_Data;

  delete VerificationSolution;
<<<<<<< HEAD

  #ifdef HAVE_LIBROM
    if (u_basis_generator != NULL) u_basis_generator = nullptr;
  #endif

=======
>>>>>>> 4f85841f
}

void CSolver::GetPeriodicCommCountAndType(const CConfig* config,
                                          unsigned short commType,
                                          unsigned short &COUNT_PER_POINT,
                                          unsigned short &MPI_TYPE,
                                          unsigned short &ICOUNT,
                                          unsigned short &JCOUNT) const {
  switch (commType) {
    case PERIODIC_VOLUME:
      COUNT_PER_POINT  = 1;
      MPI_TYPE         = COMM_TYPE_DOUBLE;
      break;
    case PERIODIC_NEIGHBORS:
      COUNT_PER_POINT  = 1;
      MPI_TYPE         = COMM_TYPE_UNSIGNED_SHORT;
      break;
    case PERIODIC_RESIDUAL:
      COUNT_PER_POINT  = nVar + nVar*nVar + 1;
      MPI_TYPE         = COMM_TYPE_DOUBLE;
      break;
    case PERIODIC_IMPLICIT:
      COUNT_PER_POINT  = nVar;
      MPI_TYPE         = COMM_TYPE_DOUBLE;
      break;
    case PERIODIC_LAPLACIAN:
      COUNT_PER_POINT  = nVar;
      MPI_TYPE         = COMM_TYPE_DOUBLE;
      break;
    case PERIODIC_MAX_EIG:
      COUNT_PER_POINT  = 1;
      MPI_TYPE         = COMM_TYPE_DOUBLE;
      break;
    case PERIODIC_SENSOR:
      COUNT_PER_POINT  = 2;
      MPI_TYPE         = COMM_TYPE_DOUBLE;
      break;
    case PERIODIC_SOL_GG:
    case PERIODIC_SOL_GG_R:
      COUNT_PER_POINT  = nVar*nDim;
      MPI_TYPE         = COMM_TYPE_DOUBLE;
      ICOUNT           = nVar;
      JCOUNT           = nDim;
      break;
    case PERIODIC_PRIM_GG:
    case PERIODIC_PRIM_GG_R:
      COUNT_PER_POINT  = nPrimVarGrad*nDim;
      MPI_TYPE         = COMM_TYPE_DOUBLE;
      ICOUNT           = nPrimVarGrad;
      JCOUNT           = nDim;
      break;
    case PERIODIC_SOL_LS:
    case PERIODIC_SOL_ULS:
    case PERIODIC_SOL_LS_R:
    case PERIODIC_SOL_ULS_R:
      COUNT_PER_POINT  = nDim*nDim + nVar*nDim;
      MPI_TYPE         = COMM_TYPE_DOUBLE;
      ICOUNT           = nVar;
      JCOUNT           = nDim;
      break;
    case PERIODIC_PRIM_LS:
    case PERIODIC_PRIM_ULS:
    case PERIODIC_PRIM_LS_R:
    case PERIODIC_PRIM_ULS_R:
      COUNT_PER_POINT  = nDim*nDim + nPrimVarGrad*nDim;
      MPI_TYPE         = COMM_TYPE_DOUBLE;
      ICOUNT           = nPrimVarGrad;
      JCOUNT           = nDim;
      break;
    case PERIODIC_LIM_PRIM_1:
      COUNT_PER_POINT  = nPrimVarGrad*2;
      MPI_TYPE         = COMM_TYPE_DOUBLE;
      ICOUNT           = nPrimVarGrad;
      break;
    case PERIODIC_LIM_PRIM_2:
      COUNT_PER_POINT  = nPrimVarGrad;
      MPI_TYPE         = COMM_TYPE_DOUBLE;
      ICOUNT           = nPrimVarGrad;
      break;
    case PERIODIC_LIM_SOL_1:
      COUNT_PER_POINT  = nVar*2;
      MPI_TYPE         = COMM_TYPE_DOUBLE;
      ICOUNT           = nVar;
      break;
    case PERIODIC_LIM_SOL_2:
      COUNT_PER_POINT  = nVar;
      MPI_TYPE         = COMM_TYPE_DOUBLE;
      ICOUNT           = nVar;
      break;
    default:
      SU2_MPI::Error("Unrecognized quantity for periodic communication.",
                     CURRENT_FUNCTION);
      break;
  }
}

namespace PeriodicCommHelpers {
  CVectorOfMatrix& selectGradient(CVariable* nodes, unsigned short commType) {
    switch(commType) {
      case PERIODIC_PRIM_GG:
      case PERIODIC_PRIM_LS:
      case PERIODIC_PRIM_ULS:
        return nodes->GetGradient_Primitive();
        break;
      case PERIODIC_SOL_GG:
      case PERIODIC_SOL_LS:
      case PERIODIC_SOL_ULS:
        return nodes->GetGradient();
        break;
      default:
        return nodes->GetGradient_Reconstruction();
        break;
    }
  }

  const su2activematrix& selectField(CVariable* nodes, unsigned short commType) {
    switch(commType) {
      case PERIODIC_PRIM_GG:
      case PERIODIC_PRIM_LS:
      case PERIODIC_PRIM_ULS:
      case PERIODIC_PRIM_GG_R:
      case PERIODIC_PRIM_LS_R:
      case PERIODIC_PRIM_ULS_R:
      case PERIODIC_LIM_PRIM_1:
      case PERIODIC_LIM_PRIM_2:
        return nodes->GetPrimitive();
        break;
      default:
        return nodes->GetSolution();
        break;
    }
  }

  su2activematrix& selectLimiter(CVariable* nodes, unsigned short commType) {
    switch(commType) {
      case PERIODIC_LIM_PRIM_1:
      case PERIODIC_LIM_PRIM_2:
        return nodes->GetLimiter_Primitive();
        break;
      default:
        return nodes->GetLimiter();
        break;
    }
  }
}

void CSolver::InitiatePeriodicComms(CGeometry *geometry,
                                    const CConfig *config,
                                    unsigned short val_periodic_index,
                                    unsigned short commType) {

  /*--- Check for dummy communication. ---*/

  if (commType == PERIODIC_NONE) return;

  /*--- Local variables ---*/

  bool boundary_i, boundary_j;
  bool weighted = true;

  unsigned short iVar, jVar, iDim;
  unsigned short nNeighbor       = 0;
  unsigned short COUNT_PER_POINT = 0;
  unsigned short MPI_TYPE        = 0;
  unsigned short ICOUNT          = nVar;
  unsigned short JCOUNT          = nVar;

  int iMessage, iSend, nSend;

  unsigned long iPoint, msg_offset, buf_offset, iPeriodic;

  su2double *Diff      = new su2double[nVar];
  su2double *Und_Lapl  = new su2double[nVar];
  su2double *Sol_Min   = new su2double[nPrimVarGrad];
  su2double *Sol_Max   = new su2double[nPrimVarGrad];
  su2double *rotPrim_i = new su2double[nPrimVar];
  su2double *rotPrim_j = new su2double[nPrimVar];

  su2double Sensor_i = 0.0, Sensor_j = 0.0, Pressure_i, Pressure_j;
  const su2double *Coord_i, *Coord_j;
  su2double r11, r12, r13, r22, r23_a, r23_b, r33, weight;
  const su2double *center, *angles, *trans;
  su2double rotMatrix2D[2][2] = {{1.0,0.0},{0.0,1.0}};
  su2double rotMatrix3D[3][3] = {{1.0,0.0,0.0},{0.0,1.0,0.0},{0.0,0.0,1.0}};
  su2double rotCoord_i[3] = {0.0}, rotCoord_j[3] = {0.0};
  su2double translation[3] = {0.0}, distance[3] = {0.0};
  const su2double zeros[3] = {0.0};
  su2activematrix Cvector;

  auto Rotate = [&](const su2double* origin, const su2double* direction, su2double* rotated) {
    if(nDim==2) GeometryToolbox::Rotate(rotMatrix2D, origin, direction, rotated);
    else GeometryToolbox::Rotate(rotMatrix3D, origin, direction, rotated);
  };

  string Marker_Tag;

  /*--- Set the size of the data packet and type depending on quantity. ---*/

  GetPeriodicCommCountAndType(config, commType, COUNT_PER_POINT, MPI_TYPE, ICOUNT, JCOUNT);

  /*--- Allocate buffers for matrices that need rotation. ---*/

  su2activematrix jacBlock(ICOUNT,JCOUNT);
  su2activematrix rotBlock(ICOUNT,JCOUNT);

  /*--- Check to make sure we have created a large enough buffer
   for these comms during preprocessing. It will be reallocated whenever
   we find a larger count per point than currently exists. After the
   first cycle of comms, this should be inactive. ---*/

  geometry->AllocatePeriodicComms(COUNT_PER_POINT);

  /*--- Set some local pointers to make access simpler. ---*/

  su2double *bufDSend = geometry->bufD_PeriodicSend;

  unsigned short *bufSSend = geometry->bufS_PeriodicSend;

  /*--- Handle the different types of gradient and limiter. ---*/

  auto& gradient = PeriodicCommHelpers::selectGradient(base_nodes, commType);
  auto& limiter = PeriodicCommHelpers::selectLimiter(base_nodes, commType);
  auto& field = PeriodicCommHelpers::selectField(base_nodes, commType);

  /*--- Load the specified quantity from the solver into the generic
   communication buffer in the geometry class. ---*/

  if (geometry->nPeriodicSend > 0) {

    /*--- Post all non-blocking recvs first before sends. ---*/

    geometry->PostPeriodicRecvs(geometry, config, MPI_TYPE, COUNT_PER_POINT);

    for (iMessage = 0; iMessage < geometry->nPeriodicSend; iMessage++) {

      /*--- Get the offset in the buffer for the start of this message. ---*/

      msg_offset = geometry->nPoint_PeriodicSend[iMessage];

      /*--- Get the number of periodic points we need to
       communicate on the current periodic marker. ---*/

      nSend = (geometry->nPoint_PeriodicSend[iMessage+1] -
               geometry->nPoint_PeriodicSend[iMessage]);

      SU2_OMP_FOR_STAT(OMP_MIN_SIZE)
      for (iSend = 0; iSend < nSend; iSend++) {

        /*--- Get the local index for this communicated data. We need
         both the node and periodic face index (for rotations). ---*/

        iPoint    = geometry->Local_Point_PeriodicSend[msg_offset  + iSend];
        iPeriodic = geometry->Local_Marker_PeriodicSend[msg_offset + iSend];

        /*--- Retrieve the supplied periodic information. ---*/

        Marker_Tag = config->GetMarker_All_TagBound(iPeriodic);
        center     = config->GetPeriodicRotCenter(Marker_Tag);
        angles     = config->GetPeriodicRotAngles(Marker_Tag);
        trans      = config->GetPeriodicTranslation(Marker_Tag);

        /*--- Store (center+trans) as it is constant and will be added. ---*/

        translation[0] = center[0] + trans[0];
        translation[1] = center[1] + trans[1];
        translation[2] = center[2] + trans[2];

        /*--- Store angles separately for clarity. Compute sines/cosines. ---*/

        su2double Theta = angles[0];
        su2double Phi = angles[1];
        su2double Psi = angles[2];

        /*--- Compute the rotation matrix. Note that the implicit
         ordering is rotation about the x-axis, y-axis, then z-axis. ---*/

        if (nDim==2) {
          GeometryToolbox::RotationMatrix(Theta, rotMatrix2D);
        } else {
          GeometryToolbox::RotationMatrix(Theta, Phi, Psi, rotMatrix3D);
        }

        /*--- Compute the offset in the recv buffer for this point. ---*/

        buf_offset = (msg_offset + iSend)*COUNT_PER_POINT;

        /*--- Load the send buffers depending on the particular value
         that has been requested for communication. ---*/

        switch (commType) {

          case PERIODIC_VOLUME:

            /*--- Load the volume of the current periodic CV so that
             we can accumulate the total control volume size on all
             periodic faces. ---*/

            bufDSend[buf_offset] = geometry->nodes->GetVolume(iPoint) +
            geometry->nodes->GetPeriodicVolume(iPoint);

            break;

          case PERIODIC_NEIGHBORS:

            nNeighbor = 0;
            for (auto jPoint : geometry->nodes->GetPoints(iPoint)) {

              /*--- Check if this neighbor lies on the periodic face so
               that we avoid double counting neighbors on both sides. If
               not, increment the count of neighbors for the donor. ---*/

              if (!geometry->nodes->GetPeriodicBoundary(jPoint))
                nNeighbor++;
            }

            /*--- Store the number of neighbors in bufffer. ---*/

            bufSSend[buf_offset] = nNeighbor;

            break;

          case PERIODIC_RESIDUAL:

            /*--- Communicate the residual from our partial control
             volume to the other side of the periodic face. ---*/

            for (iVar = 0; iVar < nVar; iVar++) {
              bufDSend[buf_offset+iVar] = LinSysRes(iPoint, iVar);
            }

            /*--- Rotate the momentum components of the residual array. ---*/

            if (rotate_periodic) {
              Rotate(zeros, &LinSysRes(iPoint,1), &bufDSend[buf_offset+1]);
            }
            buf_offset += nVar;

            /*--- Load the time step for the current point. ---*/

            bufDSend[buf_offset] = base_nodes->GetDelta_Time(iPoint);
            buf_offset++;

            /*--- For implicit calculations, we will communicate the
             contributions to the Jacobian block diagonal, i.e., the
             impact of the point upon itself, J_ii. ---*/

            if (implicit_periodic) {

              for (iVar = 0; iVar < nVar; iVar++) {
                for (jVar = 0; jVar < nVar; jVar++) {
                  jacBlock[iVar][jVar] = Jacobian.GetBlock(iPoint, iPoint, iVar, jVar);
                }
              }

              /*--- Rotate the momentum columns of the Jacobian. ---*/

              if (rotate_periodic) {
                for (iVar = 0; iVar < nVar; iVar++) {
                  if (nDim == 2) {
                    jacBlock[1][iVar] = (rotMatrix2D[0][0]*Jacobian.GetBlock(iPoint, iPoint, 1, iVar) +
                                         rotMatrix2D[0][1]*Jacobian.GetBlock(iPoint, iPoint, 2, iVar));
                    jacBlock[2][iVar] = (rotMatrix2D[1][0]*Jacobian.GetBlock(iPoint, iPoint, 1, iVar) +
                                         rotMatrix2D[1][1]*Jacobian.GetBlock(iPoint, iPoint, 2, iVar));
                  } else {

                    jacBlock[1][iVar] = (rotMatrix3D[0][0]*Jacobian.GetBlock(iPoint, iPoint, 1, iVar) +
                                         rotMatrix3D[0][1]*Jacobian.GetBlock(iPoint, iPoint, 2, iVar) +
                                         rotMatrix3D[0][2]*Jacobian.GetBlock(iPoint, iPoint, 3, iVar));
                    jacBlock[2][iVar] = (rotMatrix3D[1][0]*Jacobian.GetBlock(iPoint, iPoint, 1, iVar) +
                                         rotMatrix3D[1][1]*Jacobian.GetBlock(iPoint, iPoint, 2, iVar) +
                                         rotMatrix3D[1][2]*Jacobian.GetBlock(iPoint, iPoint, 3, iVar));
                    jacBlock[3][iVar] = (rotMatrix3D[2][0]*Jacobian.GetBlock(iPoint, iPoint, 1, iVar) +
                                         rotMatrix3D[2][1]*Jacobian.GetBlock(iPoint, iPoint, 2, iVar) +
                                         rotMatrix3D[2][2]*Jacobian.GetBlock(iPoint, iPoint, 3, iVar));
                  }
                }
              }

              /*--- Load the Jacobian terms into the buffer for sending. ---*/

              for (iVar = 0; iVar < nVar; iVar++) {
                for (jVar = 0; jVar < nVar; jVar++) {
                  bufDSend[buf_offset] = jacBlock[iVar][jVar];
                  buf_offset++;
                }
              }
            }

            break;

          case PERIODIC_IMPLICIT:

            /*--- Communicate the solution from our master set of periodic
             nodes (from the linear solver perspective) to the passive
             periodic nodes on the matching face. This is done at the
             end of the iteration to synchronize the solution after the
             linear solve. ---*/

            for (iVar = 0; iVar < nVar; iVar++) {
              bufDSend[buf_offset+iVar] = base_nodes->GetSolution(iPoint, iVar);
            }

            /*--- Rotate the momentum components of the solution array. ---*/

            if (rotate_periodic) {
              Rotate(zeros, &base_nodes->GetSolution(iPoint)[1], &bufDSend[buf_offset+1]);
            }

            break;

          case PERIODIC_LAPLACIAN:

            /*--- For JST, the undivided Laplacian must be computed
             consistently by using the complete control volume info
             from both sides of the periodic face. ---*/

            for (iVar = 0; iVar < nVar; iVar++)
              Und_Lapl[iVar] = 0.0;

            for (auto jPoint : geometry->nodes->GetPoints(iPoint)) {

              /*--- Avoid periodic boundary points so that we do not
               duplicate edges on both sides of the periodic BC. ---*/

              if (!geometry->nodes->GetPeriodicBoundary(jPoint)) {

                /*--- Solution differences ---*/

                for (iVar = 0; iVar < nVar; iVar++)
                Diff[iVar] = (base_nodes->GetSolution(iPoint, iVar) -
                              base_nodes->GetSolution(jPoint,iVar));

                /*--- Correction for compressible flows (use enthalpy) ---*/

                if (!(config->GetKind_Regime() == ENUM_REGIME::INCOMPRESSIBLE)) {
                  Pressure_i   = base_nodes->GetPressure(iPoint);
                  Pressure_j   = base_nodes->GetPressure(jPoint);
                  Diff[nVar-1] = ((base_nodes->GetSolution(iPoint,nVar-1) + Pressure_i) -
                                  (base_nodes->GetSolution(jPoint,nVar-1) + Pressure_j));
                }

                boundary_i = geometry->nodes->GetPhysicalBoundary(iPoint);
                boundary_j = geometry->nodes->GetPhysicalBoundary(jPoint);

                /*--- Both points inside the domain, or both in the boundary ---*/
                /*--- iPoint inside the domain, jPoint on the boundary ---*/

                if (!(boundary_i && !boundary_j)) {
                  if (geometry->nodes->GetDomain(iPoint)){
                    for (iVar = 0; iVar< nVar; iVar++)
                    Und_Lapl[iVar] -= Diff[iVar];
                  }
                }
              }
            }

            /*--- Store the components to be communicated in the buffer. ---*/

            for (iVar = 0; iVar < nVar; iVar++)
              bufDSend[buf_offset+iVar] = Und_Lapl[iVar];

            /*--- Rotate the momentum components of the Laplacian. ---*/

            if (rotate_periodic) {
              Rotate(zeros, &Und_Lapl[1], &bufDSend[buf_offset+1]);
            }

            break;

          case PERIODIC_MAX_EIG:

            /*--- Simple summation of eig calc on both periodic faces. ---*/

            bufDSend[buf_offset] = base_nodes->GetLambda(iPoint);

            break;

          case PERIODIC_SENSOR:

            /*--- For the centered schemes, the sensor must be computed
             consistently using info from the entire control volume
             on both sides of the periodic face. ---*/

            Sensor_i = 0.0; Sensor_j = 0.0;
            for (auto jPoint : geometry->nodes->GetPoints(iPoint)) {

              /*--- Avoid halos and boundary points so that we don't
               duplicate edges on both sides of the periodic BC. ---*/

              if (!geometry->nodes->GetPeriodicBoundary(jPoint)) {

                /*--- Use density instead of pressure for incomp. flows. ---*/

                if ((config->GetKind_Regime() == ENUM_REGIME::INCOMPRESSIBLE)) {
                  Pressure_i = base_nodes->GetDensity(iPoint);
                  Pressure_j = base_nodes->GetDensity(jPoint);
                } else {
                  Pressure_i = base_nodes->GetPressure(iPoint);
                  Pressure_j = base_nodes->GetPressure(jPoint);
                }

                boundary_i = geometry->nodes->GetPhysicalBoundary(iPoint);
                boundary_j = geometry->nodes->GetPhysicalBoundary(jPoint);

                /*--- Both points inside domain, or both on boundary ---*/
                /*--- iPoint inside the domain, jPoint on the boundary ---*/

                if (!(boundary_i && !boundary_j)) {
                  if (geometry->nodes->GetDomain(iPoint)) {
                    Sensor_i += (Pressure_j - Pressure_i);
                    Sensor_j += (Pressure_i + Pressure_j);
                  }
                }

              }
            }

            /*--- Store the sensor increments to buffer. After summing
             all contributions, these will be divided. ---*/

            bufDSend[buf_offset] = Sensor_i;
            buf_offset++;
            bufDSend[buf_offset] = Sensor_j;

            break;

          case PERIODIC_SOL_GG:
          case PERIODIC_SOL_GG_R:
          case PERIODIC_PRIM_GG:
          case PERIODIC_PRIM_GG_R:

            /*--- Access and rotate the partial G-G gradient. These will be
             summed on both sides of the periodic faces before dividing
             by the volume to complete the Green-Gauss gradient calc. ---*/

            for (iVar = 0; iVar < ICOUNT; iVar++) {
              for (iDim = 0; iDim < nDim; iDim++) {
                jacBlock[iVar][iDim] = gradient(iPoint, iVar, iDim);
              }
            }

            /*--- Rotate the gradients in x,y,z space for all variables. ---*/

            for (iVar = 0; iVar < ICOUNT; iVar++) {
              Rotate(zeros, jacBlock[iVar], rotBlock[iVar]);
            }

            /*--- Store the partial gradient in the buffer. ---*/

            for (iVar = 0; iVar < ICOUNT; iVar++) {
              for (iDim = 0; iDim < nDim; iDim++) {
                bufDSend[buf_offset+iVar*nDim+iDim] = rotBlock[iVar][iDim];
              }
            }

            break;

          case PERIODIC_SOL_LS: case PERIODIC_SOL_ULS:
          case PERIODIC_SOL_LS_R: case PERIODIC_SOL_ULS_R:
          case PERIODIC_PRIM_LS: case PERIODIC_PRIM_ULS:
          case PERIODIC_PRIM_LS_R: case PERIODIC_PRIM_ULS_R:

            /*--- For L-S gradient calculations with rotational periodicity,
             we will need to rotate the x,y,z components. To make the process
             easier, we choose to rotate the initial periodic point and their
             neighbor points into their location on the donor marker before
             computing the terms that we need to communicate. ---*/

            /*--- Set a flag for unweighted or weighted least-squares. ---*/

            switch(commType) {
              case PERIODIC_SOL_ULS:
              case PERIODIC_SOL_ULS_R:
              case PERIODIC_PRIM_ULS:
              case PERIODIC_PRIM_ULS_R:
                weighted = false;
                break;
              default:
                weighted = true;
                break;
            }

            /*--- Get coordinates for the current point. ---*/

            Coord_i = geometry->nodes->GetCoord(iPoint);

            /*--- Get the position vector from rotation center to point. ---*/

            GeometryToolbox::Distance(nDim, Coord_i, center, distance);

            /*--- Compute transformed point coordinates. ---*/

            Rotate(translation, distance, rotCoord_i);

            /*--- Get conservative solution and rotate if necessary. ---*/

            for (iVar = 0; iVar < ICOUNT; iVar++)
              rotPrim_i[iVar] = field(iPoint, iVar);

            if (rotate_periodic) {
              Rotate(zeros, &field(iPoint,1), &rotPrim_i[1]);
            }

            /*--- Inizialization of variables ---*/

            Cvector.resize(ICOUNT,nDim) = su2double(0.0);

            r11 = 0.0;   r12 = 0.0;   r22 = 0.0;
            r13 = 0.0; r23_a = 0.0; r23_b = 0.0;  r33 = 0.0;

            for (auto jPoint : geometry->nodes->GetPoints(iPoint)) {

              /*--- Avoid periodic boundary points so that we do not
               duplicate edges on both sides of the periodic BC. ---*/

              if (!geometry->nodes->GetPeriodicBoundary(jPoint)) {

                /*--- Get coordinates for the neighbor point. ---*/

                Coord_j = geometry->nodes->GetCoord(jPoint);

                /*--- Get the position vector from rotation center. ---*/

                GeometryToolbox::Distance(nDim, Coord_j, center, distance);

                /*--- Compute transformed point coordinates. ---*/

                Rotate(translation, distance, rotCoord_j);

                /*--- Get conservative solution and rotte if necessary. ---*/

                for (iVar = 0; iVar < ICOUNT; iVar++)
                  rotPrim_j[iVar] = field(jPoint,iVar);

                if (rotate_periodic) {
                  Rotate(zeros, &field(jPoint,1), &rotPrim_j[1]);
                }

                if (weighted) {
                  weight = GeometryToolbox::SquaredDistance(nDim, rotCoord_j, rotCoord_i);
                } else {
                  weight = 1.0;
                }

                /*--- Sumations for entries of upper triangular matrix R ---*/

                if (weight != 0.0) {

                  r11 += ((rotCoord_j[0]-rotCoord_i[0])*
                          (rotCoord_j[0]-rotCoord_i[0])/weight);
                  r12 += ((rotCoord_j[0]-rotCoord_i[0])*
                          (rotCoord_j[1]-rotCoord_i[1])/weight);
                  r22 += ((rotCoord_j[1]-rotCoord_i[1])*
                          (rotCoord_j[1]-rotCoord_i[1])/weight);

                  if (nDim == 3) {
                    r13   += ((rotCoord_j[0]-rotCoord_i[0])*
                              (rotCoord_j[2]-rotCoord_i[2])/weight);
                    r23_a += ((rotCoord_j[1]-rotCoord_i[1])*
                              (rotCoord_j[2]-rotCoord_i[2])/weight);
                    r23_b += ((rotCoord_j[0]-rotCoord_i[0])*
                              (rotCoord_j[2]-rotCoord_i[2])/weight);
                    r33   += ((rotCoord_j[2]-rotCoord_i[2])*
                              (rotCoord_j[2]-rotCoord_i[2])/weight);
                  }

                  /*--- Entries of c:= transpose(A)*b ---*/

                  for (iVar = 0; iVar < ICOUNT; iVar++)
                  for (iDim = 0; iDim < nDim; iDim++)
                  Cvector(iVar,iDim) += ((rotCoord_j[iDim]-rotCoord_i[iDim])*
                                          (rotPrim_j[iVar]-rotPrim_i[iVar])/weight);

                }
              }
            }

            /*--- We store and communicate the increments for the matching
             upper triangular matrix (weights) and the r.h.s. vector.
             These will be accumulated before completing the L-S gradient
             calculation for each periodic point. ---*/

            if (nDim == 2) {
              bufDSend[buf_offset] = r11;   buf_offset++;
              bufDSend[buf_offset] = r12;   buf_offset++;
              bufDSend[buf_offset] = 0.0;   buf_offset++;
              bufDSend[buf_offset] = r22;   buf_offset++;
            }
            if (nDim == 3) {
              bufDSend[buf_offset] = r11;   buf_offset++;
              bufDSend[buf_offset] = r12;   buf_offset++;
              bufDSend[buf_offset] = r13;   buf_offset++;

              bufDSend[buf_offset] = 0.0;   buf_offset++;
              bufDSend[buf_offset] = r22;   buf_offset++;
              bufDSend[buf_offset] = r23_a; buf_offset++;

              bufDSend[buf_offset] = 0.0;   buf_offset++;
              bufDSend[buf_offset] = r23_b; buf_offset++;
              bufDSend[buf_offset] = r33;   buf_offset++;
            }

            for (iVar = 0; iVar < ICOUNT; iVar++) {
              for (iDim = 0; iDim < nDim; iDim++) {
                bufDSend[buf_offset] = Cvector(iVar,iDim);
                buf_offset++;
              }
            }

            break;

          case PERIODIC_LIM_PRIM_1:
          case PERIODIC_LIM_SOL_1:

            /*--- The first phase of the periodic limiter calculation
             ensures that the proper min and max of the solution are found
             among all nodes adjacent to periodic faces. ---*/

            /*--- We send the min and max over "our" neighbours. ---*/

            for (iVar = 0; iVar < ICOUNT; iVar++) {
              Sol_Min[iVar] = base_nodes->GetSolution_Min()(iPoint, iVar);
              Sol_Max[iVar] = base_nodes->GetSolution_Max()(iPoint, iVar);
            }

            for (auto jPoint : geometry->nodes->GetPoints(iPoint)) {
              for (iVar = 0; iVar < ICOUNT; iVar++) {
                Sol_Min[iVar] = min(Sol_Min[iVar], field(jPoint, iVar));
                Sol_Max[iVar] = max(Sol_Max[iVar], field(jPoint, iVar));
              }
            }

            for (iVar = 0; iVar < ICOUNT; iVar++) {
              bufDSend[buf_offset+iVar]        = Sol_Min[iVar];
              bufDSend[buf_offset+ICOUNT+iVar] = Sol_Max[iVar];
            }

            /*--- Rotate the momentum components of the min/max. ---*/

            if (rotate_periodic) {
              Rotate(zeros, &Sol_Min[1], &bufDSend[buf_offset+1]);
              Rotate(zeros, &Sol_Max[1], &bufDSend[buf_offset+ICOUNT+1]);
            }

            break;

          case PERIODIC_LIM_PRIM_2:
          case PERIODIC_LIM_SOL_2:

            /*--- The second phase of the periodic limiter calculation
             ensures that the correct minimum value of the limiter is
             found for a node on a periodic face and stores it. ---*/

            for (iVar = 0; iVar < ICOUNT; iVar++) {
              bufDSend[buf_offset+iVar] = limiter(iPoint, iVar);
            }

            if (rotate_periodic) {
              Rotate(zeros, &limiter(iPoint,1), &bufDSend[buf_offset+1]);
            }

            break;

          default:
            SU2_MPI::Error("Unrecognized quantity for periodic communication.",
                           CURRENT_FUNCTION);
            break;
        }
      }
      END_SU2_OMP_FOR

      /*--- Launch the point-to-point MPI send for this message. ---*/

      geometry->PostPeriodicSends(geometry, config, MPI_TYPE, COUNT_PER_POINT, iMessage);

    }
  }

  delete [] Diff;
  delete [] Und_Lapl;
  delete [] Sol_Min;
  delete [] Sol_Max;
  delete [] rotPrim_i;
  delete [] rotPrim_j;

}

void CSolver::CompletePeriodicComms(CGeometry *geometry,
                                    const CConfig *config,
                                    unsigned short val_periodic_index,
                                    unsigned short commType) {

  /*--- Check for dummy communication. ---*/

  if (commType == PERIODIC_NONE) return;

  /*--- Set the size of the data packet and type depending on quantity. ---*/

  unsigned short COUNT_PER_POINT = 0, MPI_TYPE = 0, ICOUNT = 0, JCOUNT = 0;
  GetPeriodicCommCountAndType(config, commType, COUNT_PER_POINT, MPI_TYPE, ICOUNT, JCOUNT);

  /*--- Local variables ---*/

  unsigned short nPeriodic = config->GetnMarker_Periodic();
  unsigned short iDim, jDim, iVar, jVar, iPeriodic, nNeighbor;

  unsigned long iPoint, iRecv, nRecv, msg_offset, buf_offset, total_index;

  int source, iMessage, jRecv;

  /*--- Status is global so all threads can see the result of Waitany. ---*/
  static SU2_MPI::Status status;

  su2double *Diff = new su2double[nVar];

  su2double Time_Step, Volume;

  su2double **Jacobian_i = nullptr;
  if ((commType == PERIODIC_RESIDUAL) && implicit_periodic) {
    Jacobian_i = new su2double* [nVar];
    for (iVar = 0; iVar < nVar; iVar++)
      Jacobian_i[iVar] = new su2double [nVar];
  }

  /*--- Set some local pointers to make access simpler. ---*/

  const su2double *bufDRecv = geometry->bufD_PeriodicRecv;

  const unsigned short *bufSRecv = geometry->bufS_PeriodicRecv;

  /*--- Handle the different types of gradient and limiter. ---*/

  auto& gradient = PeriodicCommHelpers::selectGradient(base_nodes, commType);
  auto& limiter = PeriodicCommHelpers::selectLimiter(base_nodes, commType);

  /*--- Store the data that was communicated into the appropriate
   location within the local class data structures. ---*/

  if (geometry->nPeriodicRecv > 0) {

    for (iMessage = 0; iMessage < geometry->nPeriodicRecv; iMessage++) {

      /*--- For efficiency, recv the messages dynamically based on
       the order they arrive. ---*/

#ifdef HAVE_MPI
      /*--- Once we have recv'd a message, get the source rank. ---*/
      int ind;
      SU2_OMP_MASTER
      SU2_MPI::Waitany(geometry->nPeriodicRecv,
                       geometry->req_PeriodicRecv,
                       &ind, &status);
      END_SU2_OMP_MASTER
      SU2_OMP_BARRIER
      source = status.MPI_SOURCE;
#else
      /*--- For serial calculations, we know the rank. ---*/
      source = rank;
      SU2_OMP_BARRIER
#endif

      /*--- We know the offsets based on the source rank. ---*/

      jRecv = geometry->PeriodicRecv2Neighbor[source];

      /*--- Get the offset in the buffer for the start of this message. ---*/

      msg_offset = geometry->nPoint_PeriodicRecv[jRecv];

      /*--- Get the number of packets to be received in this message. ---*/

      nRecv = (geometry->nPoint_PeriodicRecv[jRecv+1] -
               geometry->nPoint_PeriodicRecv[jRecv]);

      SU2_OMP_FOR_STAT(OMP_MIN_SIZE)
      for (iRecv = 0; iRecv < nRecv; iRecv++) {

        /*--- Get the local index for this communicated data. ---*/

        iPoint    = geometry->Local_Point_PeriodicRecv[msg_offset  + iRecv];
        iPeriodic = geometry->Local_Marker_PeriodicRecv[msg_offset + iRecv];

        /*--- While all periodic face data was accumulated, we only store
         the values for the current pair of periodic faces. This is slightly
         inefficient when we have multiple pairs of periodic faces, but
         it simplifies the communications. ---*/

        if ((iPeriodic == val_periodic_index) ||
            (iPeriodic == val_periodic_index + nPeriodic/2)) {

          /*--- Compute the offset in the recv buffer for this point. ---*/

          buf_offset = (msg_offset + iRecv)*COUNT_PER_POINT;

          /*--- Store the data correctly depending on the quantity. ---*/

          switch (commType) {

            case PERIODIC_VOLUME:

              /*--- The periodic points need to keep track of their
               total volume spread across the periodic faces. ---*/

              Volume = (bufDRecv[buf_offset] +
                        geometry->nodes->GetPeriodicVolume(iPoint));
              geometry->nodes->SetPeriodicVolume(iPoint, Volume);

              break;

            case PERIODIC_NEIGHBORS:

              /*--- Store the extra neighbors on the periodic face. ---*/

              nNeighbor = (geometry->nodes->GetnNeighbor(iPoint) +
                           bufSRecv[buf_offset]);
              geometry->nodes->SetnNeighbor(iPoint, nNeighbor);

              break;

            case PERIODIC_RESIDUAL:

              /*--- Add contributions to total residual. ---*/

              LinSysRes.AddBlock(iPoint, &bufDRecv[buf_offset]);
              buf_offset += nVar;

              /*--- Check the computed time step against the donor
               value and keep the minimum in order to be conservative. ---*/

              Time_Step = base_nodes->GetDelta_Time(iPoint);
              if (bufDRecv[buf_offset] < Time_Step)
                base_nodes->SetDelta_Time(iPoint,bufDRecv[buf_offset]);
              buf_offset++;

              /*--- For implicit integration, we choose the first
               periodic face of each pair to be the master/owner of
               the solution for the linear system while fixing the
               solution at the matching face during the solve. Here,
               we remove the Jacobian and residual contributions from
               the passive face such that it does not participate in
               the linear solve. ---*/

              if (implicit_periodic) {

                for (iVar = 0; iVar < nVar; iVar++) {
                  for (jVar = 0; jVar < nVar; jVar++) {
                    Jacobian_i[iVar][jVar] = bufDRecv[buf_offset];
                    buf_offset++;
                  }
                }

                Jacobian.AddBlock2Diag(iPoint, Jacobian_i);

                if (iPeriodic == val_periodic_index + nPeriodic/2) {
                  for (iVar = 0; iVar < nVar; iVar++) {
                    LinSysRes(iPoint, iVar) = 0.0;
                    total_index = iPoint*nVar+iVar;
                    Jacobian.DeleteValsRowi(total_index);
                  }
                }

              }

              break;

            case PERIODIC_IMPLICIT:

              /*--- For implicit integration, we choose the first
               periodic face of each pair to be the master/owner of
               the solution for the linear system while fixing the
               solution at the matching face during the solve. Here,
               we are updating the solution at the passive nodes
               using the new solution from the master. ---*/

              if ((implicit_periodic) &&
                  (iPeriodic == val_periodic_index + nPeriodic/2)) {

                /*--- Directly set the solution on the passive periodic
                 face that is provided from the master. ---*/

                for (iVar = 0; iVar < nVar; iVar++) {
                  base_nodes->SetSolution(iPoint, iVar, bufDRecv[buf_offset]);
                  base_nodes->SetSolution_Old(iPoint, iVar, bufDRecv[buf_offset]);
                  buf_offset++;
                }

              }

              break;

            case PERIODIC_LAPLACIAN:

              /*--- Adjust the undivided Laplacian. The accumulation was
               with a subtraction before communicating, so now just add. ---*/

              for (iVar = 0; iVar < nVar; iVar++)
                base_nodes->AddUnd_Lapl(iPoint, iVar, bufDRecv[buf_offset+iVar]);

              break;

            case PERIODIC_MAX_EIG:

              /*--- Simple accumulation of the max eig on periodic faces. ---*/

              base_nodes->AddLambda(iPoint,bufDRecv[buf_offset]);

              break;

            case PERIODIC_SENSOR:

              /*--- Simple accumulation of the sensors on periodic faces. ---*/

              iPoint_UndLapl[iPoint] += bufDRecv[buf_offset]; buf_offset++;
              jPoint_UndLapl[iPoint] += bufDRecv[buf_offset];

              break;

            case PERIODIC_SOL_GG:
            case PERIODIC_SOL_GG_R:
            case PERIODIC_PRIM_GG:
            case PERIODIC_PRIM_GG_R:

              /*--- For G-G, we accumulate partial gradients then compute
               the final value using the entire volume of the periodic cell. ---*/

              for (iVar = 0; iVar < ICOUNT; iVar++)
                for (iDim = 0; iDim < nDim; iDim++)
                  gradient(iPoint, iVar, iDim) += bufDRecv[buf_offset+iVar*nDim+iDim];

              break;

            case PERIODIC_SOL_LS: case PERIODIC_SOL_ULS:
            case PERIODIC_SOL_LS_R: case PERIODIC_SOL_ULS_R:
            case PERIODIC_PRIM_LS: case PERIODIC_PRIM_ULS:
            case PERIODIC_PRIM_LS_R: case PERIODIC_PRIM_ULS_R:

              /*--- For L-S, we build the upper triangular matrix and the
               r.h.s. vector by accumulating from all periodic partial
               control volumes. ---*/

              for (iDim = 0; iDim < nDim; iDim++) {
                for (jDim = 0; jDim < nDim; jDim++) {
                  base_nodes->AddRmatrix(iPoint, iDim,jDim,bufDRecv[buf_offset]);
                  buf_offset++;
                }
              }
              for (iVar = 0; iVar < ICOUNT; iVar++) {
                for (iDim = 0; iDim < nDim; iDim++) {
                  gradient(iPoint, iVar, iDim) += bufDRecv[buf_offset];
                  buf_offset++;
                }
              }

              break;

            case PERIODIC_LIM_PRIM_1:
            case PERIODIC_LIM_SOL_1:

              /*--- Update solution min/max with min/max between "us" and
               the periodic match plus its neighbors, computation will need to
               be concluded on "our" side to account for "our" neighbors. ---*/

              for (iVar = 0; iVar < ICOUNT; iVar++) {

                /*--- Solution minimum. ---*/

                su2double Solution_Min = min(base_nodes->GetSolution_Min()(iPoint, iVar),
                                             bufDRecv[buf_offset+iVar]);
                base_nodes->GetSolution_Min()(iPoint, iVar) = Solution_Min;

                /*--- Solution maximum. ---*/

                su2double Solution_Max = max(base_nodes->GetSolution_Max()(iPoint, iVar),
                                             bufDRecv[buf_offset+ICOUNT+iVar]);
                base_nodes->GetSolution_Max()(iPoint, iVar) = Solution_Max;
              }

              break;

            case PERIODIC_LIM_PRIM_2:
            case PERIODIC_LIM_SOL_2:

              /*--- Check the min values found on the matching periodic
               faces for the limiter, and store the proper min value. ---*/

              for (iVar = 0; iVar < ICOUNT; iVar++)
                limiter(iPoint, iVar) = min(limiter(iPoint, iVar), bufDRecv[buf_offset+iVar]);

              break;

            default:

              SU2_MPI::Error("Unrecognized quantity for periodic communication.",
                             CURRENT_FUNCTION);
              break;

          }
        }
      }
      END_SU2_OMP_FOR
    }

    /*--- Verify that all non-blocking point-to-point sends have finished.
     Note that this should be satisfied, as we have received all of the
     data in the loop above at this point. ---*/

#ifdef HAVE_MPI
    SU2_OMP_MASTER
    SU2_MPI::Waitall(geometry->nPeriodicSend,
                     geometry->req_PeriodicSend,
                     MPI_STATUS_IGNORE);
    END_SU2_OMP_MASTER
#endif
    SU2_OMP_BARRIER
  }

  delete [] Diff;

  if (Jacobian_i)
    for (iVar = 0; iVar < nVar; iVar++)
      delete [] Jacobian_i[iVar];
  delete [] Jacobian_i;

}

void CSolver::GetCommCountAndType(const CConfig* config,
                                  unsigned short commType,
                                  unsigned short &COUNT_PER_POINT,
                                  unsigned short &MPI_TYPE) const {
  switch (commType) {
    case SOLUTION:
    case SOLUTION_OLD:
    case UNDIVIDED_LAPLACIAN:
    case SOLUTION_LIMITER:
      COUNT_PER_POINT  = nVar;
      MPI_TYPE         = COMM_TYPE_DOUBLE;
      break;
    case MAX_EIGENVALUE:
    case SENSOR:
      COUNT_PER_POINT  = 1;
      MPI_TYPE         = COMM_TYPE_DOUBLE;
      break;
    case SOLUTION_GRADIENT:
    case SOLUTION_GRAD_REC:
      COUNT_PER_POINT  = nVar*nDim;
      MPI_TYPE         = COMM_TYPE_DOUBLE;
      break;
    case PRIMITIVE_GRADIENT:
    case PRIMITIVE_GRAD_REC:
      COUNT_PER_POINT  = nPrimVarGrad*nDim;
      MPI_TYPE         = COMM_TYPE_DOUBLE;
      break;
    case PRIMITIVE_LIMITER:
      COUNT_PER_POINT  = nPrimVarGrad;
      MPI_TYPE         = COMM_TYPE_DOUBLE;
      break;
    case SOLUTION_EDDY:
      COUNT_PER_POINT  = nVar+1;
      MPI_TYPE         = COMM_TYPE_DOUBLE;
      break;
    case SOLUTION_FEA:
      if (config->GetTime_Domain())
        COUNT_PER_POINT  = nVar*3;
      else
        COUNT_PER_POINT  = nVar;
      MPI_TYPE         = COMM_TYPE_DOUBLE;
      break;
    case AUXVAR_GRADIENT:
      COUNT_PER_POINT  = nDim*base_nodes->GetnAuxVar();
      MPI_TYPE         = COMM_TYPE_DOUBLE;
      break;
    case MESH_DISPLACEMENTS:
      COUNT_PER_POINT  = nDim;
      MPI_TYPE         = COMM_TYPE_DOUBLE;
      break;
    case SOLUTION_TIME_N:
      COUNT_PER_POINT  = nVar;
      MPI_TYPE         = COMM_TYPE_DOUBLE;
      break;
    case SOLUTION_TIME_N1:
      COUNT_PER_POINT  = nVar;
      MPI_TYPE         = COMM_TYPE_DOUBLE;
      break;
    default:
      SU2_MPI::Error("Unrecognized quantity for point-to-point MPI comms.",
                     CURRENT_FUNCTION);
      break;
  }
}

namespace CommHelpers {
  CVectorOfMatrix& selectGradient(CVariable* nodes, unsigned short commType) {
    switch(commType) {
      case SOLUTION_GRAD_REC: return nodes->GetGradient_Reconstruction();
      case PRIMITIVE_GRADIENT: return nodes->GetGradient_Primitive();
      case PRIMITIVE_GRAD_REC: return nodes->GetGradient_Reconstruction();
      case AUXVAR_GRADIENT: return nodes->GetAuxVarGradient();
      default: return nodes->GetGradient();
    }
  }

  su2activematrix& selectLimiter(CVariable* nodes, unsigned short commType) {
    if (commType == PRIMITIVE_LIMITER) return nodes->GetLimiter_Primitive();
    return nodes->GetLimiter();
  }
}

void CSolver::InitiateComms(CGeometry *geometry,
                            const CConfig *config,
                            unsigned short commType) {

  /*--- Local variables ---*/

  unsigned short iVar, iDim;
  unsigned short COUNT_PER_POINT = 0;
  unsigned short MPI_TYPE        = 0;

  unsigned long iPoint, msg_offset, buf_offset;

  int iMessage, iSend, nSend;

  /*--- Set the size of the data packet and type depending on quantity. ---*/

  GetCommCountAndType(config, commType, COUNT_PER_POINT, MPI_TYPE);

  /*--- Check to make sure we have created a large enough buffer
   for these comms during preprocessing. This is only for the su2double
   buffer. It will be reallocated whenever we find a larger count
   per point. After the first cycle of comms, this should be inactive. ---*/

  geometry->AllocateP2PComms(COUNT_PER_POINT);

  /*--- Set some local pointers to make access simpler. ---*/

  su2double *bufDSend = geometry->bufD_P2PSend;

  /*--- Handle the different types of gradient and limiter. ---*/

  const auto nVarGrad = COUNT_PER_POINT / nDim;
  auto& gradient = CommHelpers::selectGradient(base_nodes, commType);
  auto& limiter = CommHelpers::selectLimiter(base_nodes, commType);

  /*--- Load the specified quantity from the solver into the generic
   communication buffer in the geometry class. ---*/

  if (geometry->nP2PSend > 0) {

    /*--- Post all non-blocking recvs first before sends. ---*/

    geometry->PostP2PRecvs(geometry, config, MPI_TYPE, COUNT_PER_POINT, false);

    for (iMessage = 0; iMessage < geometry->nP2PSend; iMessage++) {

      /*--- Get the offset in the buffer for the start of this message. ---*/

      msg_offset = geometry->nPoint_P2PSend[iMessage];

      /*--- Total count can include multiple pieces of data per element. ---*/

      nSend = (geometry->nPoint_P2PSend[iMessage+1] -
               geometry->nPoint_P2PSend[iMessage]);

      SU2_OMP_FOR_STAT(OMP_MIN_SIZE)
      for (iSend = 0; iSend < nSend; iSend++) {

        /*--- Get the local index for this communicated data. ---*/

        iPoint = geometry->Local_Point_P2PSend[msg_offset + iSend];

        /*--- Compute the offset in the recv buffer for this point. ---*/

        buf_offset = (msg_offset + iSend)*COUNT_PER_POINT;

        switch (commType) {
          case SOLUTION:
            for (iVar = 0; iVar < nVar; iVar++)
              bufDSend[buf_offset+iVar] = base_nodes->GetSolution(iPoint, iVar);
            break;
          case SOLUTION_OLD:
            for (iVar = 0; iVar < nVar; iVar++)
              bufDSend[buf_offset+iVar] = base_nodes->GetSolution_Old(iPoint, iVar);
            break;
          case SOLUTION_EDDY:
            for (iVar = 0; iVar < nVar; iVar++)
              bufDSend[buf_offset+iVar] = base_nodes->GetSolution(iPoint, iVar);
            bufDSend[buf_offset+nVar]   = base_nodes->GetmuT(iPoint);
            break;
          case UNDIVIDED_LAPLACIAN:
            for (iVar = 0; iVar < nVar; iVar++)
              bufDSend[buf_offset+iVar] = base_nodes->GetUndivided_Laplacian(iPoint, iVar);
            break;
          case SOLUTION_LIMITER:
          case PRIMITIVE_LIMITER:
            for (iVar = 0; iVar < COUNT_PER_POINT; iVar++)
              bufDSend[buf_offset+iVar] = limiter(iPoint, iVar);
            break;
          case MAX_EIGENVALUE:
            bufDSend[buf_offset] = base_nodes->GetLambda(iPoint);
            break;
          case SENSOR:
            bufDSend[buf_offset] = base_nodes->GetSensor(iPoint);
            break;
          case SOLUTION_GRADIENT:
          case PRIMITIVE_GRADIENT:
          case SOLUTION_GRAD_REC:
          case PRIMITIVE_GRAD_REC:
          case AUXVAR_GRADIENT:
            for (iVar = 0; iVar < nVarGrad; iVar++)
              for (iDim = 0; iDim < nDim; iDim++)
                bufDSend[buf_offset+iVar*nDim+iDim] = gradient(iPoint, iVar, iDim);
            break;
          case SOLUTION_FEA:
            for (iVar = 0; iVar < nVar; iVar++) {
              bufDSend[buf_offset+iVar] = base_nodes->GetSolution(iPoint, iVar);
              if (config->GetTime_Domain()) {
                bufDSend[buf_offset+nVar+iVar]   = base_nodes->GetSolution_Vel(iPoint, iVar);
                bufDSend[buf_offset+nVar*2+iVar] = base_nodes->GetSolution_Accel(iPoint, iVar);
              }
            }
            break;
          case MESH_DISPLACEMENTS:
            for (iDim = 0; iDim < nDim; iDim++)
              bufDSend[buf_offset+iDim] = base_nodes->GetBound_Disp(iPoint, iDim);
            break;
          case SOLUTION_TIME_N:
            for (iVar = 0; iVar < nVar; iVar++)
              bufDSend[buf_offset+iVar] = base_nodes->GetSolution_time_n(iPoint, iVar);
            break;
          case SOLUTION_TIME_N1:
            for (iVar = 0; iVar < nVar; iVar++)
              bufDSend[buf_offset+iVar] = base_nodes->GetSolution_time_n1(iPoint, iVar);
            break;
          default:
            SU2_MPI::Error("Unrecognized quantity for point-to-point MPI comms.",
                           CURRENT_FUNCTION);
            break;
        }
      }
      END_SU2_OMP_FOR

      /*--- Launch the point-to-point MPI send for this message. ---*/

      geometry->PostP2PSends(geometry, config, MPI_TYPE, COUNT_PER_POINT, iMessage, false);

    }
  }

}

void CSolver::CompleteComms(CGeometry *geometry,
                            const CConfig *config,
                            unsigned short commType) {

  /*--- Local variables ---*/

  unsigned short iDim, iVar;
  unsigned long iPoint, iRecv, nRecv, msg_offset, buf_offset;
  unsigned short COUNT_PER_POINT = 0;
  unsigned short MPI_TYPE = 0;

  int ind, source, iMessage, jRecv;

  /*--- Global status so all threads can see the result of Waitany. ---*/
  static SU2_MPI::Status status;

  /*--- Set the size of the data packet and type depending on quantity. ---*/

  GetCommCountAndType(config, commType, COUNT_PER_POINT, MPI_TYPE);

  /*--- Set some local pointers to make access simpler. ---*/

  const su2double *bufDRecv = geometry->bufD_P2PRecv;

  /*--- Handle the different types of gradient and limiter. ---*/

  const auto nVarGrad = COUNT_PER_POINT / nDim;
  auto& gradient = CommHelpers::selectGradient(base_nodes, commType);
  auto& limiter = CommHelpers::selectLimiter(base_nodes, commType);

  /*--- Store the data that was communicated into the appropriate
   location within the local class data structures. ---*/

  if (geometry->nP2PRecv > 0) {

    for (iMessage = 0; iMessage < geometry->nP2PRecv; iMessage++) {

      /*--- For efficiency, recv the messages dynamically based on
       the order they arrive. ---*/

      SU2_OMP_MASTER
      SU2_MPI::Waitany(geometry->nP2PRecv, geometry->req_P2PRecv, &ind, &status);
      END_SU2_OMP_MASTER
      SU2_OMP_BARRIER

      /*--- Once we have recv'd a message, get the source rank. ---*/

      source = status.MPI_SOURCE;

      /*--- We know the offsets based on the source rank. ---*/

      jRecv = geometry->P2PRecv2Neighbor[source];

      /*--- Get the offset in the buffer for the start of this message. ---*/

      msg_offset = geometry->nPoint_P2PRecv[jRecv];

      /*--- Get the number of packets to be received in this message. ---*/

      nRecv = (geometry->nPoint_P2PRecv[jRecv+1] -
               geometry->nPoint_P2PRecv[jRecv]);

      SU2_OMP_FOR_STAT(OMP_MIN_SIZE)
      for (iRecv = 0; iRecv < nRecv; iRecv++) {

        /*--- Get the local index for this communicated data. ---*/

        iPoint = geometry->Local_Point_P2PRecv[msg_offset + iRecv];

        /*--- Compute the offset in the recv buffer for this point. ---*/

        buf_offset = (msg_offset + iRecv)*COUNT_PER_POINT;

        /*--- Store the data correctly depending on the quantity. ---*/

        switch (commType) {
          case SOLUTION:
            for (iVar = 0; iVar < nVar; iVar++)
              base_nodes->SetSolution(iPoint, iVar, bufDRecv[buf_offset+iVar]);
            break;
          case SOLUTION_OLD:
            for (iVar = 0; iVar < nVar; iVar++)
              base_nodes->SetSolution_Old(iPoint, iVar, bufDRecv[buf_offset+iVar]);
            break;
          case SOLUTION_EDDY:
            for (iVar = 0; iVar < nVar; iVar++)
              base_nodes->SetSolution(iPoint, iVar, bufDRecv[buf_offset+iVar]);
            base_nodes->SetmuT(iPoint,bufDRecv[buf_offset+nVar]);
            break;
          case UNDIVIDED_LAPLACIAN:
            for (iVar = 0; iVar < nVar; iVar++)
              base_nodes->SetUnd_Lapl(iPoint, iVar, bufDRecv[buf_offset+iVar]);
            break;
          case SOLUTION_LIMITER:
          case PRIMITIVE_LIMITER:
            for (iVar = 0; iVar < COUNT_PER_POINT; iVar++)
              limiter(iPoint,iVar) = bufDRecv[buf_offset+iVar];
            break;
          case MAX_EIGENVALUE:
            base_nodes->SetLambda(iPoint,bufDRecv[buf_offset]);
            break;
          case SENSOR:
            base_nodes->SetSensor(iPoint,bufDRecv[buf_offset]);
            break;
          case SOLUTION_GRADIENT:
          case PRIMITIVE_GRADIENT:
          case SOLUTION_GRAD_REC:
          case PRIMITIVE_GRAD_REC:
          case AUXVAR_GRADIENT:
            for (iVar = 0; iVar < nVarGrad; iVar++)
              for (iDim = 0; iDim < nDim; iDim++)
                gradient(iPoint,iVar,iDim) = bufDRecv[buf_offset+iVar*nDim+iDim];
            break;
          case SOLUTION_FEA:
            for (iVar = 0; iVar < nVar; iVar++) {
              base_nodes->SetSolution(iPoint, iVar, bufDRecv[buf_offset+iVar]);
              if (config->GetTime_Domain()) {
                base_nodes->SetSolution_Vel(iPoint, iVar, bufDRecv[buf_offset+nVar+iVar]);
                base_nodes->SetSolution_Accel(iPoint, iVar, bufDRecv[buf_offset+nVar*2+iVar]);
              }
            }
            break;
          case MESH_DISPLACEMENTS:
            for (iDim = 0; iDim < nDim; iDim++)
              base_nodes->SetBound_Disp(iPoint, iDim, bufDRecv[buf_offset+iDim]);
            break;
          case SOLUTION_TIME_N:
            for (iVar = 0; iVar < nVar; iVar++)
              base_nodes->Set_Solution_time_n(iPoint, iVar, bufDRecv[buf_offset+iVar]);
            break;
          case SOLUTION_TIME_N1:
            for (iVar = 0; iVar < nVar; iVar++)
              base_nodes->Set_Solution_time_n1(iPoint, iVar, bufDRecv[buf_offset+iVar]);
            break;
          default:
            SU2_MPI::Error("Unrecognized quantity for point-to-point MPI comms.",
                           CURRENT_FUNCTION);
            break;
        }
      }
      END_SU2_OMP_FOR
    }

    /*--- Verify that all non-blocking point-to-point sends have finished.
     Note that this should be satisfied, as we have received all of the
     data in the loop above at this point. ---*/

#ifdef HAVE_MPI
    SU2_OMP_MASTER
    SU2_MPI::Waitall(geometry->nP2PSend, geometry->req_P2PSend, MPI_STATUS_IGNORE);
    END_SU2_OMP_MASTER
#endif
    SU2_OMP_BARRIER
  }

}

void CSolver::ResetCFLAdapt() {
  NonLinRes_Series.clear();
  Old_Func = 0;
  New_Func = 0;
  NonLinRes_Counter = 0;
}


void CSolver::AdaptCFLNumber(CGeometry **geometry,
                             CSolver   ***solver_container,
                             CConfig   *config) {

  /* Adapt the CFL number on all multigrid levels using an
   exponential progression with under-relaxation approach. */

  vector<su2double> MGFactor(config->GetnMGLevels()+1,1.0);
  const su2double CFLFactorDecrease = config->GetCFL_AdaptParam(0);
  const su2double CFLFactorIncrease = config->GetCFL_AdaptParam(1);
  const su2double CFLMin            = config->GetCFL_AdaptParam(2);
  const su2double CFLMax            = config->GetCFL_AdaptParam(3);
  const su2double acceptableLinTol  = config->GetCFL_AdaptParam(4);
  const bool fullComms              = (config->GetComm_Level() == COMM_FULL);

  /* Number of iterations considered to check for stagnation. */
  const auto Res_Count = min(100ul, config->GetnInner_Iter()-1);

  static bool reduceCFL, resetCFL, canIncrease;

  for (unsigned short iMesh = 0; iMesh <= config->GetnMGLevels(); iMesh++) {

    /* Store the mean flow, and turbulence solvers more clearly. */

    CSolver *solverFlow = solver_container[iMesh][FLOW_SOL];
    CSolver *solverTurb = solver_container[iMesh][TURB_SOL];

    /* Compute the reduction factor for CFLs on the coarse levels. */

    if (iMesh == MESH_0) {
      MGFactor[iMesh] = 1.0;
    } else {
      const su2double CFLRatio = config->GetCFL(iMesh)/config->GetCFL(iMesh-1);
      MGFactor[iMesh] = MGFactor[iMesh-1]*CFLRatio;
    }

    /* Check whether we achieved the requested reduction in the linear
     solver residual within the specified number of linear iterations. */

    su2double linResTurb = 0.0;
    if ((iMesh == MESH_0) && solverTurb) linResTurb = solverTurb->GetResLinSolver();

    /* Max linear residual between flow and turbulence. */
    const su2double linRes = max(solverFlow->GetResLinSolver(), linResTurb);

    /* Tolerance limited to an acceptable value. */
    const su2double linTol = max(acceptableLinTol, config->GetLinear_Solver_Error());

    /* Check that we are meeting our nonlinear residual reduction target
     over time so that we do not get stuck in limit cycles, this is done
     on the fine grid and applied to all others. */

    SU2_OMP_MASTER
    { /* Only the master thread updates the shared variables. */

    /* Check if we should decrease or if we can increase, the 20% is to avoid flip-flopping. */
    resetCFL = linRes > 0.99;
    reduceCFL = linRes > 1.2*linTol;
    canIncrease = linRes < linTol;

    if ((iMesh == MESH_0) && (Res_Count > 0)) {
      Old_Func = New_Func;
      if (NonLinRes_Series.empty()) NonLinRes_Series.resize(Res_Count,0.0);

      /* Sum the RMS residuals for all equations. */

      New_Func = 0.0;
      for (unsigned short iVar = 0; iVar < solverFlow->GetnVar(); iVar++) {
        New_Func += log10(solverFlow->GetRes_RMS(iVar));
      }
      if ((iMesh == MESH_0) && solverTurb) {
        for (unsigned short iVar = 0; iVar < solverTurb->GetnVar(); iVar++) {
          New_Func += log10(solverTurb->GetRes_RMS(iVar));
        }
      }

      /* Compute the difference in the nonlinear residuals between the
       current and previous iterations, taking care with very low initial
       residuals (due to initialization). */

      if ((config->GetInnerIter() == 1) && (New_Func - Old_Func > 10)) {
        Old_Func = New_Func;
      }
      NonLinRes_Series[NonLinRes_Counter] = New_Func - Old_Func;

      /* Increment the counter, if we hit the max size, then start over. */

      NonLinRes_Counter++;
      if (NonLinRes_Counter == Res_Count) NonLinRes_Counter = 0;

      /* Detect flip-flop convergence to reduce CFL and large increases
       to reset to minimum value, in that case clear the history. */

      if (config->GetInnerIter() >= Res_Count) {
        unsigned long signChanges = 0;
        su2double totalChange = 0.0;
        auto prev = NonLinRes_Series.front();
        for (auto val : NonLinRes_Series) {
          totalChange += val;
          signChanges += (prev > 0) ^ (val > 0);
          prev = val;
        }
        reduceCFL |= (signChanges > Res_Count/4) && (totalChange > -0.5);

        if (totalChange > 2.0) { // orders of magnitude
          resetCFL = true;
          NonLinRes_Counter = 0;
          for (auto& val : NonLinRes_Series) val = 0.0;
        }
      }
    }
    } /* End SU2_OMP_MASTER, now all threads update the CFL number. */
    END_SU2_OMP_MASTER
    SU2_OMP_BARRIER

    /* Loop over all points on this grid and apply CFL adaption. */

    su2double myCFLMin = 1e30, myCFLMax = 0.0, myCFLSum = 0.0;

    SU2_OMP_MASTER
    if ((iMesh == MESH_0) && fullComms) {
      Min_CFL_Local = 1e30;
      Max_CFL_Local = 0.0;
      Avg_CFL_Local = 0.0;
    }
    END_SU2_OMP_MASTER

    SU2_OMP_FOR_STAT(roundUpDiv(geometry[iMesh]->GetnPointDomain(),omp_get_max_threads()))
    for (unsigned long iPoint = 0; iPoint < geometry[iMesh]->GetnPointDomain(); iPoint++) {

      /* Get the current local flow CFL number at this point. */

      su2double CFL = solverFlow->GetNodes()->GetLocalCFL(iPoint);

      /* Get the current under-relaxation parameters that were computed
       during the previous nonlinear update. If we have a turbulence model,
       take the minimum under-relaxation parameter between the mean flow
       and turbulence systems. */

      su2double underRelaxationFlow = solverFlow->GetNodes()->GetUnderRelaxation(iPoint);
      su2double underRelaxationTurb = 1.0;
      if ((iMesh == MESH_0) && solverTurb)
        underRelaxationTurb = solverTurb->GetNodes()->GetUnderRelaxation(iPoint);
      const su2double underRelaxation = min(underRelaxationFlow,underRelaxationTurb);

      /* If we apply a small under-relaxation parameter for stability,
       then we should reduce the CFL before the next iteration. If we
       are able to add the entire nonlinear update (under-relaxation = 1)
       then we schedule an increase the CFL number for the next iteration. */

      su2double CFLFactor = 1.0;
      if (underRelaxation < 0.1 || reduceCFL) {
        CFLFactor = CFLFactorDecrease;
      } else if ((underRelaxation >= 0.1 && underRelaxation < 1.0) || !canIncrease) {
        CFLFactor = 1.0;
      } else {
        CFLFactor = CFLFactorIncrease;
      }

      /* Check if we are hitting the min or max and adjust. */

      if (CFL*CFLFactor <= CFLMin) {
        CFL       = CFLMin;
        CFLFactor = MGFactor[iMesh];
      } else if (CFL*CFLFactor >= CFLMax) {
        CFL       = CFLMax;
        CFLFactor = MGFactor[iMesh];
      }

      /* If we detect a stalled nonlinear residual, then force the CFL
       for all points to the minimum temporarily to restart the ramp. */

      if (resetCFL) {
        CFL       = CFLMin;
        CFLFactor = MGFactor[iMesh];
      }

      /* Apply the adjustment to the CFL and store local values. */

      CFL *= CFLFactor;
      solverFlow->GetNodes()->SetLocalCFL(iPoint, CFL);
      if ((iMesh == MESH_0) && solverTurb) {
        solverTurb->GetNodes()->SetLocalCFL(iPoint, CFL);
      }

      /* Store min and max CFL for reporting on the fine grid. */

      if ((iMesh == MESH_0) && fullComms) {
        myCFLMin = min(CFL,myCFLMin);
        myCFLMax = max(CFL,myCFLMax);
        myCFLSum += CFL;
      }

    }
    END_SU2_OMP_FOR

    /* Reduce the min/max/avg local CFL numbers. */

    if ((iMesh == MESH_0) && fullComms) {
      SU2_OMP_CRITICAL
      { /* OpenMP reduction. */
        Min_CFL_Local = min(Min_CFL_Local,myCFLMin);
        Max_CFL_Local = max(Max_CFL_Local,myCFLMax);
        Avg_CFL_Local += myCFLSum;
      }
      END_SU2_OMP_CRITICAL
      SU2_OMP_BARRIER

      SU2_OMP_MASTER
      { /* MPI reduction. */
        myCFLMin = Min_CFL_Local; myCFLMax = Max_CFL_Local; myCFLSum = Avg_CFL_Local;
        SU2_MPI::Allreduce(&myCFLMin, &Min_CFL_Local, 1, MPI_DOUBLE, MPI_MIN, SU2_MPI::GetComm());
        SU2_MPI::Allreduce(&myCFLMax, &Max_CFL_Local, 1, MPI_DOUBLE, MPI_MAX, SU2_MPI::GetComm());
        SU2_MPI::Allreduce(&myCFLSum, &Avg_CFL_Local, 1, MPI_DOUBLE, MPI_SUM, SU2_MPI::GetComm());
        Avg_CFL_Local /= su2double(geometry[iMesh]->GetGlobal_nPointDomain());
      }
      END_SU2_OMP_MASTER
      SU2_OMP_BARRIER
    }

  }

}

void CSolver::SetResidual_RMS(const CGeometry *geometry, const CConfig *config) {

  if (geometry->GetMGLevel() != MESH_0) return;

  SU2_OMP_MASTER {

  /*--- Set the L2 Norm residual in all the processors. ---*/

  vector<su2double> rbuf_res(nVar);
  unsigned long Global_nPointDomain = 0;

  if (config->GetComm_Level() == COMM_FULL) {

    SU2_MPI::Allreduce(Residual_RMS.data(), rbuf_res.data(), nVar, MPI_DOUBLE, MPI_SUM, SU2_MPI::GetComm());
    Global_nPointDomain = geometry->GetGlobal_nPointDomain();
  }
  else {
    /*--- Reduced MPI comms have been requested. Use a local residual only. ---*/

    for (unsigned short iVar = 0; iVar < nVar; iVar++) rbuf_res[iVar] = Residual_RMS[iVar];
    Global_nPointDomain = geometry->GetnPointDomain();
  }

  for (unsigned short iVar = 0; iVar < nVar; iVar++) {

    if (std::isnan(SU2_TYPE::GetValue(rbuf_res[iVar]))) {
      SU2_MPI::Error("SU2 has diverged (NaN detected).", CURRENT_FUNCTION);
    }

    Residual_RMS[iVar] = max(EPS*EPS, sqrt(rbuf_res[iVar]/Global_nPointDomain));

    if (log10(GetRes_RMS(iVar)) > 20.0) {
      SU2_MPI::Error("SU2 has diverged (Residual > 10^20 detected).", CURRENT_FUNCTION);
    }
  }

  /*--- Set the Maximum residual in all the processors. ---*/

  if (config->GetComm_Level() == COMM_FULL) {

    const unsigned long nProcessor = size;

    su2activematrix rbuf_residual(nProcessor,nVar);
    su2matrix<unsigned long> rbuf_point(nProcessor,nVar);
    su2activematrix rbuf_coord(nProcessor*nVar, nDim);

    SU2_MPI::Allgather(Residual_Max.data(), nVar, MPI_DOUBLE, rbuf_residual.data(), nVar, MPI_DOUBLE, SU2_MPI::GetComm());
    SU2_MPI::Allgather(Point_Max.data(), nVar, MPI_UNSIGNED_LONG, rbuf_point.data(), nVar, MPI_UNSIGNED_LONG, SU2_MPI::GetComm());
    SU2_MPI::Allgather(Point_Max_Coord.data(), nVar*nDim, MPI_DOUBLE, rbuf_coord.data(), nVar*nDim, MPI_DOUBLE, SU2_MPI::GetComm());

    for (unsigned short iVar = 0; iVar < nVar; iVar++) {
      for (auto iProcessor = 0ul; iProcessor < nProcessor; iProcessor++) {
        AddRes_Max(iVar, rbuf_residual(iProcessor,iVar), rbuf_point(iProcessor,iVar), rbuf_coord[iProcessor*nVar+iVar]);
      }
    }
  }

  }
  END_SU2_OMP_MASTER
  SU2_OMP_BARRIER
}

void CSolver::SetResidual_BGS(const CGeometry *geometry, const CConfig *config) {

  if (geometry->GetMGLevel() != MESH_0) return;

  SU2_OMP_MASTER {

  /*--- Set the L2 Norm residual in all the processors. ---*/

  vector<su2double> rbuf_res(nVar);

  SU2_MPI::Allreduce(Residual_BGS.data(), rbuf_res.data(), nVar, MPI_DOUBLE, MPI_SUM, SU2_MPI::GetComm());
  const auto Global_nPointDomain = geometry->GetGlobal_nPointDomain();

  for (unsigned short iVar = 0; iVar < nVar; iVar++) {
    Residual_BGS[iVar] = max(EPS*EPS, sqrt(rbuf_res[iVar]/Global_nPointDomain));
  }

  if (config->GetComm_Level() == COMM_FULL) {

    /*--- Set the Maximum residual in all the processors. ---*/

    const unsigned long nProcessor = size;

    su2activematrix rbuf_residual(nProcessor,nVar);
    su2matrix<unsigned long> rbuf_point(nProcessor,nVar);
    su2activematrix rbuf_coord(nProcessor*nVar, nDim);

    SU2_MPI::Allgather(Residual_Max_BGS.data(), nVar, MPI_DOUBLE, rbuf_residual.data(), nVar, MPI_DOUBLE, SU2_MPI::GetComm());
    SU2_MPI::Allgather(Point_Max_BGS.data(), nVar, MPI_UNSIGNED_LONG, rbuf_point.data(), nVar, MPI_UNSIGNED_LONG, SU2_MPI::GetComm());
    SU2_MPI::Allgather(Point_Max_Coord_BGS.data(), nVar*nDim, MPI_DOUBLE, rbuf_coord.data(), nVar*nDim, MPI_DOUBLE, SU2_MPI::GetComm());

    for (unsigned short iVar = 0; iVar < nVar; iVar++) {
      for (auto iProcessor = 0ul; iProcessor < nProcessor; iProcessor++) {
        AddRes_Max_BGS(iVar, rbuf_residual(iProcessor,iVar), rbuf_point(iProcessor,iVar), rbuf_coord[iProcessor*nVar+iVar]);
      }
    }
  }

  }
  END_SU2_OMP_MASTER
  SU2_OMP_BARRIER
}

void CSolver::SetRotatingFrame_GCL(CGeometry *geometry, const CConfig *config) {

  /*--- Loop interior points ---*/

  SU2_OMP_FOR_STAT(roundUpDiv(nPointDomain,2*omp_get_max_threads()))
  for (auto iPoint = 0ul; iPoint < nPointDomain; ++iPoint) {

    const su2double* GridVel_i = geometry->nodes->GetGridVel(iPoint);
    const su2double* Solution_i = base_nodes->GetSolution(iPoint);

    for (auto iNeigh = 0u; iNeigh < geometry->nodes->GetnPoint(iPoint); iNeigh++) {

      const auto iEdge = geometry->nodes->GetEdge(iPoint, iNeigh);
      const su2double* Normal = geometry->edges->GetNormal(iEdge);

      const auto jPoint = geometry->nodes->GetPoint(iPoint, iNeigh);
      const su2double* GridVel_j = geometry->nodes->GetGridVel(jPoint);

      /*--- Determine whether to consider the normal outward or inward. ---*/
      su2double dir = (iPoint < jPoint)? 0.5 : -0.5;

      su2double Flux = 0.0;
      for (auto iDim = 0u; iDim < nDim; iDim++)
        Flux += dir*(GridVel_i[iDim]+GridVel_j[iDim])*Normal[iDim];

      for (auto iVar = 0u; iVar < nVar; iVar++)
        LinSysRes(iPoint,iVar) += Flux * Solution_i[iVar];
    }
  }
  END_SU2_OMP_FOR

  /*--- Loop boundary edges ---*/

  for (auto iMarker = 0u; iMarker < geometry->GetnMarker(); iMarker++) {
    if ((config->GetMarker_All_KindBC(iMarker) != INTERNAL_BOUNDARY) &&
        (config->GetMarker_All_KindBC(iMarker) != NEARFIELD_BOUNDARY) &&
        (config->GetMarker_All_KindBC(iMarker) != PERIODIC_BOUNDARY)) {

      SU2_OMP_FOR_STAT(OMP_MIN_SIZE)
      for (auto iVertex = 0u; iVertex < geometry->GetnVertex(iMarker); iVertex++) {

        const auto iPoint = geometry->vertex[iMarker][iVertex]->GetNode();

        /*--- Grid Velocity at each edge point ---*/

        const su2double* GridVel = geometry->nodes->GetGridVel(iPoint);

        /*--- Summed normal components ---*/

        const su2double* Normal = geometry->vertex[iMarker][iVertex]->GetNormal();

        su2double Flux = GeometryToolbox::DotProduct(nDim, Normal, GridVel);

        for (auto iVar = 0u; iVar < nVar; iVar++)
          LinSysRes(iPoint,iVar) -= Flux * base_nodes->GetSolution(iPoint,iVar);
      }
      END_SU2_OMP_FOR
    }
  }

}

void CSolver::SetAuxVar_Gradient_GG(CGeometry *geometry, const CConfig *config) {

  const auto& solution = base_nodes->GetAuxVar();
  auto& gradient = base_nodes->GetAuxVarGradient();

  computeGradientsGreenGauss(this, AUXVAR_GRADIENT, PERIODIC_NONE, *geometry,
                             *config, solution, 0, base_nodes->GetnAuxVar(), gradient);
}

void CSolver::SetAuxVar_Gradient_LS(CGeometry *geometry, const CConfig *config) {

  bool weighted = true;
  const auto& solution = base_nodes->GetAuxVar();
  auto& gradient = base_nodes->GetAuxVarGradient();
  auto& rmatrix  = base_nodes->GetRmatrix();

  computeGradientsLeastSquares(this, AUXVAR_GRADIENT, PERIODIC_NONE, *geometry, *config,
                               weighted, solution, 0, base_nodes->GetnAuxVar(), gradient, rmatrix);
}

void CSolver::SetSolution_Gradient_GG(CGeometry *geometry, const CConfig *config, bool reconstruction) {

  const auto& solution = base_nodes->GetSolution();
  auto& gradient = reconstruction? base_nodes->GetGradient_Reconstruction() : base_nodes->GetGradient();
  const auto comm = reconstruction? SOLUTION_GRAD_REC : SOLUTION_GRADIENT;
  const auto commPer = reconstruction? PERIODIC_SOL_GG_R : PERIODIC_SOL_GG;

  computeGradientsGreenGauss(this, comm, commPer, *geometry, *config, solution, 0, nVar, gradient);
}

void CSolver::SetSolution_Gradient_LS(CGeometry *geometry, const CConfig *config, bool reconstruction) {

  /*--- Set a flag for unweighted or weighted least-squares. ---*/
  bool weighted;
  PERIODIC_QUANTITIES commPer;

  if (reconstruction) {
    weighted = (config->GetKind_Gradient_Method_Recon() == WEIGHTED_LEAST_SQUARES);
    commPer = weighted? PERIODIC_SOL_LS_R : PERIODIC_SOL_ULS_R;
  }
  else {
    weighted = (config->GetKind_Gradient_Method() == WEIGHTED_LEAST_SQUARES);
    commPer = weighted? PERIODIC_SOL_LS : PERIODIC_SOL_ULS;
  }

  const auto& solution = base_nodes->GetSolution();
  auto& rmatrix = base_nodes->GetRmatrix();
  auto& gradient = reconstruction? base_nodes->GetGradient_Reconstruction() : base_nodes->GetGradient();
  const auto comm = reconstruction? SOLUTION_GRAD_REC : SOLUTION_GRADIENT;

  computeGradientsLeastSquares(this, comm, commPer, *geometry, *config, weighted, solution, 0, nVar, gradient, rmatrix);
}

void CSolver::SetUndivided_Laplacian(CGeometry *geometry, const CConfig *config) {

  /*--- Loop domain points. ---*/

  SU2_OMP_FOR_DYN(256)
  for (unsigned long iPoint = 0; iPoint < nPointDomain; ++iPoint) {

    const bool boundary_i = geometry->nodes->GetPhysicalBoundary(iPoint);

    /*--- Initialize. ---*/
    for (unsigned short iVar = 0; iVar < nVar; iVar++)
      base_nodes->SetUnd_Lapl(iPoint, iVar, 0.0);

    /*--- Loop over the neighbors of point i. ---*/
    for (auto jPoint : geometry->nodes->GetPoints(iPoint)) {

      bool boundary_j = geometry->nodes->GetPhysicalBoundary(jPoint);

      /*--- If iPoint is boundary it only takes contributions from other boundary points. ---*/
      if (boundary_i && !boundary_j) continue;

      /*--- Add solution differences, with correction for compressible flows which use the enthalpy. ---*/

      for (unsigned short iVar = 0; iVar < nVar; iVar++) {
        su2double delta = base_nodes->GetSolution(jPoint,iVar)-base_nodes->GetSolution(iPoint,iVar);
        base_nodes->AddUnd_Lapl(iPoint, iVar, delta);
      }
    }
  }
  END_SU2_OMP_FOR

  /*--- Correct the Laplacian across any periodic boundaries. ---*/

  for (unsigned short iPeriodic = 1; iPeriodic <= config->GetnMarker_Periodic()/2; iPeriodic++) {
    InitiatePeriodicComms(geometry, config, iPeriodic, PERIODIC_LAPLACIAN);
    CompletePeriodicComms(geometry, config, iPeriodic, PERIODIC_LAPLACIAN);
  }

  /*--- MPI parallelization ---*/

  InitiateComms(geometry, config, UNDIVIDED_LAPLACIAN);
  CompleteComms(geometry, config, UNDIVIDED_LAPLACIAN);

}

void CSolver::Add_External_To_Solution() {
  for (unsigned long iPoint = 0; iPoint < nPoint; iPoint++) {
    base_nodes->AddSolution(iPoint, base_nodes->Get_External(iPoint));
  }
}

void CSolver::Add_Solution_To_External() {
  for (unsigned long iPoint = 0; iPoint < nPoint; iPoint++) {
    base_nodes->Add_External(iPoint, base_nodes->GetSolution(iPoint));
  }
}

void CSolver::Update_Cross_Term(CConfig *config, su2passivematrix &cross_term) {

  /*--- This method is for discrete adjoint solvers and it is used in multi-physics
   *    contexts, "cross_term" is the old value, the new one is in "Solution".
   *    We update "cross_term" and the sum of all cross terms (in "External")
   *    with a fraction of the difference between new and old.
   *    When "alpha" is 1, i.e. no relaxation, we effectively subtract the old
   *    value and add the new one to the total ("External"). ---*/

  vector<su2double> solution(nVar);
  passivedouble alpha = SU2_TYPE::GetValue(config->GetAitkenStatRelax());

  for (unsigned long iPoint = 0; iPoint < nPoint; iPoint++) {
    for (unsigned short iVar = 0; iVar < nVar; iVar++) {
      passivedouble
      new_val = SU2_TYPE::GetValue(base_nodes->GetSolution(iPoint,iVar)),
      delta = alpha * (new_val - cross_term(iPoint,iVar));
      /*--- Update cross term. ---*/
      cross_term(iPoint,iVar) += delta;
      solution[iVar] = delta;
    }
    /*--- Update the sum of all cross-terms. ---*/
    base_nodes->Add_External(iPoint, solution.data());
  }
}

void CSolver::SetGridVel_Gradient(CGeometry *geometry, const CConfig *config) {

  /// TODO: No comms needed for this gradient? The Rmatrix should be allocated somewhere.

  const auto& gridVel = geometry->nodes->GetGridVel();
  auto& gridVelGrad = geometry->nodes->GetGridVel_Grad();
  auto rmatrix = CVectorOfMatrix(nPoint,nDim,nDim);

  computeGradientsLeastSquares(nullptr, GRID_VELOCITY, PERIODIC_NONE, *geometry, *config,
                               true, gridVel, 0, nDim, gridVelGrad, rmatrix);
}

void CSolver::SetSolution_Limiter(CGeometry *geometry, const CConfig *config) {

  auto kindLimiter = static_cast<ENUM_LIMITER>(config->GetKind_SlopeLimit());
  const auto& solution = base_nodes->GetSolution();
  const auto& gradient = base_nodes->GetGradient_Reconstruction();
  auto& solMin = base_nodes->GetSolution_Min();
  auto& solMax = base_nodes->GetSolution_Max();
  auto& limiter = base_nodes->GetLimiter();

  computeLimiters(kindLimiter, this, SOLUTION_LIMITER, PERIODIC_LIM_SOL_1, PERIODIC_LIM_SOL_2,
                  *geometry, *config, 0, nVar, solution, gradient, solMin, solMax, limiter);
}

void CSolver::Gauss_Elimination(su2double** A, su2double* rhs, unsigned short nVar) {

  short iVar, jVar, kVar;
  su2double weight, aux;

  if (nVar == 1)
    rhs[0] /= A[0][0];
  else {

    /*--- Transform system in Upper Matrix ---*/

    for (iVar = 1; iVar < (short)nVar; iVar++) {
      for (jVar = 0; jVar < iVar; jVar++) {
        weight = A[iVar][jVar]/A[jVar][jVar];
        for (kVar = jVar; kVar < (short)nVar; kVar++)
          A[iVar][kVar] -= weight*A[jVar][kVar];
        rhs[iVar] -= weight*rhs[jVar];
      }
    }

    /*--- Backwards substitution ---*/

    rhs[nVar-1] = rhs[nVar-1]/A[nVar-1][nVar-1];
    for (iVar = (short)nVar-2; iVar >= 0; iVar--) {
      aux = 0;
      for (jVar = iVar+1; jVar < (short)nVar; jVar++)
        aux += A[iVar][jVar]*rhs[jVar];
      rhs[iVar] = (rhs[iVar]-aux)/A[iVar][iVar];
      if (iVar == 0) break;
    }
  }

}

void CSolver::Aeroelastic(CSurfaceMovement *surface_movement, CGeometry *geometry, CConfig *config, unsigned long TimeIter) {

  /*--- Variables used for Aeroelastic case ---*/

  su2double Cl, Cd, Cn, Ct, Cm, Cn_rot;
  su2double Alpha = config->GetAoA()*PI_NUMBER/180.0;
  vector<su2double> structural_solution(4,0.0); //contains solution(displacements and rates) of typical section wing model.

  unsigned short iMarker, iMarker_Monitoring, Monitoring;
  string Marker_Tag, Monitoring_Tag;

  /*--- Loop over markers and find the ones being monitored. ---*/

  for (iMarker = 0; iMarker < config->GetnMarker_All(); iMarker++) {
    Monitoring = config->GetMarker_All_Monitoring(iMarker);
    if (Monitoring == YES) {

      /*--- Find the particular marker being monitored and get the forces acting on it. ---*/

      for (iMarker_Monitoring = 0; iMarker_Monitoring < config->GetnMarker_Monitoring(); iMarker_Monitoring++) {
        Monitoring_Tag = config->GetMarker_Monitoring_TagBound(iMarker_Monitoring);
        Marker_Tag = config->GetMarker_All_TagBound(iMarker);
        if (Marker_Tag == Monitoring_Tag) {

          Cl = GetSurface_CL(iMarker_Monitoring);
          Cd = GetSurface_CD(iMarker_Monitoring);

          /*--- For typical section wing model want the force normal to the airfoil (in the direction of the spring) ---*/
          Cn = Cl*cos(Alpha) + Cd*sin(Alpha);
          Ct = -Cl*sin(Alpha) + Cd*cos(Alpha);

          Cm = GetSurface_CMz(iMarker_Monitoring);

          /*--- Calculate forces for the Typical Section Wing Model taking into account rotation ---*/

          /*--- Note that the calculation of the forces and the subsequent displacements ...
           is only correct for the airfoil that starts at the 0 degree position ---*/

          if (config->GetKind_GridMovement() == AEROELASTIC_RIGID_MOTION) {
            su2double Omega, dt, psi;
            dt = config->GetDelta_UnstTimeND();
            Omega  = (config->GetRotation_Rate(2)/config->GetOmega_Ref());
            psi = Omega*(dt*TimeIter);

            /*--- Correct for the airfoil starting position (This is hardcoded in here) ---*/
            if (Monitoring_Tag == "Airfoil1") {
              psi = psi + 0.0;
            }
            else if (Monitoring_Tag == "Airfoil2") {
              psi = psi + 2.0/3.0*PI_NUMBER;
            }
            else if (Monitoring_Tag == "Airfoil3") {
              psi = psi + 4.0/3.0*PI_NUMBER;
            }
            else
              cout << "WARNING: There is a marker that we are monitoring that doesn't match the values hardcoded above!" << endl;

            cout << Monitoring_Tag << " position " << psi*180.0/PI_NUMBER << " degrees. " << endl;

            Cn_rot = Cn*cos(psi) - Ct*sin(psi); //Note the signs are different for accounting for the AOA.
            Cn = Cn_rot;
          }

          /*--- Solve the aeroelastic equations for the particular marker(surface) ---*/

          SolveTypicalSectionWingModel(geometry, Cn, Cm, config, iMarker_Monitoring, structural_solution);

          break;
        }
      }

      /*--- Compute the new surface node locations ---*/
      surface_movement->AeroelasticDeform(geometry, config, TimeIter, iMarker, iMarker_Monitoring, structural_solution);

    }

  }

}

void CSolver::SetUpTypicalSectionWingModel(vector<vector<su2double> >& Phi, vector<su2double>& omega, CConfig *config) {

  /*--- Retrieve values from the config file ---*/
  su2double w_h = config->GetAeroelastic_Frequency_Plunge();
  su2double w_a = config->GetAeroelastic_Frequency_Pitch();
  su2double x_a = config->GetAeroelastic_CG_Location();
  su2double r_a = sqrt(config->GetAeroelastic_Radius_Gyration_Squared());
  su2double w = w_h/w_a;

  // Mass Matrix
  vector<vector<su2double> > M(2,vector<su2double>(2,0.0));
  M[0][0] = 1;
  M[0][1] = x_a;
  M[1][0] = x_a;
  M[1][1] = r_a*r_a;

  // Stiffness Matrix
  //  vector<vector<su2double> > K(2,vector<su2double>(2,0.0));
  //  K[0][0] = (w_h/w_a)*(w_h/w_a);
  //  K[0][1] = 0.0;
  //  K[1][0] = 0.0;
  //  K[1][1] = r_a*r_a;

  /* Eigenvector and Eigenvalue Matrices of the Generalized EigenValue Problem. */

  vector<vector<su2double> > Omega2(2,vector<su2double>(2,0.0));
  su2double aux; // auxiliary variable
  aux = sqrt(pow(r_a,2)*pow(w,4) - 2*pow(r_a,2)*pow(w,2) + pow(r_a,2) + 4*pow(x_a,2)*pow(w,2));
  Phi[0][0] = (r_a * (r_a - r_a*pow(w,2) + aux)) / (2*x_a*pow(w, 2));
  Phi[0][1] = (r_a * (r_a - r_a*pow(w,2) - aux)) / (2*x_a*pow(w, 2));
  Phi[1][0] = 1.0;
  Phi[1][1] = 1.0;

  Omega2[0][0] = (r_a * (r_a + r_a*pow(w,2) - aux)) / (2*(pow(r_a, 2) - pow(x_a, 2)));
  Omega2[0][1] = 0;
  Omega2[1][0] = 0;
  Omega2[1][1] = (r_a * (r_a + r_a*pow(w,2) + aux)) / (2*(pow(r_a, 2) - pow(x_a, 2)));

  /* Nondimesionalize the Eigenvectors such that Phi'*M*Phi = I and PHI'*K*PHI = Omega */
  // Phi'*M*Phi = D
  // D^(-1/2)*Phi'*M*Phi*D^(-1/2) = D^(-1/2)*D^(1/2)*D^(1/2)*D^(-1/2) = I,  D^(-1/2) = inv(sqrt(D))
  // Phi = Phi*D^(-1/2)

  vector<vector<su2double> > Aux(2,vector<su2double>(2,0.0));
  vector<vector<su2double> > D(2,vector<su2double>(2,0.0));
  // Aux = M*Phi
  for (int i=0; i<2; i++) {
    for (int j=0; j<2; j++) {
      Aux[i][j] = 0;
      for (int k=0; k<2; k++) {
        Aux[i][j] += M[i][k]*Phi[k][j];
      }
    }
  }

  // D = Phi'*Aux
  for (int i=0; i<2; i++) {
    for (int j=0; j<2; j++) {
      D[i][j] = 0;
      for (int k=0; k<2; k++) {
        D[i][j] += Phi[k][i]*Aux[k][j]; //PHI transpose
      }
    }
  }

  //Modify the first column
  Phi[0][0] = Phi[0][0] * 1/sqrt(D[0][0]);
  Phi[1][0] = Phi[1][0] * 1/sqrt(D[0][0]);
  //Modify the second column
  Phi[0][1] = Phi[0][1] * 1/sqrt(D[1][1]);
  Phi[1][1] = Phi[1][1] * 1/sqrt(D[1][1]);

  // Sqrt of the eigenvalues (frequency of vibration of the modes)
  omega[0] = sqrt(Omega2[0][0]);
  omega[1] = sqrt(Omega2[1][1]);

}

void CSolver::SolveTypicalSectionWingModel(CGeometry *geometry, su2double Cl, su2double Cm, CConfig *config, unsigned short iMarker, vector<su2double>& displacements) {

  /*--- The aeroelastic model solved in this routine is the typical section wing model
   The details of the implementation are similar to those found in J.J. Alonso
   "Fully-Implicit Time-Marching Aeroelastic Solutions" 1994. ---*/

  /*--- Retrieve values from the config file ---*/
  su2double w_alpha = config->GetAeroelastic_Frequency_Pitch();
  su2double vf      = config->GetAeroelastic_Flutter_Speed_Index();
  su2double b       = config->GetLength_Reynolds()/2.0; // airfoil semichord, Reynolds length is by defaul 1.0
  su2double dt      = config->GetDelta_UnstTimeND();
  dt = dt*w_alpha; //Non-dimensionalize the structural time.

  /*--- Structural Equation damping ---*/
  vector<su2double> xi(2,0.0);

  /*--- Eigenvectors and Eigenvalues of the Generalized EigenValue Problem. ---*/
  vector<vector<su2double> > Phi(2,vector<su2double>(2,0.0));   // generalized eigenvectors.
  vector<su2double> w(2,0.0);        // sqrt of the generalized eigenvalues (frequency of vibration of the modes).
  SetUpTypicalSectionWingModel(Phi, w, config);

  /*--- Solving the Decoupled Aeroelastic Problem with second order time discretization Eq (9) ---*/

  /*--- Solution variables description. //x[j][i], j-entry, i-equation. // Time (n+1)->np1, n->n, (n-1)->n1 ---*/
  vector<vector<su2double> > x_np1(2,vector<su2double>(2,0.0));

  /*--- Values from previous movement of spring at true time step n+1
   We use this values because we are solving for delta changes not absolute changes ---*/
  vector<vector<su2double> > x_np1_old = config->GetAeroelastic_np1(iMarker);

  /*--- Values at previous timesteps. ---*/
  vector<vector<su2double> > x_n = config->GetAeroelastic_n(iMarker);
  vector<vector<su2double> > x_n1 = config->GetAeroelastic_n1(iMarker);

  /*--- Set up of variables used to solve the structural problem. ---*/
  vector<su2double> f_tilde(2,0.0);
  vector<vector<su2double> > A_inv(2,vector<su2double>(2,0.0));
  su2double detA;
  su2double s1, s2;
  vector<su2double> rhs(2,0.0); //right hand side
  vector<su2double> eta(2,0.0);
  vector<su2double> eta_dot(2,0.0);

  /*--- Forcing Term ---*/
  su2double cons = vf*vf/PI_NUMBER;
  vector<su2double> f(2,0.0);
  f[0] = cons*(-Cl);
  f[1] = cons*(2*-Cm);

  //f_tilde = Phi'*f
  for (int i=0; i<2; i++) {
    f_tilde[i] = 0;
    for (int k=0; k<2; k++) {
      f_tilde[i] += Phi[k][i]*f[k]; //PHI transpose
    }
  }

  /*--- solve each decoupled equation (The inverse of the 2x2 matrix is provided) ---*/
  for (int i=0; i<2; i++) {
    /* Matrix Inverse */
    detA = 9.0/(4.0*dt*dt) + 3*w[i]*xi[i]/(dt) + w[i]*w[i];
    A_inv[0][0] = 1/detA * (3/(2.0*dt) + 2*xi[i]*w[i]);
    A_inv[0][1] = 1/detA * 1;
    A_inv[1][0] = 1/detA * -w[i]*w[i];
    A_inv[1][1] = 1/detA * 3/(2.0*dt);

    /* Source Terms from previous iterations */
    s1 = (-4*x_n[0][i] + x_n1[0][i])/(2.0*dt);
    s2 = (-4*x_n[1][i] + x_n1[1][i])/(2.0*dt);

    /* Problem Right Hand Side */
    rhs[0] = -s1;
    rhs[1] = f_tilde[i]-s2;

    /* Solve the equations */
    x_np1[0][i] = A_inv[0][0]*rhs[0] + A_inv[0][1]*rhs[1];
    x_np1[1][i] = A_inv[1][0]*rhs[0] + A_inv[1][1]*rhs[1];

    eta[i] = x_np1[0][i]-x_np1_old[0][i];  // For displacements, the change(deltas) is used.
    eta_dot[i] = x_np1[1][i]; // For velocities, absolute values are used.
  }

  /*--- Transform back from the generalized coordinates to get the actual displacements in plunge and pitch  q = Phi*eta ---*/
  vector<su2double> q(2,0.0);
  vector<su2double> q_dot(2,0.0);
  for (int i=0; i<2; i++) {
    q[i] = 0;
    q_dot[i] = 0;
    for (int k=0; k<2; k++) {
      q[i] += Phi[i][k]*eta[k];
      q_dot[i] += Phi[i][k]*eta_dot[k];
    }
  }

  su2double dh = b*q[0];
  su2double dalpha = q[1];

  su2double h_dot = w_alpha*b*q_dot[0];  //The w_a brings it back to actual time.
  su2double alpha_dot = w_alpha*q_dot[1];

  /*--- Set the solution of the structural equations ---*/
  displacements[0] = dh;
  displacements[1] = dalpha;
  displacements[2] = h_dot;
  displacements[3] = alpha_dot;

  /*--- Calculate the total plunge and total pitch displacements for the unsteady step by summing the displacement at each sudo time step ---*/
  su2double pitch, plunge;
  pitch = config->GetAeroelastic_pitch(iMarker);
  plunge = config->GetAeroelastic_plunge(iMarker);

  config->SetAeroelastic_pitch(iMarker , pitch+dalpha);
  config->SetAeroelastic_plunge(iMarker , plunge+dh/b);

  /*--- Set the Aeroelastic solution at time n+1. This gets update every sudo time step
   and after convering the sudo time step the solution at n+1 get moved to the solution at n
   in SetDualTime_Solver method ---*/

  config->SetAeroelastic_np1(iMarker, x_np1);

}

void CSolver::Restart_OldGeometry(CGeometry *geometry, CConfig *config) {

  SU2_OMP_MASTER {

  /*--- This function is intended for dual time simulations ---*/

  int Unst_RestartIter;
  ifstream restart_file_n;

  string filename = config->GetSolution_FileName();
  string filename_n;

  /*--- Auxiliary vector for storing the coordinates ---*/
  su2double Coord[3] = {0.0};

  /*--- Variables for reading the restart files ---*/
  string text_line;
  long iPoint_Local;
  unsigned long iPoint_Global_Local = 0, iPoint_Global = 0;

  /*--- First, we load the restart file for time n ---*/

  /*-------------------------------------------------------------------------------------------*/

  /*--- Modify file name for an unsteady restart ---*/
  if (config->GetRestart()) Unst_RestartIter = SU2_TYPE::Int(config->GetRestart_Iter())-1;
  else Unst_RestartIter = SU2_TYPE::Int(config->GetUnst_AdjointIter())-1;
  filename_n = config->GetFilename(filename, ".csv", Unst_RestartIter);

  /*--- Open the restart file, throw an error if this fails. ---*/

  restart_file_n.open(filename_n.data(), ios::in);
  if (restart_file_n.fail()) {
    SU2_MPI::Error(string("There is no flow restart file ") + filename_n, CURRENT_FUNCTION);
  }

  /*--- First, set all indices to a negative value by default, and Global n indices to 0 ---*/
  iPoint_Global_Local = 0; iPoint_Global = 0;

  /*--- Read all lines in the restart file ---*/
  /*--- The first line is the header ---*/

  getline (restart_file_n, text_line);

  for (iPoint_Global = 0; iPoint_Global < geometry->GetGlobal_nPointDomain(); iPoint_Global++ ) {

    getline (restart_file_n, text_line);

    vector<string> point_line = PrintingToolbox::split(text_line, ',');

    /*--- Retrieve local index. If this node from the restart file lives
     on the current processor, we will load and instantiate the vars. ---*/

    iPoint_Local = geometry->GetGlobal_to_Local_Point(iPoint_Global);

    if (iPoint_Local > -1) {

      Coord[0] = PrintingToolbox::stod(point_line[1]);
      Coord[1] = PrintingToolbox::stod(point_line[2]);
      if (nDim == 3){
        Coord[2] = PrintingToolbox::stod(point_line[3]);
      }
      geometry->nodes->SetCoord_n(iPoint_Local, Coord);

      iPoint_Global_Local++;
    }
  }

  /*--- Detect a wrong solution file ---*/

  if (iPoint_Global_Local < geometry->GetnPointDomain()) {
    SU2_MPI::Error(string("The solution file ") + filename + string(" doesn't match with the mesh file!\n") +
                   string("It could be empty lines at the end of the file."), CURRENT_FUNCTION);
  }

  /*--- Close the restart file ---*/

  restart_file_n.close();

  /*-------------------------------------------------------------------------------------------*/
  /*-------------------------------------------------------------------------------------------*/

  /*--- Now, we load the restart file for time n-1, if the simulation is 2nd Order ---*/

  if (config->GetTime_Marching() == TIME_MARCHING::DT_STEPPING_2ND) {

    ifstream restart_file_n1;
    string filename_n1;

    /*--- Modify file name for an unsteady restart ---*/
    if (config->GetRestart()) Unst_RestartIter = SU2_TYPE::Int(config->GetRestart_Iter())-2;
    else Unst_RestartIter = SU2_TYPE::Int(config->GetUnst_AdjointIter())-2;
    filename_n1 = config->GetFilename(filename, ".csv", Unst_RestartIter);

    /*--- Open the restart file, throw an error if this fails. ---*/

    restart_file_n1.open(filename_n1.data(), ios::in);
    if (restart_file_n1.fail()) {
        SU2_MPI::Error(string("There is no flow restart file ") + filename_n1, CURRENT_FUNCTION);

    }

    /*--- First, set all indices to a negative value by default, and Global n indices to 0 ---*/
    iPoint_Global_Local = 0; iPoint_Global = 0;

    /*--- Read all lines in the restart file ---*/
    /*--- The first line is the header ---*/

    getline (restart_file_n1, text_line);

    for (iPoint_Global = 0; iPoint_Global < geometry->GetGlobal_nPointDomain(); iPoint_Global++ ) {

      getline (restart_file_n1, text_line);

      vector<string> point_line = PrintingToolbox::split(text_line, ',');

      /*--- Retrieve local index. If this node from the restart file lives
       on the current processor, we will load and instantiate the vars. ---*/

      iPoint_Local = geometry->GetGlobal_to_Local_Point(iPoint_Global);

      if (iPoint_Local > -1) {

        Coord[0] = PrintingToolbox::stod(point_line[1]);
        Coord[1] = PrintingToolbox::stod(point_line[2]);
        if (nDim == 3){
          Coord[2] = PrintingToolbox::stod(point_line[3]);
        }

        geometry->nodes->SetCoord_n1(iPoint_Local, Coord);

        iPoint_Global_Local++;
      }

    }

    /*--- Detect a wrong solution file ---*/

    if (iPoint_Global_Local < geometry->GetnPointDomain()) {
      SU2_MPI::Error(string("The solution file ") + filename + string(" doesn't match with the mesh file!\n") +
                     string("It could be empty lines at the end of the file."), CURRENT_FUNCTION);
    }

    /*--- Close the restart file ---*/

    restart_file_n1.close();

  }

  }
  END_SU2_OMP_MASTER
  SU2_OMP_BARRIER

  /*--- It's necessary to communicate this information ---*/

  geometry->InitiateComms(geometry, config, COORDINATES_OLD);
  geometry->CompleteComms(geometry, config, COORDINATES_OLD);

}

void CSolver::Read_SU2_Restart_ASCII(CGeometry *geometry, const CConfig *config, string val_filename) {

  ifstream restart_file;
  string text_line, Tag;
  unsigned short iVar;
  long iPoint_Local = 0; unsigned long iPoint_Global = 0;
  int counter = 0;
  fields.clear();

  Restart_Vars = new int[5];

  string error_string = "Note: ASCII restart files must be in CSV format since v7.0.\n"
                        "Check https://su2code.github.io/docs/Guide-to-v7 for more information.";

  /*--- First, check that this is not a binary restart file. ---*/

  char fname[100];
  val_filename += ".csv";
  strcpy(fname, val_filename.c_str());
  int magic_number;

#ifndef HAVE_MPI

  /*--- Serial binary input. ---*/

  FILE *fhw;
  fhw = fopen(fname,"rb");
  size_t ret;

  /*--- Error check for opening the file. ---*/

  if (!fhw) {
    SU2_MPI::Error(string("Unable to open SU2 restart file ") + fname, CURRENT_FUNCTION);
  }

  /*--- Attempt to read the first int, which should be our magic number. ---*/

  ret = fread(&magic_number, sizeof(int), 1, fhw);
  if (ret != 1) {
    SU2_MPI::Error("Error reading restart file.", CURRENT_FUNCTION);
  }

  /*--- Check that this is an SU2 binary file. SU2 binary files
   have the hex representation of "SU2" as the first int in the file. ---*/

  if (magic_number == 535532) {
    SU2_MPI::Error(string("File ") + string(fname) + string(" is a binary SU2 restart file, expected ASCII.\n") +
                   string("SU2 reads/writes binary restart files by default.\n") +
                   string("Note that backward compatibility for ASCII restart files is\n") +
                   string("possible with the READ_BINARY_RESTART option."), CURRENT_FUNCTION);
  }

  fclose(fhw);

#else

  /*--- Parallel binary input using MPI I/O. ---*/

  MPI_File fhw;
  int ierr;

  /*--- All ranks open the file using MPI. ---*/

  ierr = MPI_File_open(SU2_MPI::GetComm(), fname, MPI_MODE_RDONLY, MPI_INFO_NULL, &fhw);

  /*--- Error check opening the file. ---*/

  if (ierr) {
    SU2_MPI::Error(string("SU2 ASCII restart file ") + string(fname) + string(" not found.\n") + error_string,
                   CURRENT_FUNCTION);
  }

  /*--- Have the master attempt to read the magic number. ---*/

  if (rank == MASTER_NODE)
    MPI_File_read(fhw, &magic_number, 1, MPI_INT, MPI_STATUS_IGNORE);

  /*--- Broadcast the number of variables to all procs and store clearly. ---*/

  SU2_MPI::Bcast(&magic_number, 1, MPI_INT, MASTER_NODE, SU2_MPI::GetComm());

  /*--- Check that this is an SU2 binary file. SU2 binary files
   have the hex representation of "SU2" as the first int in the file. ---*/

  if (magic_number == 535532) {
    SU2_MPI::Error(string("File ") + string(fname) + string(" is a binary SU2 restart file, expected ASCII.\n") +
                   string("SU2 reads/writes binary restart files by default.\n") +
                   string("Note that backward compatibility for ASCII restart files is\n") +
                   string("possible with the READ_BINARY_RESTART option."), CURRENT_FUNCTION);
  }

  MPI_File_close(&fhw);

#endif

  /*--- Open the restart file ---*/

  restart_file.open(val_filename.data(), ios::in);

  /*--- In case there is no restart file ---*/

  if (restart_file.fail()) {
    SU2_MPI::Error(string("SU2 ASCII restart file ") + string(fname) + string(" not found.\n") + error_string,
                   CURRENT_FUNCTION);
  }

  /*--- Identify the number of fields (and names) in the restart file ---*/

  getline (restart_file, text_line);

  char delimiter = ',';
  fields = PrintingToolbox::split(text_line, delimiter);

  if (fields.size() <= 1) {
    SU2_MPI::Error(string("Restart file does not seem to be a CSV file.\n") + error_string, CURRENT_FUNCTION);
  }

  for (unsigned short iField = 0; iField < fields.size(); iField++){
    PrintingToolbox::trim(fields[iField]);
  }

  /*--- Set the number of variables, one per field in the
   restart file (without including the PointID) ---*/

  Restart_Vars[1] = (int)fields.size() - 1;

  /*--- Allocate memory for the restart data. ---*/

  Restart_Data = new passivedouble[Restart_Vars[1]*geometry->GetnPointDomain()];

  /*--- Read all lines in the restart file and extract data. ---*/

  for (iPoint_Global = 0; iPoint_Global < geometry->GetGlobal_nPointDomain(); iPoint_Global++) {

    if (!getline (restart_file, text_line)) break;

    /*--- Retrieve local index. If this node from the restart file lives
     on the current processor, we will load and instantiate the vars. ---*/

    iPoint_Local = geometry->GetGlobal_to_Local_Point(iPoint_Global);

    if (iPoint_Local > -1) {

      vector<string> point_line = PrintingToolbox::split(text_line, delimiter);

      /*--- Store the solution (starting with node coordinates) --*/

      for (iVar = 0; iVar < Restart_Vars[1]; iVar++)
        Restart_Data[counter*Restart_Vars[1] + iVar] = SU2_TYPE::GetValue(PrintingToolbox::stod(point_line[iVar+1]));

      /*--- Increment our local point counter. ---*/

      counter++;

    }
  }

  if (iPoint_Global != geometry->GetGlobal_nPointDomain())
    SU2_MPI::Error("The solution file does not match the mesh, currently only binary files can be interpolated.",
                   CURRENT_FUNCTION);

}

void CSolver::Read_SU2_Restart_Binary(CGeometry *geometry, const CConfig *config, string val_filename) {

  char str_buf[CGNS_STRING_SIZE], fname[100];
  val_filename += ".dat";
  strcpy(fname, val_filename.c_str());
  const int nRestart_Vars = 5;
  Restart_Vars = new int[nRestart_Vars];
  fields.clear();

#ifndef HAVE_MPI

  /*--- Serial binary input. ---*/

  FILE *fhw;
  fhw = fopen(fname,"rb");
  size_t ret;

  /*--- Error check for opening the file. ---*/

  if (!fhw) {
    SU2_MPI::Error(string("Unable to open SU2 restart file ") + string(fname), CURRENT_FUNCTION);
  }

  /*--- First, read the number of variables and points. ---*/

  ret = fread(Restart_Vars, sizeof(int), nRestart_Vars, fhw);
  if (ret != (unsigned long)nRestart_Vars) {
    SU2_MPI::Error("Error reading restart file.", CURRENT_FUNCTION);
  }

  /*--- Check that this is an SU2 binary file. SU2 binary files
   have the hex representation of "SU2" as the first int in the file. ---*/

  if (Restart_Vars[0] != 535532) {
    SU2_MPI::Error(string("File ") + string(fname) + string(" is not a binary SU2 restart file.\n") +
                   string("SU2 reads/writes binary restart files by default.\n") +
                   string("Note that backward compatibility for ASCII restart files is\n") +
                   string("possible with the READ_BINARY_RESTART option."), CURRENT_FUNCTION);
  }

  /*--- Store the number of fields and points to be read for clarity. ---*/

  const unsigned long nFields = Restart_Vars[1];
  const unsigned long nPointFile = Restart_Vars[2];

  /*--- Read the variable names from the file. Note that we are adopting a
   fixed length of 33 for the string length to match with CGNS. This is
   needed for when we read the strings later. We pad the beginning of the
   variable string vector with the Point_ID tag that wasn't written. ---*/

  fields.push_back("Point_ID");
  for (auto iVar = 0u; iVar < nFields; iVar++) {
    ret = fread(str_buf, sizeof(char), CGNS_STRING_SIZE, fhw);
    if (ret != (unsigned long)CGNS_STRING_SIZE) {
      SU2_MPI::Error("Error reading restart file.", CURRENT_FUNCTION);
    }
    fields.push_back(str_buf);
  }

  /*--- For now, create a temp 1D buffer to read the data from file. ---*/

  Restart_Data = new passivedouble[nFields*nPointFile];

  /*--- Read in the data for the restart at all local points. ---*/

  ret = fread(Restart_Data, sizeof(passivedouble), nFields*nPointFile, fhw);
  if (ret != nFields*nPointFile) {
    SU2_MPI::Error("Error reading restart file.", CURRENT_FUNCTION);
  }

  /*--- Close the file. ---*/

  fclose(fhw);

#else

  /*--- Parallel binary input using MPI I/O. ---*/

  MPI_File fhw;
  SU2_MPI::Status status;
  MPI_Datatype etype, filetype;
  MPI_Offset disp;

  /*--- All ranks open the file using MPI. ---*/

  int ierr = MPI_File_open(SU2_MPI::GetComm(), fname, MPI_MODE_RDONLY, MPI_INFO_NULL, &fhw);

  if (ierr) SU2_MPI::Error(string("Unable to open SU2 restart file ") + string(fname), CURRENT_FUNCTION);

  /*--- First, read the number of variables and points (i.e., cols and rows),
   which we will need in order to read the file later. Also, read the
   variable string names here. Only the master rank reads the header. ---*/

  if (rank == MASTER_NODE)
    MPI_File_read(fhw, Restart_Vars, nRestart_Vars, MPI_INT, MPI_STATUS_IGNORE);

  /*--- Broadcast the number of variables to all procs and store clearly. ---*/

  SU2_MPI::Bcast(Restart_Vars, nRestart_Vars, MPI_INT, MASTER_NODE, SU2_MPI::GetComm());

  /*--- Check that this is an SU2 binary file. SU2 binary files
   have the hex representation of "SU2" as the first int in the file. ---*/

  if (Restart_Vars[0] != 535532) {
    SU2_MPI::Error(string("File ") + string(fname) + string(" is not a binary SU2 restart file.\n") +
                   string("SU2 reads/writes binary restart files by default.\n") +
                   string("Note that backward compatibility for ASCII restart files is\n") +
                   string("possible with the READ_BINARY_RESTART option."), CURRENT_FUNCTION);
  }

  /*--- Store the number of fields and points to be read for clarity. ---*/

  const unsigned long nFields = Restart_Vars[1];
  const unsigned long nPointFile = Restart_Vars[2];

  /*--- Read the variable names from the file. Note that we are adopting a
   fixed length of 33 for the string length to match with CGNS. This is
   needed for when we read the strings later. ---*/

  char *mpi_str_buf = new char[nFields*CGNS_STRING_SIZE];
  if (rank == MASTER_NODE) {
    disp = nRestart_Vars*sizeof(int);
    MPI_File_read_at(fhw, disp, mpi_str_buf, nFields*CGNS_STRING_SIZE,
                     MPI_CHAR, MPI_STATUS_IGNORE);
  }

  /*--- Broadcast the string names of the variables. ---*/

  SU2_MPI::Bcast(mpi_str_buf, nFields*CGNS_STRING_SIZE, MPI_CHAR,
                 MASTER_NODE, SU2_MPI::GetComm());

  /*--- Now parse the string names and load into the config class in case
   we need them for writing visualization files (SU2_SOL). ---*/

  fields.push_back("Point_ID");
  for (auto iVar = 0u; iVar < nFields; iVar++) {
    const auto index = iVar*CGNS_STRING_SIZE;
    string field_buf("\"");
    for (int iChar = 0; iChar < CGNS_STRING_SIZE; iChar++) {
      str_buf[iChar] = mpi_str_buf[index + iChar];
    }
    field_buf.append(str_buf);
    field_buf.append("\"");
    fields.push_back(field_buf.c_str());
  }

  /*--- Free string buffer memory. ---*/

  delete [] mpi_str_buf;

  /*--- We're writing only su2doubles in the data portion of the file. ---*/

  etype = MPI_DOUBLE;

  /*--- We need to ignore the 4 ints describing the nVar_Restart and nPoints,
   along with the string names of the variables. ---*/

  disp = nRestart_Vars*sizeof(int) + CGNS_STRING_SIZE*nFields*sizeof(char);

  /*--- Define a derived datatype for this rank's set of non-contiguous data
   that will be placed in the restart. Here, we are collecting each one of the
   points which are distributed throughout the file in blocks of nVar_Restart data. ---*/

  int nBlock;
  int *blocklen = nullptr;
  MPI_Aint *displace = nullptr;

  if (nPointFile == geometry->GetGlobal_nPointDomain() ||
      config->GetKind_SU2() == SU2_COMPONENT::SU2_SOL) {
    /*--- No interpolation, each rank reads the indices it needs. ---*/
    nBlock = geometry->GetnPointDomain();

    blocklen = new int[nBlock];
    displace = new MPI_Aint[nBlock];
    int counter = 0;
    for (auto iPoint_Global = 0ul; iPoint_Global < geometry->GetGlobal_nPointDomain(); ++iPoint_Global) {
      if (geometry->GetGlobal_to_Local_Point(iPoint_Global) > -1) {
        blocklen[counter] = nFields;
        displace[counter] = iPoint_Global*nFields*sizeof(passivedouble);
        counter++;
      }
    }
  }
  else {
    /*--- Interpolation required, read large blocks of data. ---*/
    nBlock = 1;

    blocklen = new int[nBlock];
    displace = new MPI_Aint[nBlock];

    const auto partitioner = CLinearPartitioner(nPointFile,0);

    blocklen[0] = nFields*partitioner.GetSizeOnRank(rank);
    displace[0] = nFields*partitioner.GetFirstIndexOnRank(rank)*sizeof(passivedouble);;
  }

  MPI_Type_create_hindexed(nBlock, blocklen, displace, MPI_DOUBLE, &filetype);
  MPI_Type_commit(&filetype);

  /*--- Set the view for the MPI file write, i.e., describe the location in
   the file that this rank "sees" for writing its piece of the restart file. ---*/

  MPI_File_set_view(fhw, disp, etype, filetype, (char*)"native", MPI_INFO_NULL);

  /*--- For now, create a temp 1D buffer to read the data from file. ---*/

  const int bufSize = nBlock*blocklen[0];
  Restart_Data = new passivedouble[bufSize];

  /*--- Collective call for all ranks to read from their view simultaneously. ---*/

  MPI_File_read_all(fhw, Restart_Data, bufSize, MPI_DOUBLE, &status);

  /*--- All ranks close the file after writing. ---*/

  MPI_File_close(&fhw);

  /*--- Free the derived datatype and release temp memory. ---*/

  MPI_Type_free(&filetype);

  delete [] blocklen;
  delete [] displace;

#endif

  if (nPointFile != geometry->GetGlobal_nPointDomain() &&
      config->GetKind_SU2() != SU2_COMPONENT::SU2_SOL) {
    InterpolateRestartData(geometry, config);
  }
}

void CSolver::InterpolateRestartData(const CGeometry *geometry, const CConfig *config) {

  if (geometry->GetGlobal_nPointDomain() == 0) return;

  if (size != SINGLE_NODE && size % 2)
    SU2_MPI::Error("Number of ranks must be multiple of 2.", CURRENT_FUNCTION);

  if (config->GetFEMSolver())
    SU2_MPI::Error("Cannot interpolate the restart file for FEM problems.", CURRENT_FUNCTION);

  /* Challenges:
   *  - Do not use too much memory by gathering the restart data in all ranks.
   *  - Do not repeat too many computations in all ranks.
   * Solution?:
   *  - Build a local ADT for the domain points (not the restart points).
   *  - Find the closest target point for each donor, which does not match all targets.
   *  - "Diffuse" the data to neighbor points.
   *  Complexity is approx. Nlt + (Nlt + Nd) log(Nlt) where Nlt is the LOCAL number
   *  of target points and Nd the TOTAL number of donors. */

  const unsigned long nFields = Restart_Vars[1];
  const unsigned long nPointFile = Restart_Vars[2];
  const auto t0 = SU2_MPI::Wtime();
  auto nRecurse = 0;

  if (rank == MASTER_NODE) {
    cout << "\nThe number of points in the restart file (" << nPointFile << ") does not match "
            "the mesh (" << geometry->GetGlobal_nPointDomain() << ").\n"
            "A recursive nearest neighbor interpolation will be performed." << endl;
  }

  su2activematrix localVars(nPointDomain, nFields);
  localVars = su2double(0.0);
  {
  su2vector<uint8_t> isMapped(nPoint);
  isMapped = false;

  /*--- ADT of local target points. ---*/
  {
  const auto& coord = geometry->nodes->GetCoord();
  vector<unsigned long> index(nPointDomain);
  iota(index.begin(), index.end(), 0ul);

  CADTPointsOnlyClass adt(nDim, nPointDomain, coord.data(), index.data(), false);
  vector<unsigned long>().swap(index);

  /*--- Copy local donor restart data, which will circulate over all ranks. ---*/

  const auto partitioner = CLinearPartitioner(nPointFile,0);

  unsigned long nPointDonorMax = 0;
  for (int i=0; i<size; ++i)
    nPointDonorMax = max(nPointDonorMax, partitioner.GetSizeOnRank(i));

  su2activematrix sendBuf(nPointDonorMax, nFields);

  for (auto iPoint = 0ul; iPoint < nPointDonorMax; ++iPoint) {
    const auto iPointDonor = min(iPoint,partitioner.GetSizeOnRank(rank)-1ul);
    for (auto iVar = 0ul; iVar < nFields; ++iVar)
      sendBuf(iPoint,iVar) = Restart_Data[iPointDonor*nFields+iVar];
  }

  delete [] Restart_Data;
  Restart_Data = nullptr;

  /*--- Make room to receive donor data from other ranks, and to map it to target points. ---*/

  su2activematrix donorVars(nPointDonorMax, nFields);
  vector<su2double> donorDist(nPointDomain, 1e12);

  /*--- Circle over all ranks. ---*/

  const int dst = (rank+1) % size; // send to next
  const int src = (rank-1+size) % size; // receive from prev.
  const int count = sendBuf.size();

  for (int iStep = 0; iStep < size; ++iStep) {

    swap(sendBuf, donorVars);

    if (iStep) {
      /*--- Odd ranks send and then receive, and vice versa. ---*/
      if (rank%2) SU2_MPI::Send(sendBuf.data(), count, MPI_DOUBLE, dst, 0, SU2_MPI::GetComm());
      else SU2_MPI::Recv(donorVars.data(), count, MPI_DOUBLE, src, 0, SU2_MPI::GetComm(), MPI_STATUS_IGNORE);

      if (rank%2==0) SU2_MPI::Send(sendBuf.data(), count, MPI_DOUBLE, dst, 0, SU2_MPI::GetComm());
      else SU2_MPI::Recv(donorVars.data(), count, MPI_DOUBLE, src, 0, SU2_MPI::GetComm(), MPI_STATUS_IGNORE);
    }

    /*--- Find the closest target for each donor. ---*/

    vector<su2double> targetDist(donorVars.rows());
    vector<unsigned long> iTarget(donorVars.rows());

    SU2_OMP_PARALLEL_(for schedule(dynamic,4*OMP_MIN_SIZE))
    for (auto iDonor = 0ul; iDonor < donorVars.rows(); ++iDonor) {
      int r=0;
      adt.DetermineNearestNode(donorVars[iDonor], targetDist[iDonor], iTarget[iDonor], r);
    }
    END_SU2_OMP_PARALLEL

    /*--- Keep the closest donor for each target (this is separate for OpenMP). ---*/

    for (auto iDonor = 0ul; iDonor < donorVars.rows(); ++iDonor) {
      const auto iPoint = iTarget[iDonor];
      const auto dist = targetDist[iDonor];

      if (dist < donorDist[iPoint]) {
        donorDist[iPoint] = dist;
        isMapped[iPoint] = true;
        for (auto iVar = 0ul; iVar < donorVars.cols(); ++iVar)
          localVars(iPoint,iVar) = donorVars(iDonor,iVar);
      }
    }
  }
  } // everything goes out of scope except "localVars" and "isMapped"

  /*--- Recursively diffuse the nearest neighbor data. ---*/

  auto nDonor = isMapped;
  bool done = false;

  SU2_OMP_PARALLEL
  while (!done) {
    SU2_OMP_FOR_DYN(roundUpDiv(nPointDomain,2*omp_get_num_threads()))
    for (auto iPoint = 0ul; iPoint < nPointDomain; ++iPoint) {
      /*--- Do not change points that are already interpolated. ---*/
      if (isMapped[iPoint]) continue;

      /*--- Boundaries to boundaries and domain to domain. ---*/
      const bool boundary_i = geometry->nodes->GetSolidBoundary(iPoint);

      for (const auto jPoint : geometry->nodes->GetPoints(iPoint)) {
        if (!isMapped[jPoint]) continue;
        if (boundary_i != geometry->nodes->GetSolidBoundary(jPoint)) continue;

        nDonor[iPoint]++;

        for (auto iVar = 0ul; iVar < localVars.cols(); ++iVar)
          localVars(iPoint,iVar) += localVars(jPoint,iVar);
      }

      if (nDonor[iPoint] > 0) {
        for (auto iVar = 0ul; iVar < localVars.cols(); ++iVar)
          localVars(iPoint,iVar) /= nDonor[iPoint];
        nDonor[iPoint] = true;
      }
    }
    END_SU2_OMP_FOR

    /*--- Repeat while all points are not mapped. ---*/

    SU2_OMP_MASTER {
      done = true;
      ++nRecurse;
    }
    END_SU2_OMP_MASTER

    bool myDone = true;

    SU2_OMP_FOR_STAT(16*OMP_MIN_SIZE)
    for (auto iPoint = 0ul; iPoint < nPointDomain; ++iPoint) {
      isMapped[iPoint] = nDonor[iPoint];
      myDone &= nDonor[iPoint];
    }
    END_SU2_OMP_FOR

    SU2_OMP_ATOMIC
    done &= myDone;

    SU2_OMP_BARRIER
  }
  END_SU2_OMP_PARALLEL

  } // everything goes out of scope except "localVars"

  /*--- Move to Restart_Data in ascending order of global index, which is how a matching restart would have been read. ---*/

  Restart_Data = new passivedouble[nPointDomain*nFields];
  Restart_Vars[2] = nPointDomain;

  int counter = 0;
  for (auto iPoint_Global = 0ul; iPoint_Global < geometry->GetGlobal_nPointDomain(); ++iPoint_Global) {
    const auto iPoint = geometry->GetGlobal_to_Local_Point(iPoint_Global);
    if (iPoint >= 0) {
      for (auto iVar = 0ul; iVar < nFields; ++iVar)
        Restart_Data[counter*nFields+iVar] = SU2_TYPE::GetValue(localVars(iPoint,iVar));
      counter++;
    }
  }

  if (rank == MASTER_NODE) {
    cout << "Number of recursions: " << nRecurse << ".\n"
            "Elapsed time: " << SU2_MPI::Wtime()-t0 << "s.\n" << endl;
  }
}

void CSolver::Read_SU2_Restart_Metadata(CGeometry *geometry, CConfig *config, bool adjoint, string val_filename) const {

  su2double AoA_ = config->GetAoA();
  su2double AoS_ = config->GetAoS();
  su2double BCThrust_ = config->GetInitial_BCThrust();
  su2double dCD_dCL_ = config->GetdCD_dCL();
  su2double dCMx_dCL_ = config->GetdCMx_dCL();
  su2double dCMy_dCL_ = config->GetdCMy_dCL();
  su2double dCMz_dCL_ = config->GetdCMz_dCL();
  string::size_type position;
  unsigned long InnerIter_ = 0;
  ifstream restart_file;

  /*--- Carry on with ASCII metadata reading. ---*/

  restart_file.open(val_filename.data(), ios::in);
  if (restart_file.fail()) {
    if (rank == MASTER_NODE) {
      cout << " Warning: There is no restart file (" << val_filename.data() << ")."<< endl;
      cout << " Computation will continue without updating metadata parameters." << endl;
    }
  }
  else {

    string text_line;

    /*--- Space for extra info (if any) ---*/

    while (getline (restart_file, text_line)) {

      /*--- External iteration ---*/

      position = text_line.find ("ITER=",0);
      if (position != string::npos) {
        text_line.erase (0,9); InnerIter_ = atoi(text_line.c_str());
      }

      /*--- Angle of attack ---*/

      position = text_line.find ("AOA=",0);
      if (position != string::npos) {
        text_line.erase (0,4); AoA_ = atof(text_line.c_str());
      }

      /*--- Sideslip angle ---*/

      position = text_line.find ("SIDESLIP_ANGLE=",0);
      if (position != string::npos) {
        text_line.erase (0,15); AoS_ = atof(text_line.c_str());
      }

      /*--- BCThrust angle ---*/

      position = text_line.find ("INITIAL_BCTHRUST=",0);
      if (position != string::npos) {
        text_line.erase (0,17); BCThrust_ = atof(text_line.c_str());
      }

      /*--- dCD_dCL coefficient ---*/

      position = text_line.find ("DCD_DCL_VALUE=",0);
      if (position != string::npos) {
        text_line.erase (0,14); dCD_dCL_ = atof(text_line.c_str());
      }

      /*--- dCMx_dCL coefficient ---*/

      position = text_line.find ("DCMX_DCL_VALUE=",0);
      if (position != string::npos) {
        text_line.erase (0,15); dCMx_dCL_ = atof(text_line.c_str());
      }

      /*--- dCMy_dCL coefficient ---*/

      position = text_line.find ("DCMY_DCL_VALUE=",0);
      if (position != string::npos) {
        text_line.erase (0,15); dCMy_dCL_ = atof(text_line.c_str());
      }

      /*--- dCMz_dCL coefficient ---*/

      position = text_line.find ("DCMZ_DCL_VALUE=",0);
      if (position != string::npos) {
        text_line.erase (0,15); dCMz_dCL_ = atof(text_line.c_str());
      }

    }

    /*--- Close the restart meta file. ---*/

    restart_file.close();

  }


  /*--- Load the metadata. ---*/

  /*--- Angle of attack ---*/

  if (config->GetDiscard_InFiles() == false) {
    if ((config->GetAoA() != AoA_) && (rank == MASTER_NODE)) {
      cout.precision(6);
      cout <<"WARNING: AoA in the solution file (" << AoA_ << " deg.) +" << endl;
      cout << "         AoA offset in mesh file (" << config->GetAoA_Offset() << " deg.) = " << AoA_ + config->GetAoA_Offset() << " deg." << endl;
    }
    config->SetAoA(AoA_ + config->GetAoA_Offset());
  }

  else {
    if ((config->GetAoA() != AoA_) && (rank == MASTER_NODE))
      cout <<"WARNING: Discarding the AoA in the solution file." << endl;
  }

  /*--- Sideslip angle ---*/

  if (config->GetDiscard_InFiles() == false) {
    if ((config->GetAoS() != AoS_) && (rank == MASTER_NODE)) {
      cout.precision(6);
      cout <<"WARNING: AoS in the solution file (" << AoS_ << " deg.) +" << endl;
      cout << "         AoS offset in mesh file (" << config->GetAoS_Offset() << " deg.) = " << AoS_ + config->GetAoS_Offset() << " deg." << endl;
    }
    config->SetAoS(AoS_ + config->GetAoS_Offset());
  }
  else {
    if ((config->GetAoS() != AoS_) && (rank == MASTER_NODE))
      cout <<"WARNING: Discarding the AoS in the solution file." << endl;
  }

  /*--- BCThrust ---*/

  if (config->GetDiscard_InFiles() == false) {
    if ((config->GetInitial_BCThrust() != BCThrust_) && (rank == MASTER_NODE))
      cout <<"WARNING: SU2 will use the initial BC Thrust provided in the solution file: " << BCThrust_ << " lbs." << endl;
    config->SetInitial_BCThrust(BCThrust_);
  }
  else {
    if ((config->GetInitial_BCThrust() != BCThrust_) && (rank == MASTER_NODE))
      cout <<"WARNING: Discarding the BC Thrust in the solution file." << endl;
  }


  if (config->GetDiscard_InFiles() == false) {

    if ((config->GetdCD_dCL() != dCD_dCL_) && (rank == MASTER_NODE))
      cout <<"WARNING: SU2 will use the dCD/dCL provided in the direct solution file: " << dCD_dCL_ << "." << endl;
    config->SetdCD_dCL(dCD_dCL_);

    if ((config->GetdCMx_dCL() != dCMx_dCL_) && (rank == MASTER_NODE))
      cout <<"WARNING: SU2 will use the dCMx/dCL provided in the direct solution file: " << dCMx_dCL_ << "." << endl;
    config->SetdCMx_dCL(dCMx_dCL_);

    if ((config->GetdCMy_dCL() != dCMy_dCL_) && (rank == MASTER_NODE))
      cout <<"WARNING: SU2 will use the dCMy/dCL provided in the direct solution file: " << dCMy_dCL_ << "." << endl;
    config->SetdCMy_dCL(dCMy_dCL_);

    if ((config->GetdCMz_dCL() != dCMz_dCL_) && (rank == MASTER_NODE))
      cout <<"WARNING: SU2 will use the dCMz/dCL provided in the direct solution file: " << dCMz_dCL_ << "." << endl;
    config->SetdCMz_dCL(dCMz_dCL_);

  }

  else {

    if ((config->GetdCD_dCL() != dCD_dCL_) && (rank == MASTER_NODE))
      cout <<"WARNING: Discarding the dCD/dCL in the direct solution file." << endl;

    if ((config->GetdCMx_dCL() != dCMx_dCL_) && (rank == MASTER_NODE))
      cout <<"WARNING: Discarding the dCMx/dCL in the direct solution file." << endl;

    if ((config->GetdCMy_dCL() != dCMy_dCL_) && (rank == MASTER_NODE))
      cout <<"WARNING: Discarding the dCMy/dCL in the direct solution file." << endl;

    if ((config->GetdCMz_dCL() != dCMz_dCL_) && (rank == MASTER_NODE))
      cout <<"WARNING: Discarding the dCMz/dCL in the direct solution file." << endl;

  }

  /*--- External iteration ---*/

  if ((config->GetDiscard_InFiles() == false) && (!adjoint || (adjoint && config->GetRestart())))
    config->SetExtIter_OffSet(InnerIter_);

}

void CSolver::LoadInletProfile(CGeometry **geometry,
                               CSolver ***solver,
                               CConfig *config,
                               int val_iter,
                               unsigned short val_kind_solver,
                               unsigned short val_kind_marker) const {

  /*-- First, set the solver and marker kind for the particular problem at
   hand. Note that, in the future, these routines can be used for any solver
   and potentially any marker type (beyond inlets). ---*/

  const auto KIND_SOLVER = val_kind_solver;
  const auto KIND_MARKER = val_kind_marker;

  const bool time_stepping = (config->GetTime_Marching() == TIME_MARCHING::DT_STEPPING_1ST) ||
                             (config->GetTime_Marching() == TIME_MARCHING::DT_STEPPING_2ND) ||
                             (config->GetTime_Marching() == TIME_MARCHING::TIME_STEPPING);

  const auto iZone = config->GetiZone();
  const auto nZone = config->GetnZone();

  auto profile_filename = config->GetInlet_FileName();

  const auto turbulence = config->GetKind_Turb_Model() != TURB_MODEL::NONE;
  const unsigned short nVar_Turb = turbulence ? solver[MESH_0][TURB_SOL]->GetnVar() : 0;

  const auto species = config->GetKind_Species_Model() != SPECIES_MODEL::NONE;
  const unsigned short nVar_Species = species ? solver[MESH_0][SPECIES_SOL]->GetnVar() : 0;

  /*--- names of the columns in the profile ---*/
  vector<string> columnNames;
  vector<string> columnValues;

  /*--- Count the number of columns that we have for this flow case,
   excluding the coordinates. Here, we have 2 entries for the total
   conditions or mass flow, another nDim for the direction vector, and
   finally entries for the number of turbulence variables. This is only
   necessary in case we are writing a template profile file or for Inlet
   Interpolation purposes. ---*/

  const unsigned short nCol_InletFile = 2 + nDim + nVar_Turb + nVar_Species;

  /*--- for incompressible flow, we can switch the energy equation off ---*/
  /*--- for now, we write the temperature even if we are not using it ---*/
  /*--- because a number of routines depend on the presence of the temperature field ---*/
  //if (config->GetEnergy_Equation() ==false)
  //nCol_InletFile = nCol_InletFile -1;

  /*--- Multizone problems require the number of the zone to be appended. ---*/

  if (nZone > 1)
    profile_filename = config->GetMultizone_FileName(profile_filename, iZone, ".dat");

  /*--- Modify file name for an unsteady restart ---*/

  if (time_stepping)
    profile_filename = config->GetUnsteady_FileName(profile_filename, val_iter, ".dat");


  // create vector of column names
  for (unsigned short iMarker = 0; iMarker < config->GetnMarker_All(); iMarker++) {

    /*--- Skip if this is the wrong type of marker. ---*/
    if (config->GetMarker_All_KindBC(iMarker) != KIND_MARKER) continue;

    string Marker_Tag = config->GetMarker_All_TagBound(iMarker);
    su2double p_total   = config->GetInlet_Ptotal(Marker_Tag);
    su2double t_total   = config->GetInlet_Ttotal(Marker_Tag);
    auto flow_dir = config->GetInlet_FlowDir(Marker_Tag);
    std::stringstream columnName,columnValue;

    columnValue << setprecision(15);
    columnValue << std::scientific;

    columnValue << t_total << "\t" << p_total <<"\t";
    for (unsigned short iDim = 0; iDim < nDim; iDim++) {
      columnValue << flow_dir[iDim] <<"\t";
    }

    columnName << "# COORD-X  " << setw(24) << "COORD-Y    " << setw(24);
    if(nDim==3) columnName << "COORD-Z    " << setw(24);

    if (config->GetKind_Regime()==ENUM_REGIME::COMPRESSIBLE){
      switch (config->GetKind_Inlet()) {
        /*--- compressible conditions ---*/
        case INLET_TYPE::TOTAL_CONDITIONS:
          columnName << "TEMPERATURE" << setw(24) << "PRESSURE   " << setw(24);
          break;
        case INLET_TYPE::MASS_FLOW:
          columnName << "DENSITY    " << setw(24) << "VELOCITY   " << setw(24);
          break;
        default:
          SU2_MPI::Error("Unsupported INLET_TYPE.", CURRENT_FUNCTION);
          break;        }
    } else {
      switch (config->GetKind_Inc_Inlet(Marker_Tag)) {
        /*--- incompressible conditions ---*/
        case INLET_TYPE::VELOCITY_INLET:
          columnName << "TEMPERATURE" << setw(24) << "VELOCITY   " << setw(24);
          break;
        case INLET_TYPE::PRESSURE_INLET:
          columnName << "TEMPERATURE" << setw(24) << "PRESSURE   " << setw(24);
          break;
        default:
          SU2_MPI::Error("Unsupported INC_INLET_TYPE.", CURRENT_FUNCTION);
          break;
      }
    }

    columnName << "NORMAL-X   " << setw(24) << "NORMAL-Y   " << setw(24);
    if(nDim==3)  columnName << "NORMAL-Z   " << setw(24);

    switch (TurbModelFamily(config->GetKind_Turb_Model())) {
      case TURB_FAMILY::NONE: break;
      case TURB_FAMILY::SA:
        /*--- 1-equation turbulence model: SA ---*/
        columnName << "NU_TILDE   " << setw(24);
        columnValue << config->GetNuFactor_FreeStream() * config->GetViscosity_FreeStream() / config->GetDensity_FreeStream() <<"\t";
        break;
      case TURB_FAMILY::KW:
        /*--- 2-equation turbulence model (SST) ---*/
        columnName << "TKE        " << setw(24) << "DISSIPATION" << setw(24);
        columnValue << config->GetTke_FreeStream() << "\t" << config->GetOmega_FreeStream() <<"\t";
        break;
    }

    switch (config->GetKind_Species_Model()) {
      case SPECIES_MODEL::NONE: break;
      case SPECIES_MODEL::PASSIVE_SCALAR:
        for (unsigned short iVar = 0; iVar < nVar_Species; iVar++) {
          columnName << "SPECIES_" + std::to_string(iVar) + "  " << setw(24);
          columnValue << config->GetInlet_SpeciesVal(Marker_Tag)[iVar] << "\t";
        }
        break;
    }

    columnNames.push_back(columnName.str());
    columnValues.push_back(columnValue.str());

  }


  /*--- Read the profile data from an ASCII file. ---*/

  CMarkerProfileReaderFVM profileReader(geometry[MESH_0], config, profile_filename, KIND_MARKER, nCol_InletFile, columnNames,columnValues);

  /*--- Load data from the restart into correct containers. ---*/

  unsigned long Marker_Counter = 0;
  unsigned short local_failure = 0;

  const su2double tolerance = config->GetInlet_Profile_Matching_Tolerance();

  for (auto iMarker = 0ul; iMarker < config->GetnMarker_All(); iMarker++) {

    /*--- Skip if this is the wrong type of marker. ---*/

    if (config->GetMarker_All_KindBC(iMarker) != KIND_MARKER) continue;

    /*--- Get tag in order to identify the correct inlet data. ---*/

    const auto Marker_Tag = config->GetMarker_All_TagBound(iMarker);

    for (auto jMarker = 0ul; jMarker < profileReader.GetNumberOfProfiles(); jMarker++) {

      /*--- If we have not found the matching marker string, continue to next marker. ---*/

      if (profileReader.GetTagForProfile(jMarker) != Marker_Tag) continue;

      /*--- Increment our counter for marker matches. ---*/

      Marker_Counter++;

      /*--- Get data for this profile. ---*/

      const vector<passivedouble>& Inlet_Data = profileReader.GetDataForProfile(jMarker);
      const auto nColumns = profileReader.GetNumberOfColumnsInProfile(jMarker);
      vector<su2double> Inlet_Data_Interpolated ((nCol_InletFile+nDim)*geometry[MESH_0]->nVertex[iMarker]);

      /*--- Define Inlet Values vectors before and after interpolation (if needed) ---*/
      vector<su2double> Inlet_Values(nCol_InletFile+nDim);
      vector<su2double> Inlet_Interpolated(nColumns);

      const auto nRows = profileReader.GetNumberOfRowsInProfile(jMarker);

      /*--- Pointer to call Set and Evaluate functions. ---*/
      vector<C1DInterpolation*> interpolator(nColumns,nullptr);
      string interpolation_function, interpolation_type;

      /*--- Define the reference for interpolation. ---*/
      unsigned short radius_index=0;
      vector<su2double> InletRadii = profileReader.GetColumnForProfile(jMarker, radius_index);
      vector<su2double> Interpolation_Column (nRows);

      bool Interpolate = true;

      switch(config->GetKindInletInterpolationFunction()){

        case (INLET_SPANWISE_INTERP::NONE):
          Interpolate = false;
          break;

        case (INLET_SPANWISE_INTERP::AKIMA_1D):
          for (auto iCol=0ul; iCol < nColumns; iCol++){
            Interpolation_Column = profileReader.GetColumnForProfile(jMarker, iCol);
            interpolator[iCol] = new CAkimaInterpolation(InletRadii,Interpolation_Column);
          }
          interpolation_function = "AKIMA";
          break;

        case (INLET_SPANWISE_INTERP::LINEAR_1D):
          for (auto iCol=0ul; iCol < nColumns; iCol++){
            Interpolation_Column = profileReader.GetColumnForProfile(jMarker, iCol);
            interpolator[iCol] = new CLinearInterpolation(InletRadii,Interpolation_Column);
          }
          interpolation_function = "LINEAR";
          break;

        case (INLET_SPANWISE_INTERP::CUBIC_1D):
          for (auto iCol=0ul; iCol < nColumns; iCol++){
            Interpolation_Column = profileReader.GetColumnForProfile(jMarker, iCol);
            interpolator[iCol] = new CCubicSpline(InletRadii,Interpolation_Column);
          }
          interpolation_function = "CUBIC";
          break;

        default:
          SU2_MPI::Error("Unknown type of interpolation function for inlets.\n",CURRENT_FUNCTION);
          break;
      }

      if (Interpolate){
        switch(config->GetKindInletInterpolationType()){
          case(INLET_INTERP_TYPE::VR_VTHETA):
            interpolation_type="VR_VTHETA";
            break;
          case(INLET_INTERP_TYPE::ALPHA_PHI):
            interpolation_type="ALPHA_PHI";
            break;
        }
        cout<<"Inlet Interpolation being done using "<<interpolation_function
            <<" function and type "<<interpolation_type<<" for "<< Marker_Tag<<endl;
        if(nDim == 3)
          cout<<"Ensure the flow direction is in z direction"<<endl;
        else if (nDim == 2)
          cout<<"Ensure the flow direction is in x direction"<<endl;
      }
      else {
        cout<<"No Inlet Interpolation being used"<<endl;
      }

      /*--- Loop through the nodes on this marker. ---*/

      for (auto iVertex = 0ul; iVertex < geometry[MESH_0]->nVertex[iMarker]; iVertex++) {

        const auto iPoint = geometry[MESH_0]->vertex[iMarker][iVertex]->GetNode();
        const auto Coord = geometry[MESH_0]->nodes->GetCoord(iPoint);

        if (!Interpolate) {

          su2double min_dist = 1e16;

          /*--- Find the distance to the closest point in our inlet profile data. ---*/

          for (auto iRow = 0ul; iRow < nRows; iRow++) {

            /*--- Get the coords for this data point. ---*/

            const auto index = iRow*nColumns;

            const auto dist = GeometryToolbox::Distance(nDim, Coord, &Inlet_Data[index]);

            /*--- Check is this is the closest point and store data if so. ---*/

            if (dist < min_dist) {
              min_dist = dist;
              for (auto iVar = 0ul; iVar < nColumns; iVar++)
                Inlet_Values[iVar] = Inlet_Data[index+iVar];
            }

          }

          /*--- If the diff is less than the tolerance, match the two.
          We could modify this to simply use the nearest neighbor, or
          eventually add something more elaborate here for interpolation. ---*/

          if (min_dist < tolerance) {

            solver[MESH_0][KIND_SOLVER]->SetInletAtVertex(Inlet_Values.data(), iMarker, iVertex);

          } else {

            unsigned long GlobalIndex = geometry[MESH_0]->nodes->GetGlobalIndex(iPoint);
            cout << "WARNING: Did not find a match between the points in the inlet file\n";
            cout << "and point " << GlobalIndex;
            cout << std::scientific;
            cout << " at location: [" << Coord[0] << ", " << Coord[1];
            if (nDim==3) cout << ", " << Coord[2];
            cout << "]\n";
            cout << "Distance to closest point: " << min_dist << "\n";
            cout << "Current tolerance:         " << tolerance << "\n\n";
            cout << "You can increase the tolerance for point matching by changing the value\n";
            cout << "of the option INLET_MATCHING_TOLERANCE in your *.cfg file." << endl;
            local_failure++;
            break;
          }

        }
        else { // Interpolate

          /* --- Calculating the radius and angle of the vertex ---*/
          /* --- Flow should be in z direction for 3D cases ---*/
          /* --- Or in x direction for 2D cases ---*/
          const su2double Interp_Radius = sqrt(pow(Coord[0],2)+ pow(Coord[1],2));
          const su2double Theta = atan2(Coord[1],Coord[0]);

          /* --- Evaluating and saving the final spline data ---*/
          for (auto iVar=0ul; iVar < nColumns; iVar++){

            /*---Evaluate spline will get the respective value of the Data set (column) specified
            for that interpolator[iVar], cycling through all columns to get all the
            data for that vertex ---*/
            Inlet_Interpolated[iVar]=interpolator[iVar]->EvaluateSpline(Interp_Radius);
            if (Interp_Radius < InletRadii.front() || Interp_Radius > InletRadii.back()) {
              cout << "WARNING: Did not find a match between the radius in the inlet file " ;
              cout << std::scientific;
              cout << "at location: [" << Coord[0] << ", " << Coord[1];
              if (nDim == 3) {cout << ", " << Coord[2];}
              cout << "]";
              cout << " with Radius: "<< Interp_Radius << endl;
              cout << "You can add a row for Radius: " << Interp_Radius <<" in the inlet file ";
              cout << "to eliminate this issue or give proper data" << endl;
              local_failure++;
              break;
            }
          }

          /*--- Correcting for Interpolation Type ---*/

          Inlet_Values = CorrectedInletValues(Inlet_Interpolated, Theta, nDim, Coord,
                                              nVar_Turb, config->GetKindInletInterpolationType());

          solver[MESH_0][KIND_SOLVER]->SetInletAtVertex(Inlet_Values.data(), iMarker, iVertex);

          for (unsigned short iVar=0; iVar < (nCol_InletFile+nDim); iVar++)
            Inlet_Data_Interpolated[iVertex*(nCol_InletFile+nDim)+iVar] = Inlet_Values[iVar];

        }

      } // end iVertex loop

      if (config->GetPrintInlet_InterpolatedData()) {
        PrintInletInterpolatedData(Inlet_Data_Interpolated, profileReader.GetTagForProfile(jMarker),
                                   geometry[MESH_0]->nVertex[iMarker], nDim, nCol_InletFile+nDim);
      }

      for (auto& interp : interpolator) delete interp;

    } // end jMarker loop

    if (local_failure > 0) break;

  } // end iMarker loop

  unsigned short global_failure;
  SU2_MPI::Allreduce(&local_failure, &global_failure, 1, MPI_UNSIGNED_SHORT, MPI_SUM, SU2_MPI::GetComm());

  if (global_failure > 0) {
    SU2_MPI::Error("Prescribed inlet data does not match markers within tolerance.", CURRENT_FUNCTION);
  }

  /*--- Copy the inlet data down to the coarse levels if multigrid is active.
   Here, we use a face area-averaging to restrict the values. ---*/

  for (auto iMesh = 1u; iMesh <= config->GetnMGLevels(); iMesh++) {
    for (auto iMarker = 0u; iMarker < config->GetnMarker_All(); iMarker++) {
      if (config->GetMarker_All_KindBC(iMarker) == KIND_MARKER) {

        const auto Marker_Tag = config->GetMarker_All_TagBound(iMarker);

        /* Check the number of columns and allocate temp array. */

        unsigned short nColumns = 0;
        for (auto jMarker = 0ul; jMarker < profileReader.GetNumberOfProfiles(); jMarker++) {
          if (profileReader.GetTagForProfile(jMarker) == Marker_Tag) {
            nColumns = profileReader.GetNumberOfColumnsInProfile(jMarker);
            break;
          }
        }
        vector<su2double> Inlet_Values(nColumns);
        vector<su2double> Inlet_Fine(nColumns);

        /*--- Loop through the nodes on this marker. ---*/

        for (auto iVertex = 0ul; iVertex < geometry[iMesh]->nVertex[iMarker]; iVertex++) {

          /*--- Get the coarse mesh point and compute the boundary area. ---*/

          const auto iPoint = geometry[iMesh]->vertex[iMarker][iVertex]->GetNode();
          const auto Normal = geometry[iMesh]->vertex[iMarker][iVertex]->GetNormal();
          const su2double Area_Parent = GeometryToolbox::Norm(nDim, Normal);

          /*--- Reset the values for the coarse point. ---*/

          for (auto& v : Inlet_Values) v = 0.0;

          /*-- Loop through the children and extract the inlet values
           from those nodes that lie on the boundary as well as their
           boundary area. We build a face area-averaged value for the
           coarse point values from the fine grid points. Note that
           children from the interior volume will not be included in
           the averaging. ---*/

          for (auto iChildren = 0u; iChildren < geometry[iMesh]->nodes->GetnChildren_CV(iPoint); iChildren++) {
            const auto Point_Fine = geometry[iMesh]->nodes->GetChildren_CV(iPoint, iChildren);

            auto Area_Children = solver[iMesh-1][KIND_SOLVER]->GetInletAtVertex(Inlet_Fine.data(), Point_Fine, KIND_MARKER,
                                                                                Marker_Tag, geometry[iMesh-1], config);
            for (auto iVar = 0u; iVar < nColumns; iVar++)
              Inlet_Values[iVar] += Inlet_Fine[iVar]*Area_Children/Area_Parent;
          }

          /*--- Set the boundary area-averaged inlet values for the coarse point. ---*/

          solver[iMesh][KIND_SOLVER]->SetInletAtVertex(Inlet_Values.data(), iMarker, iVertex);

        }
      }
    }
  }

}


void CSolver::ComputeVertexTractions(CGeometry *geometry, const CConfig *config){

  /*--- Compute the constant factor to dimensionalize pressure and shear stress. ---*/
  const su2double *Velocity_ND, *Velocity_Real;
  su2double Density_ND,  Density_Real, Velocity2_Real, Velocity2_ND;
  su2double factor;

  unsigned short iDim;

  // Check whether the problem is viscous
  bool viscous_flow = config->GetViscous();

  // Parameters for the calculations
  su2double Pn = 0.0;
  su2double auxForce[3] = {1.0, 0.0, 0.0};

  unsigned short iMarker;
  unsigned long iVertex, iPoint;
  const su2double* iNormal;

  su2double Pressure_Inf = config->GetPressure_FreeStreamND();

  Velocity_Real = config->GetVelocity_FreeStream();
  Density_Real  = config->GetDensity_FreeStream();

  Velocity_ND = config->GetVelocity_FreeStreamND();
  Density_ND  = config->GetDensity_FreeStreamND();

  Velocity2_Real = GeometryToolbox::SquaredNorm(nDim, Velocity_Real);
  Velocity2_ND   = GeometryToolbox::SquaredNorm(nDim, Velocity_ND);

  factor = Density_Real * Velocity2_Real / ( Density_ND * Velocity2_ND );

  for (iMarker = 0; iMarker < config->GetnMarker_All(); iMarker++) {

    /*--- If this is defined as a wall ---*/
    if (!config->GetSolid_Wall(iMarker)) continue;

    // Loop over the vertices
    for (iVertex = 0; iVertex < geometry->nVertex[iMarker]; iVertex++) {

      // Recover the point index
      iPoint = geometry->vertex[iMarker][iVertex]->GetNode();
      // Get the normal at the vertex: this normal goes inside the fluid domain.
      iNormal = geometry->vertex[iMarker][iVertex]->GetNormal();

      /*--- Check if the node belongs to the domain (i.e, not a halo node) ---*/
      if (geometry->nodes->GetDomain(iPoint)) {

        // Retrieve the values of pressure
        Pn = base_nodes->GetPressure(iPoint);

        // Calculate tn in the fluid nodes for the inviscid term --> Units of force (non-dimensional).
        for (iDim = 0; iDim < nDim; iDim++)
          auxForce[iDim] = -(Pn-Pressure_Inf)*iNormal[iDim];

        // Calculate tn in the fluid nodes for the viscous term
        if (viscous_flow) {
          su2double Viscosity = base_nodes->GetLaminarViscosity(iPoint);
          su2double Tau[3][3];
          CNumerics::ComputeStressTensor(nDim, Tau, base_nodes->GetVelocityGradient(iPoint), Viscosity);
          for (iDim = 0; iDim < nDim; iDim++) {
            auxForce[iDim] += GeometryToolbox::DotProduct(nDim, Tau[iDim], iNormal);
          }
        }

        // Redimensionalize the forces
        for (iDim = 0; iDim < nDim; iDim++) {
          VertexTraction[iMarker][iVertex][iDim] = factor * auxForce[iDim];
        }
      }
      else{
        for (iDim = 0; iDim < nDim; iDim++) {
          VertexTraction[iMarker][iVertex][iDim] = 0.0;
        }
      }
    }
  }

}

void CSolver::RegisterVertexTractions(CGeometry *geometry, const CConfig *config){

  unsigned short iMarker, iDim;
  unsigned long iVertex, iPoint;

  /*--- Loop over all the markers ---*/
  for (iMarker = 0; iMarker < config->GetnMarker_All(); iMarker++) {

    /*--- If this is defined as a wall ---*/
    if (!config->GetSolid_Wall(iMarker)) continue;

    /*--- Loop over the vertices ---*/
    SU2_OMP_FOR_STAT(OMP_MIN_SIZE)
    for (iVertex = 0; iVertex < geometry->nVertex[iMarker]; iVertex++) {

      /*--- Recover the point index ---*/
      iPoint = geometry->vertex[iMarker][iVertex]->GetNode();

      /*--- Check if the node belongs to the domain (i.e, not a halo node) ---*/
      if (!geometry->nodes->GetDomain(iPoint)) continue;

      /*--- Register the vertex traction as output ---*/
      for (iDim = 0; iDim < nDim; iDim++) {
        AD::RegisterOutput(VertexTraction[iMarker][iVertex][iDim]);
      }
    }
    END_SU2_OMP_FOR
  }

}

void CSolver::SetVertexTractionsAdjoint(CGeometry *geometry, const CConfig *config){

  unsigned short iMarker, iDim;
  unsigned long iVertex, iPoint;

  /*--- Loop over all the markers ---*/
  for (iMarker = 0; iMarker < config->GetnMarker_All(); iMarker++) {

    /*--- If this is defined as a wall ---*/
    if (!config->GetSolid_Wall(iMarker)) continue;

    /*--- Loop over the vertices ---*/
    SU2_OMP_FOR_STAT(OMP_MIN_SIZE)
    for (iVertex = 0; iVertex < geometry->nVertex[iMarker]; iVertex++) {

      /*--- Recover the point index ---*/
      iPoint = geometry->vertex[iMarker][iVertex]->GetNode();

      /*--- Check if the node belongs to the domain (i.e, not a halo node) ---*/
      if (!geometry->nodes->GetDomain(iPoint)) continue;

      /*--- Set the adjoint of the vertex traction from the value received ---*/
      for (iDim = 0; iDim < nDim; iDim++) {
        SU2_TYPE::SetDerivative(VertexTraction[iMarker][iVertex][iDim],
                                SU2_TYPE::GetValue(VertexTractionAdjoint[iMarker][iVertex][iDim]));
      }
    }
    END_SU2_OMP_FOR
  }

}


void CSolver::SetVerificationSolution(unsigned short nDim,
                                      unsigned short nVar,
                                      CConfig        *config) {

  /*--- Determine the verification solution to be set and
        allocate memory for the corresponding class. ---*/
  switch( config->GetVerification_Solution() ) {

    case VERIFICATION_SOLUTION::NONE:
      VerificationSolution = nullptr; break;
    case VERIFICATION_SOLUTION::INVISCID_VORTEX:
      VerificationSolution = new CInviscidVortexSolution(nDim, nVar, MGLevel, config); break;
    case VERIFICATION_SOLUTION::RINGLEB:
      VerificationSolution = new CRinglebSolution(nDim, nVar, MGLevel, config); break;
    case VERIFICATION_SOLUTION::NS_UNIT_QUAD:
      VerificationSolution = new CNSUnitQuadSolution(nDim, nVar, MGLevel, config); break;
    case VERIFICATION_SOLUTION::TAYLOR_GREEN_VORTEX:
      VerificationSolution = new CTGVSolution(nDim, nVar, MGLevel, config); break;
    case VERIFICATION_SOLUTION::INC_TAYLOR_GREEN_VORTEX:
      VerificationSolution = new CIncTGVSolution(nDim, nVar, MGLevel, config); break;
    case VERIFICATION_SOLUTION::MMS_NS_UNIT_QUAD:
      VerificationSolution = new CMMSNSUnitQuadSolution(nDim, nVar, MGLevel, config); break;
    case VERIFICATION_SOLUTION::MMS_NS_UNIT_QUAD_WALL_BC:
      VerificationSolution = new CMMSNSUnitQuadSolutionWallBC(nDim, nVar, MGLevel, config); break;
    case VERIFICATION_SOLUTION::MMS_NS_TWO_HALF_CIRCLES:
      VerificationSolution = new CMMSNSTwoHalfCirclesSolution(nDim, nVar, MGLevel, config); break;
    case VERIFICATION_SOLUTION::MMS_NS_TWO_HALF_SPHERES:
      VerificationSolution = new CMMSNSTwoHalfSpheresSolution(nDim, nVar, MGLevel, config); break;
    case VERIFICATION_SOLUTION::MMS_INC_EULER:
      VerificationSolution = new CMMSIncEulerSolution(nDim, nVar, MGLevel, config); break;
    case VERIFICATION_SOLUTION::MMS_INC_NS:
      VerificationSolution = new CMMSIncNSSolution(nDim, nVar, MGLevel, config); break;
    case VERIFICATION_SOLUTION::USER_DEFINED_SOLUTION:
      VerificationSolution = new CUserDefinedSolution(nDim, nVar, MGLevel, config); break;
  }
}

void CSolver::ComputeResidual_Multizone(const CGeometry *geometry, const CConfig *config){

  SU2_OMP_PARALLEL {

  /*--- Set Residuals to zero ---*/
  SU2_OMP_MASTER
  for (unsigned short iVar = 0; iVar < nVar; iVar++){
    Residual_BGS[iVar] = 0.0;
    Residual_Max_BGS[iVar] = 0.0;
  }
  END_SU2_OMP_MASTER

  vector<su2double> resMax(nVar,0.0), resRMS(nVar,0.0);
  vector<const su2double*> coordMax(nVar,nullptr);
  vector<unsigned long> idxMax(nVar,0);

  /*--- Set the residuals and BGSSolution_k to solution for next multizone outer iteration. ---*/
  SU2_OMP_FOR_STAT(roundUpDiv(nPoint,2*omp_get_num_threads()))
  for (unsigned long iPoint = 0; iPoint < nPoint; iPoint++) {
    const su2double domain = (iPoint < nPointDomain);
    for (unsigned short iVar = 0; iVar < nVar; iVar++) {
      const su2double Res = (base_nodes->Get_BGSSolution(iPoint,iVar) - base_nodes->Get_BGSSolution_k(iPoint,iVar))*domain;

      base_nodes->Set_BGSSolution_k(iPoint,iVar, base_nodes->Get_BGSSolution(iPoint,iVar));

      /*--- Update residual information for current thread. ---*/
      resRMS[iVar] += Res*Res;
      if (fabs(Res) > resMax[iVar]) {
        resMax[iVar] = fabs(Res);
        idxMax[iVar] = iPoint;
        coordMax[iVar] = geometry->nodes->GetCoord(iPoint);
      }
    }
  }
  END_SU2_OMP_FOR

  /*--- Reduce residual information over all threads in this rank. ---*/
  SU2_OMP_CRITICAL
  for (unsigned short iVar = 0; iVar < nVar; iVar++) {
    Residual_BGS[iVar] += resRMS[iVar];
    AddRes_Max_BGS(iVar, resMax[iVar], geometry->nodes->GetGlobalIndex(idxMax[iVar]), coordMax[iVar]);
  }
  END_SU2_OMP_CRITICAL
  SU2_OMP_BARRIER

  SetResidual_BGS(geometry, config);

<<<<<<< HEAD
}


#ifdef HAVE_LIBROM
void CSolver::SavelibROM(CSolver** solver, CGeometry *geometry, CConfig *config, bool converged) {
  
  bool unsteady = ((config->GetTime_Marching() == DT_STEPPING_1ST) ||
                  (config->GetTime_Marching() == DT_STEPPING_2ND) ||
                  (config->GetTime_Marching() == TIME_STEPPING));
  unsigned long iPoint, total_index;
  unsigned short iVar;
  
  string filename = config->GetlibROMbase_FileName();
  unsigned short pod_basis = config->GetKind_PODBasis(); //NOTE: this function currently unused
  unsigned long TimeIter = config->GetTimeIter();
  int dim = int(nPointDomain * nVar);
  bool incremental = false;
  //bool StopCalc = ((TimeIter+1) == nTimeIter);

  // Get solver nodes
  CVariable* nodes = GetNodes();
  
  /*--- Define kind of SVD basis generator (static or incremental) ---*/
  
  pod_basis = STATIC_POD;
  if (unsteady) pod_basis = INCREMENTAL_POD;
  int timesteps = (int)(config->GetnTime_Iter() - config->GetTimeIter());
  CAROM::Options svd_options = CAROM::Options(dim, timesteps, -1, false, true).setMaxBasisDimension(int(dim));

  /*--- Define SVD basis generator ---*/
  
  if (!u_basis_generator) {
    
    if (pod_basis == STATIC_POD) {
      std::cout << "Creating static basis generator." << std::endl;
    }
    else {
      std::cout << "Creating incremental basis generator." << std::endl;
      svd_options.setIncrementalSVD(1.0e-2, config->GetDelta_UnstTimeND(),
                                    1.0e-2, config->GetDelta_UnstTimeND()*100, true).setDebugMode(false);
      incremental = true;
    }
    
    u_basis_generator.reset(new CAROM::BasisGenerator(
      svd_options, incremental,
      filename));
    
    // Print nodes for each rank for now
    std::cout << "nPointDomain: " << nPointDomain << " and nPoint: " << nPoint << std::endl;
    
    // Save mesh ordering
    std::ofstream f;
    f.open(filename + to_string(rank) + ".csv");
        for (iPoint = 0; iPoint< nPointDomain; iPoint++) {
          unsigned long globalPoint = geometry->nodes->GetGlobalIndex(iPoint);
          auto Coord = geometry->nodes->GetCoord(iPoint);
          f << Coord[0] << ", " << Coord[1] << ", " << globalPoint << "\n";
        }
    f.close();
  }

   if (unsteady && (TimeIter % 2 == 0)) {
      double* u = new double[nPointDomain*nVar];
      for (iPoint = 0; iPoint < nPointDomain; iPoint++) {
         for (iVar = 0; iVar < nVar; iVar++) {
            total_index = iPoint*nVar + iVar;
            u[total_index] = nodes->GetSolution(iPoint,iVar);
         }
      }
      
      // give solution and time steps to libROM:
      double dt = config->GetDelta_UnstTimeND();
      double t =  config->GetCurrent_UnstTime();
      std::cout << "Sampling current solution" << std::endl;
      u_basis_generator->takeSample(u, t, dt);
      // not implemented yet: u_basis_generator->computeNextSampleTime(u, rhs, t);
      // bool u_samples = u_basis_generator->isNextSample(t);
      delete[] u;
   }
   
  /*--- End collection of data and save POD ---*/
  
   if (converged) {

      if (!unsteady) {
         double* u = new double[nPointDomain*nVar];
         for (iPoint = 0; iPoint < nPointDomain; iPoint++) {
            for (iVar = 0; iVar < nVar; iVar++) {
               total_index = iPoint*nVar + iVar;
               u[total_index] = nodes->GetSolution(iPoint, iVar);
            }
         }
         
         // dt is different for each node, so just use a placeholder dt for now
         double dt = base_nodes->GetDelta_Time(0);
         double t = dt*TimeIter;
         std::cout << "Sampling final solution" << std::endl;
         u_basis_generator->takeSample(u, t, dt);

         delete[] u;
      }
      
      if (pod_basis == STATIC_POD) {
         u_basis_generator->writeSnapshot();
      }
      std::cout << "Computing SVD" << std::endl;
      int rom_dim = u_basis_generator->getSpatialBasis()->numColumns();
      std::cout << "Basis dimension: " << rom_dim << std::endl;
      u_basis_generator->endSamples();
      std::cout << "ROM Sampling ended" << std::endl;
   }
}
#endif


void CSolver::SetROM_Variables(CGeometry *geometry, CConfig *config) {
  // Explanation of certain ROM-specific variables:
  // TrialBasis   ...POD-built reduced basis, Phi
  // GenCoordsY   ...generalized coordinate vector, y
  // Solution_Ref ...reference solution, w, typically a snapshot
  
  std::cout << "Setting up ROM variables" << std::endl;
  
  ReducedResNorm_Old = 0;
  
  /*--- Get solver nodes ---*/
  CVariable* nodes = GetNodes();
  
  /*--- Get number of desired POD modes ---*/
  unsigned short nModes  = config->GetnPOD_Modes();
  
  /*--- Read data from the following four files: ---*/
  
  string phi_filename  = config->GetRom_FileName(); //TODO: better file names
  string ref_filename  = config->GetRef_Snapshot_FileName();
  string init_filename = config->GetInit_Snapshot_FileName();
  string init_coord_filename = config->GetInit_Coord_FileName();
  
  /*--- Read trial basis (Phi) from file. File should contain matrix size of : N x nsnaps ---*/
  
  ifstream in_phi(phi_filename);
  unsigned short s = 0;
  
  if (in_phi) {
    std::string line;
    
    while (getline(in_phi, line)) {
      stringstream sep(line);
      string field;
      TrialBasis.push_back({});
      unsigned short modes = 0;
      while (getline(sep, field, ',')) {
        if (modes < nModes) {
          TrialBasis[s].push_back(stod(field));
          modes++;
        }
      }
      s++;
    }
  }
  else SU2_MPI::Error("Did not read file for POD matrix (ROM)", CURRENT_FUNCTION);
  
  unsigned long nsnaps = TrialBasis[0].size();
  unsigned long iPoint, i, iVar;
  double *ref_sol = new double[nPointDomain * nVar]();
  double *init_sol = new double[nPointDomain * nVar]();
  
  /*--- Reference Solution (read from file) ---*/
  
  ifstream in_ref(ref_filename);
  s = 0; iPoint = 0; iVar = 0;
  
  if (in_ref) {
    std::string line;
    
    while (getline(in_ref, line)) {
      stringstream sep(line);
      string field;
      while (getline(sep, field, ',')) {
        ref_sol[s] = stod(field);
        nodes->Set_RefSolution(iPoint, iVar, ref_sol[s]);
        s++;
        if (s % 4 == 0) iPoint++;
        if (iVar == 3) iVar = 0; else iVar++;
      }
    }
  }
  else SU2_MPI::Error("Did not read file for reference solution (ROM)", CURRENT_FUNCTION);
  
  /*--- Initial Solution / Coordinates (read from file) ---*/
  /* The initial condition is determined by the specific initial solution. */
  /* 1. If a full solution is given (initial snapshot), the initial reduced coords are computed. */
  /* 2. If initial reduced coords are given (smaller file size), the initial solution is computed. */
  /* If both files are given, the default is to use method #1. */
  
  ifstream in_init(init_filename);
  ifstream in_init_coord(init_coord_filename);
  s = 0; iPoint = 0; iVar = 0;
  
  if (in_init) {
    /*--- Use initial solution to find reduced coordinates ---*/
    std::string line;
    
    while (getline(in_init, line)) {
      stringstream sep(line);
      string field;
      while (getline(sep, field, ',')) {
        init_sol[s] = stod(field);
        nodes->SetSolution(iPoint, iVar, init_sol[iVar + iPoint*nVar]);
        nodes->SetSolution_Old(iPoint, iVar, init_sol[iVar + iPoint*nVar]);
        s++;
        if (s % 4 == 0) iPoint++;
        if (iVar == 3) iVar = 0; else iVar++;
      }
    }
    
    /*--- Compute initial generalized coordinates solution, y0 = Phi^T * (w0 - w_ref) ---*/
    
    for (i = 0; i < nsnaps; i++) {
      double sum = 0.0;
      for (iPoint = 0; iPoint < nPoint; iPoint++) {
        for (unsigned short iVar = 0; iVar < nVar; iVar++) {
          sum += TrialBasis[iPoint*nVar + iVar][i] * (init_sol[iVar + iPoint*nVar] - nodes->Get_RefSolution(iPoint, iVar));
        }
      }
      GenCoordsY.push_back(sum);
    }
  }
  else if (in_init_coord){
    /*--- Use initial coordinates to find inital solution ---*/
    std::string line;
    
    while (getline(in_init_coord, line)) {
      stringstream sep(line);
      string field;
      while (getline(sep, field, ',')) {
        if (s < nModes) {
          GenCoordsY.push_back(stod(field));
          s++;
        }
      }
    }
    
    /*--- Compute and set initial solution from generalized coordinates, w0 = w_ref + Phi * y0 ---*/
    
    for (unsigned long iPoint = 0; iPoint < nPoint; iPoint++){
      for (unsigned short iVar = 0; iVar < nVar; iVar++) {
        su2double init_sol2 = 0.0;
        for (unsigned long j = 0; j < nsnaps; j++) {
          init_sol2 += TrialBasis[iPoint*nVar + iVar][j] * GenCoordsY[j];
        }
        nodes->SetSolution(iPoint, iVar, init_sol2 + nodes->Get_RefSolution(iPoint, iVar));
        nodes->SetSolution_Old(iPoint, iVar, init_sol2 + nodes->Get_RefSolution(iPoint, iVar));
      }
    }
  }
  else SU2_MPI::Error("Did not read file for initial solution or coordinates (ROM)", CURRENT_FUNCTION);

  delete[] ref_sol;
  delete[] init_sol;
}


#ifdef HAVE_LIBROM
void CSolver::Mask_Selection_QDEIM(CGeometry *geometry, CConfig *config) {
  
  /*--- Read trial basis (Phi) from file. File should contain matrix size of : N x nsnaps ---*/
  
  string phi_filename  = config->GetRom_FileName(); //TODO: better file names
  int desired_nodes = (int)config->GetnHyper_Nodes();
  ifstream in_phi(phi_filename);
  std::vector<std::vector<double>> Phi;
  unsigned long iPoint, iVar, nsnaps;
  int num_cols;
  int firstrun = 0;
  
  if (in_phi) {
    std::string line;
    
    while (getline(in_phi, line)) {
      stringstream sep(line);
      string field;
      int s = 0;
      while (getline(sep, field, ',')) {
        if (firstrun == 0) Phi.push_back({});
        Phi[s].push_back(stod(field)); // Phi[0] is 1st snapshot
        s++;
      }
      firstrun++;
    }
  }
  else {
    SU2_MPI::Error("Phi matrix was not read from file.", CURRENT_FUNCTION);
  }
  
  nsnaps = Phi.size();
  num_cols = (int)nsnaps;
  double* PhiNodes = new double[nsnaps*nPointDomain](); // TODO: parallel case?
  int tally = 0;
  
    for (iPoint = 0; iPoint < nPointDomain; iPoint++) {
      for (unsigned long n = 0; n < nsnaps; n++) {
      double norm_phi = 0.0;
      for (iVar = 0; iVar < nVar; iVar++) {
        norm_phi += Phi[0][iPoint*nVar + iVar] * Phi[0][iPoint*nVar + iVar];
      }
      
      PhiNodes[tally] =  sqrt(norm_phi);
      tally++;
    }
  }
  //int argc; char* argv[0];
  //MPI_Init(&argc, &argv);
  bool gnat = true; // false if QDEIM is requested
  CAROM::Matrix* u;
  std::string fname;
  
  if (gnat) {
    u = new CAROM::Matrix(PhiNodes, (int)nPointDomain, num_cols, false);
  }
  else {
    u = new CAROM::Matrix(PhiNodes, (int)nPointDomain, num_cols, true);
  }
  
  int* f_sampled_row = new int[desired_nodes] {0};
  int* f_sampled_rows_per_proc = new int[desired_nodes] {0};
  CAROM::Matrix f_basis_sampled_inv = CAROM::Matrix(desired_nodes, num_cols, false);
  
  if (gnat) {
    std::cout << "Performing GNAT." << std::endl;
    CAROM::GNAT(u, num_cols, f_sampled_row, f_sampled_rows_per_proc, f_basis_sampled_inv, 0, 1, desired_nodes);
    fname = "masked_nodes_airfoil_GNAT_"+to_string(desired_nodes)+".csv";
  }
  else {
    std::cout << "Performing QDEIM." << std::endl;
    CAROM::QDEIM(u, num_cols, f_sampled_row, f_sampled_rows_per_proc, f_basis_sampled_inv, 0, 1, desired_nodes);
    fname = "masked_nodes_airfoil_QDEIM_"+to_string(desired_nodes)+".csv";
  }
  
  for (int i = 0; i < desired_nodes; i++){
    Mask.push_back(f_sampled_row[i]);
  }
  
  sort(Mask.begin(),Mask.end());
  
  ofstream fs;
  fs.open(fname);
  for(int i=0; i < (int)Mask.size(); i++){
    fs << Mask[i] << "," ;
  }
  fs << "\n";
  fs.close();
  
}
#endif

void CSolver::Mask_Selection(CGeometry *geometry, CConfig *config) {
  // This function selects the masks E and E' using the Phi matrix and mesh data
  
#ifdef HAVE_LIBROM
  bool gnat = false;
  if (gnat) {
    Mask_Selection_QDEIM(geometry, config);
    return;
  }
#endif
  
  auto t_start = std::chrono::high_resolution_clock::now();

  /*--- Read trial basis (Phi) from file. File should contain matrix size of : N x nsnaps ---*/
  
  string phi_filename         = config->GetRom_FileName(); //TODO: better file names
  string hypernodes_filename  = config->GetHyperNodes_FileName();
  unsigned long desired_nodes = config->GetnHyper_Nodes();
  
  bool read_mask_from_file = false;
  bool use_all_nodes = false;
  
  if (desired_nodes > nPointDomain) {
    SU2_MPI::Error("Number of nodes desired for hyper-reduction must be less than total number of nodes.", CURRENT_FUNCTION); }
  
  if (desired_nodes == 0) use_all_nodes = true;
  
  ifstream in_hypernodes(hypernodes_filename);
  if (in_hypernodes) read_mask_from_file = true;
  
  ifstream in_phi(phi_filename);
  std::vector<std::vector<double>> Phi;
  int firstrun = 0;
  
  if (!read_mask_from_file && !use_all_nodes) {
    std::cout << "Using greedy algorithm to compute " << desired_nodes << " nodes." << std::endl;
  if (in_phi) {
    std::string line;
    
    while (getline(in_phi, line)) {
      stringstream sep(line);
      string field;
      int s = 0;
      while (getline(sep, field, ',')) {
        if (firstrun == 0) Phi.push_back({});
          Phi[s].push_back(stod(field)); // Phi[0] is 1st snapshot
          s++;
      }
      firstrun++;
    }
  }
  
  // TODO: Use all modes (since this is "offline") or only use truncated # modes?
  unsigned long nsnaps = Phi.size();
  //unsigned long nsnaps = 10;
  unsigned long i, j, k, ii, imask, iVar, inode, ivec, nodewithMax;
  
  std::vector<double> PhiNodes;
  for (i = 0; i < nPointDomain; i++) {
  
    double norm_phi = 0.0;
    for (iVar = 0; iVar < nVar; iVar++) {
      norm_phi += Phi[0][i*nVar + iVar] * Phi[0][i*nVar + iVar];
    }
  
    PhiNodes.push_back( sqrt(norm_phi) );
  }
  
  unsigned long nodestoAdd = (desired_nodes+nsnaps-1) / nsnaps ; // ceil (nodes to add per loop)
    
  for (i = 0; i < nodestoAdd; i++) {
    nodewithMax = std::distance(PhiNodes.begin(),
                                std::max_element(PhiNodes.begin(), PhiNodes.end()) );
    Mask.push_back(nodewithMax);
    PhiNodes[nodewithMax] = -100000.0;
  }
    
  std::vector<double> masked_Phi, gappy_Phi, ubar_phibar;
  std::vector<std::vector<double>> U, masked_U;

  
  

  for (ivec = 1; ivec < nsnaps; ivec++) {
    
    U.push_back(Phi[ivec-1]);
    
    PhiNodes.clear();
    gappy_Phi.clear();
    masked_U.clear();
    masked_Phi.clear();
      
    for (j = 0; j < ivec; j++) {
      masked_U.push_back({});
    }
    
    // loop through nodes to add masked Phi entries in correct order
    for (imask = 0; imask < nPointDomain; imask++) {
      if (MaskedNode(imask)) {
        for (iVar = 0; iVar < nVar; iVar++) { masked_Phi.push_back(Phi[ivec][imask*nVar+iVar]); }

        for (j = 0; j < ivec; j++) {
          for (iVar = 0; iVar < nVar; iVar++) { masked_U[j].push_back(U[j][imask*nVar+iVar]); }
        }
      }
    }
      
    // compute gappy reconstruction: GappyPhi = A*B*c
    
    for (ii = 0; ii < nPointDomain; ii++) {
      double norm_phi = 0.0;
      for (iVar = 0; iVar < nVar; iVar++) {
        
        unsigned long total_index = ii*nVar+iVar;
        gappy_Phi.push_back({});
        ubar_phibar.clear();
        
        // B*c
        for (j = 0; j < ivec; j++) {
          ubar_phibar.push_back({});
          for (k = 0; k < masked_Phi.size(); k++) {
            ubar_phibar[j] += masked_U[j][k] * masked_Phi[k];
          }
        }
        
        // A*(B*c)
        for (j = 0; j < ivec; j++) {
          gappy_Phi[total_index] += U[j][total_index] * ubar_phibar[j];
        }
        
        double diff = Phi[ivec][total_index] - gappy_Phi[total_index];
        norm_phi += diff * diff;
      }
      
      PhiNodes.push_back( sqrt(norm_phi) );
    }
    
    
    /*--- Add nodes corresponding to a single Phi vector ---*/
    nodestoAdd = (desired_nodes+nsnaps-1) / nsnaps; // ceil (nodes to add per loop)
    for (inode = 0; inode < nodestoAdd; inode++) {
        
      nodewithMax = std::distance(PhiNodes.begin(), std::max_element(PhiNodes.begin(), PhiNodes.end()) );
      PhiNodes[nodewithMax] = -100000.0;
      
      if (MaskedNode(nodewithMax) == false) { Mask.push_back(nodewithMax); }
      else { nodestoAdd++; }
      
      if (Mask.size() >= desired_nodes) break;
    }
  }
  }
  
  /*--- Masked Nodes (read from file) ---*/
  
  if (use_all_nodes) {
    std::cout << "Using all nodes for hyper-reduction." << std::endl;
    for (int i = 0; i < (int)nPointDomain; i++){
      Mask.push_back(i);
    }
  }
  
  if (read_mask_from_file) {
    std::cout << "Using precomputed nodes." << std::endl;
    std::cout << "Reading " << desired_nodes<< " masked nodes from file: " << hypernodes_filename << std::endl;
    ifstream in_hypernodes(hypernodes_filename);
    
    if (in_hypernodes) {
      std::string line;
      unsigned long s = 0;
    
      while (getline(in_hypernodes, line)) {
        stringstream sep(line);
        string field;
        while (getline(sep, field, ',') && (s<desired_nodes)) {
          Mask.push_back(stod(field));
          s++;
        }
      }
    }
  }
  
  if (!read_mask_from_file) {
  ofstream fs;
  std::string fname = "masked_nodes_"+to_string(desired_nodes)+".csv";
  fs.open(fname);
  for(int i=0; i < (int)Mask.size(); i++){
    fs << Mask[i] << "," ;
  }
  fs << "\n";
  fs.close();
  }
  
  sort(Mask.begin(),Mask.end());
  
  auto t_end = std::chrono::high_resolution_clock::now();
  double elapsed_time_ms = std::chrono::duration<double, std::milli>(t_end-t_start).count();
  std::cout << "Mask selection for ROM completed in " << elapsed_time_ms/1000.0 << " seconds." << std::endl;
}


bool CSolver::MaskedNode(unsigned long iPoint) {

  if (std::find(Mask.begin(), Mask.end(), iPoint) != Mask.end())
    return true;
  else
    return false;
}


void CSolver::FindMaskedEdges(CGeometry *geometry, CConfig *config) {
  // output: Masked Edges
  
  unsigned long iEdge, iPoint, jPoint, kNeigh;
  
  for (iEdge = 0; iEdge < geometry->GetnEdge(); iEdge++) {
    iPoint = geometry->edges->GetNode(iEdge, 0); jPoint = geometry->edges->GetNode(iEdge, 1);
    
    if (MaskedNode(iPoint)) {
      Edge_masked.push_back(iEdge);
      if (!MaskedNode(jPoint)) MaskNeighbors.insert(jPoint);
    }
    else if (MaskedNode(jPoint)) {
      Edge_masked.push_back(iEdge);
      if (!MaskedNode(iPoint)) MaskNeighbors.insert(iPoint);
    }
    
  }
  
  unsigned long desired_nodes = config->GetnHyper_Nodes();
  
  /*--- Include neighbors of neighbors for viscous part of residual ---*/
  
  switch( config->GetKind_Solver() ) {

    case NAVIER_STOKES: case INC_NAVIER_STOKES: {
      // Get neighbor of neighbor
      
      std::vector<unsigned long> temp_neighs;
      
      // locate all neighbors of neighbors but dont pull any Masked/Selected nodes
      for (unsigned long i : MaskNeighbors) {
        
        for (kNeigh = 0; kNeigh < geometry->nodes->GetnPoint(i); kNeigh++) {
          jPoint = geometry->nodes->GetPoint(i,kNeigh);
          
          if (!MaskedNode(jPoint)) {
            temp_neighs.push_back(jPoint);
          }
        }
      }
      
      for (unsigned long i : temp_neighs) {
        MaskNeighbors.insert(i);
      }
      
    }
       
  }
  
  ofstream fs;
  std::string fname = "masked_nodes_neighs_allphi_"+to_string(desired_nodes)+".csv";
  fs.open(fname);
  set <unsigned long> :: iterator itr;
  for (itr = MaskNeighbors.begin(); itr != MaskNeighbors.end(); ++itr){
    fs << *itr << "," ;
  }
  fs << "\n";
  fs.close();
  
  //std::string fname2 = "masked_nodes_edges.csv";
  //fs.open(fname2);
  //for (unsigned long i : Edge_masked) {
  //  fs << i << "," ;
  //}
  //fs << "\n";
  //fs.close();
  
}

bool CSolver::GetROMConvergence() {
  return RomConverged;
}

void CSolver::CheckROMConvergence(CConfig *config, double ReducedRes) {

  unsigned long InnerIter = config->GetInnerIter();

  if (InnerIter == 0) {
    RomConverged = false;
    SetResOld_ROM(ReducedRes);
    SetCoord1_Old(GenCoordsY[1]);
  }
  
  else {
    if (1.0 / ReducedRes >= 1e2) {
      RomConverged = true;
      return;
    }
    else if ( abs( (GenCoordsY[1] - Coord1_Old) / Coord1_Old ) < 1e-5 ) {
      RomConverged = true;
      return;
    }
    else if (ReducedResNorm_Cur == ReducedRes) {
      if (InnerIter > 5) RomConverged = true;
      else RomConverged = false;
    }
    
    else if (ReducedRes > ReducedResNorm_Cur) {
      //RomConverged = true;
      std::cout << "ROM Residual Increased." << std::endl;
    }
    
    else {
      RomConverged = false;
    }
  }
  SetRes_ROM(ReducedRes);
  SetCoord1_Old(GenCoordsY[1]);
}

void CSolver::writeROMfiles(vector<double> &TestBasis, vector<double> &r) {
  int m = (int)Mask.size() * nVar;
  int n = (int)TrialBasis[0].size();
  
  ofstream fs;
  std::string fname = "check_testbasis.csv";
  fs.open(fname);
  for(int i=0; i < m; i++){
    for(int j=0; j < n; j++){
      fs << setprecision(10) << TestBasis[i +j*m] << "," ;
    }
    fs << "\n";
  }
  fs.close();
  
  std::string fname1 = "check_trialbasis.csv";
  fs.open(fname1);
  for(int i=0; i < m; i++){
    for(int j=0; j < n; j++){
      fs << setprecision(10) << TrialBasis[i][j] << "," ;
    }
    fs << "\n";
  }
  fs.close();
  
  std::string fname2 = "check_residual.csv";
  fs.open(fname2);
  for(int i=0; i < m; i++){
    fs << setprecision(10) << r[i] << "\n" ;
  }
  fs.close();
  
  
  
=======
  }
  END_SU2_OMP_PARALLEL
}

void CSolver::BasicLoadRestart(CGeometry *geometry, const CConfig *config, const string& filename, unsigned long skipVars) {

  /*--- Read and store the restart metadata. ---*/

//  Read_SU2_Restart_Metadata(geometry[MESH_0], config, true, filename);

  /*--- Read the restart data from either an ASCII or binary SU2 file. ---*/

  if (config->GetRead_Binary_Restart()) {
    Read_SU2_Restart_Binary(geometry, config, filename);
  } else {
    Read_SU2_Restart_ASCII(geometry, config, filename);
  }

  /*--- Load data from the restart into correct containers. ---*/

  unsigned long iPoint_Global_Local = 0;

  for (auto iPoint_Global = 0ul; iPoint_Global < geometry->GetGlobal_nPointDomain(); iPoint_Global++ ) {

    /*--- Retrieve local index. If this node from the restart file lives
     on the current processor, we will load and instantiate the vars. ---*/

    const auto iPoint_Local = geometry->GetGlobal_to_Local_Point(iPoint_Global);

    if (iPoint_Local > -1) {

      /*--- We need to store this point's data, so jump to the correct
       offset in the buffer of data from the restart file and load it. ---*/

      const auto index = iPoint_Global_Local*Restart_Vars[1] + skipVars;

      for (auto iVar = 0u; iVar < nVar; iVar++) {
        base_nodes->SetSolution(iPoint_Local, iVar, Restart_Data[index+iVar]);
      }

      iPoint_Global_Local++;
    }

  }

  /*--- Delete the class memory that is used to load the restart. ---*/

  delete [] Restart_Vars;  Restart_Vars = nullptr;
  delete [] Restart_Data;  Restart_Data = nullptr;

  /*--- Detect a wrong solution file ---*/

  if (iPoint_Global_Local != nPointDomain) {
    SU2_MPI::Error(string("The solution file ") + filename + string(" doesn't match with the mesh file!\n") +
                   string("It could be empty lines at the end of the file."), CURRENT_FUNCTION);
  }
}

void CSolver::SavelibROM(CGeometry *geometry, CConfig *config, bool converged) {

#if defined(HAVE_LIBROM) && !defined(CODI_FORWARD_TYPE) && !defined(CODI_REVERSE_TYPE)
  const bool unsteady            = config->GetTime_Domain();
  const string filename          = config->GetlibROMbase_FileName();
  const unsigned long TimeIter   = config->GetTimeIter();
  const unsigned long nTimeIter  = config->GetnTime_Iter();
  const int maxBasisDim          = config->GetMax_BasisDim();
  const int save_freq            = config->GetRom_SaveFreq();
  int dim = int(nPointDomain * nVar);
  bool incremental = false;

  if (!u_basis_generator) {

    /*--- Define SVD basis generator ---*/
    auto timesteps = static_cast<int>(nTimeIter - TimeIter);
    CAROM::Options svd_options = CAROM::Options(dim, timesteps, -1,
                                                false, true).setMaxBasisDimension(int(maxBasisDim));

    if (config->GetKind_PODBasis() == POD_KIND::STATIC) {
      if (rank == MASTER_NODE) std::cout << "Creating static basis generator." << std::endl;

      if (unsteady) {
        if (rank == MASTER_NODE) std::cout << "Incremental basis generator recommended for unsteady simulations." << std::endl;
      }
    }
    else {
      if (rank == MASTER_NODE) std::cout << "Creating incremental basis generator." << std::endl;

      svd_options.setIncrementalSVD(1.0e-3, config->GetDelta_UnstTime(),
                                    1.0e-2, config->GetDelta_UnstTime()*nTimeIter, true).setDebugMode(false);
      incremental = true;
    }

    u_basis_generator.reset(new CAROM::BasisGenerator(
      svd_options, incremental,
      filename));

    // Save mesh ordering
    std::ofstream f;
    f.open(filename + "_mesh_" + to_string(rank) + ".csv");
      for (unsigned long iPoint = 0; iPoint < nPointDomain; iPoint++) {
        unsigned long globalPoint = geometry->nodes->GetGlobalIndex(iPoint);
        auto Coord = geometry->nodes->GetCoord(iPoint);

        for (unsigned long iDim; iDim < nDim; iDim++) {
          f << Coord[iDim] << ", ";
        }
        f << globalPoint << "\n";
      }
    f.close();
  }

  if (unsteady && (TimeIter % save_freq == 0)) {
    // give solution and time steps to libROM:
    su2double dt = config->GetDelta_UnstTime();
    su2double t =  config->GetCurrent_UnstTime();
    u_basis_generator->takeSample(const_cast<su2double*>(base_nodes->GetSolution().data()), t, dt);
  }

  /*--- End collection of data and save POD ---*/

  if (converged) {

    if (!unsteady) {
       // dt is different for each node, so just use a placeholder dt
       su2double dt = base_nodes->GetDelta_Time(0);
       su2double t = dt*TimeIter;
       u_basis_generator->takeSample(const_cast<su2double*>(base_nodes->GetSolution().data()), t, dt);
    }

    if (config->GetKind_PODBasis() == POD_KIND::STATIC) {
      u_basis_generator->writeSnapshot();
    }

    if (rank == MASTER_NODE) std::cout << "Computing SVD" << std::endl;
    int rom_dim = u_basis_generator->getSpatialBasis()->numColumns();

    if (rank == MASTER_NODE) std::cout << "Basis dimension: " << rom_dim << std::endl;
    u_basis_generator->endSamples();

    if (rank == MASTER_NODE) std::cout << "ROM Sampling ended" << std::endl;
  }

#else
  SU2_MPI::Error("SU2 was not compiled with libROM support.", CURRENT_FUNCTION);
#endif

>>>>>>> 4f85841f
}<|MERGE_RESOLUTION|>--- conflicted
+++ resolved
@@ -191,14 +191,6 @@
   delete [] Restart_Data;
 
   delete VerificationSolution;
-<<<<<<< HEAD
-
-  #ifdef HAVE_LIBROM
-    if (u_basis_generator != NULL) u_basis_generator = nullptr;
-  #endif
-
-=======
->>>>>>> 4f85841f
 }
 
 void CSolver::GetPeriodicCommCountAndType(const CConfig* config,
@@ -4178,7 +4170,152 @@
 
   SetResidual_BGS(geometry, config);
 
-<<<<<<< HEAD
+  }
+  END_SU2_OMP_PARALLEL
+}
+
+void CSolver::BasicLoadRestart(CGeometry *geometry, const CConfig *config, const string& filename, unsigned long skipVars) {
+
+  /*--- Read and store the restart metadata. ---*/
+
+//  Read_SU2_Restart_Metadata(geometry[MESH_0], config, true, filename);
+
+  /*--- Read the restart data from either an ASCII or binary SU2 file. ---*/
+
+  if (config->GetRead_Binary_Restart()) {
+    Read_SU2_Restart_Binary(geometry, config, filename);
+  } else {
+    Read_SU2_Restart_ASCII(geometry, config, filename);
+  }
+
+  /*--- Load data from the restart into correct containers. ---*/
+
+  unsigned long iPoint_Global_Local = 0;
+
+  for (auto iPoint_Global = 0ul; iPoint_Global < geometry->GetGlobal_nPointDomain(); iPoint_Global++ ) {
+
+    /*--- Retrieve local index. If this node from the restart file lives
+     on the current processor, we will load and instantiate the vars. ---*/
+
+    const auto iPoint_Local = geometry->GetGlobal_to_Local_Point(iPoint_Global);
+
+    if (iPoint_Local > -1) {
+
+      /*--- We need to store this point's data, so jump to the correct
+       offset in the buffer of data from the restart file and load it. ---*/
+
+      const auto index = iPoint_Global_Local*Restart_Vars[1] + skipVars;
+
+      for (auto iVar = 0u; iVar < nVar; iVar++) {
+        base_nodes->SetSolution(iPoint_Local, iVar, Restart_Data[index+iVar]);
+      }
+
+      iPoint_Global_Local++;
+    }
+
+  }
+
+  /*--- Delete the class memory that is used to load the restart. ---*/
+
+  delete [] Restart_Vars;  Restart_Vars = nullptr;
+  delete [] Restart_Data;  Restart_Data = nullptr;
+
+  /*--- Detect a wrong solution file ---*/
+
+  if (iPoint_Global_Local != nPointDomain) {
+    SU2_MPI::Error(string("The solution file ") + filename + string(" doesn't match with the mesh file!\n") +
+                   string("It could be empty lines at the end of the file."), CURRENT_FUNCTION);
+  }
+}
+
+void CSolver::SavelibROM(CGeometry *geometry, CConfig *config, bool converged) {
+
+#if defined(HAVE_LIBROM) && !defined(CODI_FORWARD_TYPE) && !defined(CODI_REVERSE_TYPE)
+  const bool unsteady            = config->GetTime_Domain();
+  const string filename          = config->GetlibROMbase_FileName();
+  const unsigned long TimeIter   = config->GetTimeIter();
+  const unsigned long nTimeIter  = config->GetnTime_Iter();
+  const int maxBasisDim          = config->GetMax_BasisDim();
+  const int save_freq            = config->GetRom_SaveFreq();
+  int dim = int(nPointDomain * nVar);
+  bool incremental = false;
+
+  if (!u_basis_generator) {
+
+    /*--- Define SVD basis generator ---*/
+    auto timesteps = static_cast<int>(nTimeIter - TimeIter);
+    CAROM::Options svd_options = CAROM::Options(dim, timesteps, -1,
+                                                false, true).setMaxBasisDimension(int(maxBasisDim));
+
+    if (config->GetKind_PODBasis() == POD_KIND::STATIC) {
+      if (rank == MASTER_NODE) std::cout << "Creating static basis generator." << std::endl;
+
+      if (unsteady) {
+        if (rank == MASTER_NODE) std::cout << "Incremental basis generator recommended for unsteady simulations." << std::endl;
+      }
+    }
+    else {
+      if (rank == MASTER_NODE) std::cout << "Creating incremental basis generator." << std::endl;
+
+      svd_options.setIncrementalSVD(1.0e-3, config->GetDelta_UnstTime(),
+                                    1.0e-2, config->GetDelta_UnstTime()*nTimeIter, true).setDebugMode(false);
+      incremental = true;
+    }
+
+    u_basis_generator.reset(new CAROM::BasisGenerator(
+      svd_options, incremental,
+      filename));
+
+    // Save mesh ordering
+    std::ofstream f;
+    f.open(filename + "_mesh_" + to_string(rank) + ".csv");
+      for (unsigned long iPoint = 0; iPoint < nPointDomain; iPoint++) {
+        unsigned long globalPoint = geometry->nodes->GetGlobalIndex(iPoint);
+        auto Coord = geometry->nodes->GetCoord(iPoint);
+
+        for (unsigned long iDim; iDim < nDim; iDim++) {
+          f << Coord[iDim] << ", ";
+        }
+        f << globalPoint << "\n";
+      }
+    f.close();
+  }
+
+  if (unsteady && (TimeIter % save_freq == 0)) {
+    // give solution and time steps to libROM:
+    su2double dt = config->GetDelta_UnstTime();
+    su2double t =  config->GetCurrent_UnstTime();
+    u_basis_generator->takeSample(const_cast<su2double*>(base_nodes->GetSolution().data()), t, dt);
+  }
+
+  /*--- End collection of data and save POD ---*/
+
+  if (converged) {
+
+    if (!unsteady) {
+       // dt is different for each node, so just use a placeholder dt
+       su2double dt = base_nodes->GetDelta_Time(0);
+       su2double t = dt*TimeIter;
+       u_basis_generator->takeSample(const_cast<su2double*>(base_nodes->GetSolution().data()), t, dt);
+    }
+
+    if (config->GetKind_PODBasis() == POD_KIND::STATIC) {
+      u_basis_generator->writeSnapshot();
+    }
+
+    if (rank == MASTER_NODE) std::cout << "Computing SVD" << std::endl;
+    int rom_dim = u_basis_generator->getSpatialBasis()->numColumns();
+
+    if (rank == MASTER_NODE) std::cout << "Basis dimension: " << rom_dim << std::endl;
+    u_basis_generator->endSamples();
+
+    if (rank == MASTER_NODE) std::cout << "ROM Sampling ended" << std::endl;
+  }
+
+#else
+  SU2_MPI::Error("SU2 was not compiled with libROM support.", CURRENT_FUNCTION);
+#endif
+
 }
 
 
@@ -4890,152 +5027,4 @@
   
   
   
-=======
-  }
-  END_SU2_OMP_PARALLEL
-}
-
-void CSolver::BasicLoadRestart(CGeometry *geometry, const CConfig *config, const string& filename, unsigned long skipVars) {
-
-  /*--- Read and store the restart metadata. ---*/
-
-//  Read_SU2_Restart_Metadata(geometry[MESH_0], config, true, filename);
-
-  /*--- Read the restart data from either an ASCII or binary SU2 file. ---*/
-
-  if (config->GetRead_Binary_Restart()) {
-    Read_SU2_Restart_Binary(geometry, config, filename);
-  } else {
-    Read_SU2_Restart_ASCII(geometry, config, filename);
-  }
-
-  /*--- Load data from the restart into correct containers. ---*/
-
-  unsigned long iPoint_Global_Local = 0;
-
-  for (auto iPoint_Global = 0ul; iPoint_Global < geometry->GetGlobal_nPointDomain(); iPoint_Global++ ) {
-
-    /*--- Retrieve local index. If this node from the restart file lives
-     on the current processor, we will load and instantiate the vars. ---*/
-
-    const auto iPoint_Local = geometry->GetGlobal_to_Local_Point(iPoint_Global);
-
-    if (iPoint_Local > -1) {
-
-      /*--- We need to store this point's data, so jump to the correct
-       offset in the buffer of data from the restart file and load it. ---*/
-
-      const auto index = iPoint_Global_Local*Restart_Vars[1] + skipVars;
-
-      for (auto iVar = 0u; iVar < nVar; iVar++) {
-        base_nodes->SetSolution(iPoint_Local, iVar, Restart_Data[index+iVar]);
-      }
-
-      iPoint_Global_Local++;
-    }
-
-  }
-
-  /*--- Delete the class memory that is used to load the restart. ---*/
-
-  delete [] Restart_Vars;  Restart_Vars = nullptr;
-  delete [] Restart_Data;  Restart_Data = nullptr;
-
-  /*--- Detect a wrong solution file ---*/
-
-  if (iPoint_Global_Local != nPointDomain) {
-    SU2_MPI::Error(string("The solution file ") + filename + string(" doesn't match with the mesh file!\n") +
-                   string("It could be empty lines at the end of the file."), CURRENT_FUNCTION);
-  }
-}
-
-void CSolver::SavelibROM(CGeometry *geometry, CConfig *config, bool converged) {
-
-#if defined(HAVE_LIBROM) && !defined(CODI_FORWARD_TYPE) && !defined(CODI_REVERSE_TYPE)
-  const bool unsteady            = config->GetTime_Domain();
-  const string filename          = config->GetlibROMbase_FileName();
-  const unsigned long TimeIter   = config->GetTimeIter();
-  const unsigned long nTimeIter  = config->GetnTime_Iter();
-  const int maxBasisDim          = config->GetMax_BasisDim();
-  const int save_freq            = config->GetRom_SaveFreq();
-  int dim = int(nPointDomain * nVar);
-  bool incremental = false;
-
-  if (!u_basis_generator) {
-
-    /*--- Define SVD basis generator ---*/
-    auto timesteps = static_cast<int>(nTimeIter - TimeIter);
-    CAROM::Options svd_options = CAROM::Options(dim, timesteps, -1,
-                                                false, true).setMaxBasisDimension(int(maxBasisDim));
-
-    if (config->GetKind_PODBasis() == POD_KIND::STATIC) {
-      if (rank == MASTER_NODE) std::cout << "Creating static basis generator." << std::endl;
-
-      if (unsteady) {
-        if (rank == MASTER_NODE) std::cout << "Incremental basis generator recommended for unsteady simulations." << std::endl;
-      }
-    }
-    else {
-      if (rank == MASTER_NODE) std::cout << "Creating incremental basis generator." << std::endl;
-
-      svd_options.setIncrementalSVD(1.0e-3, config->GetDelta_UnstTime(),
-                                    1.0e-2, config->GetDelta_UnstTime()*nTimeIter, true).setDebugMode(false);
-      incremental = true;
-    }
-
-    u_basis_generator.reset(new CAROM::BasisGenerator(
-      svd_options, incremental,
-      filename));
-
-    // Save mesh ordering
-    std::ofstream f;
-    f.open(filename + "_mesh_" + to_string(rank) + ".csv");
-      for (unsigned long iPoint = 0; iPoint < nPointDomain; iPoint++) {
-        unsigned long globalPoint = geometry->nodes->GetGlobalIndex(iPoint);
-        auto Coord = geometry->nodes->GetCoord(iPoint);
-
-        for (unsigned long iDim; iDim < nDim; iDim++) {
-          f << Coord[iDim] << ", ";
-        }
-        f << globalPoint << "\n";
-      }
-    f.close();
-  }
-
-  if (unsteady && (TimeIter % save_freq == 0)) {
-    // give solution and time steps to libROM:
-    su2double dt = config->GetDelta_UnstTime();
-    su2double t =  config->GetCurrent_UnstTime();
-    u_basis_generator->takeSample(const_cast<su2double*>(base_nodes->GetSolution().data()), t, dt);
-  }
-
-  /*--- End collection of data and save POD ---*/
-
-  if (converged) {
-
-    if (!unsteady) {
-       // dt is different for each node, so just use a placeholder dt
-       su2double dt = base_nodes->GetDelta_Time(0);
-       su2double t = dt*TimeIter;
-       u_basis_generator->takeSample(const_cast<su2double*>(base_nodes->GetSolution().data()), t, dt);
-    }
-
-    if (config->GetKind_PODBasis() == POD_KIND::STATIC) {
-      u_basis_generator->writeSnapshot();
-    }
-
-    if (rank == MASTER_NODE) std::cout << "Computing SVD" << std::endl;
-    int rom_dim = u_basis_generator->getSpatialBasis()->numColumns();
-
-    if (rank == MASTER_NODE) std::cout << "Basis dimension: " << rom_dim << std::endl;
-    u_basis_generator->endSamples();
-
-    if (rank == MASTER_NODE) std::cout << "ROM Sampling ended" << std::endl;
-  }
-
-#else
-  SU2_MPI::Error("SU2 was not compiled with libROM support.", CURRENT_FUNCTION);
-#endif
-
->>>>>>> 4f85841f
 }