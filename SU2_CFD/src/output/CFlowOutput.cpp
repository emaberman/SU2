/*!
 * \file CFlowOutput.cpp
 * \brief Common functions for flow output.
 * \author R. Sanchez
 * \version 7.5.1 "Blackbird"
 *
 * SU2 Project Website: https://su2code.github.io
 *
 * The SU2 Project is maintained by the SU2 Foundation
 * (http://su2foundation.org)
 *
 * Copyright 2012-2023, SU2 Contributors (cf. AUTHORS.md)
 *
 * SU2 is free software; you can redistribute it and/or
 * modify it under the terms of the GNU Lesser General Public
 * License as published by the Free Software Foundation; either
 * version 2.1 of the License, or (at your option) any later version.
 *
 * SU2 is distributed in the hope that it will be useful,
 * but WITHOUT ANY WARRANTY; without even the implied warranty of
 * MERCHANTABILITY or FITNESS FOR A PARTICULAR PURPOSE. See the GNU
 * Lesser General Public License for more details.
 *
 * You should have received a copy of the GNU Lesser General Public
 * License along with SU2. If not, see <http://www.gnu.org/licenses/>.
 */

#include <sstream>
#include <string>
#include <sstream>
#include <iomanip>

#include "../../include/output/CFlowOutput.hpp"

#include "../../../Common/include/geometry/CGeometry.hpp"
#include "../../../Common/include/toolboxes/geometry_toolbox.hpp"
#include "../../include/solvers/CSolver.hpp"
#include "../../include/variables/CPrimitiveIndices.hpp"
#include "../../include/fluid/CCoolProp.hpp"

CFlowOutput::CFlowOutput(const CConfig *config, unsigned short nDim, bool fem_output) :
  CFVMOutput(config, nDim, fem_output),
  lastInnerIter(curInnerIter) {
}

// The "AddHistoryOutput(" must not be split over multiple lines to ensure proper python parsing
// clang-format off
void CFlowOutput::AddAnalyzeSurfaceOutput(const CConfig *config){

  /// DESCRIPTION: Average mass flow
  AddHistoryOutput("SURFACE_MASSFLOW",         "Avg_Massflow",              ScreenOutputFormat::SCIENTIFIC, "FLOW_COEFF", "Total average mass flow on all markers set in MARKER_ANALYZE", HistoryFieldType::COEFFICIENT);
  /// DESCRIPTION: Average Mach number
  AddHistoryOutput("SURFACE_MACH",             "Avg_Mach",                  ScreenOutputFormat::SCIENTIFIC, "FLOW_COEFF", "Total average mach number on all markers set in MARKER_ANALYZE", HistoryFieldType::COEFFICIENT);
  /// DESCRIPTION: Average Temperature
  AddHistoryOutput("SURFACE_STATIC_TEMPERATURE","Avg_Temp",                 ScreenOutputFormat::SCIENTIFIC, "FLOW_COEFF", "Total average temperature on all markers set in MARKER_ANALYZE", HistoryFieldType::COEFFICIENT);
  /// DESCRIPTION: Average Pressure
  AddHistoryOutput("SURFACE_STATIC_PRESSURE",  "Avg_Press",                 ScreenOutputFormat::SCIENTIFIC, "FLOW_COEFF", "Total average pressure on all markers set in MARKER_ANALYZE", HistoryFieldType::COEFFICIENT);
  /// DESCRIPTION: Average Density
  AddHistoryOutput("AVG_DENSITY",              "Avg_Density",               ScreenOutputFormat::SCIENTIFIC, "FLOW_COEFF", "Total average density on all markers set in MARKER_ANALYZE", HistoryFieldType::COEFFICIENT);
  /// DESCRIPTION: Average Enthalpy
  AddHistoryOutput("AVG_ENTHALPY",             "Avg_Enthalpy",              ScreenOutputFormat::SCIENTIFIC, "FLOW_COEFF", "Total average enthalpy on all markers set in MARKER_ANALYZE", HistoryFieldType::COEFFICIENT);
  /// DESCRIPTION: Average velocity in normal direction of the surface
  AddHistoryOutput("AVG_NORMALVEL",            "Avg_NormalVel",             ScreenOutputFormat::SCIENTIFIC, "FLOW_COEFF", "Total average normal velocity on all markers set in MARKER_ANALYZE", HistoryFieldType::COEFFICIENT);
  /// DESCRIPTION: Flow uniformity
  AddHistoryOutput("SURFACE_UNIFORMITY",       "Uniformity",                ScreenOutputFormat::SCIENTIFIC, "FLOW_COEFF", "Total flow uniformity on all markers set in MARKER_ANALYZE", HistoryFieldType::COEFFICIENT);
  /// DESCRIPTION: Secondary strength
  AddHistoryOutput("SURFACE_SECONDARY",        "Secondary_Strength",        ScreenOutputFormat::SCIENTIFIC, "FLOW_COEFF", "Total secondary strength on all markers set in MARKER_ANALYZE", HistoryFieldType::COEFFICIENT);
  /// DESCRIPTION: Momentum distortion
  AddHistoryOutput("SURFACE_MOM_DISTORTION",   "Momentum_Distortion",       ScreenOutputFormat::SCIENTIFIC, "FLOW_COEFF", "Total momentum distortion on all markers set in MARKER_ANALYZE", HistoryFieldType::COEFFICIENT);
  /// DESCRIPTION: Secondary over uniformity
  AddHistoryOutput("SURFACE_SECOND_OVER_UNIFORM","Secondary_Over_Uniformity",ScreenOutputFormat::SCIENTIFIC,"FLOW_COEFF", "Total secondary over uniformity on all markers set in MARKER_ANALYZE", HistoryFieldType::COEFFICIENT);
  /// DESCRIPTION: Average total temperature
  AddHistoryOutput("SURFACE_TOTAL_TEMPERATURE","Avg_TotalTemp",             ScreenOutputFormat::SCIENTIFIC, "FLOW_COEFF", "Total average total temperature all markers set in MARKER_ANALYZE", HistoryFieldType::COEFFICIENT);
  /// DESCRIPTION: Average total pressure
  AddHistoryOutput("SURFACE_TOTAL_PRESSURE",   "Avg_TotalPress",            ScreenOutputFormat::SCIENTIFIC, "FLOW_COEFF", "Total average total pressure on all markers set in MARKER_ANALYZE", HistoryFieldType::COEFFICIENT);
  /// DESCRIPTION: Pressure drop
  if (config->GetnMarker_Analyze() >= 2) {
    AddHistoryOutput("SURFACE_PRESSURE_DROP",    "Pressure_Drop",             ScreenOutputFormat::SCIENTIFIC, "FLOW_COEFF", "Total pressure drop on all markers set in MARKER_ANALYZE", HistoryFieldType::COEFFICIENT);
  } else if (rank == MASTER_NODE) {
    cout << "\nWARNING: SURFACE_PRESSURE_DROP can only be computed for at least 2 surfaces (outlet, inlet, ...)\n" << endl;
  }
  if (config->GetKind_Species_Model() == SPECIES_MODEL::SPECIES_TRANSPORT) {
    /// DESCRIPTION: Average Species
    for (unsigned short iVar = 0; iVar < config->GetnSpecies(); iVar++) {
      AddHistoryOutput("SURFACE_SPECIES_" + std::to_string(iVar), "Avg_Species_" + std::to_string(iVar), ScreenOutputFormat::FIXED, "SPECIES_COEFF", "Total average species " + std::to_string(iVar) + " on all markers set in MARKER_ANALYZE", HistoryFieldType::COEFFICIENT);
    }
    /// DESCRIPTION: Species Variance
    AddHistoryOutput("SURFACE_SPECIES_VARIANCE", "Species_Variance", ScreenOutputFormat::SCIENTIFIC, "SPECIES_COEFF", "Total species variance, measure for mixing quality. On all markers set in MARKER_ANALYZE", HistoryFieldType::COEFFICIENT);
  }
  if (config->GetKind_Species_Model() == SPECIES_MODEL::FLAMELET) {
    /// DESCRIPTION: Average flamelet user scalars
    for (unsigned short i_var = 0; i_var < config->GetNScalars(); i_var++) {
      std::stringstream str_i_var;
      str_i_var  << std::setw(2) << std::setfill('0') << i_var;
<<<<<<< HEAD
      AddHistoryOutput("SURFACE_SCALAR_" + str_i_var.str(), "Avg_Scalar_" + str_i_var.str(), ScreenOutputFormat::FIXED, "FLAMELET_COEFF_SURF", "Average of scalar " + std::to_string(i_var) + " on all markers set in MARKER_ANALYZE", HistoryFieldType::COEFFICIENT);
=======
      AddHistoryOutput("SURFACE_SCALAR_" + str_i_var.str(), "Avg_Scalar_" + str_i_var.str(), ScreenOutputFormat::FIXED, "FLAMELET_COEFF", "Average of scalar " + std::to_string(i_var) + " on all markers set in MARKER_ANALYZE", HistoryFieldType::COEFFICIENT);
>>>>>>> 29862d7a
    }

  }
  /// END_GROUP

  /// BEGIN_GROUP: AERO_COEFF_SURF, DESCRIPTION: Surface values on non-solid markers.
  vector<string> Marker_Analyze;
  for (unsigned short iMarker_Analyze = 0; iMarker_Analyze < config->GetnMarker_Analyze(); iMarker_Analyze++){
    Marker_Analyze.push_back(config->GetMarker_Analyze_TagBound(iMarker_Analyze));
  }

  /// DESCRIPTION: Average mass flow
  AddHistoryOutputPerSurface("SURFACE_MASSFLOW",         "Avg_Massflow",              ScreenOutputFormat::SCIENTIFIC, "FLOW_COEFF_SURF", Marker_Analyze, HistoryFieldType::COEFFICIENT);
  /// DESCRIPTION: Average Mach number
  AddHistoryOutputPerSurface("SURFACE_MACH",             "Avg_Mach",                  ScreenOutputFormat::SCIENTIFIC, "FLOW_COEFF_SURF", Marker_Analyze, HistoryFieldType::COEFFICIENT);
  /// DESCRIPTION: Average Temperature
  AddHistoryOutputPerSurface("SURFACE_STATIC_TEMPERATURE","Avg_Temp",                 ScreenOutputFormat::SCIENTIFIC, "FLOW_COEFF_SURF", Marker_Analyze, HistoryFieldType::COEFFICIENT);
  /// DESCRIPTION: Average Pressure
  AddHistoryOutputPerSurface("SURFACE_STATIC_PRESSURE",  "Avg_Press",                 ScreenOutputFormat::SCIENTIFIC, "FLOW_COEFF_SURF", Marker_Analyze, HistoryFieldType::COEFFICIENT);
  /// DESCRIPTION: Average Density
  AddHistoryOutputPerSurface("AVG_DENSITY",              "Avg_Density",               ScreenOutputFormat::SCIENTIFIC, "FLOW_COEFF_SURF", Marker_Analyze, HistoryFieldType::COEFFICIENT);
  /// DESCRIPTION: Average Enthalpy
  AddHistoryOutputPerSurface("AVG_ENTHALPY",             "Avg_Enthalpy",              ScreenOutputFormat::SCIENTIFIC, "FLOW_COEFF_SURF", Marker_Analyze, HistoryFieldType::COEFFICIENT);
  /// DESCRIPTION: Average velocity in normal direction of the surface
  AddHistoryOutputPerSurface("AVG_NORMALVEL",            "Avg_NormalVel",             ScreenOutputFormat::SCIENTIFIC, "FLOW_COEFF_SURF", Marker_Analyze, HistoryFieldType::COEFFICIENT);
  /// DESCRIPTION: Flow uniformity
  AddHistoryOutputPerSurface("SURFACE_UNIFORMITY",       "Uniformity",                ScreenOutputFormat::SCIENTIFIC, "FLOW_COEFF_SURF", Marker_Analyze, HistoryFieldType::COEFFICIENT);
  /// DESCRIPTION: Secondary strength
  AddHistoryOutputPerSurface("SURFACE_SECONDARY",        "Secondary_Strength",        ScreenOutputFormat::SCIENTIFIC, "FLOW_COEFF_SURF", Marker_Analyze, HistoryFieldType::COEFFICIENT);
  /// DESCRIPTION: Momentum distortion
  AddHistoryOutputPerSurface("SURFACE_MOM_DISTORTION",   "Momentum_Distortion",       ScreenOutputFormat::SCIENTIFIC, "FLOW_COEFF_SURF", Marker_Analyze, HistoryFieldType::COEFFICIENT);
  /// DESCRIPTION: Secondary over uniformity
  AddHistoryOutputPerSurface("SURFACE_SECOND_OVER_UNIFORM","Secondary_Over_Uniformity",ScreenOutputFormat::SCIENTIFIC,"FLOW_COEFF_SURF", Marker_Analyze, HistoryFieldType::COEFFICIENT);
  /// DESCRIPTION: Average total temperature
  AddHistoryOutputPerSurface("SURFACE_TOTAL_TEMPERATURE","Avg_TotalTemp",             ScreenOutputFormat::SCIENTIFIC, "FLOW_COEFF_SURF", Marker_Analyze, HistoryFieldType::COEFFICIENT);
  /// DESCRIPTION: Average total pressure
  AddHistoryOutputPerSurface("SURFACE_TOTAL_PRESSURE",   "Avg_TotalPress",            ScreenOutputFormat::SCIENTIFIC, "FLOW_COEFF_SURF", Marker_Analyze, HistoryFieldType::COEFFICIENT);
  if (config->GetKind_Species_Model() == SPECIES_MODEL::SPECIES_TRANSPORT) {
    /// DESCRIPTION: Average Species
    for (unsigned short iVar = 0; iVar < config->GetnSpecies(); iVar++) {
      AddHistoryOutputPerSurface("SURFACE_SPECIES_" + std::to_string(iVar), "Avg_Species_" + std::to_string(iVar), ScreenOutputFormat::FIXED, "SPECIES_COEFF_SURF", Marker_Analyze, HistoryFieldType::COEFFICIENT);
    }
    /// DESCRIPTION: Species Variance
    AddHistoryOutputPerSurface("SURFACE_SPECIES_VARIANCE", "Species_Variance", ScreenOutputFormat::SCIENTIFIC, "SPECIES_COEFF_SURF", Marker_Analyze, HistoryFieldType::COEFFICIENT);
  }
  if (config->GetKind_Species_Model() == SPECIES_MODEL::FLAMELET) {
    /// DESCRIPTION: Average flamelet user scalars
    for (unsigned short i_var = 0; i_var < config->GetNScalars(); i_var++) {
      std::stringstream str_i_var;
      str_i_var  << std::setw(2) << std::setfill('0') << i_var;
      AddHistoryOutputPerSurface("SURFACE_SCALAR_" + str_i_var.str(), "Avg_Scalar_" + str_i_var.str(), ScreenOutputFormat::FIXED, "FLAMELET_COEFF_SURF", Marker_Analyze, HistoryFieldType::COEFFICIENT);
    }
  }
  /// END_GROUP
}
// clang-format on

void CFlowOutput::SetAnalyzeSurface(const CSolver* const*solver, const CGeometry *geometry, CConfig *config, bool output){

  unsigned short iDim, iMarker, iMarker_Analyze;
  unsigned long iVertex, iPoint;
  su2double Mach = 0.0, Pressure, Temperature = 0.0, TotalPressure = 0.0, TotalTemperature = 0.0,
  Enthalpy, Velocity[3] = {0.0}, TangVel[3], Vector[3], Velocity2, MassFlow, Density, Area,
  SoundSpeed, Vn, Vn2, Vtang2, Weight = 1.0;

  const su2double Gas_Constant      = config->GetGas_ConstantND();
  const su2double Gamma             = config->GetGamma();
  const unsigned short nMarker      = config->GetnMarker_All();
  const unsigned short nDim         = geometry->GetnDim();
  const unsigned short Kind_Average = config->GetKind_Average();

  const bool compressible   = config->GetKind_Regime() == ENUM_REGIME::COMPRESSIBLE;
  const bool incompressible = config->GetKind_Regime() == ENUM_REGIME::INCOMPRESSIBLE;
  const bool energy         = config->GetEnergy_Equation();
  const bool streamwisePeriodic = (config->GetKind_Streamwise_Periodic() != ENUM_STREAMWISE_PERIODIC::NONE);
  const bool species        = config->GetKind_Species_Model() == SPECIES_MODEL::SPECIES_TRANSPORT;
  const bool flamelet       = config->GetKind_Species_Model() == SPECIES_MODEL::FLAMELET;
  const auto nSpecies       = config->GetnSpecies();
  const auto nScalars       = config->GetNScalars();

  const bool axisymmetric               = config->GetAxisymmetric();
  const unsigned short nMarker_Analyze  = config->GetnMarker_Analyze();

  const auto flow_nodes = solver[FLOW_SOL]->GetNodes();
  const CVariable* species_nodes = species ? solver[SPECIES_SOL]->GetNodes() : nullptr;
  const CVariable* scalar_nodes  = flamelet ? solver[SPECIES_SOL]->GetNodes() : nullptr;

  vector<su2double> Surface_MassFlow          (nMarker,0.0);
  vector<su2double> Surface_Mach              (nMarker,0.0);
  vector<su2double> Surface_Temperature       (nMarker,0.0);
  vector<su2double> Surface_Density           (nMarker,0.0);
  vector<su2double> Surface_Enthalpy          (nMarker,0.0);
  vector<su2double> Surface_NormalVelocity    (nMarker,0.0);
  vector<su2double> Surface_StreamVelocity2   (nMarker,0.0);
  vector<su2double> Surface_TransvVelocity2   (nMarker,0.0);
  vector<su2double> Surface_Pressure          (nMarker,0.0);
  vector<su2double> Surface_TotalTemperature  (nMarker,0.0);
  vector<su2double> Surface_TotalPressure     (nMarker,0.0);
  vector<su2double> Surface_VelocityIdeal     (nMarker,0.0);
  vector<su2double> Surface_Area              (nMarker,0.0);
  vector<su2double> Surface_MassFlow_Abs      (nMarker,0.0);
  su2activematrix Surface_Species(nMarker, nSpecies);
  Surface_Species = su2double(0.0);
  su2activematrix Surface_Scalars(nMarker, nScalars);
  Surface_Scalars = su2double(0.0);

  su2double  Tot_Surface_MassFlow          = 0.0;
  su2double  Tot_Surface_Mach              = 0.0;
  su2double  Tot_Surface_Temperature       = 0.0;
  su2double  Tot_Surface_Density           = 0.0;
  su2double  Tot_Surface_Enthalpy          = 0.0;
  su2double  Tot_Surface_NormalVelocity    = 0.0;
  su2double  Tot_Surface_StreamVelocity2   = 0.0;
  su2double  Tot_Surface_TransvVelocity2   = 0.0;
  su2double  Tot_Surface_Pressure          = 0.0;
  su2double  Tot_Surface_TotalTemperature  = 0.0;
  su2double  Tot_Surface_TotalPressure     = 0.0;
  su2double  Tot_Momentum_Distortion       = 0.0;
  su2double  Tot_SecondOverUniformity      = 0.0;
  vector<su2double> Tot_Surface_Species(nSpecies,0.0);
  vector<su2double> Tot_Surface_Scalar(nScalars,0.0);

  /*--- Compute the numerical fan face Mach number, and the total area of the inflow ---*/

  for (iMarker = 0; iMarker < nMarker; iMarker++) {

    if (config->GetMarker_All_Analyze(iMarker) == YES) {

      for (iVertex = 0; iVertex < geometry->nVertex[iMarker]; iVertex++) {

        iPoint = geometry->vertex[iMarker][iVertex]->GetNode();

        if (geometry->nodes->GetDomain(iPoint)) {

          geometry->vertex[iMarker][iVertex]->GetNormal(Vector);

          const su2double AxiFactor = GetAxiFactor(axisymmetric, *geometry->nodes, iPoint, iMarker);

          Density = flow_nodes->GetDensity(iPoint);
          Velocity2 = 0.0; Area = 0.0; MassFlow = 0.0; Vn = 0.0; Vtang2 = 0.0;

          for (iDim = 0; iDim < nDim; iDim++) {
            Area += (Vector[iDim] * AxiFactor) * (Vector[iDim] * AxiFactor);
            Velocity[iDim] = flow_nodes->GetVelocity(iPoint,iDim);
            Velocity2 += Velocity[iDim] * Velocity[iDim];
            Vn += Velocity[iDim] * Vector[iDim] * AxiFactor;
            MassFlow += Vector[iDim] * AxiFactor * Density * Velocity[iDim];
          }

          Area       = sqrt (Area);
          if (AxiFactor == 0.0) Vn = 0.0; else Vn /= Area;
          Vn2        = Vn * Vn;
          Pressure   = flow_nodes->GetPressure(iPoint);
          /*--- Use recovered pressure here as pressure difference between in and outlet is zero otherwise  ---*/
          if(streamwisePeriodic) Pressure = flow_nodes->GetStreamwise_Periodic_RecoveredPressure(iPoint);
          SoundSpeed = flow_nodes->GetSoundSpeed(iPoint);

          for (iDim = 0; iDim < nDim; iDim++) {
            TangVel[iDim] = Velocity[iDim] - Vn*Vector[iDim]*AxiFactor/Area;
            Vtang2       += TangVel[iDim]*TangVel[iDim];
          }

          if (incompressible){
            if (config->GetKind_DensityModel() == INC_DENSITYMODEL::VARIABLE) {
              Mach = sqrt(flow_nodes->GetVelocity2(iPoint))/
              sqrt(flow_nodes->GetSpecificHeatCp(iPoint)*config->GetPressure_ThermodynamicND()/(flow_nodes->GetSpecificHeatCv(iPoint)*flow_nodes->GetDensity(iPoint)));
            } else {
              Mach = sqrt(flow_nodes->GetVelocity2(iPoint))/
              sqrt(config->GetBulk_Modulus()/(flow_nodes->GetDensity(iPoint)));
            }
            Temperature       = flow_nodes->GetTemperature(iPoint);
            Enthalpy          = flow_nodes->GetSpecificHeatCp(iPoint)*Temperature;
            TotalTemperature  = Temperature + 0.5*Velocity2/flow_nodes->GetSpecificHeatCp(iPoint);
            TotalPressure     = Pressure + 0.5*Density*Velocity2;
          }
          else{
            Mach              = sqrt(Velocity2)/SoundSpeed;
            Temperature       = Pressure / (Gas_Constant * Density);
            Enthalpy          = flow_nodes->GetEnthalpy(iPoint);
            TotalTemperature  = Temperature * (1.0 + Mach * Mach * 0.5 * (Gamma - 1.0));
            TotalPressure     = Pressure * pow( 1.0 + Mach * Mach * 0.5 * (Gamma - 1.0), Gamma / (Gamma - 1.0));
          }

          /*--- Compute the mass Surface_MassFlow ---*/

          Surface_Area[iMarker]             += Area;
          Surface_MassFlow[iMarker]         += MassFlow;
          Surface_MassFlow_Abs[iMarker]     += abs(MassFlow);

          if (Kind_Average == AVERAGE_MASSFLUX) Weight = abs(MassFlow);
          else if (Kind_Average == AVERAGE_AREA) Weight = abs(Area);
          else Weight = 1.0;

          Surface_Mach[iMarker]             += Mach*Weight;
          Surface_Temperature[iMarker]      += Temperature*Weight;
          Surface_Density[iMarker]          += Density*Weight;
          Surface_Enthalpy[iMarker]         += Enthalpy*Weight;
          Surface_NormalVelocity[iMarker]   += Vn*Weight;
          Surface_Pressure[iMarker]         += Pressure*Weight;
          Surface_TotalTemperature[iMarker] += TotalTemperature*Weight;
          Surface_TotalPressure[iMarker]    += TotalPressure*Weight;
          if (species)
            for (unsigned short iVar = 0; iVar < nSpecies; iVar++)
              Surface_Species(iMarker, iVar) += species_nodes->GetSolution(iPoint, iVar)*Weight;

          if (flamelet)
            for (unsigned short iVar = 0; iVar < config->GetNScalars(); iVar++)
              Surface_Scalars(iMarker, iVar) += scalar_nodes->GetSolution(iPoint, iVar)*Weight;

          /*--- For now, always used the area to weight the uniformities. ---*/

          Weight = abs(Area);

          Surface_StreamVelocity2[iMarker]   += Vn2*Weight;
          Surface_TransvVelocity2[iMarker]   += Vtang2*Weight;

        }
      }
    }
  }

  /*--- Copy to the appropriate structure ---*/

  vector<su2double> Surface_MassFlow_Local          (nMarker_Analyze,0.0);
  vector<su2double> Surface_Mach_Local              (nMarker_Analyze,0.0);
  vector<su2double> Surface_Temperature_Local       (nMarker_Analyze,0.0);
  vector<su2double> Surface_Density_Local           (nMarker_Analyze,0.0);
  vector<su2double> Surface_Enthalpy_Local          (nMarker_Analyze,0.0);
  vector<su2double> Surface_NormalVelocity_Local    (nMarker_Analyze,0.0);
  vector<su2double> Surface_StreamVelocity2_Local   (nMarker_Analyze,0.0);
  vector<su2double> Surface_TransvVelocity2_Local   (nMarker_Analyze,0.0);
  vector<su2double> Surface_Pressure_Local          (nMarker_Analyze,0.0);
  vector<su2double> Surface_TotalTemperature_Local  (nMarker_Analyze,0.0);
  vector<su2double> Surface_TotalPressure_Local     (nMarker_Analyze,0.0);
  vector<su2double> Surface_Area_Local              (nMarker_Analyze,0.0);
  vector<su2double> Surface_MassFlow_Abs_Local      (nMarker_Analyze,0.0);
  su2activematrix Surface_Species_Local(nMarker_Analyze,nSpecies);
  Surface_Species_Local = su2double(0.0);
  su2activematrix Surface_Scalars_Local(nMarker_Analyze,nScalars);
  Surface_Scalars_Local = su2double(0.0);

  vector<su2double> Surface_MassFlow_Total          (nMarker_Analyze,0.0);
  vector<su2double> Surface_Mach_Total              (nMarker_Analyze,0.0);
  vector<su2double> Surface_Temperature_Total       (nMarker_Analyze,0.0);
  vector<su2double> Surface_Density_Total           (nMarker_Analyze,0.0);
  vector<su2double> Surface_Enthalpy_Total          (nMarker_Analyze,0.0);
  vector<su2double> Surface_NormalVelocity_Total    (nMarker_Analyze,0.0);
  vector<su2double> Surface_StreamVelocity2_Total   (nMarker_Analyze,0.0);
  vector<su2double> Surface_TransvVelocity2_Total   (nMarker_Analyze,0.0);
  vector<su2double> Surface_Pressure_Total          (nMarker_Analyze,0.0);
  vector<su2double> Surface_TotalTemperature_Total  (nMarker_Analyze,0.0);
  vector<su2double> Surface_TotalPressure_Total     (nMarker_Analyze,0.0);
  vector<su2double> Surface_Area_Total              (nMarker_Analyze,0.0);
  vector<su2double> Surface_MassFlow_Abs_Total      (nMarker_Analyze,0.0);
  su2activematrix Surface_Species_Total(nMarker_Analyze,nSpecies);
  Surface_Species_Total = su2double(0.0);
  su2activematrix Surface_Scalars_Total(nMarker_Analyze,nScalars);
  Surface_Scalars_Total = su2double(0.0);

  vector<su2double> Surface_MomentumDistortion_Total (nMarker_Analyze,0.0);

  /*--- Compute the numerical fan face Mach number, mach number, temperature and the total area ---*/

  for (iMarker = 0; iMarker < nMarker; iMarker++) {

    if (config->GetMarker_All_Analyze(iMarker) == YES)  {

      for (iMarker_Analyze= 0; iMarker_Analyze < nMarker_Analyze; iMarker_Analyze++) {

        /*--- Add the Surface_MassFlow, and Surface_Area to the particular boundary ---*/

        if (config->GetMarker_All_TagBound(iMarker) == config->GetMarker_Analyze_TagBound(iMarker_Analyze)) {
          Surface_MassFlow_Local[iMarker_Analyze]          += Surface_MassFlow[iMarker];
          Surface_Mach_Local[iMarker_Analyze]              += Surface_Mach[iMarker];
          Surface_Temperature_Local[iMarker_Analyze]       += Surface_Temperature[iMarker];
          Surface_Density_Local[iMarker_Analyze]           += Surface_Density[iMarker];
          Surface_Enthalpy_Local[iMarker_Analyze]          += Surface_Enthalpy[iMarker];
          Surface_NormalVelocity_Local[iMarker_Analyze]    += Surface_NormalVelocity[iMarker];
          Surface_StreamVelocity2_Local[iMarker_Analyze]   += Surface_StreamVelocity2[iMarker];
          Surface_TransvVelocity2_Local[iMarker_Analyze]   += Surface_TransvVelocity2[iMarker];
          Surface_Pressure_Local[iMarker_Analyze]          += Surface_Pressure[iMarker];
          Surface_TotalTemperature_Local[iMarker_Analyze]  += Surface_TotalTemperature[iMarker];
          Surface_TotalPressure_Local[iMarker_Analyze]     += Surface_TotalPressure[iMarker];
          Surface_Area_Local[iMarker_Analyze]              += Surface_Area[iMarker];
          Surface_MassFlow_Abs_Local[iMarker_Analyze]      += Surface_MassFlow_Abs[iMarker];
          for (unsigned short iVar = 0; iVar < nSpecies; iVar++)
            Surface_Species_Local(iMarker_Analyze, iVar) += Surface_Species(iMarker, iVar);
          for (unsigned short iVar = 0; iVar < nScalars; iVar++)
            Surface_Scalars_Local(iMarker_Analyze, iVar) += Surface_Scalars(iMarker, iVar);
        }

      }

    }

  }

  auto Allreduce = [](const vector<su2double>& src, vector<su2double>& dst) {
    SU2_MPI::Allreduce(src.data(), dst.data(), src.size(), MPI_DOUBLE, MPI_SUM, SU2_MPI::GetComm());
  };

  auto Allreduce_su2activematrix = [](const su2activematrix& src, su2activematrix& dst) {
    SU2_MPI::Allreduce(src.data(), dst.data(), src.size(), MPI_DOUBLE, MPI_SUM, SU2_MPI::GetComm());
  };

  Allreduce(Surface_MassFlow_Local, Surface_MassFlow_Total);
  Allreduce(Surface_Mach_Local, Surface_Mach_Total);
  Allreduce(Surface_Temperature_Local, Surface_Temperature_Total);
  Allreduce(Surface_Density_Local, Surface_Density_Total);
  Allreduce(Surface_Enthalpy_Local, Surface_Enthalpy_Total);
  Allreduce(Surface_NormalVelocity_Local, Surface_NormalVelocity_Total);
  Allreduce(Surface_StreamVelocity2_Local, Surface_StreamVelocity2_Total);
  Allreduce(Surface_TransvVelocity2_Local, Surface_TransvVelocity2_Total);
  Allreduce(Surface_Pressure_Local, Surface_Pressure_Total);
  Allreduce(Surface_TotalTemperature_Local, Surface_TotalTemperature_Total);
  Allreduce(Surface_TotalPressure_Local, Surface_TotalPressure_Total);
  Allreduce(Surface_Area_Local, Surface_Area_Total);
  Allreduce(Surface_MassFlow_Abs_Local, Surface_MassFlow_Abs_Total);
  Allreduce_su2activematrix(Surface_Species_Local, Surface_Species_Total);
  Allreduce_su2activematrix(Surface_Scalars_Local, Surface_Scalars_Total);

  /*--- Compute the value of Surface_Area_Total, and Surface_Pressure_Total, and
   set the value in the config structure for future use ---*/

  for (iMarker_Analyze = 0; iMarker_Analyze < nMarker_Analyze; iMarker_Analyze++) {

    if (Kind_Average == AVERAGE_MASSFLUX) Weight = Surface_MassFlow_Abs_Total[iMarker_Analyze];
    else if (Kind_Average == AVERAGE_AREA) Weight = abs(Surface_Area_Total[iMarker_Analyze]);
    else Weight = 1.0;

    if (Weight != 0.0) {
      Surface_Mach_Total[iMarker_Analyze]             /= Weight;
      Surface_Temperature_Total[iMarker_Analyze]      /= Weight;
      Surface_Density_Total[iMarker_Analyze]          /= Weight;
      Surface_Enthalpy_Total[iMarker_Analyze]         /= Weight;
      Surface_NormalVelocity_Total[iMarker_Analyze]   /= Weight;
      Surface_Pressure_Total[iMarker_Analyze]         /= Weight;
      Surface_TotalTemperature_Total[iMarker_Analyze] /= Weight;
      Surface_TotalPressure_Total[iMarker_Analyze]    /= Weight;
      for (unsigned short iVar = 0; iVar < nSpecies; iVar++)
        Surface_Species_Total(iMarker_Analyze, iVar) /= Weight;
      for (unsigned short iVar = 0; iVar < nScalars; iVar++)
        Surface_Scalars_Total(iMarker_Analyze, iVar) /= Weight;
    }
    else {
      Surface_Mach_Total[iMarker_Analyze]             = 0.0;
      Surface_Temperature_Total[iMarker_Analyze]      = 0.0;
      Surface_Density_Total[iMarker_Analyze]          = 0.0;
      Surface_Enthalpy_Total[iMarker_Analyze]         = 0.0;
      Surface_NormalVelocity_Total[iMarker_Analyze]   = 0.0;
      Surface_Pressure_Total[iMarker_Analyze]         = 0.0;
      Surface_TotalTemperature_Total[iMarker_Analyze] = 0.0;
      Surface_TotalPressure_Total[iMarker_Analyze]    = 0.0;
      for (unsigned short iVar = 0; iVar < nSpecies; iVar++)
        Surface_Species_Total(iMarker_Analyze, iVar) = 0.0;
      for (unsigned short iVar = 0; iVar < nScalars; iVar++)
        Surface_Scalars_Total(iMarker_Analyze, iVar) = 0.0;
    }

    /*--- Compute flow uniformity parameters separately (always area for now). ---*/

    Area = fabs(Surface_Area_Total[iMarker_Analyze]);

    /*--- The definitions for Distortion and Uniformity Parameters are taken as defined by Banko, Andrew J., et al. in section 3.2 of
    https://www.sciencedirect.com/science/article/pii/S0142727X16301412 ------*/

    if (Area != 0.0) {
      Surface_MomentumDistortion_Total[iMarker_Analyze] = Surface_StreamVelocity2_Total[iMarker_Analyze]/(Surface_NormalVelocity_Total[iMarker_Analyze]*Surface_NormalVelocity_Total[iMarker_Analyze]*Area) - 1.0;
      Surface_StreamVelocity2_Total[iMarker_Analyze] /= Area;
      Surface_TransvVelocity2_Total[iMarker_Analyze] /= Area;
    }
    else {
      Surface_MomentumDistortion_Total[iMarker_Analyze] = 0.0;
      Surface_StreamVelocity2_Total[iMarker_Analyze]    = 0.0;
      Surface_TransvVelocity2_Total[iMarker_Analyze]    = 0.0;
    }

  }

  for (iMarker_Analyze = 0; iMarker_Analyze < nMarker_Analyze; iMarker_Analyze++) {

    su2double MassFlow = Surface_MassFlow_Total[iMarker_Analyze] * config->GetDensity_Ref() * config->GetVelocity_Ref();
    if (us_units) MassFlow *= 32.174;
    SetHistoryOutputPerSurfaceValue("SURFACE_MASSFLOW", MassFlow, iMarker_Analyze);
    Tot_Surface_MassFlow += MassFlow;
    config->SetSurface_MassFlow(iMarker_Analyze, MassFlow);

    su2double Mach = Surface_Mach_Total[iMarker_Analyze];
    SetHistoryOutputPerSurfaceValue("SURFACE_MACH", Mach, iMarker_Analyze);
    Tot_Surface_Mach += Mach;
    config->SetSurface_Mach(iMarker_Analyze, Mach);

    su2double Temperature = Surface_Temperature_Total[iMarker_Analyze] * config->GetTemperature_Ref();
    SetHistoryOutputPerSurfaceValue("SURFACE_STATIC_TEMPERATURE", Temperature, iMarker_Analyze);
    Tot_Surface_Temperature += Temperature;
    config->SetSurface_Temperature(iMarker_Analyze, Temperature);

    su2double Pressure = Surface_Pressure_Total[iMarker_Analyze] * config->GetPressure_Ref();
    SetHistoryOutputPerSurfaceValue("SURFACE_STATIC_PRESSURE", Pressure, iMarker_Analyze);
    Tot_Surface_Pressure += Pressure;
    config->SetSurface_Pressure(iMarker_Analyze, Pressure);

    su2double Density = Surface_Density_Total[iMarker_Analyze] * config->GetDensity_Ref();
    SetHistoryOutputPerSurfaceValue("AVG_DENSITY", Density, iMarker_Analyze);
    Tot_Surface_Density += Density;
    config->SetSurface_Density(iMarker_Analyze, Density);

    su2double Enthalpy = Surface_Enthalpy_Total[iMarker_Analyze];
    SetHistoryOutputPerSurfaceValue("AVG_ENTHALPY", Enthalpy, iMarker_Analyze);
    Tot_Surface_Enthalpy += Enthalpy;
    config->SetSurface_Enthalpy(iMarker_Analyze, Enthalpy);

    su2double NormalVelocity = Surface_NormalVelocity_Total[iMarker_Analyze] * config->GetVelocity_Ref();
    SetHistoryOutputPerSurfaceValue("AVG_NORMALVEL", NormalVelocity, iMarker_Analyze);
    Tot_Surface_NormalVelocity += NormalVelocity;
    config->SetSurface_NormalVelocity(iMarker_Analyze, NormalVelocity);

    su2double Uniformity = sqrt(Surface_StreamVelocity2_Total[iMarker_Analyze]) * config->GetVelocity_Ref();
    SetHistoryOutputPerSurfaceValue("SURFACE_UNIFORMITY", Uniformity, iMarker_Analyze);
    Tot_Surface_StreamVelocity2 += Uniformity;
    config->SetSurface_Uniformity(iMarker_Analyze, Uniformity);

    su2double SecondaryStrength = sqrt(Surface_TransvVelocity2_Total[iMarker_Analyze]) * config->GetVelocity_Ref();
    SetHistoryOutputPerSurfaceValue("SURFACE_SECONDARY", SecondaryStrength, iMarker_Analyze);
    Tot_Surface_TransvVelocity2 += SecondaryStrength;
    config->SetSurface_SecondaryStrength(iMarker_Analyze, SecondaryStrength);

    su2double MomentumDistortion = Surface_MomentumDistortion_Total[iMarker_Analyze];
    SetHistoryOutputPerSurfaceValue("SURFACE_MOM_DISTORTION", MomentumDistortion, iMarker_Analyze);
    Tot_Momentum_Distortion += MomentumDistortion;
    config->SetSurface_MomentumDistortion(iMarker_Analyze, MomentumDistortion);

    su2double SecondOverUniform = SecondaryStrength/Uniformity;
    SetHistoryOutputPerSurfaceValue("SURFACE_SECOND_OVER_UNIFORM", SecondOverUniform, iMarker_Analyze);
    Tot_SecondOverUniformity += SecondOverUniform;
    config->SetSurface_SecondOverUniform(iMarker_Analyze, SecondOverUniform);

    su2double TotalTemperature = Surface_TotalTemperature_Total[iMarker_Analyze] * config->GetTemperature_Ref();
    SetHistoryOutputPerSurfaceValue("SURFACE_TOTAL_TEMPERATURE", TotalTemperature, iMarker_Analyze);
    Tot_Surface_TotalTemperature += TotalTemperature;
    config->SetSurface_TotalTemperature(iMarker_Analyze, TotalTemperature);

    su2double TotalPressure = Surface_TotalPressure_Total[iMarker_Analyze] * config->GetPressure_Ref();
    SetHistoryOutputPerSurfaceValue("SURFACE_TOTAL_PRESSURE", TotalPressure, iMarker_Analyze);
    Tot_Surface_TotalPressure += TotalPressure;
    config->SetSurface_TotalPressure(iMarker_Analyze, TotalPressure);

    if (species) {
      for (unsigned short iVar = 0; iVar < nSpecies; iVar++) {
        su2double Species = Surface_Species_Total(iMarker_Analyze, iVar);
        SetHistoryOutputPerSurfaceValue("SURFACE_SPECIES_" + std::to_string(iVar), Species, iMarker_Analyze);
        Tot_Surface_Species[iVar] += Species;
        if (iVar == 0)
          config->SetSurface_Species_0(iMarker_Analyze, Species);
      }
    }

    if (flamelet) {
      for (unsigned short i_var = 0; i_var < nScalars; i_var++) {
        su2double scalar = Surface_Scalars_Total(iMarker_Analyze, i_var);
        std::stringstream str_i_var;
        str_i_var  << std::setw(2) << std::setfill('0') << i_var;
        SetHistoryOutputPerSurfaceValue("SURFACE_SCALAR_" + str_i_var.str(), scalar, iMarker_Analyze);
        Tot_Surface_Scalar[i_var] += scalar;
        if (i_var == 0)
          config->SetSurface_Scalar_00(iMarker_Analyze, scalar);
        if (i_var == 1)
          config->SetSurface_Scalar_01(iMarker_Analyze, scalar);
        if (i_var == 2)
          config->SetSurface_Scalar_02(iMarker_Analyze, scalar);
        if (i_var == 3)
          config->SetSurface_Scalar_03(iMarker_Analyze, scalar);
        if (i_var == 4)
          config->SetSurface_Scalar_04(iMarker_Analyze, scalar);
        if (i_var == 5)
          config->SetSurface_Scalar_05(iMarker_Analyze, scalar);
        if (i_var == 6)
          config->SetSurface_Scalar_06(iMarker_Analyze, scalar);
        if (i_var == 7)
          config->SetSurface_Scalar_07(iMarker_Analyze, scalar);
        if (i_var == 8)
          config->SetSurface_Scalar_08(iMarker_Analyze, scalar);
        if (i_var == 9)
          config->SetSurface_Scalar_09(iMarker_Analyze, scalar);
      }
    }
  }

  /*--- Compute the average static pressure drop between two surfaces. Note
   that this assumes we have two surfaces being analyzed and that the outlet
   is first followed by the inlet. This is because we may also want to choose
   outlet values (temperature, uniformity, etc.) for our design problems,
   which require the outlet to be listed first. This is a simple first version
   that could be generalized to a different orders/lists/etc. ---*/

  if (nMarker_Analyze >= 2) {
    su2double PressureDrop = (Surface_Pressure_Total[1] - Surface_Pressure_Total[0]) * config->GetPressure_Ref();
    for (iMarker_Analyze = 0; iMarker_Analyze < nMarker_Analyze; iMarker_Analyze++) {
      config->SetSurface_PressureDrop(iMarker_Analyze, PressureDrop);
    }
    SetHistoryOutputValue("SURFACE_PRESSURE_DROP", PressureDrop);
  }
  SetHistoryOutputValue("SURFACE_MASSFLOW", Tot_Surface_MassFlow);
  SetHistoryOutputValue("SURFACE_MACH", Tot_Surface_Mach);
  SetHistoryOutputValue("SURFACE_STATIC_TEMPERATURE", Tot_Surface_Temperature);
  SetHistoryOutputValue("SURFACE_STATIC_PRESSURE", Tot_Surface_Pressure);
  SetHistoryOutputValue("AVG_DENSITY", Tot_Surface_Density);
  SetHistoryOutputValue("AVG_ENTHALPY", Tot_Surface_Enthalpy);
  SetHistoryOutputValue("AVG_NORMALVEL", Tot_Surface_NormalVelocity);
  SetHistoryOutputValue("SURFACE_UNIFORMITY", Tot_Surface_StreamVelocity2);
  SetHistoryOutputValue("SURFACE_SECONDARY", Tot_Surface_TransvVelocity2);
  SetHistoryOutputValue("SURFACE_MOM_DISTORTION", Tot_Momentum_Distortion);
  SetHistoryOutputValue("SURFACE_SECOND_OVER_UNIFORM", Tot_SecondOverUniformity);
  SetHistoryOutputValue("SURFACE_TOTAL_TEMPERATURE", Tot_Surface_TotalTemperature);
  SetHistoryOutputValue("SURFACE_TOTAL_PRESSURE", Tot_Surface_TotalPressure);
  if (species) {
    for (unsigned short iVar = 0; iVar < nSpecies; iVar++)
      SetHistoryOutputValue("SURFACE_SPECIES_" + std::to_string(iVar), Tot_Surface_Species[iVar]);

    SetAnalyzeSurfaceSpeciesVariance(solver, geometry, config, Surface_Species_Total, Surface_MassFlow_Abs_Total,
                                      Surface_Area_Total);
  }

  if (flamelet) {
    for (unsigned short i_var = 0; i_var < nScalars; i_var++){
      std::stringstream str_i_var;
      str_i_var  << std::setw(2) << std::setfill('0') << i_var;
      SetHistoryOutputValue("SURFACE_SCALAR_" + str_i_var.str(), Tot_Surface_Scalar[i_var]);
    }
  }

  if ((rank == MASTER_NODE) && !config->GetDiscrete_Adjoint() && output) {

    cout.precision(6);
    cout.setf(ios::scientific, ios::floatfield);
    cout << endl << "Computing surface mean values." << endl << endl;

    for (iMarker_Analyze = 0; iMarker_Analyze < nMarker_Analyze; iMarker_Analyze++) {
      cout << "Surface "<< config->GetMarker_Analyze_TagBound(iMarker_Analyze) << ":" << endl;

      if (nDim == 3) { if (si_units) cout << setw(20) << "Area (m^2): "; else cout << setw(20) << "Area (ft^2): "; }
      else { if (si_units) cout << setw(20) << "Area (m): "; else cout << setw(20) << "Area (ft): "; }

      if (si_units)      cout << setw(15) << fabs(Surface_Area_Total[iMarker_Analyze]);
      else if (us_units) cout << setw(15) << fabs(Surface_Area_Total[iMarker_Analyze])*12.0*12.0;

      cout << endl;

      su2double MassFlow = config->GetSurface_MassFlow(iMarker_Analyze);
      if (si_units)      cout << setw(20) << "Mf (kg/s): " << setw(15) << MassFlow;
      else if (us_units) cout << setw(20) << "Mf (lbs/s): " << setw(15) << MassFlow;

      su2double NormalVelocity = config->GetSurface_NormalVelocity(iMarker_Analyze);
      if (si_units)      cout << setw(20) << "Vn (m/s): " << setw(15) << NormalVelocity;
      else if (us_units) cout << setw(20) << "Vn (ft/s): " << setw(15) << NormalVelocity;

      cout << endl;

      su2double Uniformity = config->GetSurface_Uniformity(iMarker_Analyze);
      if (si_units)      cout << setw(20) << "Uniformity (m/s): " << setw(15) << Uniformity;
      else if (us_units) cout << setw(20) << "Uniformity (ft/s): " << setw(15) << Uniformity;

      su2double SecondaryStrength = config->GetSurface_SecondaryStrength(iMarker_Analyze);
      if (si_units)      cout << setw(20) << "Secondary (m/s): " << setw(15) << SecondaryStrength;
      else if (us_units) cout << setw(20) << "Secondary (ft/s): " << setw(15) << SecondaryStrength;

      cout << endl;

      su2double MomentumDistortion = config->GetSurface_MomentumDistortion(iMarker_Analyze);
      cout << setw(20) << "Mom. Distortion: " << setw(15) << MomentumDistortion;

      su2double SecondOverUniform = config->GetSurface_SecondOverUniform(iMarker_Analyze);
      cout << setw(20) << "Second/Uniform: " << setw(15) << SecondOverUniform;

      cout << endl;

      su2double Pressure = config->GetSurface_Pressure(iMarker_Analyze);
      if (si_units)      cout << setw(20) << "P (Pa): " << setw(15) << Pressure;
      else if (us_units) cout << setw(20) << "P (psf): " << setw(15) << Pressure;

      su2double TotalPressure = config->GetSurface_TotalPressure(iMarker_Analyze);
      if (si_units)      cout << setw(20) << "PT (Pa): " << setw(15) <<TotalPressure;
      else if (us_units) cout << setw(20) << "PT (psf): " << setw(15) <<TotalPressure;

      cout << endl;

      su2double Mach = config->GetSurface_Mach(iMarker_Analyze);
      cout << setw(20) << "Mach: " << setw(15) << Mach;

      su2double Density = config->GetSurface_Density(iMarker_Analyze);
      if (si_units)      cout << setw(20) << "Rho (kg/m^3): " << setw(15) << Density;
      else if (us_units) cout << setw(20) << "Rho (lb/ft^3): " << setw(15) << Density*32.174;

      cout << endl;

      if (compressible || energy) {
        su2double Temperature = config->GetSurface_Temperature(iMarker_Analyze);
        if (si_units)      cout << setw(20) << "T (K): " << setw(15) << Temperature;
        else if (us_units) cout << setw(20) << "T (R): " << setw(15) << Temperature;

        su2double TotalTemperature = config->GetSurface_TotalTemperature(iMarker_Analyze);
        if (si_units)      cout << setw(20) << "TT (K): " << setw(15) << TotalTemperature;
        else if (us_units) cout << setw(20) << "TT (R): " << setw(15) << TotalTemperature;

        cout << endl;
      }

    }
    cout.unsetf(ios_base::floatfield);

  }

  std::cout << std::resetiosflags(std::cout.flags());
}

void CFlowOutput::SetAnalyzeSurfaceSpeciesVariance(const CSolver* const*solver, const CGeometry *geometry,
                                                    CConfig *config, const su2activematrix& Surface_Species_Total,
                                                    const vector<su2double>& Surface_MassFlow_Abs_Total,
                                                    const vector<su2double>& Surface_Area_Total) {

  const unsigned short nMarker      = config->GetnMarker_All();
  const unsigned short Kind_Average = config->GetKind_Average();

  const bool species        = config->GetKind_Species_Model() == SPECIES_MODEL::SPECIES_TRANSPORT;
  const auto nSpecies       = config->GetnSpecies();

  const bool axisymmetric               = config->GetAxisymmetric();
  const unsigned short nMarker_Analyze  = config->GetnMarker_Analyze();

  const auto flow_nodes = solver[FLOW_SOL]->GetNodes();
  const CVariable* species_nodes = species ? solver[SPECIES_SOL]->GetNodes() : nullptr;

  /*--- Compute Variance of species on the analyze markers. This is done after the rest as the average species value is
   * necessary. The variance is computed for all species together and not for each species alone. ---*/
  vector<su2double> Surface_SpeciesVariance(nMarker,0.0);
  su2double Tot_Surface_SpeciesVariance = 0.0;

  /*--- sum += (Yj_i - mu_Yj)^2 * weight_i with i representing the node and j the species. ---*/
  for (unsigned short iMarker = 0; iMarker < nMarker; iMarker++) {

    if (config->GetMarker_All_Analyze(iMarker) == YES) {

      /*--- Find iMarkerAnalyze to iMarker. As SpeciesAvg is accessed via iMarkerAnalyze. ---*/
      unsigned short iMarker_Analyze_Stored = std::numeric_limits<unsigned short>::max();
      for (unsigned short iMarker_Analyze = 0; iMarker_Analyze < nMarker_Analyze; iMarker_Analyze++)
        if (config->GetMarker_All_TagBound(iMarker) == config->GetMarker_Analyze_TagBound(iMarker_Analyze))
          iMarker_Analyze_Stored = iMarker_Analyze;

      for (unsigned long iVertex = 0; iVertex < geometry->nVertex[iMarker]; iVertex++) {
        const auto iPoint = geometry->vertex[iMarker][iVertex]->GetNode();

        if (geometry->nodes->GetDomain(iPoint)) {

          const su2double AxiFactor = GetAxiFactor(axisymmetric, *geometry->nodes, iPoint, iMarker);

          su2double Vector[3];
          geometry->vertex[iMarker][iVertex]->GetNormal(Vector);
          const su2double Density = flow_nodes->GetDensity(iPoint);
          su2double Area = 0.0;
          su2double MassFlow = 0.0;

          for (unsigned short iDim = 0; iDim < nDim; iDim++) {
            Area += (Vector[iDim] * AxiFactor) * (Vector[iDim] * AxiFactor);
            MassFlow += Vector[iDim] * AxiFactor * Density * flow_nodes->GetVelocity(iPoint,iDim);
          }
          Area= sqrt(Area);

          su2double Weight;
          if (Kind_Average == AVERAGE_MASSFLUX) Weight = abs(MassFlow);
          else if (Kind_Average == AVERAGE_AREA) Weight = abs(Area);
          else Weight = 1.0;

          for (unsigned short iVar = 0; iVar < nSpecies; iVar++)
            Surface_SpeciesVariance[iMarker] += pow(species_nodes->GetSolution(iPoint, iVar) - Surface_Species_Total(iMarker_Analyze_Stored, iVar), 2) * Weight;
        }
      }
    }
  }

  /*--- MPI Communication ---*/
  vector<su2double> Surface_SpeciesVariance_Local(nMarker_Analyze,0.0);
  vector<su2double> Surface_SpeciesVariance_Total(nMarker_Analyze,0.0);

  for (unsigned short iMarker = 0; iMarker < nMarker; iMarker++) {

    if (config->GetMarker_All_Analyze(iMarker) == YES)  {

      for (unsigned short iMarker_Analyze= 0; iMarker_Analyze < nMarker_Analyze; iMarker_Analyze++) {

        /*--- Add the Surface_MassFlow, and Surface_Area to the particular boundary ---*/

        if (config->GetMarker_All_TagBound(iMarker) == config->GetMarker_Analyze_TagBound(iMarker_Analyze)) {
          Surface_SpeciesVariance_Local[iMarker_Analyze] += Surface_SpeciesVariance[iMarker];
        }
      }
    }
  }

  auto Allreduce = [](const vector<su2double>& src, vector<su2double>& dst) {
    SU2_MPI::Allreduce(src.data(), dst.data(), src.size(), MPI_DOUBLE, MPI_SUM, SU2_MPI::GetComm());
  };
  Allreduce(Surface_SpeciesVariance_Local, Surface_SpeciesVariance_Total);

  /*--- Divide quantity by weight. ---*/
  for (unsigned short iMarker_Analyze = 0; iMarker_Analyze < nMarker_Analyze; iMarker_Analyze++) {

    su2double Weight;
    if (Kind_Average == AVERAGE_MASSFLUX) Weight = Surface_MassFlow_Abs_Total[iMarker_Analyze];
    else if (Kind_Average == AVERAGE_AREA) Weight = abs(Surface_Area_Total[iMarker_Analyze]);
    else Weight = 1.0;

    if (Weight != 0.0) {
      Surface_SpeciesVariance_Total[iMarker_Analyze] /= Weight;
    }
    else {
      Surface_SpeciesVariance[iMarker_Analyze] = 0.0;
    }
  }

  /*--- Set values on markers ---*/
  for (unsigned short iMarker_Analyze = 0; iMarker_Analyze < nMarker_Analyze; iMarker_Analyze++) {
    su2double SpeciesVariance = Surface_SpeciesVariance_Total[iMarker_Analyze];
    SetHistoryOutputPerSurfaceValue("SURFACE_SPECIES_VARIANCE", SpeciesVariance, iMarker_Analyze);
    Tot_Surface_SpeciesVariance += SpeciesVariance;
    config->SetSurface_Species_Variance(iMarker_Analyze, Tot_Surface_SpeciesVariance);
  }
  SetHistoryOutputValue("SURFACE_SPECIES_VARIANCE", Tot_Surface_SpeciesVariance);
}

void CFlowOutput::ConvertVariableSymbolsToIndices(const CPrimitiveIndices<unsigned long>& idx,
                                                  CustomOutput& output) const {
  const auto nameToIndex = PrimitiveNameToIndexMap(idx);

  std::stringstream knownVariables;
  for (const auto& items : nameToIndex) {
    knownVariables << items.first + '\n';
  }
  knownVariables << "TURB[0,1,...]\nRAD[0,1,...]\nSPECIES[0,1,...]\nSCALAR[0,1,...]\n";

  auto IndexOfVariable = [](const map<std::string, unsigned long>& nameToIndex, const std::string& var) {
    /*--- Primitives of the flow solver. ---*/
    const auto flowOffset = FLOW_SOL * CustomOutput::MAX_VARS_PER_SOLVER;
    const auto it = nameToIndex.find(var);
    if (it != nameToIndex.end()) return flowOffset + it->second;

    /*--- Index-based (no name) access to variables of other solvers. ---*/
    auto GetIndex = [](const std::string& s, int nameLen) {
      /*--- Extract an int from "name[int]", nameLen is the length of "name". ---*/
      return std::stoi(std::string(s.begin() + nameLen + 1, s.end() - 1));
    };

    if (var.rfind("SPECIES", 0) == 0) return SPECIES_SOL * CustomOutput::MAX_VARS_PER_SOLVER + GetIndex(var, 7);
<<<<<<< HEAD
    if (var.rfind("FLAMELET", 0) == 0) return SPECIES_SOL * CustomOutput::MAX_VARS_PER_SOLVER + GetIndex(var, 7);
=======
    if (var.rfind("SCALAR", 0) == 0) return SPECIES_SOL * CustomOutput::MAX_VARS_PER_SOLVER + GetIndex(var, 6);
>>>>>>> 29862d7a
    if (var.rfind("TURB", 0) == 0) return TURB_SOL * CustomOutput::MAX_VARS_PER_SOLVER + GetIndex(var, 4);
    if (var.rfind("RAD", 0) == 0) return RAD_SOL * CustomOutput::MAX_VARS_PER_SOLVER + GetIndex(var, 3);
    return CustomOutput::NOT_A_VARIABLE;
  };

  output.otherOutputs.clear();
  output.varIndices.clear();
  output.varIndices.reserve(output.varSymbols.size());

  for (const auto& var : output.varSymbols) {
    output.varIndices.push_back(IndexOfVariable(nameToIndex, var));

    if (output.type == OperationType::FUNCTION && output.varIndices.back() != CustomOutput::NOT_A_VARIABLE) {
      SU2_MPI::Error("Custom outputs of type 'Function' cannot reference solver variables.", CURRENT_FUNCTION);
    }
    /*--- Symbol is a valid solver variable. ---*/
    if (output.varIndices.back() < CustomOutput::NOT_A_VARIABLE) continue;

    /*--- An index above NOT_A_VARIABLE is not valid with current solver settings. ---*/
    if (output.varIndices.back() > CustomOutput::NOT_A_VARIABLE) {
      SU2_MPI::Error("Inactive solver variable (" + var + ") used in function " + output.name + "\n"
                      "E.g. this may only be a variable of the compressible solver.", CURRENT_FUNCTION);
    }

    /*--- An index equal to NOT_A_VARIABLE may refer to a history output. ---*/
    output.varIndices.back() += output.otherOutputs.size();
    output.otherOutputs.push_back(GetPtrToHistoryOutput(var));
    if (output.otherOutputs.back() == nullptr) {
      SU2_MPI::Error("Invalid history output or solver variable (" + var + ") used in function " + output.name +
                     "\nValid solvers variables:\n" + knownVariables.str(), CURRENT_FUNCTION);
    }
  }
}

void CFlowOutput::SetCustomOutputs(const CSolver* const* solver, const CGeometry *geometry, const CConfig *config) {

  const bool axisymmetric = config->GetAxisymmetric();
  const auto* flowNodes = su2staticcast_p<const CFlowVariable*>(solver[FLOW_SOL]->GetNodes());

  for (auto& output : customOutputs) {
    if (output.varIndices.empty()) {
      /*--- Setup indices for the symbols in the expression. ---*/

      const auto primIdx = CPrimitiveIndices<unsigned long>(config->GetKind_Regime() == ENUM_REGIME::INCOMPRESSIBLE,
          config->GetNEMOProblem(), nDim, config->GetnSpecies());
      ConvertVariableSymbolsToIndices(primIdx, output);

      /*--- Convert marker names to their index (if any) in this rank. Or probe locations to nearest points. ---*/

      if (output.type != OperationType::PROBE) {
        output.markerIndices.clear();
        for (const auto& marker : output.markers) {
          for (auto iMarker = 0u; iMarker < config->GetnMarker_All(); ++iMarker) {
            if (config->GetMarker_All_TagBound(iMarker) == marker) {
              output.markerIndices.push_back(iMarker);
              continue;
            }
          }
        }
      } else {
        if (output.markers.size() != nDim) {
          SU2_MPI::Error("Wrong number of coordinates to specify probe " + output.name, CURRENT_FUNCTION);
        }
        su2double coord[3] = {};
        for (auto iDim = 0u; iDim < nDim; ++iDim) coord[iDim] = std::stod(output.markers[iDim]);
        su2double minDist = std::numeric_limits<su2double>::max();
        unsigned long minPoint = 0;
        for (auto iPoint = 0ul; iPoint < geometry->GetnPointDomain(); ++iPoint) {
          const su2double dist = GeometryToolbox::SquaredDistance(nDim, coord, geometry->nodes->GetCoord(iPoint));
          if (dist < minDist) {
            minDist = dist;
            minPoint = iPoint;
          }
        }
        /*--- Decide which rank owns the probe. ---*/
        su2double globMinDist;
        SU2_MPI::Allreduce(&minDist, &globMinDist, 1, MPI_DOUBLE, MPI_MIN, SU2_MPI::GetComm());
        output.iPoint = fabs(minDist - globMinDist) < EPS ? minPoint : CustomOutput::PROBE_NOT_OWNED;
        if (output.iPoint != CustomOutput::PROBE_NOT_OWNED) {
          std::cout << "Probe " << output.name << " is using global point "
                    << geometry->nodes->GetGlobalIndex(output.iPoint)
                    << ", distance from target location is " << sqrt(minDist) << std::endl;
        }
      }
    }

    if (output.type == OperationType::FUNCTION) {
      auto Functor = [&](unsigned long i) {
        /*--- Functions only reference other history outputs. ---*/
        return *output.otherOutputs[i - CustomOutput::NOT_A_VARIABLE];
      };
      SetHistoryOutputValue(output.name, output.Eval(Functor));
      continue;
    }

    /*--- Prepares the functor that maps symbol indices to values at a given point
     * (see ConvertVariableSymbolsToIndices). ---*/

    auto MakeFunctor = [&](unsigned long iPoint) {
      /*--- This returns another lambda that captures iPoint by value. ---*/
      return [&, iPoint](unsigned long i) {
        if (i < CustomOutput::NOT_A_VARIABLE) {
          const auto solIdx = i / CustomOutput::MAX_VARS_PER_SOLVER;
          const auto varIdx = i % CustomOutput::MAX_VARS_PER_SOLVER;
          if (solIdx == FLOW_SOL) {
            return flowNodes->GetPrimitive(iPoint, varIdx);
          } else {
            return solver[solIdx]->GetNodes()->GetSolution(iPoint, varIdx);
          }
        } else {
          return *output.otherOutputs[i - CustomOutput::NOT_A_VARIABLE];
        }
      };
    };

    if (output.type == OperationType::PROBE) {
      su2double value = std::numeric_limits<su2double>::max();
      if (output.iPoint != CustomOutput::PROBE_NOT_OWNED) {
        value = output.Eval(MakeFunctor(output.iPoint));
      }
      su2double tmp = value;
      SU2_MPI::Allreduce(&tmp, &value, 1, MPI_DOUBLE, MPI_MIN, SU2_MPI::GetComm());
      SetHistoryOutputValue(output.name, value);
      continue;
    }

    /*--- Surface integral of the expression. ---*/

    std::array<su2double, 2> integral = {0.0, 0.0};

    SU2_OMP_PARALLEL {
      std::array<su2double, 2> local_integral = {0.0, 0.0};

      for (const auto iMarker : output.markerIndices) {

        SU2_OMP_FOR_(schedule(static) SU2_NOWAIT)
        for (auto iVertex = 0ul; iVertex < geometry->nVertex[iMarker]; ++iVertex) {
          const auto iPoint = geometry->vertex[iMarker][iVertex]->GetNode();

          if (!geometry->nodes->GetDomain(iPoint)) continue;

          const auto* normal = geometry->vertex[iMarker][iVertex]->GetNormal();

          su2double weight = 1.0;
          if (output.type == OperationType::MASSFLOW_AVG || output.type == OperationType::MASSFLOW_INT) {
            weight = flowNodes->GetDensity(iPoint) * flowNodes->GetProjVel(iPoint, normal);
          } else {
            weight = GeometryToolbox::Norm(nDim, normal);
          }
          weight *= GetAxiFactor(axisymmetric, *geometry->nodes, iPoint, iMarker);
          local_integral[1] += weight;
          local_integral[0] += weight * output.Eval(MakeFunctor(iPoint));
        }
        END_SU2_OMP_FOR
      }

      SU2_OMP_CRITICAL {
        integral[0] += local_integral[0];
        integral[1] += local_integral[1];
      }
      END_SU2_OMP_CRITICAL
    }
    END_SU2_OMP_PARALLEL

    const auto local = integral;
    SU2_MPI::Allreduce(local.data(), integral.data(), 2, MPI_DOUBLE, MPI_SUM, SU2_MPI::GetComm());
    if (output.type == OperationType::AREA_AVG || output.type == OperationType::MASSFLOW_AVG) {
      integral[0] /= integral[1];
    }
    SetHistoryOutputValue(output.name, integral[0]);
  }
}

// The "AddHistoryOutput(" must not be split over multiple lines to ensure proper python parsing
// clang-format off
void CFlowOutput::AddHistoryOutputFields_ScalarRMS_RES(const CConfig* config) {
  switch (TurbModelFamily(config->GetKind_Turb_Model())) {
    case TURB_FAMILY::SA:
      /// DESCRIPTION: Root-mean square residual of nu tilde (SA model).
      AddHistoryOutput("RMS_NU_TILDE", "rms[nu]", ScreenOutputFormat::FIXED, "RMS_RES", "Root-mean square residual of nu tilde (SA model).", HistoryFieldType::RESIDUAL);
      break;

    case TURB_FAMILY::KW:
      /// DESCRIPTION: Root-mean square residual of kinetic energy (SST model).
      AddHistoryOutput("RMS_TKE", "rms[k]",  ScreenOutputFormat::FIXED, "RMS_RES", "Root-mean square residual of kinetic energy (SST model).", HistoryFieldType::RESIDUAL);
      /// DESCRIPTION: Root-mean square residual of the dissipation (SST model).
      AddHistoryOutput("RMS_DISSIPATION", "rms[w]",  ScreenOutputFormat::FIXED, "RMS_RES", "Root-mean square residual of dissipation (SST model).", HistoryFieldType::RESIDUAL);
      break;

    case TURB_FAMILY::NONE: break;
  }
  switch (config->GetKind_Trans_Model()) {

    case TURB_TRANS_MODEL::LM:
      /// DESCRIPTION: Root-mean square residual of the intermittency (LM model).
      AddHistoryOutput("RMS_INTERMITTENCY", "rms[LM_1]",  ScreenOutputFormat::FIXED, "RMS_RES", "Root-mean square residual of intermittency (LM model).", HistoryFieldType::RESIDUAL);
      /// DESCRIPTION: Root-mean square residual of the momentum thickness Reynolds number (LM model).
      AddHistoryOutput("RMS_RE_THETA_T", "rms[LM_2]",  ScreenOutputFormat::FIXED, "RMS_RES", "Root-mean square residual of momentum thickness Reynolds number (LM model).", HistoryFieldType::RESIDUAL);
      break;

    case TURB_TRANS_MODEL::NONE: break;
  }

  switch (config->GetKind_Species_Model()) {
    case SPECIES_MODEL::SPECIES_TRANSPORT: {
      for (unsigned short iVar = 0; iVar < config->GetnSpecies(); iVar++) {
        AddHistoryOutput("RMS_SPECIES_" + std::to_string(iVar), "rms[rho*Y_" + std::to_string(iVar)+"]", ScreenOutputFormat::FIXED, "RMS_RES", "Root-mean square residual of transported species.", HistoryFieldType::RESIDUAL);
      }
      break;
<<<<<<< HEAD
    }
    case SPECIES_MODEL::FLAMELET: {
      AddHistoryOutput("RMS_PROGRESS_VARIABLE", "rms[PV]", ScreenOutputFormat::FIXED, "RMS_RES", "Root-mean square residual of the progress variable equation.", HistoryFieldType::RESIDUAL);
      AddHistoryOutput("RMS_TOTAL_ENTHALPY", "rms[Enth]", ScreenOutputFormat::FIXED, "RMS_RES", "Root-mean square residual of the total enthalpy equation.", HistoryFieldType::RESIDUAL);
      if(config->GetPreferentialDiffusion())
        AddHistoryOutput("RMS_MIXTURE_FRACTION", "rms[Mixfrac]", ScreenOutputFormat::FIXED, "RMS_RES", "Root-mean square residual of the mixture fraction equation.", HistoryFieldType::RESIDUAL);
      /*--- auxiliary species transport ---*/
      for (auto i_scalar = 0u; i_scalar < config->GetNUserScalars(); i_scalar++){
        string scalar_name = config->GetUserScalarName(i_scalar);
        AddHistoryOutput("RMS_"+scalar_name, "rms["+scalar_name+"]", ScreenOutputFormat::FIXED  , "RMS_RES", "Root-mean squared residual of the "+scalar_name+" mass fraction equation." , HistoryFieldType::RESIDUAL);
      }
      break;
    }
=======
    }
    case SPECIES_MODEL::FLAMELET: {
      AddHistoryOutput("RMS_PROGRESS_VARIABLE", "rms[PV]", ScreenOutputFormat::FIXED, "RMS_RES", "Root-mean square residual of the progress variable equation.", HistoryFieldType::RESIDUAL);
      AddHistoryOutput("RMS_TOTAL_ENTHALPY", "rms[Enth]", ScreenOutputFormat::FIXED, "RMS_RES", "Root-mean square residual of the total enthalpy equation.", HistoryFieldType::RESIDUAL);
      /*--- auxiliary species transport ---*/
      for (auto i_scalar = 0u; i_scalar < config->GetNUserScalars(); i_scalar++){
        string scalar_name = config->GetUserScalarName(i_scalar);
        AddHistoryOutput("RMS_"+scalar_name, "rms["+scalar_name+"]", ScreenOutputFormat::FIXED  , "RMS_RES", "Root-mean squared residual of the "+scalar_name+" mass fraction equation." , HistoryFieldType::RESIDUAL);
      }
      break;
    }
>>>>>>> 29862d7a
    case SPECIES_MODEL::NONE: break;
  }
}

void CFlowOutput::AddHistoryOutputFields_ScalarMAX_RES(const CConfig* config) {
  switch (TurbModelFamily(config->GetKind_Turb_Model())) {
    case TURB_FAMILY::SA:
      /// DESCRIPTION: Maximum residual of nu tilde (SA model).
      AddHistoryOutput("MAX_NU_TILDE", "max[nu]", ScreenOutputFormat::FIXED, "MAX_RES", "Maximum residual of nu tilde (SA model).", HistoryFieldType::RESIDUAL);
      break;

    case TURB_FAMILY::KW:
      /// DESCRIPTION: Maximum residual of kinetic energy (SST model).
      AddHistoryOutput("MAX_TKE", "max[k]",  ScreenOutputFormat::FIXED, "MAX_RES", "Maximum residual of kinetic energy (SST model).", HistoryFieldType::RESIDUAL);
      /// DESCRIPTION: Maximum residual of the dissipation (SST model).
      AddHistoryOutput("MAX_DISSIPATION", "max[w]",  ScreenOutputFormat::FIXED, "MAX_RES", "Maximum residual of dissipation (SST model).", HistoryFieldType::RESIDUAL);
      break;

    case TURB_FAMILY::NONE:
      break;
  }

  switch (config->GetKind_Trans_Model()) {

    case TURB_TRANS_MODEL::LM:
      /// DESCRIPTION: Maximum residual of the intermittency (LM model).
      AddHistoryOutput("MAX_INTERMITTENCY", "max[LM_1]",  ScreenOutputFormat::FIXED, "MAX_RES", "Maximum residual of the intermittency (LM model).", HistoryFieldType::RESIDUAL);
      /// DESCRIPTION: Maximum residual of the momentum thickness Reynolds number (LM model).
      AddHistoryOutput("MAX_RE_THETA_T", "max[LM_2]",  ScreenOutputFormat::FIXED, "MAX_RES", "Maximum residual of the momentum thickness Reynolds number (LM model).", HistoryFieldType::RESIDUAL);
      break;

    case TURB_TRANS_MODEL::NONE:
      break;
  }

  switch (config->GetKind_Species_Model()) {
    case SPECIES_MODEL::SPECIES_TRANSPORT: {
      for (unsigned short iVar = 0; iVar < config->GetnSpecies(); iVar++) {
        AddHistoryOutput("MAX_SPECIES_" + std::to_string(iVar), "max[rho*Y_" + std::to_string(iVar)+"]", ScreenOutputFormat::FIXED, "MAX_RES", "Maximum residual of transported species.", HistoryFieldType::RESIDUAL);
      }
      break;
<<<<<<< HEAD
    }
    case SPECIES_MODEL::FLAMELET: {
      AddHistoryOutput("MAX_PROGRESS_VARIABLE", "max[PV]", ScreenOutputFormat::FIXED, "MAX_RES", "Maximum residual of the progress variable equation.", HistoryFieldType::RESIDUAL);
      AddHistoryOutput("MAX_TOTAL_ENTHALPY", "max[Enth]", ScreenOutputFormat::FIXED, "MAX_RES", "Maximum residual of the total enthalpy equation.", HistoryFieldType::RESIDUAL);
      /*--- auxiliary species transport ---*/
      for (auto i_scalar = 0u; i_scalar < config->GetNUserScalars(); i_scalar++){
        string scalar_name = config->GetUserScalarName(i_scalar);
        AddHistoryOutput("MAX_" + scalar_name, "max[" + scalar_name + "]", ScreenOutputFormat::FIXED  , "MAX_RES", "Maximum residual of the " + scalar_name + " mass fraction equation." , HistoryFieldType::RESIDUAL);
      }
      break;
    }
=======
    }
    case SPECIES_MODEL::FLAMELET: {
      AddHistoryOutput("MAX_PROGRESS_VARIABLE", "max[PV]", ScreenOutputFormat::FIXED, "MAX_RES", "Maximum residual of the progress variable equation.", HistoryFieldType::RESIDUAL);
      AddHistoryOutput("MAX_TOTAL_ENTHALPY", "max[Enth]", ScreenOutputFormat::FIXED, "MAX_RES", "Maximum residual of the total enthalpy equation.", HistoryFieldType::RESIDUAL);
      /*--- auxiliary species transport ---*/
      for (auto i_scalar = 0u; i_scalar < config->GetNUserScalars(); i_scalar++){
        string scalar_name = config->GetUserScalarName(i_scalar);
        AddHistoryOutput("MAX_" + scalar_name, "max[" + scalar_name + "]", ScreenOutputFormat::FIXED  , "MAX_RES", "Maximum residual of the " + scalar_name + " mass fraction equation." , HistoryFieldType::RESIDUAL);
      }
      break;
    }
>>>>>>> 29862d7a
    case SPECIES_MODEL::NONE: break;
  }
}

void CFlowOutput::AddHistoryOutputFields_ScalarBGS_RES(const CConfig* config) {
  if (!multiZone) return;

  switch (TurbModelFamily(config->GetKind_Turb_Model())) {
    case TURB_FAMILY::SA:
      /// DESCRIPTION: Maximum residual of nu tilde (SA model).
      AddHistoryOutput("BGS_NU_TILDE", "bgs[nu]", ScreenOutputFormat::FIXED, "BGS_RES", "BGS residual of nu tilde (SA model).", HistoryFieldType::RESIDUAL);
      break;

    case TURB_FAMILY::KW:
      /// DESCRIPTION: Maximum residual of kinetic energy (SST model).
      AddHistoryOutput("BGS_TKE", "bgs[k]", ScreenOutputFormat::FIXED, "BGS_RES", "BGS residual of kinetic energy (SST model).", HistoryFieldType::RESIDUAL);
      /// DESCRIPTION: Maximum residual of the dissipation (SST model).
      AddHistoryOutput("BGS_DISSIPATION", "bgs[w]",  ScreenOutputFormat::FIXED, "BGS_RES", "BGS residual of dissipation (SST model).", HistoryFieldType::RESIDUAL);
      break;

    case TURB_FAMILY::NONE: break;
  }

  switch (config->GetKind_Trans_Model()) {
    case TURB_TRANS_MODEL::LM:
      /// DESCRIPTION: Maximum residual of the intermittency (LM model).
      AddHistoryOutput("BGS_INTERMITTENCY", "bgs[LM_1]", ScreenOutputFormat::FIXED, "BGS_RES", "BGS residual of the intermittency (LM model).", HistoryFieldType::RESIDUAL);
      /// DESCRIPTION: Maximum residual of the momentum thickness Reynolds number (LM model).
      AddHistoryOutput("BGS_RE_THETA_T", "bgs[LM_2]",  ScreenOutputFormat::FIXED, "BGS_RES", "BGS residual of the momentum thickness Reynolds number (LM model).", HistoryFieldType::RESIDUAL);
      break;

    case TURB_TRANS_MODEL::NONE: break;
  }

  switch (config->GetKind_Species_Model()) {
    case SPECIES_MODEL::SPECIES_TRANSPORT: {
      for (unsigned short iVar = 0; iVar < config->GetnSpecies(); iVar++) {
        AddHistoryOutput("BGS_SPECIES_" + std::to_string(iVar), "bgs[rho*Y_" + std::to_string(iVar)+"]", ScreenOutputFormat::FIXED, "BGS_RES", "Maximum residual of transported species.", HistoryFieldType::RESIDUAL);
      }
      break;
<<<<<<< HEAD
    }
    case SPECIES_MODEL::FLAMELET: {
      AddHistoryOutput("BGS_PROGRESS_VARIABLE", "bgs[PV]", ScreenOutputFormat::FIXED, "BGS_RES", "BGS residual of the progress variable equation.", HistoryFieldType::RESIDUAL);
      AddHistoryOutput("BGS_TOTAL_ENTHALPY", "bgs[Enth]", ScreenOutputFormat::FIXED, "BGS_RES", "BGS residual of the total enthalpy equation.", HistoryFieldType::RESIDUAL);
      /*--- auxiliary species transport ---*/
      for (auto i_scalar = 0u; i_scalar < config->GetNUserScalars(); i_scalar++){
        string scalar_name = config->GetUserScalarName(i_scalar);
        AddHistoryOutput("BGS_"+scalar_name, "bgs["+scalar_name+"]", ScreenOutputFormat::FIXED  , "BGS_RES", "BGS residual of the "+scalar_name+" mass fraction equation." , HistoryFieldType::RESIDUAL);
      }
      break;
    }
=======
    }
    case SPECIES_MODEL::FLAMELET: {
      AddHistoryOutput("BGS_PROGRESS_VARIABLE", "bgs[PV]", ScreenOutputFormat::FIXED, "BGS_RES", "BGS residual of the progress variable equation.", HistoryFieldType::RESIDUAL);
      AddHistoryOutput("BGS_TOTAL_ENTHALPY", "bgs[Enth]", ScreenOutputFormat::FIXED, "BGS_RES", "BGS residual of the total enthalpy equation.", HistoryFieldType::RESIDUAL);
      /*--- auxiliary species transport ---*/
      for (auto i_scalar = 0u; i_scalar < config->GetNUserScalars(); i_scalar++){
        string scalar_name = config->GetUserScalarName(i_scalar);
        AddHistoryOutput("BGS_"+scalar_name, "bgs["+scalar_name+"]", ScreenOutputFormat::FIXED  , "BGS_RES", "BGS residual of the "+scalar_name+" mass fraction equation." , HistoryFieldType::RESIDUAL);
      }
      break;
    }
>>>>>>> 29862d7a
    case SPECIES_MODEL::NONE: break;
  }
}

void CFlowOutput::AddHistoryOutputFieldsScalarLinsol(const CConfig* config) {
  if (config->GetKind_Turb_Model() != TURB_MODEL::NONE) {
    AddHistoryOutput("LINSOL_ITER_TURB", "LinSolIterTurb", ScreenOutputFormat::INTEGER, "LINSOL", "Number of iterations of the linear solver for turbulence solver.");
    AddHistoryOutput("LINSOL_RESIDUAL_TURB", "LinSolResTurb", ScreenOutputFormat::FIXED, "LINSOL", "Residual of the linear solver for turbulence solver.");
  }

  if (config->GetKind_Trans_Model() != TURB_TRANS_MODEL::NONE) {
    AddHistoryOutput("LINSOL_ITER_TRANS", "LinSolIterTrans", ScreenOutputFormat::INTEGER, "LINSOL", "Number of iterations of the linear solver for transition solver.");
    AddHistoryOutput("LINSOL_RESIDUAL_TRANS", "LinSolResTrans", ScreenOutputFormat::FIXED, "LINSOL", "Residual of the linear solver for transition solver.");
  }

  switch (config->GetKind_Species_Model()) {
    case SPECIES_MODEL::SPECIES_TRANSPORT: {
      AddHistoryOutput("LINSOL_ITER_SPECIES", "LinSolIterSpecies", ScreenOutputFormat::INTEGER, "LINSOL", "Number of iterations of the linear solver for species solver.");
      AddHistoryOutput("LINSOL_RESIDUAL_SPECIES", "LinSolResSpecies", ScreenOutputFormat::FIXED, "LINSOL", "Residual of the linear solver for species solver.");
      break;
    }
    case SPECIES_MODEL::FLAMELET: {
      AddHistoryOutput("LINSOL_ITER_FLAMELET", "LinSolIterSpecies", ScreenOutputFormat::INTEGER, "LINSOL", "Number of iterations of the linear solver for flamelet solver.");
      AddHistoryOutput("LINSOL_RESIDUAL_FLAMELET", "LinSolResSpecies", ScreenOutputFormat::FIXED, "LINSOL", "Residual of the linear solver for flamelet solver.");
      break;
    }
    case SPECIES_MODEL::NONE: break;
  }
}
// clang-format on

void CFlowOutput::LoadHistoryDataScalar(const CConfig* config, const CSolver* const* solver) {
  switch (TurbModelFamily(config->GetKind_Turb_Model())) {
    case TURB_FAMILY::SA:
      SetHistoryOutputValue("RMS_NU_TILDE", log10(solver[TURB_SOL]->GetRes_RMS(0)));
      SetHistoryOutputValue("MAX_NU_TILDE", log10(solver[TURB_SOL]->GetRes_Max(0)));
      if (multiZone) {
        SetHistoryOutputValue("BGS_NU_TILDE", log10(solver[TURB_SOL]->GetRes_BGS(0)));
      }
      break;

    case TURB_FAMILY::KW:
      SetHistoryOutputValue("RMS_TKE", log10(solver[TURB_SOL]->GetRes_RMS(0)));
      SetHistoryOutputValue("RMS_DISSIPATION",log10(solver[TURB_SOL]->GetRes_RMS(1)));
      SetHistoryOutputValue("MAX_TKE", log10(solver[TURB_SOL]->GetRes_Max(0)));
      SetHistoryOutputValue("MAX_DISSIPATION", log10(solver[TURB_SOL]->GetRes_Max(1)));
      if (multiZone) {
        SetHistoryOutputValue("BGS_TKE", log10(solver[TURB_SOL]->GetRes_BGS(0)));
        SetHistoryOutputValue("BGS_DISSIPATION", log10(solver[TURB_SOL]->GetRes_BGS(1)));
      }
      break;

    case TURB_FAMILY::NONE: break;
  }

  if (config->GetKind_Turb_Model() != TURB_MODEL::NONE) {
    SetHistoryOutputValue("LINSOL_ITER_TURB", solver[TURB_SOL]->GetIterLinSolver());
    SetHistoryOutputValue("LINSOL_RESIDUAL_TURB", log10(solver[TURB_SOL]->GetResLinSolver()));
  }

  switch (config->GetKind_Trans_Model()) {
    case TURB_TRANS_MODEL::LM:
      SetHistoryOutputValue("RMS_INTERMITTENCY", log10(solver[TRANS_SOL]->GetRes_RMS(0)));
      SetHistoryOutputValue("RMS_RE_THETA_T",log10(solver[TRANS_SOL]->GetRes_RMS(1)));
      SetHistoryOutputValue("MAX_INTERMITTENCY", log10(solver[TRANS_SOL]->GetRes_Max(0)));
      SetHistoryOutputValue("MAX_RE_THETA_T", log10(solver[TRANS_SOL]->GetRes_Max(1)));
      if (multiZone) {
        SetHistoryOutputValue("BGS_INTERMITTENCY", log10(solver[TRANS_SOL]->GetRes_BGS(0)));
        SetHistoryOutputValue("BGS_RE_THETA_T", log10(solver[TRANS_SOL]->GetRes_BGS(1)));
      }
      SetHistoryOutputValue("LINSOL_ITER_TRANS", solver[TRANS_SOL]->GetIterLinSolver());
      SetHistoryOutputValue("LINSOL_RESIDUAL_TRANS", log10(solver[TRANS_SOL]->GetResLinSolver()));
      break;

    case TURB_TRANS_MODEL::NONE: break;
  }

  switch(config->GetKind_Species_Model()) {
    case SPECIES_MODEL::SPECIES_TRANSPORT: {
      for (unsigned short iVar = 0; iVar < config->GetnSpecies(); iVar++) {
        SetHistoryOutputValue("RMS_SPECIES_" + std::to_string(iVar), log10(solver[SPECIES_SOL]->GetRes_RMS(iVar)));
        SetHistoryOutputValue("MAX_SPECIES_" + std::to_string(iVar), log10(solver[SPECIES_SOL]->GetRes_Max(iVar)));
        if (multiZone) {
          SetHistoryOutputValue("BGS_SPECIES_" + std::to_string(iVar), log10(solver[SPECIES_SOL]->GetRes_BGS(iVar)));
        }
      }
      SetHistoryOutputValue("LINSOL_ITER_SPECIES", solver[SPECIES_SOL]->GetIterLinSolver());
      SetHistoryOutputValue("LINSOL_RESIDUAL_SPECIES", log10(solver[SPECIES_SOL]->GetResLinSolver()));
      break;
<<<<<<< HEAD
    }

    case SPECIES_MODEL::FLAMELET: {
      SetHistoryOutputValue("RMS_PROGRESS_VARIABLE", log10(solver[SPECIES_SOL]->GetRes_RMS(I_PROGVAR)));
      SetHistoryOutputValue("MAX_PROGRESS_VARIABLE", log10(solver[SPECIES_SOL]->GetRes_Max(I_PROGVAR)));
      SetHistoryOutputValue("RMS_TOTAL_ENTHALPY", log10(solver[SPECIES_SOL]->GetRes_RMS(I_ENTH)));
      SetHistoryOutputValue("MAX_TOTAL_ENTHALPY", log10(solver[SPECIES_SOL]->GetRes_Max(I_ENTH)));
      if(config->GetPreferentialDiffusion())
        SetHistoryOutputValue("RMS_MIXTURE_FRACTION", log10(solver[SPECIES_SOL]->GetRes_RMS(I_MIXFRAC)));
      
      /*--- auxiliary species transport ---*/
      for (unsigned short iReactant=0; iReactant<config->GetNUserScalars(); iReactant++){
        string species_name = config->GetUserScalarName(iReactant);
        SetHistoryOutputValue("RMS_" + species_name, log10(solver[SPECIES_SOL]->GetRes_RMS(config->GetNControlVars() + iReactant)));
        SetHistoryOutputValue("MAX_" + species_name, log10(solver[SPECIES_SOL]->GetRes_Max(config->GetNControlVars() + iReactant)));
        if (multiZone) {
          SetHistoryOutputValue("BGS_" + species_name, log10(solver[SPECIES_SOL]->GetRes_BGS(config->GetNControlVars() + iReactant)));
        }
      }

      SetHistoryOutputValue("LINSOL_ITER_SPECIES", solver[SPECIES_SOL]->GetIterLinSolver());
      SetHistoryOutputValue("LINSOL_RESIDUAL_SPECIES", log10(solver[SPECIES_SOL]->GetResLinSolver()));
      break;
    }

=======
    }

    case SPECIES_MODEL::FLAMELET: {
      SetHistoryOutputValue("RMS_PROGRESS_VARIABLE", log10(solver[SPECIES_SOL]->GetRes_RMS(I_PROGVAR)));
      SetHistoryOutputValue("MAX_PROGRESS_VARIABLE", log10(solver[SPECIES_SOL]->GetRes_Max(I_PROGVAR)));
      SetHistoryOutputValue("RMS_TOTAL_ENTHALPY", log10(solver[SPECIES_SOL]->GetRes_RMS(I_ENTH)));
      SetHistoryOutputValue("MAX_TOTAL_ENTHALPY", log10(solver[SPECIES_SOL]->GetRes_Max(I_ENTH)));
      /*--- auxiliary species transport ---*/
      for (unsigned short iReactant=0; iReactant<config->GetNUserScalars(); iReactant++){
        string species_name = config->GetUserScalarName(iReactant);
        SetHistoryOutputValue("RMS_" + species_name, log10(solver[SPECIES_SOL]->GetRes_RMS(config->GetNControlVars() + iReactant)));
        SetHistoryOutputValue("MAX_" + species_name, log10(solver[SPECIES_SOL]->GetRes_Max(config->GetNControlVars() + iReactant)));
        if (multiZone) {
          SetHistoryOutputValue("BGS_" + species_name, log10(solver[SPECIES_SOL]->GetRes_BGS(config->GetNControlVars() + iReactant)));
        }
      }

      SetHistoryOutputValue("LINSOL_ITER_FLAMELET", solver[SPECIES_SOL]->GetIterLinSolver());
      SetHistoryOutputValue("LINSOL_RESIDUAL_FLAMELET", log10(solver[SPECIES_SOL]->GetResLinSolver()));
      break;
    }

>>>>>>> 29862d7a
    case SPECIES_MODEL::NONE: break;
  }
}

void CFlowOutput::SetVolumeOutputFieldsScalarSolution(const CConfig* config){
  /*--- Only place outputs of the "SOLUTION" group here. ---*/

  switch (TurbModelFamily(config->GetKind_Turb_Model())) {
    case TURB_FAMILY::SA:
      AddVolumeOutput("NU_TILDE", "Nu_Tilde", "SOLUTION", "Spalart-Allmaras variable");
      break;

    case TURB_FAMILY::KW:
      AddVolumeOutput("TKE", "Turb_Kin_Energy", "SOLUTION", "Turbulent kinetic energy");
      AddVolumeOutput("DISSIPATION", "Omega", "SOLUTION", "Rate of dissipation");
      break;

    case TURB_FAMILY::NONE:
      break;
  }

  switch (config->GetKind_Trans_Model()) {
    case TURB_TRANS_MODEL::LM:
      AddVolumeOutput("INTERMITTENCY", "LM_gamma", "SOLUTION", "LM intermittency");
      AddVolumeOutput("RE_THETA_T", "LM_Re_t", "SOLUTION", "LM RE_THETA_T");
      break;

    case TURB_TRANS_MODEL::NONE:
      break;
  }

  switch (config->GetKind_Species_Model()) {
    case SPECIES_MODEL::SPECIES_TRANSPORT:
      for (unsigned short iVar = 0; iVar < config->GetnSpecies(); iVar++){
        AddVolumeOutput("SPECIES_" + std::to_string(iVar), "Species_" + std::to_string(iVar), "SOLUTION", "Species_" + std::to_string(iVar) + " mass fraction");
      }
      break;
    case SPECIES_MODEL::FLAMELET:
      AddVolumeOutput("PROGVAR", "Progress_Variable", "SOLUTION", "Progress variable");
      AddVolumeOutput("ENTHALPY", "Total_Enthalpy", "SOLUTION", "Total enthalpy");
<<<<<<< HEAD
      if(config->GetPreferentialDiffusion())
        AddVolumeOutput("MIXFRAC", "Mixture_Fraction", "SOLUTION", "Mixture fraction");
=======
>>>>>>> 29862d7a
      /*--- auxiliary species ---*/
      for (unsigned short iReactant=0; iReactant<config->GetNUserScalars(); iReactant++) {
        string species_name = config->GetUserScalarName(iReactant);
        AddVolumeOutput(species_name, species_name, "SOLUTION", species_name + "Mass fraction solution");
      }

      AddVolumeOutput("SOURCE_PROGVAR", "Source_Progress_Variable", "SOURCE", "Source Progress Variable");
      /*--- no source term for enthalpy ---*/
      /*--- auxiliary species source terms ---*/
      for (unsigned short iReactant=0; iReactant<config->GetNUserScalars(); iReactant++) {
        string species_name = config->GetUserScalarName(iReactant);
        AddVolumeOutput("SOURCE_" + species_name, "Source_" + species_name, "SOURCE", "Source " + species_name);
      }

      for (int i_lookup = 0; i_lookup < config->GetNLookups(); ++i_lookup) {
        if (config->GetLUTLookupName(i_lookup) != "NULL") {
          string strname1 = "lookup_" + config->GetLUTLookupName(i_lookup);
          AddVolumeOutput(config->GetLUTLookupName(i_lookup), strname1,"LOOKUP", config->GetLUTLookupName(i_lookup));
        }
      }

      AddVolumeOutput("TABLE_MISSES"       , "Table_misses"       , "SOLUTION", "Lookup table misses");
      break;
    case SPECIES_MODEL::NONE:
      break;
  }
}

void CFlowOutput::SetVolumeOutputFieldsScalarResidual(const CConfig* config) {
  /*--- Only place outputs of the "RESIDUAL" group here. ---*/

  switch (TurbModelFamily(config->GetKind_Turb_Model())){
    case TURB_FAMILY::SA:
      AddVolumeOutput("RES_NU_TILDE", "Residual_Nu_Tilde", "RESIDUAL", "Residual of the Spalart-Allmaras variable");
      break;

    case TURB_FAMILY::KW:
      AddVolumeOutput("RES_TKE", "Residual_TKE", "RESIDUAL", "Residual of turbulent kinetic energy");
      AddVolumeOutput("RES_DISSIPATION", "Residual_Omega", "RESIDUAL", "Residual of the rate of dissipation");
      break;

    case TURB_FAMILY::NONE:
      break;
  }

  switch (config->GetKind_Species_Model()) {
    case SPECIES_MODEL::SPECIES_TRANSPORT:
      for (unsigned short iVar = 0; iVar < config->GetnSpecies(); iVar++){
        AddVolumeOutput("RES_SPECIES_" + std::to_string(iVar), "Residual_Species_" + std::to_string(iVar), "RESIDUAL", "Residual of the transported species " + std::to_string(iVar));
        AddVolumeOutput("DIFFUSIVITY_" + std::to_string(iVar), "Diffusivity_" + std::to_string(iVar), "PRIMITIVE", "Diffusivity of the transported species " + std::to_string(iVar));
      }
      break;
    case SPECIES_MODEL::FLAMELET:
      AddVolumeOutput("RES_PROGVAR", "Residual_Progress_Variable", "SOLUTION", "Residual of progress variable");
      AddVolumeOutput("RES_ENTHALPY", "Residual_Total_Enthalpy", "SOLUTION", "Residual of total enthalpy");
<<<<<<< HEAD
      if(config->GetPreferentialDiffusion())
        AddVolumeOutput("RES_MIXFRAC", "Residual_Mixture_Fraction", "SOLUTION", "Residual of mixture fraction");
=======
>>>>>>> 29862d7a
      /*--- residuals for auxiliary species transport equations ---*/
      for (unsigned short iReactant=0; iReactant<config->GetNUserScalars(); iReactant++){
        string species_name = config->GetUserScalarName(iReactant);
        AddVolumeOutput("RES_" + species_name, "Residual_" + species_name, "RESIDUAL", "Residual of the " + species_name + " equation");
      }
      break;
    case SPECIES_MODEL::NONE:
      break;
  }

  switch (config->GetKind_Trans_Model()) {
    case TURB_TRANS_MODEL::LM:
      AddVolumeOutput("RES_INTERMITTENCY", "Residual_LM_intermittency", "RESIDUAL", "Residual of LM intermittency");
      AddVolumeOutput("RES_RE_THETA_T", "Residual_LM_RE_THETA_T", "RESIDUAL", "Residual of LM RE_THETA_T");
      break;

    case TURB_TRANS_MODEL::NONE:
      break;
  }
}

void CFlowOutput::SetVolumeOutputFieldsScalarMisc(const CConfig* config) {
  /*--- Place "PRIMITIVE", "LIMITER", and other groups here. ---*/

  if (config->GetKind_SlopeLimit_Turb() != LIMITER::NONE) {
    switch (TurbModelFamily(config->GetKind_Turb_Model())) {
      case TURB_FAMILY::SA:
        AddVolumeOutput("LIMITER_NU_TILDE", "Limiter_Nu_Tilde", "LIMITER", "Limiter value of the Spalart-Allmaras variable");
        break;

      case TURB_FAMILY::KW:
        AddVolumeOutput("LIMITER_TKE", "Limiter_TKE", "LIMITER", "Limiter value of turb. kinetic energy");
        AddVolumeOutput("LIMITER_DISSIPATION", "Limiter_Omega", "LIMITER", "Limiter value of dissipation rate");
        break;

      case TURB_FAMILY::NONE:
        break;
    }
  }

  if (config->GetKind_SlopeLimit_Species() != LIMITER::NONE) {
    switch (config->GetKind_Species_Model()) {
      case SPECIES_MODEL::SPECIES_TRANSPORT:
        for (unsigned short iVar = 0; iVar < config->GetnSpecies(); iVar++)
          AddVolumeOutput("LIMITER_SPECIES_" + std::to_string(iVar), "Limiter_Species_" + std::to_string(iVar), "LIMITER", "Limiter value of the transported species " + std::to_string(iVar));
      break;
      case SPECIES_MODEL::FLAMELET:
        AddVolumeOutput("LIMITER_PROGVAR", "Limiter_Progress_Variable", "SOLUTION", "Limiter of progress variable");
        AddVolumeOutput("LIMITER_ENTHALPY", "Limiter_Total_Enthalpy", "SOLUTION", "Limiter of total enthalpy");
<<<<<<< HEAD
        if(config->GetPreferentialDiffusion())
          AddVolumeOutput("LIMITER_MIXFRAC", "Limiter_Mixture_Fraction", "SOLUTION", "Limiter of mixture fraction");
        /*--- limiter for auxiliary species transport ---*/
        for (unsigned short iReactant=0; iReactant<config->GetNUserScalars(); iReactant++) {
=======
        /*--- limiter for auxiliary species transport ---*/
        for (unsigned short iReactant=0; iReactant < config->GetNUserScalars(); iReactant++) {
>>>>>>> 29862d7a
          string species_name = config->GetUserScalarName(iReactant);
          AddVolumeOutput("LIMITER_" + species_name, "LIMITER_" + species_name, "LIMITER", "Limiter value for the " + species_name + " equation");
        }
      break;
      case SPECIES_MODEL::NONE:
        break;
    }
    for (unsigned short iVar = 0; iVar < config->GetnSpecies(); iVar++) {
      AddVolumeOutput("DIFFUSIVITY_" + std::to_string(iVar), "Diffusivity_" + std::to_string(iVar), "PRIMITIVE", "Diffusivity of the transported species " + std::to_string(iVar));
    }
  }

  switch (config->GetKind_Trans_Model()) {
    case TURB_TRANS_MODEL::LM:
      AddVolumeOutput("INTERMITTENCY_SEP", "LM_gamma_sep", "PRIMITIVE", "LM intermittency");
      AddVolumeOutput("INTERMITTENCY_EFF", "LM_gamma_eff", "PRIMITIVE", "LM RE_THETA_T");
      AddVolumeOutput("TURB_INDEX", "Turb_index", "PRIMITIVE", "Turbulence index");
      break;

    case TURB_TRANS_MODEL::NONE:
      break;
  }

  if (config->GetKind_Turb_Model() != TURB_MODEL::NONE) {
    AddVolumeOutput("EDDY_VISCOSITY", "Eddy_Viscosity", "PRIMITIVE", "Turbulent eddy viscosity");
  }

  if (config->GetSAParsedOptions().bc) {
    AddVolumeOutput("INTERMITTENCY", "gamma_BC", "INTERMITTENCY", "Intermittency");
  }

  // Hybrid RANS-LES
  if (config->GetKind_HybridRANSLES() != NO_HYBRIDRANSLES) {
    AddVolumeOutput("DES_LENGTHSCALE", "DES_LengthScale", "DDES", "DES length scale value");
    AddVolumeOutput("WALL_DISTANCE", "Wall_Distance", "DDES", "Wall distance value");
  }

  if (config->GetViscous()) {
    if (nDim == 3) {
      AddVolumeOutput("VORTICITY_X", "Vorticity_x", "VORTEX_IDENTIFICATION", "x-component of the vorticity vector");
      AddVolumeOutput("VORTICITY_Y", "Vorticity_y", "VORTEX_IDENTIFICATION", "y-component of the vorticity vector");
      AddVolumeOutput("VORTICITY_Z", "Vorticity_z", "VORTEX_IDENTIFICATION", "z-component of the vorticity vector");
    } else {
      AddVolumeOutput("VORTICITY", "Vorticity", "VORTEX_IDENTIFICATION", "Value of the vorticity");
    }
    AddVolumeOutput("Q_CRITERION", "Q_Criterion", "VORTEX_IDENTIFICATION", "Value of the Q-Criterion");
  }
}

void CFlowOutput::LoadVolumeDataScalar(const CConfig* config, const CSolver* const* solver, const CGeometry* geometry,
                                        const unsigned long iPoint) {
  const auto* turb_solver = solver[TURB_SOL];
  const auto* trans_solver = solver[TRANS_SOL];
  const auto* Node_Flow = solver[FLOW_SOL]->GetNodes();
  const auto* Node_Turb = (config->GetKind_Turb_Model() != TURB_MODEL::NONE) ? turb_solver->GetNodes() : nullptr;
  const auto* Node_Trans = (config->GetKind_Trans_Model() != TURB_TRANS_MODEL::NONE) ? trans_solver->GetNodes() : nullptr;
  const auto* Node_Geo = geometry->nodes;

  if (config->GetViscous()) {
    if (nDim == 3){
      SetVolumeOutputValue("VORTICITY_X", iPoint, Node_Flow->GetVorticity(iPoint)[0]);
      SetVolumeOutputValue("VORTICITY_Y", iPoint, Node_Flow->GetVorticity(iPoint)[1]);
      SetVolumeOutputValue("VORTICITY_Z", iPoint, Node_Flow->GetVorticity(iPoint)[2]);
    } else {
      SetVolumeOutputValue("VORTICITY", iPoint, Node_Flow->GetVorticity(iPoint)[2]);
    }
    SetVolumeOutputValue("Q_CRITERION", iPoint, GetQCriterion(Node_Flow->GetVelocityGradient(iPoint)));
  }

  const bool limiter = (config->GetKind_SlopeLimit_Turb() != LIMITER::NONE);

  switch (TurbModelFamily(config->GetKind_Turb_Model())) {
    case TURB_FAMILY::SA:
      SetVolumeOutputValue("NU_TILDE", iPoint, Node_Turb->GetSolution(iPoint, 0));
      SetVolumeOutputValue("RES_NU_TILDE", iPoint, turb_solver->LinSysRes(iPoint, 0));
      if (limiter) {
        SetVolumeOutputValue("LIMITER_NU_TILDE", iPoint, Node_Turb->GetLimiter(iPoint, 0));
      }
      break;

    case TURB_FAMILY::KW:
      SetVolumeOutputValue("TKE", iPoint, Node_Turb->GetSolution(iPoint, 0));
      SetVolumeOutputValue("DISSIPATION", iPoint, Node_Turb->GetSolution(iPoint, 1));
      SetVolumeOutputValue("RES_TKE", iPoint, turb_solver->LinSysRes(iPoint, 0));
      SetVolumeOutputValue("RES_DISSIPATION", iPoint, turb_solver->LinSysRes(iPoint, 1));
      if (limiter) {
        SetVolumeOutputValue("LIMITER_TKE", iPoint, Node_Turb->GetLimiter(iPoint, 0));
        SetVolumeOutputValue("LIMITER_DISSIPATION", iPoint, Node_Turb->GetLimiter(iPoint, 1));
      }
      break;

    case TURB_FAMILY::NONE: break;
  }

  /*--- If we got here a turbulence model is being used, therefore there is eddy viscosity. ---*/
  if (config->GetKind_Turb_Model() != TURB_MODEL::NONE) {
    SetVolumeOutputValue("EDDY_VISCOSITY", iPoint, Node_Flow->GetEddyViscosity(iPoint));
  }

  if (config->GetSAParsedOptions().bc) {
    SetVolumeOutputValue("INTERMITTENCY", iPoint, Node_Turb->GetIntermittencyEff(iPoint));
  }

  switch (config->GetKind_Trans_Model()) {
    case TURB_TRANS_MODEL::LM:
      SetVolumeOutputValue("INTERMITTENCY", iPoint, Node_Trans->GetSolution(iPoint, 0));
      SetVolumeOutputValue("RE_THETA_T", iPoint, Node_Trans->GetSolution(iPoint, 1));
      SetVolumeOutputValue("INTERMITTENCY_SEP", iPoint, Node_Trans->GetIntermittencySep(iPoint));
      SetVolumeOutputValue("INTERMITTENCY_EFF", iPoint, Node_Trans->GetIntermittencyEff(iPoint));
      SetVolumeOutputValue("TURB_INDEX", iPoint, Node_Turb->GetTurbIndex(iPoint));
      SetVolumeOutputValue("RES_INTERMITTENCY", iPoint, trans_solver->LinSysRes(iPoint, 0));
      SetVolumeOutputValue("RES_RE_THETA_T", iPoint, trans_solver->LinSysRes(iPoint, 1));
      break;

    case TURB_TRANS_MODEL::NONE: break;
  }

  if (config->GetKind_HybridRANSLES() != NO_HYBRIDRANSLES) {
    SetVolumeOutputValue("DES_LENGTHSCALE", iPoint, Node_Flow->GetDES_LengthScale(iPoint));
    SetVolumeOutputValue("WALL_DISTANCE", iPoint, Node_Geo->GetWall_Distance(iPoint));
  }

  switch (config->GetKind_Species_Model()) {

    case SPECIES_MODEL::SPECIES_TRANSPORT: {
      const auto Node_Species = solver[SPECIES_SOL]->GetNodes();
      for (unsigned short iVar = 0; iVar < config->GetnSpecies(); iVar++) {
        SetVolumeOutputValue("SPECIES_" + std::to_string(iVar), iPoint, Node_Species->GetSolution(iPoint, iVar));
        SetVolumeOutputValue("RES_SPECIES_" + std::to_string(iVar), iPoint, solver[SPECIES_SOL]->LinSysRes(iPoint, iVar));
        SetVolumeOutputValue("DIFFUSIVITY_"+ std::to_string(iVar), iPoint, Node_Species->GetDiffusivity(iPoint,iVar));
        if (config->GetKind_SlopeLimit_Species() != LIMITER::NONE)
          SetVolumeOutputValue("LIMITER_SPECIES_" + std::to_string(iVar), iPoint, Node_Species->GetLimiter(iPoint, iVar));
      }
      break;
<<<<<<< HEAD
    }

    case SPECIES_MODEL::FLAMELET: {
      const auto Node_Species = solver[SPECIES_SOL]->GetNodes();

      SetVolumeOutputValue("PROGVAR", iPoint, Node_Species->GetSolution(iPoint, I_PROGVAR));
      SetVolumeOutputValue("ENTHALPY", iPoint, Node_Species->GetSolution(iPoint, I_ENTH));
      if(config->GetPreferentialDiffusion())
        SetVolumeOutputValue("MIXFRAC", iPoint, Node_Species->GetSolution(iPoint, I_MIXFRAC));
      /*--- values from auxiliary species transport ---*/
      for (unsigned short iReactant=0; iReactant<config->GetNUserScalars(); iReactant++) {
        string species_name = config->GetUserScalarName(iReactant);
        SetVolumeOutputValue(species_name, iPoint, Node_Species->GetSolution(iPoint, config->GetNControlVars() + iReactant));
      }
      
      SetVolumeOutputValue("SOURCE_PROGVAR", iPoint, Node_Species->GetScalarSources(iPoint, I_PROGVAR));
      SetVolumeOutputValue("RES_PROGVAR", iPoint, solver[SPECIES_SOL]->LinSysRes(iPoint, I_PROGVAR));
      SetVolumeOutputValue("RES_ENTHALPY", iPoint, solver[SPECIES_SOL]->LinSysRes(iPoint, I_ENTH));
      if(config->GetPreferentialDiffusion())
        SetVolumeOutputValue("RES_MIXFRAC", iPoint, solver[SPECIES_SOL]->LinSysRes(iPoint, I_MIXFRAC));
      /*--- residual for auxiliary species transport equations ---*/
      SetVolumeOutputValue("TABLE_MISSES"       , iPoint, (su2double)Node_Species->GetInsideTable(iPoint));

      /*--- auxiliary species transport equations ---*/
      for (unsigned short i_scalar=0; i_scalar<config->GetNUserScalars(); i_scalar++) {
        string scalar_name = config->GetUserScalarName(i_scalar);
        SetVolumeOutputValue(scalar_name, iPoint, Node_Species->GetSolution(iPoint, config->GetNControlVars() + i_scalar));
        SetVolumeOutputValue("SOURCE_" + scalar_name, iPoint, Node_Species->GetScalarSources(iPoint, config->GetNControlVars() + i_scalar));
        SetVolumeOutputValue("RES_" + scalar_name, iPoint, solver[SPECIES_SOL]->LinSysRes(iPoint, config->GetNControlVars() + i_scalar));
      }

      if (config->GetKind_SlopeLimit_Species() != LIMITER::NONE) {
        SetVolumeOutputValue("LIMITER_PROGVAR", iPoint, Node_Species->GetLimiter(iPoint, I_PROGVAR));
        SetVolumeOutputValue("LIMITER_ENTHALPY", iPoint, Node_Species->GetLimiter(iPoint, I_ENTH));
        if(config->GetPreferentialDiffusion())
          SetVolumeOutputValue("LIMITER_MIXFRAC", iPoint, Node_Species->GetLimiter(iPoint, I_MIXFRAC));
        /*--- limiter for auxiliary species transport equations ---*/
        for (unsigned short i_scalar=0; i_scalar<config->GetNUserScalars(); i_scalar++) {
          string scalar_name = config->GetUserScalarName(i_scalar);
          SetVolumeOutputValue("LIMITER_" + scalar_name, iPoint, Node_Species->GetLimiter(iPoint, config->GetNControlVars() + i_scalar));
        }
      }

      /*--- variables that we look up from the LUT ---*/
      for (int i_lookup = 0; i_lookup < config->GetNLookups(); ++i_lookup) {
        if (config->GetLUTLookupName(i_lookup)!="NULL")
          SetVolumeOutputValue(config->GetLUTLookupName(i_lookup), iPoint, Node_Species->GetScalarLookups(iPoint, i_lookup));
      }

      break;
    }
=======
    }

    case SPECIES_MODEL::FLAMELET: {
      const auto Node_Species = solver[SPECIES_SOL]->GetNodes();

      SetVolumeOutputValue("PROGVAR", iPoint, Node_Species->GetSolution(iPoint, I_PROGVAR));
      SetVolumeOutputValue("ENTHALPY", iPoint, Node_Species->GetSolution(iPoint, I_ENTH));
      SetVolumeOutputValue("SOURCE_PROGVAR", iPoint, Node_Species->GetScalarSources(iPoint, I_PROGVAR));
      SetVolumeOutputValue("RES_PROGVAR", iPoint, solver[SPECIES_SOL]->LinSysRes(iPoint, I_PROGVAR));
      SetVolumeOutputValue("RES_ENTHALPY", iPoint, solver[SPECIES_SOL]->LinSysRes(iPoint, I_ENTH));
      SetVolumeOutputValue("TABLE_MISSES"       , iPoint, (su2double)Node_Species->GetInsideTable(iPoint));

      /*--- auxiliary species transport equations ---*/
      for (unsigned short i_scalar=0; i_scalar<config->GetNUserScalars(); i_scalar++) {
        string scalar_name = config->GetUserScalarName(i_scalar);
        SetVolumeOutputValue(scalar_name, iPoint, Node_Species->GetSolution(iPoint, config->GetNControlVars() + i_scalar));
        SetVolumeOutputValue("SOURCE_" + scalar_name, iPoint, Node_Species->GetScalarSources(iPoint, config->GetNControlVars() + i_scalar));
        SetVolumeOutputValue("RES_" + scalar_name, iPoint, solver[SPECIES_SOL]->LinSysRes(iPoint, config->GetNControlVars() + i_scalar));
      }

      if (config->GetKind_SlopeLimit_Species() != LIMITER::NONE) {
        SetVolumeOutputValue("LIMITER_PROGVAR", iPoint, Node_Species->GetLimiter(iPoint, I_PROGVAR));
        SetVolumeOutputValue("LIMITER_ENTHALPY", iPoint, Node_Species->GetLimiter(iPoint, I_ENTH));
        /*--- limiter for auxiliary species transport equations ---*/
        for (unsigned short i_scalar=0; i_scalar<config->GetNUserScalars(); i_scalar++) {
          string scalar_name = config->GetUserScalarName(i_scalar);
          SetVolumeOutputValue("LIMITER_" + scalar_name, iPoint, Node_Species->GetLimiter(iPoint, config->GetNControlVars() + i_scalar));
        }
      }

      /*--- variables that we look up from the LUT ---*/
      for (int i_lookup = 0; i_lookup < config->GetNLookups(); ++i_lookup) {
        if (config->GetLUTLookupName(i_lookup)!="NULL")
          SetVolumeOutputValue(config->GetLUTLookupName(i_lookup), iPoint, Node_Species->GetScalarLookups(iPoint, i_lookup));
      }

      break;
    }
>>>>>>> 29862d7a
    case SPECIES_MODEL::NONE: break;
  }
}

void CFlowOutput::LoadSurfaceData(CConfig *config, CGeometry *geometry, CSolver **solver, unsigned long iPoint, unsigned short iMarker, unsigned long iVertex){

  if (!config->GetViscous_Wall(iMarker)) return;

  const auto heat_sol = (config->GetKind_Regime() == ENUM_REGIME::INCOMPRESSIBLE) &&
                         config->GetWeakly_Coupled_Heat() ? HEAT_SOL : FLOW_SOL;

  SetVolumeOutputValue("SKIN_FRICTION-X", iPoint, solver[FLOW_SOL]->GetCSkinFriction(iMarker, iVertex, 0));
  SetVolumeOutputValue("SKIN_FRICTION-Y", iPoint, solver[FLOW_SOL]->GetCSkinFriction(iMarker, iVertex, 1));
  if (nDim == 3)
    SetVolumeOutputValue("SKIN_FRICTION-Z", iPoint, solver[FLOW_SOL]->GetCSkinFriction(iMarker, iVertex, 2));
  SetVolumeOutputValue("HEAT_FLUX", iPoint, solver[heat_sol]->GetHeatFlux(iMarker, iVertex));
  SetVolumeOutputValue("Y_PLUS", iPoint, solver[FLOW_SOL]->GetYPlus(iMarker, iVertex));
}

void CFlowOutput::AddAerodynamicCoefficients(const CConfig* config) {

  /// BEGIN_GROUP: AERO_COEFF, DESCRIPTION: Sum of the aerodynamic coefficients and forces on all surfaces (markers) set with MARKER_MONITORING.
  /// DESCRIPTION: Reference force for aerodynamic coefficients
  AddHistoryOutput("REFERENCE_FORCE", "RefForce", ScreenOutputFormat::FIXED, "AERO_COEFF", "Reference force used to compute aerodynamic coefficients", HistoryFieldType::COEFFICIENT);
  /// DESCRIPTION: Drag coefficient
  AddHistoryOutput("DRAG",       "CD",   ScreenOutputFormat::FIXED, "AERO_COEFF", "Total drag coefficient on all surfaces set with MARKER_MONITORING", HistoryFieldType::COEFFICIENT);
  /// DESCRIPTION: Lift coefficient
  AddHistoryOutput("LIFT",       "CL",   ScreenOutputFormat::FIXED, "AERO_COEFF", "Total lift coefficient on all surfaces set with MARKER_MONITORING", HistoryFieldType::COEFFICIENT);
  /// DESCRIPTION: Sideforce coefficient
  AddHistoryOutput("SIDEFORCE",  "CSF",  ScreenOutputFormat::FIXED, "AERO_COEFF", "Total sideforce coefficient on all surfaces set with MARKER_MONITORING", HistoryFieldType::COEFFICIENT);
  /// DESCRIPTION: Moment around the x-axis
  AddHistoryOutput("MOMENT_X",   "CMx",  ScreenOutputFormat::FIXED, "AERO_COEFF", "Total momentum x-component on all surfaces set with MARKER_MONITORING", HistoryFieldType::COEFFICIENT);
  /// DESCRIPTION: Moment around the y-axis
  AddHistoryOutput("MOMENT_Y",   "CMy",  ScreenOutputFormat::FIXED, "AERO_COEFF", "Total momentum y-component on all surfaces set with MARKER_MONITORING", HistoryFieldType::COEFFICIENT);
  /// DESCRIPTION: Moment around the z-axis
  AddHistoryOutput("MOMENT_Z",   "CMz",  ScreenOutputFormat::FIXED, "AERO_COEFF", "Total momentum z-component on all surfaces set with MARKER_MONITORING", HistoryFieldType::COEFFICIENT);
  /// DESCRIPTION: Force in x direction
  AddHistoryOutput("FORCE_X",    "CFx",  ScreenOutputFormat::FIXED, "AERO_COEFF", "Total force x-component on all surfaces set with MARKER_MONITORING", HistoryFieldType::COEFFICIENT);
  /// DESCRIPTION: Force in y direction
  AddHistoryOutput("FORCE_Y",    "CFy",  ScreenOutputFormat::FIXED, "AERO_COEFF", "Total force y-component on all surfaces set with MARKER_MONITORING", HistoryFieldType::COEFFICIENT);
  /// DESCRIPTION: Force in z direction
  AddHistoryOutput("FORCE_Z",    "CFz",  ScreenOutputFormat::FIXED, "AERO_COEFF", "Total force z-component on all surfaces set with MARKER_MONITORING", HistoryFieldType::COEFFICIENT);
  /// DESCRIPTION: Lift-to-drag ratio
  AddHistoryOutput("EFFICIENCY", "CEff", ScreenOutputFormat::FIXED, "AERO_COEFF", "Total lift-to-drag ratio on all surfaces set with MARKER_MONITORING", HistoryFieldType::COEFFICIENT);
  /// END_GROUP

  /// BEGIN_GROUP: AERO_COEFF_SURF, DESCRIPTION: Aerodynamic coefficients and forces per surface.
  vector<string> Marker_Monitoring;
  for (unsigned short iMarker_Monitoring = 0; iMarker_Monitoring < config->GetnMarker_Monitoring(); iMarker_Monitoring++){
    Marker_Monitoring.push_back(config->GetMarker_Monitoring_TagBound(iMarker_Monitoring));
  }
  /// DESCRIPTION: Drag coefficient
  AddHistoryOutputPerSurface("DRAG_ON_SURFACE",       "CD",   ScreenOutputFormat::FIXED, "AERO_COEFF_SURF", Marker_Monitoring, HistoryFieldType::COEFFICIENT);
  /// DESCRIPTION: Lift coefficient
  AddHistoryOutputPerSurface("LIFT_ON_SURFACE",       "CL",   ScreenOutputFormat::FIXED, "AERO_COEFF_SURF", Marker_Monitoring, HistoryFieldType::COEFFICIENT);
  /// DESCRIPTION: Sideforce coefficient
  AddHistoryOutputPerSurface("SIDEFORCE_ON_SURFACE",  "CSF",  ScreenOutputFormat::FIXED, "AERO_COEFF_SURF", Marker_Monitoring, HistoryFieldType::COEFFICIENT);
  /// DESCRIPTION: Moment around the x-axis
  AddHistoryOutputPerSurface("MOMENT-X_ON_SURFACE",   "CMx",  ScreenOutputFormat::FIXED, "AERO_COEFF_SURF", Marker_Monitoring, HistoryFieldType::COEFFICIENT);
  /// DESCRIPTION: Moment around the y-axis
  AddHistoryOutputPerSurface("MOMENT-Y_ON_SURFACE",   "CMy",  ScreenOutputFormat::FIXED, "AERO_COEFF_SURF", Marker_Monitoring, HistoryFieldType::COEFFICIENT);
  /// DESCRIPTION: Moment around the z-axis
  AddHistoryOutputPerSurface("MOMENT-Z_ON_SURFACE",   "CMz",  ScreenOutputFormat::FIXED, "AERO_COEFF_SURF", Marker_Monitoring, HistoryFieldType::COEFFICIENT);
  /// DESCRIPTION: Force in x direction
  AddHistoryOutputPerSurface("FORCE-X_ON_SURFACE",    "CFx",  ScreenOutputFormat::FIXED, "AERO_COEFF_SURF", Marker_Monitoring, HistoryFieldType::COEFFICIENT);
  /// DESCRIPTION: Force in y direction
  AddHistoryOutputPerSurface("FORCE-Y_ON_SURFACE",    "CFy",  ScreenOutputFormat::FIXED, "AERO_COEFF_SURF", Marker_Monitoring, HistoryFieldType::COEFFICIENT);
  /// DESCRIPTION: Force in z direction
  AddHistoryOutputPerSurface("FORCE-Z_ON_SURFACE",    "CFz",  ScreenOutputFormat::FIXED, "AERO_COEFF_SURF", Marker_Monitoring, HistoryFieldType::COEFFICIENT);
  /// DESCRIPTION: Lift-to-drag ratio
  AddHistoryOutputPerSurface("EFFICIENCY_ON_SURFACE", "CEff", ScreenOutputFormat::FIXED, "AERO_COEFF_SURF", Marker_Monitoring, HistoryFieldType::COEFFICIENT);
  /// END_GROUP

  /// DESCRIPTION: Angle of attack
  AddHistoryOutput("AOA", "AoA", ScreenOutputFormat::FIXED, "AOA", "Angle of attack");

  AddHistoryOutput("COMBO", "ComboObj", ScreenOutputFormat::SCIENTIFIC, "COMBO", "Combined obj. function value.", HistoryFieldType::COEFFICIENT);
}

void CFlowOutput::SetAerodynamicCoefficients(const CConfig* config, const CSolver* flow_solver){

  SetHistoryOutputValue("REFERENCE_FORCE", flow_solver->GetAeroCoeffsReferenceForce());
  SetHistoryOutputValue("DRAG", flow_solver->GetTotal_CD());
  SetHistoryOutputValue("LIFT", flow_solver->GetTotal_CL());
  if (nDim == 3)
    SetHistoryOutputValue("SIDEFORCE", flow_solver->GetTotal_CSF());
  if (nDim == 3){
    SetHistoryOutputValue("MOMENT_X", flow_solver->GetTotal_CMx());
    SetHistoryOutputValue("MOMENT_Y", flow_solver->GetTotal_CMy());
  }
  SetHistoryOutputValue("MOMENT_Z", flow_solver->GetTotal_CMz());
  SetHistoryOutputValue("FORCE_X", flow_solver->GetTotal_CFx());
  SetHistoryOutputValue("FORCE_Y", flow_solver->GetTotal_CFy());
  if (nDim == 3)
    SetHistoryOutputValue("FORCE_Z", flow_solver->GetTotal_CFz());
  SetHistoryOutputValue("EFFICIENCY", flow_solver->GetTotal_CEff());

  for (unsigned short iMarker_Monitoring = 0; iMarker_Monitoring < config->GetnMarker_Monitoring(); iMarker_Monitoring++) {
    SetHistoryOutputPerSurfaceValue("DRAG_ON_SURFACE", flow_solver->GetSurface_CD(iMarker_Monitoring), iMarker_Monitoring);
    SetHistoryOutputPerSurfaceValue("LIFT_ON_SURFACE", flow_solver->GetSurface_CL(iMarker_Monitoring), iMarker_Monitoring);
    if (nDim == 3)
      SetHistoryOutputPerSurfaceValue("SIDEFORCE_ON_SURFACE", flow_solver->GetSurface_CSF(iMarker_Monitoring), iMarker_Monitoring);
    if (nDim == 3){
      SetHistoryOutputPerSurfaceValue("MOMENT-X_ON_SURFACE", flow_solver->GetSurface_CMx(iMarker_Monitoring), iMarker_Monitoring);
      SetHistoryOutputPerSurfaceValue("MOMENT-Y_ON_SURFACE", flow_solver->GetSurface_CMy(iMarker_Monitoring), iMarker_Monitoring);
    }
    SetHistoryOutputPerSurfaceValue("MOMENT-Z_ON_SURFACE", flow_solver->GetSurface_CMz(iMarker_Monitoring), iMarker_Monitoring);
    SetHistoryOutputPerSurfaceValue("FORCE-X_ON_SURFACE", flow_solver->GetSurface_CFx(iMarker_Monitoring), iMarker_Monitoring);
    SetHistoryOutputPerSurfaceValue("FORCE-Y_ON_SURFACE", flow_solver->GetSurface_CFy(iMarker_Monitoring), iMarker_Monitoring);
    if (nDim == 3)
      SetHistoryOutputPerSurfaceValue("FORCE-Z_ON_SURFACE", flow_solver->GetSurface_CFz(iMarker_Monitoring), iMarker_Monitoring);

    SetHistoryOutputPerSurfaceValue("EFFICIENCY_ON_SURFACE", flow_solver->GetSurface_CEff(iMarker_Monitoring), iMarker_Monitoring);
    if (config->GetAeroelastic_Simulation()){
      SetHistoryOutputPerSurfaceValue("PITCH", config->GetAeroelastic_pitch(iMarker_Monitoring), iMarker_Monitoring);
      SetHistoryOutputPerSurfaceValue("PLUNGE", config->GetAeroelastic_plunge(iMarker_Monitoring), iMarker_Monitoring);
    }
  }

  SetHistoryOutputValue("AOA", config->GetAoA());
}

void CFlowOutput::AddHeatCoefficients(const CConfig* config) {

  if (!config->GetViscous()) return;

  /// BEGIN_GROUP: HEAT, DESCRIPTION: Heat coefficients on all surfaces set with MARKER_MONITORING.
  /// DESCRIPTION: Total heatflux
  AddHistoryOutput("TOTAL_HEATFLUX", "HF", ScreenOutputFormat::SCIENTIFIC, "HEAT", "Total heatflux on all surfaces set with MARKER_MONITORING.", HistoryFieldType::COEFFICIENT);
  /// DESCRIPTION: Maximal heatflux
  AddHistoryOutput("MAXIMUM_HEATFLUX", "maxHF", ScreenOutputFormat::SCIENTIFIC, "HEAT", "Maximum heatflux across all surfaces set with MARKER_MONITORING.", HistoryFieldType::COEFFICIENT);

  vector<string> Marker_Monitoring;
  for (auto iMarker = 0u; iMarker < config->GetnMarker_Monitoring(); iMarker++) {
    Marker_Monitoring.push_back(config->GetMarker_Monitoring_TagBound(iMarker));
  }
  /// DESCRIPTION:  Total heatflux
  AddHistoryOutputPerSurface("TOTAL_HEATFLUX_ON_SURFACE", "HF", ScreenOutputFormat::SCIENTIFIC, "HEAT_SURF", Marker_Monitoring, HistoryFieldType::COEFFICIENT);
  /// DESCRIPTION:  Total heatflux
  AddHistoryOutputPerSurface("MAXIMUM_HEATFLUX_ON_SURFACE", "maxHF", ScreenOutputFormat::SCIENTIFIC, "HEAT_SURF", Marker_Monitoring, HistoryFieldType::COEFFICIENT);
  /// END_GROUP
}

void CFlowOutput::SetHeatCoefficients(const CConfig* config, const CSolver* flow_solver) {

  if (!config->GetViscous()) return;

  SetHistoryOutputValue("TOTAL_HEATFLUX", flow_solver->GetTotal_HeatFlux());
  SetHistoryOutputValue("MAXIMUM_HEATFLUX", flow_solver->GetTotal_MaxHeatFlux());

  for (auto iMarker = 0u; iMarker < config->GetnMarker_Monitoring(); iMarker++) {
    SetHistoryOutputPerSurfaceValue("TOTAL_HEATFLUX_ON_SURFACE", flow_solver->GetSurface_HF_Visc(iMarker), iMarker);
    SetHistoryOutputPerSurfaceValue("MAXIMUM_HEATFLUX_ON_SURFACE", flow_solver->GetSurface_MaxHF_Visc(iMarker), iMarker);
  }
}

void CFlowOutput::AddRotatingFrameCoefficients() {
  /// BEGIN_GROUP: ROTATING_FRAME, DESCRIPTION: Coefficients related to a rotating frame of reference.
  /// DESCRIPTION: Merit
  AddHistoryOutput("FIGURE_OF_MERIT", "CMerit", ScreenOutputFormat::SCIENTIFIC, "ROTATING_FRAME", "Thrust over torque", HistoryFieldType::COEFFICIENT);
  /// DESCRIPTION: CT
  AddHistoryOutput("THRUST", "CT", ScreenOutputFormat::SCIENTIFIC, "ROTATING_FRAME", "Thrust coefficient", HistoryFieldType::COEFFICIENT);
  /// DESCRIPTION: CQ
  AddHistoryOutput("TORQUE", "CQ", ScreenOutputFormat::SCIENTIFIC, "ROTATING_FRAME", "Torque coefficient", HistoryFieldType::COEFFICIENT);
  /// END_GROUP
}

void CFlowOutput::SetRotatingFrameCoefficients(const CSolver* flow_solver) {

  SetHistoryOutputValue("THRUST", flow_solver->GetTotal_CT());
  SetHistoryOutputValue("TORQUE", flow_solver->GetTotal_CQ());
  SetHistoryOutputValue("FIGURE_OF_MERIT", flow_solver->GetTotal_CMerit());
}

void CFlowOutput::AddCpInverseDesignOutput(){

  AddHistoryOutput("INVERSE_DESIGN_PRESSURE", "Cp_Diff", ScreenOutputFormat::FIXED, "CP_DIFF", "Cp difference for inverse design", HistoryFieldType::COEFFICIENT);
}

void CFlowOutput::SetCpInverseDesign(CSolver *solver, const CGeometry *geometry, const CConfig *config){

  /*--- Prepare to read the surface pressure files (CSV) ---*/

  const auto surfCp_filename = config->GetUnsteady_FileName("TargetCp", curTimeIter, ".dat");

  /*--- Read the surface pressure file, on the first inner iteration. ---*/

  ifstream Surface_file;
  Surface_file.open(surfCp_filename);

  if (!Surface_file.good()) {
    solver->SetTotal_CpDiff(0.0);
    SetHistoryOutputValue("INVERSE_DESIGN_PRESSURE", 0.0);
    return;
  }

  if ((config->GetInnerIter() == 0) || config->GetDiscrete_Adjoint()) {
    string text_line;
    getline(Surface_file, text_line);

    while (getline(Surface_file, text_line)) {
      /*--- remove commas ---*/
      for (auto& c : text_line) if (c == ',') c = ' ';
      stringstream point_line(text_line);

      /*--- parse line ---*/
      unsigned long iPointGlobal;
      su2double XCoord, YCoord, ZCoord=0, Pressure, PressureCoeff;

      point_line >> iPointGlobal >> XCoord >> YCoord;
      if (nDim == 3) point_line >> ZCoord;
      point_line >> Pressure >> PressureCoeff;

      const auto iPoint = geometry->GetGlobal_to_Local_Point(iPointGlobal);

      /*--- If the point is on this rank set the Cp to associated vertices
       *    (one point may be shared by multiple vertices). ---*/
      if (iPoint >= 0) {
        bool set = false;
        for (auto iMarker = 0u; iMarker < geometry->GetnMarker(); ++iMarker) {
          const auto iVertex = geometry->nodes->GetVertex(iPoint, iMarker);

          if (iVertex >= 0) {
            solver->SetCPressureTarget(iMarker, iVertex, PressureCoeff);
            set = true;
          }
        }
        if (!set)
          cout << "WARNING: In file " << surfCp_filename << ", point " << iPointGlobal << " is not a vertex." << endl;
      }
    }
  }

  /*--- Compute the pressure difference. ---*/

  su2double PressDiff = 0.0;

  for (auto iMarker = 0u; iMarker < geometry->GetnMarker(); ++iMarker) {

    const auto Boundary = config->GetMarker_All_KindBC(iMarker);

    if (config->GetSolid_Wall(iMarker) || (Boundary == NEARFIELD_BOUNDARY)) {
      for (auto iVertex = 0ul; iVertex < geometry->GetnVertex(iMarker); iVertex++) {

        const auto iPoint = geometry->vertex[iMarker][iVertex]->GetNode();
        if (!geometry->nodes->GetDomain(iPoint)) continue;

        const auto Cp = solver->GetCPressure(iMarker, iVertex);
        const auto CpTarget = solver->GetCPressureTarget(iMarker, iVertex);

        const auto Normal = geometry->vertex[iMarker][iVertex]->GetNormal();
        const auto Area = GeometryToolbox::Norm(nDim, Normal);

        PressDiff += Area * pow(CpTarget-Cp, 2);
      }
    }
  }
  su2double tmp = PressDiff;
  SU2_MPI::Allreduce(&tmp, &PressDiff, 1, MPI_DOUBLE, MPI_SUM, SU2_MPI::GetComm());

  /*--- Update the total Cp difference coeffient. ---*/

  solver->SetTotal_CpDiff(PressDiff);
  SetHistoryOutputValue("INVERSE_DESIGN_PRESSURE", PressDiff);

}

void CFlowOutput::AddNearfieldInverseDesignOutput(){

  AddHistoryOutput("EQUIVALENT_AREA", "CEquiv_Area", ScreenOutputFormat::SCIENTIFIC, "EQUIVALENT_AREA", "Equivalent area", HistoryFieldType::COEFFICIENT);
}

void CFlowOutput::SetNearfieldInverseDesign(CSolver *solver, const CGeometry *geometry, const CConfig *config){

  ofstream EquivArea_file;
  su2double auxXCoord, auxYCoord, auxZCoord, InverseDesign = 0.0, DeltaX,
    Coord_i, Coord_j, jp1Coord, *Coord = nullptr, MeanFunction,
    *Face_Normal = nullptr, auxArea, auxPress, jFunction, jp1Function;
  unsigned long iPoint, auxPoint, auxDomain;
  ofstream NearFieldEA_file; ifstream TargetEA_file;

  const su2double XCoordBegin_OF = config->GetEA_IntLimit(0);
  const su2double XCoordEnd_OF = config->GetEA_IntLimit(1);

  const su2double AoA = -(config->GetAoA()*PI_NUMBER/180.0);
  const su2double EAScaleFactor = config->GetEA_ScaleFactor(); // The EA Obj. Func. should be ~ force based Obj. Func.

  const su2double Mach  = config->GetMach();
  const su2double Gamma = config->GetGamma();
  const su2double Beta = sqrt(Mach*Mach-1.0);
  const su2double R_Plane = fabs(config->GetEA_IntLimit(2));
  const su2double Pressure_Inf = config->GetPressure_FreeStreamND();

  const su2double factor = 4.0*sqrt(2.0*Beta*R_Plane) / (Gamma*Pressure_Inf*Mach*Mach);

  if (rank == MASTER_NODE) cout << "Writing Equivalent Area files." << endl ;

  vector<unsigned long> Buffer_Receive_nVertex;
  if (rank == MASTER_NODE) {
    Buffer_Receive_nVertex.resize(size);
  }

  /*--- Compute the total number of points of the near-field ghost nodes ---*/

  unsigned long nLocalVertex_NearField = 0;
  for (unsigned short iMarker = 0; iMarker < config->GetnMarker_All(); iMarker++)
    if (config->GetMarker_All_KindBC(iMarker) == NEARFIELD_BOUNDARY)
      for (unsigned long iVertex = 0; iVertex < geometry->GetnVertex(iMarker); iVertex++) {
        iPoint = geometry->vertex[iMarker][iVertex]->GetNode();
        Face_Normal = geometry->vertex[iMarker][iVertex]->GetNormal();
        Coord = geometry->nodes->GetCoord(iPoint);

        if (geometry->nodes->GetDomain(iPoint))
          if ((Face_Normal[nDim-1] > 0.0) && (Coord[nDim-1] < 0.0))
            nLocalVertex_NearField ++;
      }

  /*--- Send Near-Field vertex information --*/
  unsigned long MaxLocalVertex_NearField, nVertex_NearField;

  SU2_MPI::Allreduce(&nLocalVertex_NearField, &nVertex_NearField, 1, MPI_UNSIGNED_LONG, MPI_SUM, SU2_MPI::GetComm());
  SU2_MPI::Allreduce(&nLocalVertex_NearField, &MaxLocalVertex_NearField, 1, MPI_UNSIGNED_LONG, MPI_MAX, SU2_MPI::GetComm());
  SU2_MPI::Gather(&nLocalVertex_NearField, 1, MPI_UNSIGNED_LONG, Buffer_Receive_nVertex.data(), 1, MPI_UNSIGNED_LONG, MASTER_NODE, SU2_MPI::GetComm());

  vector<su2double> Buffer_Send_Xcoord          (MaxLocalVertex_NearField, 0.0);
  vector<su2double> Buffer_Send_Ycoord          (MaxLocalVertex_NearField, 0.0);
  vector<su2double> Buffer_Send_Zcoord          (MaxLocalVertex_NearField, 0.0);
  vector<unsigned long> Buffer_Send_IdPoint     (MaxLocalVertex_NearField, 0);
  vector<su2double> Buffer_Send_Pressure        (MaxLocalVertex_NearField, 0.0);
  vector<su2double> Buffer_Send_FaceArea        (MaxLocalVertex_NearField, 0.0);

  vector<su2double> Buffer_Receive_Xcoord;
  vector<su2double> Buffer_Receive_Ycoord;
  vector<su2double> Buffer_Receive_Zcoord;
  vector<unsigned long> Buffer_Receive_IdPoint;
  vector<su2double> Buffer_Receive_Pressure;
  vector<su2double> Buffer_Receive_FaceArea;

  if (rank == MASTER_NODE) {
    Buffer_Receive_Xcoord.resize(size*MaxLocalVertex_NearField);
    Buffer_Receive_Ycoord.resize(size*MaxLocalVertex_NearField);
    Buffer_Receive_Zcoord.resize(size*MaxLocalVertex_NearField);
    Buffer_Receive_IdPoint.resize(size*MaxLocalVertex_NearField);
    Buffer_Receive_Pressure.resize(size*MaxLocalVertex_NearField);
    Buffer_Receive_FaceArea.resize(size*MaxLocalVertex_NearField);
  }

  const auto nBuffer_Xcoord = MaxLocalVertex_NearField;
  const auto nBuffer_Ycoord = MaxLocalVertex_NearField;
  const auto nBuffer_Zcoord = MaxLocalVertex_NearField;
  const auto nBuffer_IdPoint = MaxLocalVertex_NearField;
  const auto nBuffer_Pressure = MaxLocalVertex_NearField;
  const auto nBuffer_FaceArea = MaxLocalVertex_NearField;


  /*--- Copy coordinates, index points, and pressures to the auxiliar vector --*/

  nLocalVertex_NearField = 0;
  for (unsigned short iMarker = 0; iMarker < config->GetnMarker_All(); iMarker++)
    if (config->GetMarker_All_KindBC(iMarker) == NEARFIELD_BOUNDARY)
      for (unsigned long iVertex = 0; iVertex < geometry->GetnVertex(iMarker); iVertex++) {
        iPoint = geometry->vertex[iMarker][iVertex]->GetNode();
        Face_Normal = geometry->vertex[iMarker][iVertex]->GetNormal();
        Coord = geometry->nodes->GetCoord(iPoint);

        if (geometry->nodes->GetDomain(iPoint))
          if ((Face_Normal[nDim-1] > 0.0) && (Coord[nDim-1] < 0.0)) {
            Buffer_Send_IdPoint[nLocalVertex_NearField] = iPoint;
            Buffer_Send_Xcoord[nLocalVertex_NearField] = geometry->nodes->GetCoord(iPoint, 0);
            Buffer_Send_Ycoord[nLocalVertex_NearField] = geometry->nodes->GetCoord(iPoint, 1);
            if (nDim == 3) {
              Buffer_Send_Zcoord[nLocalVertex_NearField] = geometry->nodes->GetCoord(iPoint, 2);
            }
            Buffer_Send_Pressure[nLocalVertex_NearField] = solver->GetNodes()->GetPressure(iPoint);
            Buffer_Send_FaceArea[nLocalVertex_NearField] = fabs(Face_Normal[nDim-1]);
            nLocalVertex_NearField++;
          }
      }

  /*--- Send all the information --*/

  SU2_MPI::Gather(Buffer_Send_Xcoord.data(), nBuffer_Xcoord, MPI_DOUBLE, Buffer_Receive_Xcoord.data(), nBuffer_Xcoord, MPI_DOUBLE, MASTER_NODE, SU2_MPI::GetComm());
  SU2_MPI::Gather(Buffer_Send_Ycoord.data(), nBuffer_Ycoord, MPI_DOUBLE, Buffer_Receive_Ycoord.data(), nBuffer_Ycoord, MPI_DOUBLE, MASTER_NODE, SU2_MPI::GetComm());
  SU2_MPI::Gather(Buffer_Send_Zcoord.data(), nBuffer_Zcoord, MPI_DOUBLE, Buffer_Receive_Zcoord.data(), nBuffer_Zcoord, MPI_DOUBLE, MASTER_NODE, SU2_MPI::GetComm());
  SU2_MPI::Gather(Buffer_Send_IdPoint.data(), nBuffer_IdPoint, MPI_UNSIGNED_LONG, Buffer_Receive_IdPoint.data(), nBuffer_IdPoint, MPI_UNSIGNED_LONG, MASTER_NODE, SU2_MPI::GetComm());
  SU2_MPI::Gather(Buffer_Send_Pressure.data(), nBuffer_Pressure, MPI_DOUBLE, Buffer_Receive_Pressure.data(), nBuffer_Pressure, MPI_DOUBLE, MASTER_NODE, SU2_MPI::GetComm());
  SU2_MPI::Gather(Buffer_Send_FaceArea.data(), nBuffer_FaceArea, MPI_DOUBLE, Buffer_Receive_FaceArea.data(), nBuffer_FaceArea, MPI_DOUBLE, MASTER_NODE, SU2_MPI::GetComm());

  if (rank == MASTER_NODE) {

    vector<su2double> Xcoord(nVertex_NearField);
    vector<su2double> Ycoord(nVertex_NearField);
    vector<su2double> Zcoord(nVertex_NearField);
    vector<short> AzimuthalAngle(nVertex_NearField);
    vector<unsigned long> IdPoint(nVertex_NearField);
    vector<unsigned long> IdDomain(nVertex_NearField);
    vector<su2double> Pressure(nVertex_NearField);
    vector<su2double> FaceArea(nVertex_NearField);
    vector<su2double> EquivArea(nVertex_NearField);
    vector<su2double> TargetArea(nVertex_NearField);
    vector<su2double> NearFieldWeight(nVertex_NearField);
    vector<su2double> Weight(nVertex_NearField);

    nVertex_NearField = 0;
    for (int iProcessor = 0; iProcessor < size; iProcessor++) {
      for (unsigned long iVertex = 0; iVertex < Buffer_Receive_nVertex[iProcessor]; iVertex++) {
        Xcoord[nVertex_NearField] = Buffer_Receive_Xcoord[iProcessor*MaxLocalVertex_NearField+iVertex];
        Ycoord[nVertex_NearField] = Buffer_Receive_Ycoord[iProcessor*MaxLocalVertex_NearField+iVertex];

        if (nDim == 2) {
          AzimuthalAngle[nVertex_NearField] = 0;
        }

        if (nDim == 3) {
          Zcoord[nVertex_NearField] = Buffer_Receive_Zcoord[iProcessor*MaxLocalVertex_NearField+iVertex];

          /*--- Rotate the nearfield cylinder  ---*/

          su2double YcoordRot = Ycoord[nVertex_NearField];
          su2double ZcoordRot = Xcoord[nVertex_NearField]*sin(AoA) + Zcoord[nVertex_NearField]*cos(AoA);

          /*--- Compute the Azimuthal angle ---*/

          su2double AngleDouble = fabs(atan(-YcoordRot/ZcoordRot)*180.0/PI_NUMBER);

          /*--- Fix an azimuthal line due to misalignments of the near-field ---*/

          su2double FixAzimuthalLine = config->GetFixAzimuthalLine();

          if ((AngleDouble >= FixAzimuthalLine - 0.1) && (AngleDouble <= FixAzimuthalLine + 0.1))
            AngleDouble = FixAzimuthalLine - 0.1;

          const auto AngleInt = SU2_TYPE::Short(floor(AngleDouble + 0.5));

          if (AngleInt >= 0) AzimuthalAngle[nVertex_NearField] = AngleInt;
          else AzimuthalAngle[nVertex_NearField] = 180 + AngleInt;
        }

        if (AzimuthalAngle[nVertex_NearField] <= 60) {
          IdPoint[nVertex_NearField] = Buffer_Receive_IdPoint[iProcessor*MaxLocalVertex_NearField+iVertex];
          Pressure[nVertex_NearField] = Buffer_Receive_Pressure[iProcessor*MaxLocalVertex_NearField+iVertex];
          FaceArea[nVertex_NearField] = Buffer_Receive_FaceArea[iProcessor*MaxLocalVertex_NearField+iVertex];
          IdDomain[nVertex_NearField] = iProcessor;
          nVertex_NearField++;
        }
      }
    }


    vector<short> PhiAngleList;
    vector<short>::iterator IterPhiAngleList;

    for (unsigned long iVertex = 0; iVertex < nVertex_NearField; iVertex++)
      PhiAngleList.push_back(AzimuthalAngle[iVertex]);

    sort( PhiAngleList.begin(), PhiAngleList.end());
    IterPhiAngleList = unique( PhiAngleList.begin(), PhiAngleList.end());
    PhiAngleList.resize( IterPhiAngleList - PhiAngleList.begin() );

    /*--- Create vectors and distribute the values among the different PhiAngle queues ---*/

    vector<vector<su2double> > Xcoord_PhiAngle(PhiAngleList.size());
    vector<vector<su2double> > Ycoord_PhiAngle(PhiAngleList.size());
    vector<vector<su2double> > Zcoord_PhiAngle(PhiAngleList.size());
    vector<vector<unsigned long> > IdPoint_PhiAngle(PhiAngleList.size());
    vector<vector<unsigned long> > IdDomain_PhiAngle(PhiAngleList.size());
    vector<vector<su2double> > Pressure_PhiAngle(PhiAngleList.size());
    vector<vector<su2double> > FaceArea_PhiAngle(PhiAngleList.size());
    vector<vector<su2double> > EquivArea_PhiAngle(PhiAngleList.size());
    vector<vector<su2double> > TargetArea_PhiAngle(PhiAngleList.size());
    vector<vector<su2double> > NearFieldWeight_PhiAngle(PhiAngleList.size());
    vector<vector<su2double> > Weight_PhiAngle(PhiAngleList.size());

    /*--- Distribute the values among the different PhiAngles ---*/

    for (unsigned long iVertex = 0; iVertex < nVertex_NearField; iVertex++)
      for (unsigned short iPhiAngle = 0; iPhiAngle < PhiAngleList.size(); iPhiAngle++)
        if (AzimuthalAngle[iVertex] == PhiAngleList[iPhiAngle]) {
          Xcoord_PhiAngle[iPhiAngle].push_back(Xcoord[iVertex]);
          Ycoord_PhiAngle[iPhiAngle].push_back(Ycoord[iVertex]);
          Zcoord_PhiAngle[iPhiAngle].push_back(Zcoord[iVertex]);
          IdPoint_PhiAngle[iPhiAngle].push_back(IdPoint[iVertex]);
          IdDomain_PhiAngle[iPhiAngle].push_back(IdDomain[iVertex]);
          Pressure_PhiAngle[iPhiAngle].push_back(Pressure[iVertex]);
          FaceArea_PhiAngle[iPhiAngle].push_back(FaceArea[iVertex]);
          EquivArea_PhiAngle[iPhiAngle].push_back(EquivArea[iVertex]);
          TargetArea_PhiAngle[iPhiAngle].push_back(TargetArea[iVertex]);
          NearFieldWeight_PhiAngle[iPhiAngle].push_back(NearFieldWeight[iVertex]);
          Weight_PhiAngle[iPhiAngle].push_back(Weight[iVertex]);
        }

    /*--- Order the arrays (x Coordinate, Pressure, Point, and Domain) ---*/

    for (unsigned long iPhiAngle = 0; iPhiAngle < PhiAngleList.size(); iPhiAngle++)
      for (unsigned long iVertex = 0; iVertex < Xcoord_PhiAngle[iPhiAngle].size(); iVertex++)
        for (unsigned long jVertex = 0; jVertex < Xcoord_PhiAngle[iPhiAngle].size() - 1 - iVertex; jVertex++)
          if (Xcoord_PhiAngle[iPhiAngle][jVertex] > Xcoord_PhiAngle[iPhiAngle][jVertex+1]) {
            auxXCoord = Xcoord_PhiAngle[iPhiAngle][jVertex]; Xcoord_PhiAngle[iPhiAngle][jVertex] = Xcoord_PhiAngle[iPhiAngle][jVertex+1]; Xcoord_PhiAngle[iPhiAngle][jVertex+1] = auxXCoord;
            auxYCoord = Ycoord_PhiAngle[iPhiAngle][jVertex]; Ycoord_PhiAngle[iPhiAngle][jVertex] = Ycoord_PhiAngle[iPhiAngle][jVertex+1]; Ycoord_PhiAngle[iPhiAngle][jVertex+1] = auxYCoord;
            auxZCoord = Zcoord_PhiAngle[iPhiAngle][jVertex]; Zcoord_PhiAngle[iPhiAngle][jVertex] = Zcoord_PhiAngle[iPhiAngle][jVertex+1]; Zcoord_PhiAngle[iPhiAngle][jVertex+1] = auxZCoord;
            auxPress = Pressure_PhiAngle[iPhiAngle][jVertex]; Pressure_PhiAngle[iPhiAngle][jVertex] = Pressure_PhiAngle[iPhiAngle][jVertex+1]; Pressure_PhiAngle[iPhiAngle][jVertex+1] = auxPress;
            auxArea = FaceArea_PhiAngle[iPhiAngle][jVertex]; FaceArea_PhiAngle[iPhiAngle][jVertex] = FaceArea_PhiAngle[iPhiAngle][jVertex+1]; FaceArea_PhiAngle[iPhiAngle][jVertex+1] = auxArea;
            auxPoint = IdPoint_PhiAngle[iPhiAngle][jVertex]; IdPoint_PhiAngle[iPhiAngle][jVertex] = IdPoint_PhiAngle[iPhiAngle][jVertex+1]; IdPoint_PhiAngle[iPhiAngle][jVertex+1] = auxPoint;
            auxDomain = IdDomain_PhiAngle[iPhiAngle][jVertex]; IdDomain_PhiAngle[iPhiAngle][jVertex] = IdDomain_PhiAngle[iPhiAngle][jVertex+1]; IdDomain_PhiAngle[iPhiAngle][jVertex+1] = auxDomain;
          }


    /*--- Check that all the azimuth lists have the same size ---*/

    auto nVertex = Xcoord_PhiAngle[0].size();
    for (unsigned long iPhiAngle = 0; iPhiAngle < PhiAngleList.size(); iPhiAngle++) {
      auto nVertex_aux = Xcoord_PhiAngle[iPhiAngle].size();
      if (nVertex_aux != nVertex) cout <<"Be careful! One azimuth list is shorter than the other.\n";
      nVertex = min(nVertex, nVertex_aux);
    }

    /*--- Compute equivalent area distribution at each azimuth angle ---*/

    for (unsigned long iPhiAngle = 0; iPhiAngle < PhiAngleList.size(); iPhiAngle++) {
      EquivArea_PhiAngle[iPhiAngle][0] = 0.0;
      for (unsigned long iVertex = 1; iVertex < EquivArea_PhiAngle[iPhiAngle].size(); iVertex++) {
        EquivArea_PhiAngle[iPhiAngle][iVertex] = 0.0;

        Coord_i = Xcoord_PhiAngle[iPhiAngle][iVertex]*cos(AoA) - Zcoord_PhiAngle[iPhiAngle][iVertex]*sin(AoA);

        for (unsigned long jVertex = 0; jVertex < iVertex-1; jVertex++) {

          Coord_j = Xcoord_PhiAngle[iPhiAngle][jVertex]*cos(AoA) - Zcoord_PhiAngle[iPhiAngle][jVertex]*sin(AoA);
          jp1Coord = Xcoord_PhiAngle[iPhiAngle][jVertex+1]*cos(AoA) - Zcoord_PhiAngle[iPhiAngle][jVertex+1]*sin(AoA);

          jFunction = factor*(Pressure_PhiAngle[iPhiAngle][jVertex] - Pressure_Inf)*sqrt(Coord_i-Coord_j);
          jp1Function = factor*(Pressure_PhiAngle[iPhiAngle][jVertex+1] - Pressure_Inf)*sqrt(Coord_i-jp1Coord);

          DeltaX = (jp1Coord-Coord_j);
          MeanFunction = 0.5*(jp1Function + jFunction);
          EquivArea_PhiAngle[iPhiAngle][iVertex] += DeltaX * MeanFunction;
        }
      }
    }

    /*--- Create a file with the equivalent area distribution at each azimuthal angle ---*/

    NearFieldEA_file.precision(config->GetOutput_Precision());

    NearFieldEA_file.open("Equivalent_Area.dat", ios::out);
    NearFieldEA_file << "TITLE = \"Equivalent Area evaluation at each azimuthal angle\"" << "\n";

    if (config->GetSystemMeasurements() == US)
      NearFieldEA_file << "VARIABLES = \"Height (in) at r="<< R_Plane*12.0 << " in. (cyl. coord. system)\"";
    else
      NearFieldEA_file << "VARIABLES = \"Height (m) at r="<< R_Plane << " m. (cylindrical coordinate system)\"";

    for (unsigned long iPhiAngle = 0; iPhiAngle < PhiAngleList.size(); iPhiAngle++) {
      if (config->GetSystemMeasurements() == US)
        NearFieldEA_file << ", \"Equivalent Area (ft<sup>2</sup>), <greek>F</greek>= " << PhiAngleList[iPhiAngle] << " deg.\"";
      else
        NearFieldEA_file << ", \"Equivalent Area (m<sup>2</sup>), <greek>F</greek>= " << PhiAngleList[iPhiAngle] << " deg.\"";
    }

    NearFieldEA_file << "\n";
    for (unsigned long iVertex = 0; iVertex < EquivArea_PhiAngle[0].size(); iVertex++) {

      su2double XcoordRot = Xcoord_PhiAngle[0][iVertex]*cos(AoA) - Zcoord_PhiAngle[0][iVertex]*sin(AoA);
      su2double XcoordRot_init = Xcoord_PhiAngle[0][0]*cos(AoA) - Zcoord_PhiAngle[0][0]*sin(AoA);

      if (config->GetSystemMeasurements() == US)
        NearFieldEA_file << scientific << (XcoordRot - XcoordRot_init) * 12.0;
      else
        NearFieldEA_file << scientific << (XcoordRot - XcoordRot_init);

      for (unsigned long iPhiAngle = 0; iPhiAngle < PhiAngleList.size(); iPhiAngle++) {
        NearFieldEA_file << scientific << ", " << EquivArea_PhiAngle[iPhiAngle][iVertex];
      }

      NearFieldEA_file << "\n";

    }
    NearFieldEA_file.close();


    /*--- Read target equivalent area from the configuration file,
     this first implementation requires a complete table (same as the original
     EA table). so... no interpolation. ---*/

    vector<vector<su2double> > TargetArea_PhiAngle_Trans;
    TargetEA_file.open("TargetEA.dat", ios::in);

    if (TargetEA_file.fail()) {
      /*--- Set the table to 0 ---*/
      for (unsigned long iPhiAngle = 0; iPhiAngle < PhiAngleList.size(); iPhiAngle++)
        for (unsigned long iVertex = 0; iVertex < TargetArea_PhiAngle[iPhiAngle].size(); iVertex++)
          TargetArea_PhiAngle[iPhiAngle][iVertex] = 0.0;
    }
    else {

      /*--- skip header lines ---*/

      string line;
      getline(TargetEA_file, line);
      getline(TargetEA_file, line);

      while (TargetEA_file) {

        string line;
        getline(TargetEA_file, line);
        istringstream is(line);
        vector<su2double> row;
        unsigned short iter = 0;

        while (is.good()) {
          string token;
          getline(is, token,',');

          istringstream js(token);

          su2double data;
          js >> data;

          /*--- The first element in the table is the coordinate (in or m)---*/

          if (iter != 0) row.push_back(data);
          iter++;

        }
        TargetArea_PhiAngle_Trans.push_back(row);
      }

      for (unsigned long iPhiAngle = 0; iPhiAngle < PhiAngleList.size(); iPhiAngle++)
        for (unsigned long iVertex = 0; iVertex < EquivArea_PhiAngle[iPhiAngle].size(); iVertex++)
          TargetArea_PhiAngle[iPhiAngle][iVertex] = TargetArea_PhiAngle_Trans[iVertex][iPhiAngle];

    }

    /*--- Divide by the number of Phi angles in the nearfield ---*/

    su2double PhiFactor = 1.0/su2double(PhiAngleList.size());

    /*--- Evaluate the objective function ---*/

    InverseDesign = 0;
    for (unsigned long iPhiAngle = 0; iPhiAngle < PhiAngleList.size(); iPhiAngle++)
      for (unsigned long iVertex = 0; iVertex < EquivArea_PhiAngle[iPhiAngle].size(); iVertex++) {
        Weight_PhiAngle[iPhiAngle][iVertex] = 1.0;
        Coord_i = Xcoord_PhiAngle[iPhiAngle][iVertex];

        su2double Difference = EquivArea_PhiAngle[iPhiAngle][iVertex]-TargetArea_PhiAngle[iPhiAngle][iVertex];
        su2double percentage = fabs(Difference)*100/fabs(TargetArea_PhiAngle[iPhiAngle][iVertex]);

        if ((percentage < 0.1) || (Coord_i < XCoordBegin_OF) || (Coord_i > XCoordEnd_OF)) Difference = 0.0;

        InverseDesign += EAScaleFactor*PhiFactor*Weight_PhiAngle[iPhiAngle][iVertex]*Difference*Difference;
      }

    /*--- Evaluate the weight of the nearfield pressure (adjoint input) ---*/

    for (unsigned long iPhiAngle = 0; iPhiAngle < PhiAngleList.size(); iPhiAngle++) {
      for (unsigned long iVertex = 0; iVertex < EquivArea_PhiAngle[iPhiAngle].size(); iVertex++) {
        Coord_i = Xcoord_PhiAngle[iPhiAngle][iVertex];
        NearFieldWeight_PhiAngle[iPhiAngle][iVertex] = 0.0;
        for (unsigned long jVertex = iVertex; jVertex < EquivArea_PhiAngle[iPhiAngle].size(); jVertex++) {
          Coord_j = Xcoord_PhiAngle[iPhiAngle][jVertex];
          Weight_PhiAngle[iPhiAngle][iVertex] = 1.0;

          su2double Difference = EquivArea_PhiAngle[iPhiAngle][jVertex]-TargetArea_PhiAngle[iPhiAngle][jVertex];
          su2double percentage = fabs(Difference)*100/fabs(TargetArea_PhiAngle[iPhiAngle][jVertex]);

          if ((percentage < 0.1) || (Coord_j < XCoordBegin_OF) || (Coord_j > XCoordEnd_OF)) Difference = 0.0;

          NearFieldWeight_PhiAngle[iPhiAngle][iVertex] += EAScaleFactor*PhiFactor*Weight_PhiAngle[iPhiAngle][iVertex]*2.0*Difference*factor*sqrt(Coord_j-Coord_i);
        }
      }
    }

    /*--- Write the Nearfield pressure at each Azimuthal PhiAngle ---*/

    EquivArea_file.precision(config->GetOutput_Precision());

    EquivArea_file.open("nearfield_flow.dat", ios::out);
    EquivArea_file << "TITLE = \"Equivalent Area evaluation at each azimuthal angle\"" << "\n";

    if (config->GetSystemMeasurements() == US)
      EquivArea_file << "VARIABLES = \"Height (in) at r="<< R_Plane*12.0 << " in. (cyl. coord. system)\",\"Equivalent Area (ft<sup>2</sup>)\",\"Target Equivalent Area (ft<sup>2</sup>)\",\"Cp\"" << "\n";
    else
      EquivArea_file << "VARIABLES = \"Height (m) at r="<< R_Plane << " m. (cylindrical coordinate system)\",\"Equivalent Area (m<sup>2</sup>)\",\"Target Equivalent Area (m<sup>2</sup>)\",\"Cp\"" << "\n";

    for (unsigned long iPhiAngle = 0; iPhiAngle < PhiAngleList.size(); iPhiAngle++) {
      EquivArea_file << fixed << "ZONE T= \"<greek>F</greek>=" << PhiAngleList[iPhiAngle] << " deg.\"" << "\n";
      for (unsigned long iVertex = 0; iVertex < Xcoord_PhiAngle[iPhiAngle].size(); iVertex++) {

        su2double XcoordRot = Xcoord_PhiAngle[0][iVertex]*cos(AoA) - Zcoord_PhiAngle[0][iVertex]*sin(AoA);
        su2double XcoordRot_init = Xcoord_PhiAngle[0][0]*cos(AoA) - Zcoord_PhiAngle[0][0]*sin(AoA);

        if (config->GetSystemMeasurements() == US)
          EquivArea_file << scientific << (XcoordRot - XcoordRot_init) * 12.0;
        else
          EquivArea_file << scientific << (XcoordRot - XcoordRot_init);

        EquivArea_file << scientific << ", " << EquivArea_PhiAngle[iPhiAngle][iVertex]
        << ", " << TargetArea_PhiAngle[iPhiAngle][iVertex] << ", " << (Pressure_PhiAngle[iPhiAngle][iVertex]-Pressure_Inf)/Pressure_Inf << "\n";
      }
    }

    EquivArea_file.close();

  }

  /*--- Send the value of the NearField coefficient to all the processors ---*/

  SU2_MPI::Bcast(&InverseDesign, 1, MPI_DOUBLE, MASTER_NODE, SU2_MPI::GetComm());

  /*--- Store the value of the NearField coefficient ---*/

  solver->SetTotal_CEquivArea(InverseDesign);
  SetHistoryOutputValue("EQUIVALENT_AREA", InverseDesign);

}

void CFlowOutput::WriteAdditionalFiles(CConfig *config, CGeometry *geometry, CSolver **solver_container){

  if (config->GetFixed_CL_Mode() ||
      (config->GetKind_Streamwise_Periodic() == ENUM_STREAMWISE_PERIODIC::MASSFLOW)){
    WriteMetaData(config);
  }

  if (config->GetWrt_ForcesBreakdown()){
    WriteForcesBreakdown(config, solver_container[FLOW_SOL]);
  }

}

void CFlowOutput::WriteMetaData(const CConfig *config){

  ofstream meta_file;

  string filename = "flow";

  filename = config->GetFilename(filename, ".meta", curTimeIter);

  /*--- All processors open the file. ---*/

  if (rank == MASTER_NODE) {
    cout << "Writing Flow Meta-Data file: " << filename << endl;

    meta_file.open(filename.c_str(), ios::out);
    meta_file.precision(15);

    if (config->GetTime_Marching() == TIME_MARCHING::DT_STEPPING_1ST || config->GetTime_Marching() == TIME_MARCHING::DT_STEPPING_2ND)
      meta_file <<"ITER= " << curTimeIter + 1 << endl;
    else
      meta_file <<"ITER= " << curInnerIter + config->GetExtIter_OffSet() + 1 << endl;

    if (config->GetFixed_CL_Mode()){
      meta_file <<"AOA= " << config->GetAoA() - config->GetAoA_Offset() << endl;
      meta_file <<"SIDESLIP_ANGLE= " << config->GetAoS() - config->GetAoS_Offset() << endl;
      meta_file <<"DCD_DCL_VALUE= " << config->GetdCD_dCL() << endl;
      if (nDim==3){
        meta_file <<"DCMX_DCL_VALUE= " << config->GetdCMx_dCL() << endl;
        meta_file <<"DCMY_DCL_VALUE= " << config->GetdCMy_dCL() << endl;
      }
      meta_file <<"DCMZ_DCL_VALUE= " << config->GetdCMz_dCL() << endl;
    }
    meta_file <<"INITIAL_BCTHRUST= " << config->GetInitial_BCThrust() << endl;


    if (( config->GetKind_Solver() == MAIN_SOLVER::DISC_ADJ_EULER ||
          config->GetKind_Solver() == MAIN_SOLVER::DISC_ADJ_NAVIER_STOKES ||
          config->GetKind_Solver() == MAIN_SOLVER::DISC_ADJ_RANS )) {
      meta_file << "SENS_AOA=" << GetHistoryFieldValue("SENS_AOA") * PI_NUMBER / 180.0 << endl;
    }

    if(config->GetKind_Streamwise_Periodic() == ENUM_STREAMWISE_PERIODIC::MASSFLOW) {
      meta_file << "STREAMWISE_PERIODIC_PRESSURE_DROP=" << GetHistoryFieldValue("STREAMWISE_DP") << endl;
    }
  }

  meta_file.close();
}

void CFlowOutput::WriteForcesBreakdown(const CConfig* config, const CSolver* flow_solver) const {
  // clang-format off
  if (rank != MASTER_NODE) return;

  const bool compressible = (config->GetKind_Regime() == ENUM_REGIME::COMPRESSIBLE);
  const bool incompressible = (config->GetKind_Regime() == ENUM_REGIME::INCOMPRESSIBLE);
  const bool unsteady = config->GetTime_Domain();
  const bool viscous = config->GetViscous();
  const bool dynamic_grid = config->GetDynamic_Grid();
  const bool gravity = config->GetGravityForce();
  const TURB_MODEL Kind_Turb_Model = config->GetKind_Turb_Model();
  const bool turbulent = Kind_Turb_Model != TURB_MODEL::NONE;
  const TURB_TRANS_MODEL Kind_Trans_Model = config->GetKind_Trans_Model();
  const bool transition = Kind_Trans_Model != TURB_TRANS_MODEL::NONE;
  const bool fixed_cl = config->GetFixed_CL_Mode();
  const auto Kind_Solver = config->GetKind_Solver();
  const auto Ref_NonDim = config->GetRef_NonDim();
  const auto nMonitoring = config->GetnMarker_Monitoring();

  auto fileName = config->GetBreakdown_FileName();
  if (unsteady) {
    const auto lastindex = fileName.find_last_of(".");
    const auto ext = fileName.substr(lastindex, fileName.size());
    fileName = fileName.substr(0, lastindex);
    fileName = config->GetFilename(fileName, ext, curTimeIter);
  }

  /*--- Output the mean flow solution using only the master node ---*/

  cout << "\nWriting the forces breakdown file (" << fileName << ")." << endl;

  vector<su2double> Surface_CL(nMonitoring);
  vector<su2double> Surface_CD(nMonitoring);
  vector<su2double> Surface_CSF(nMonitoring);
  vector<su2double> Surface_CEff(nMonitoring);
  vector<su2double> Surface_CFx(nMonitoring);
  vector<su2double> Surface_CFy(nMonitoring);
  vector<su2double> Surface_CFz(nMonitoring);
  vector<su2double> Surface_CMx(nMonitoring);
  vector<su2double> Surface_CMy(nMonitoring);
  vector<su2double> Surface_CMz(nMonitoring);

  vector<su2double> Surface_CL_Inv(nMonitoring);
  vector<su2double> Surface_CD_Inv(nMonitoring);
  vector<su2double> Surface_CSF_Inv(nMonitoring);
  vector<su2double> Surface_CEff_Inv(nMonitoring);
  vector<su2double> Surface_CFx_Inv(nMonitoring);
  vector<su2double> Surface_CFy_Inv(nMonitoring);
  vector<su2double> Surface_CFz_Inv(nMonitoring);
  vector<su2double> Surface_CMx_Inv(nMonitoring);
  vector<su2double> Surface_CMy_Inv(nMonitoring);
  vector<su2double> Surface_CMz_Inv(nMonitoring);

  vector<su2double> Surface_CL_Visc(nMonitoring);
  vector<su2double> Surface_CD_Visc(nMonitoring);
  vector<su2double> Surface_CSF_Visc(nMonitoring);
  vector<su2double> Surface_CEff_Visc(nMonitoring);
  vector<su2double> Surface_CFx_Visc(nMonitoring);
  vector<su2double> Surface_CFy_Visc(nMonitoring);
  vector<su2double> Surface_CFz_Visc(nMonitoring);
  vector<su2double> Surface_CMx_Visc(nMonitoring);
  vector<su2double> Surface_CMy_Visc(nMonitoring);
  vector<su2double> Surface_CMz_Visc(nMonitoring);

  vector<su2double> Surface_CL_Mnt(nMonitoring);
  vector<su2double> Surface_CD_Mnt(nMonitoring);
  vector<su2double> Surface_CSF_Mnt(nMonitoring);
  vector<su2double> Surface_CEff_Mnt(nMonitoring);
  vector<su2double> Surface_CFx_Mnt(nMonitoring);
  vector<su2double> Surface_CFy_Mnt(nMonitoring);
  vector<su2double> Surface_CFz_Mnt(nMonitoring);
  vector<su2double> Surface_CMx_Mnt(nMonitoring);
  vector<su2double> Surface_CMy_Mnt(nMonitoring);
  vector<su2double> Surface_CMz_Mnt(nMonitoring);

  /*--- Flow solution coefficients ---*/

  const auto Total_CL = flow_solver->GetTotal_CL();
  const auto Total_CD = flow_solver->GetTotal_CD();
  const auto Total_CSF = flow_solver->GetTotal_CSF();
  const auto Total_CEff = flow_solver->GetTotal_CEff();
  const auto Total_CMx = flow_solver->GetTotal_CMx();
  const auto Total_CMy = flow_solver->GetTotal_CMy();
  const auto Total_CMz = flow_solver->GetTotal_CMz();
  const auto Total_CFx = flow_solver->GetTotal_CFx();
  const auto Total_CFy = flow_solver->GetTotal_CFy();
  const auto Total_CFz = flow_solver->GetTotal_CFz();

  su2double Total_CoPx = 0.0, Total_CoPy = 0.0, Total_CoPz = 0.0;
  if (nDim == 2) {
    Total_CoPx = flow_solver->GetTotal_CoPx() / flow_solver->GetTotal_CFy();
    Total_CoPy = flow_solver->GetTotal_CoPy() / flow_solver->GetTotal_CFx();
  } else {
    Total_CoPx = flow_solver->GetTotal_CoPx() / flow_solver->GetTotal_CFz();
    Total_CoPz = flow_solver->GetTotal_CoPz() / flow_solver->GetTotal_CFx();
  }
  if (us_units) {
    Total_CoPx *= 12.0;
    Total_CoPy *= 12.0;
    Total_CoPz *= 12.0;
  }

  /*--- Flow inviscid solution coefficients ---*/

  const auto Inv_CL = flow_solver->GetAllBound_CL_Inv();
  const auto Inv_CD = flow_solver->GetAllBound_CD_Inv();
  const auto Inv_CSF = flow_solver->GetAllBound_CSF_Inv();
  const auto Inv_CEff = flow_solver->GetAllBound_CEff_Inv();
  const auto Inv_CMx = flow_solver->GetAllBound_CMx_Inv();
  const auto Inv_CMy = flow_solver->GetAllBound_CMy_Inv();
  const auto Inv_CMz = flow_solver->GetAllBound_CMz_Inv();
  const auto Inv_CFx = flow_solver->GetAllBound_CFx_Inv();
  const auto Inv_CFy = flow_solver->GetAllBound_CFy_Inv();
  const auto Inv_CFz = flow_solver->GetAllBound_CFz_Inv();

  /*--- Flow viscous solution coefficients ---*/

  const auto Visc_CL = flow_solver->GetAllBound_CL_Visc();
  const auto Visc_CD = flow_solver->GetAllBound_CD_Visc();
  const auto Visc_CSF = flow_solver->GetAllBound_CSF_Visc();
  const auto Visc_CEff = flow_solver->GetAllBound_CEff_Visc();
  const auto Visc_CMx = flow_solver->GetAllBound_CMx_Visc();
  const auto Visc_CMy = flow_solver->GetAllBound_CMy_Visc();
  const auto Visc_CMz = flow_solver->GetAllBound_CMz_Visc();
  const auto Visc_CFx = flow_solver->GetAllBound_CFx_Visc();
  const auto Visc_CFy = flow_solver->GetAllBound_CFy_Visc();
  const auto Visc_CFz = flow_solver->GetAllBound_CFz_Visc();

  /*--- Flow momentum solution coefficients ---*/

  const auto Mnt_CL = flow_solver->GetAllBound_CL_Mnt();
  const auto Mnt_CD = flow_solver->GetAllBound_CD_Mnt();
  const auto Mnt_CSF = flow_solver->GetAllBound_CSF_Mnt();
  const auto Mnt_CEff = flow_solver->GetAllBound_CEff_Mnt();
  const auto Mnt_CMx = flow_solver->GetAllBound_CMx_Mnt();
  const auto Mnt_CMy = flow_solver->GetAllBound_CMy_Mnt();
  const auto Mnt_CMz = flow_solver->GetAllBound_CMz_Mnt();
  const auto Mnt_CFx = flow_solver->GetAllBound_CFx_Mnt();
  const auto Mnt_CFy = flow_solver->GetAllBound_CFy_Mnt();
  const auto Mnt_CFz = flow_solver->GetAllBound_CFz_Mnt();

  /*--- Look over the markers being monitored and get the desired values ---*/

  for (auto iMarker = 0u; iMarker < nMonitoring; iMarker++) {
    Surface_CL[iMarker] = flow_solver->GetSurface_CL(iMarker);
    Surface_CD[iMarker] = flow_solver->GetSurface_CD(iMarker);
    Surface_CSF[iMarker] = flow_solver->GetSurface_CSF(iMarker);
    Surface_CEff[iMarker] = flow_solver->GetSurface_CEff(iMarker);
    Surface_CMx[iMarker] = flow_solver->GetSurface_CMx(iMarker);
    Surface_CMy[iMarker] = flow_solver->GetSurface_CMy(iMarker);
    Surface_CMz[iMarker] = flow_solver->GetSurface_CMz(iMarker);
    Surface_CFx[iMarker] = flow_solver->GetSurface_CFx(iMarker);
    Surface_CFy[iMarker] = flow_solver->GetSurface_CFy(iMarker);
    Surface_CFz[iMarker] = flow_solver->GetSurface_CFz(iMarker);

    Surface_CL_Inv[iMarker] = flow_solver->GetSurface_CL_Inv(iMarker);
    Surface_CD_Inv[iMarker] = flow_solver->GetSurface_CD_Inv(iMarker);
    Surface_CSF_Inv[iMarker] = flow_solver->GetSurface_CSF_Inv(iMarker);
    Surface_CEff_Inv[iMarker] = flow_solver->GetSurface_CEff_Inv(iMarker);
    Surface_CMx_Inv[iMarker] = flow_solver->GetSurface_CMx_Inv(iMarker);
    Surface_CMy_Inv[iMarker] = flow_solver->GetSurface_CMy_Inv(iMarker);
    Surface_CMz_Inv[iMarker] = flow_solver->GetSurface_CMz_Inv(iMarker);
    Surface_CFx_Inv[iMarker] = flow_solver->GetSurface_CFx_Inv(iMarker);
    Surface_CFy_Inv[iMarker] = flow_solver->GetSurface_CFy_Inv(iMarker);
    Surface_CFz_Inv[iMarker] = flow_solver->GetSurface_CFz_Inv(iMarker);
    Surface_CL_Visc[iMarker] = flow_solver->GetSurface_CL_Visc(iMarker);
    Surface_CD_Visc[iMarker] = flow_solver->GetSurface_CD_Visc(iMarker);
    Surface_CSF_Visc[iMarker] = flow_solver->GetSurface_CSF_Visc(iMarker);
    Surface_CEff_Visc[iMarker] = flow_solver->GetSurface_CEff_Visc(iMarker);
    Surface_CMx_Visc[iMarker] = flow_solver->GetSurface_CMx_Visc(iMarker);
    Surface_CMy_Visc[iMarker] = flow_solver->GetSurface_CMy_Visc(iMarker);
    Surface_CMz_Visc[iMarker] = flow_solver->GetSurface_CMz_Visc(iMarker);
    Surface_CFx_Visc[iMarker] = flow_solver->GetSurface_CFx_Visc(iMarker);
    Surface_CFy_Visc[iMarker] = flow_solver->GetSurface_CFy_Visc(iMarker);
    Surface_CFz_Visc[iMarker] = flow_solver->GetSurface_CFz_Visc(iMarker);

    Surface_CL_Mnt[iMarker] = flow_solver->GetSurface_CL_Mnt(iMarker);
    Surface_CD_Mnt[iMarker] = flow_solver->GetSurface_CD_Mnt(iMarker);
    Surface_CSF_Mnt[iMarker] = flow_solver->GetSurface_CSF_Mnt(iMarker);
    Surface_CEff_Mnt[iMarker] = flow_solver->GetSurface_CEff_Mnt(iMarker);
    Surface_CMx_Mnt[iMarker] = flow_solver->GetSurface_CMx_Mnt(iMarker);
    Surface_CMy_Mnt[iMarker] = flow_solver->GetSurface_CMy_Mnt(iMarker);
    Surface_CMz_Mnt[iMarker] = flow_solver->GetSurface_CMz_Mnt(iMarker);
    Surface_CFx_Mnt[iMarker] = flow_solver->GetSurface_CFx_Mnt(iMarker);
    Surface_CFy_Mnt[iMarker] = flow_solver->GetSurface_CFy_Mnt(iMarker);
    Surface_CFz_Mnt[iMarker] = flow_solver->GetSurface_CFz_Mnt(iMarker);
  }

  /*--- Write file name with extension ---*/

  ofstream file;
  file.open(fileName);

  file << "\n-------------------------------------------------------------------------\n";
  file << "|    ___ _   _ ___                                                      |\n";
  file << "|   / __| | | |_  )   Release 7.5.1 \"Blackbird\"                         |\n";
  file << "|   \\__ \\ |_| |/ /                                                      |\n";
  file << "|   |___/\\___//___|   Suite (Computational Fluid Dynamics Code)         |\n";
  file << "|                                                                       |\n";
  // file << "|   Local date and time: " << dt << "                      |\n";
  file << "-------------------------------------------------------------------------\n";
  file << "| SU2 Project Website: https://su2code.github.io                        |\n";
  file << "|                                                                       |\n";
  file << "| The SU2 Project is maintained by the SU2 Foundation                   |\n";
  file << "| (http://su2foundation.org)                                            |\n";
  file << "-------------------------------------------------------------------------\n";
  file << "| Copyright 2012-2023, SU2 Contributors                                 |\n";
  file << "|                                                                       |\n";
  file << "| SU2 is free software; you can redistribute it and/or                  |\n";
  file << "| modify it under the terms of the GNU Lesser General Public            |\n";
  file << "| License as published by the Free Software Foundation; either          |\n";
  file << "| version 2.1 of the License, or (at your option) any later version.    |\n";
  file << "|                                                                       |\n";
  file << "| SU2 is distributed in the hope that it will be useful,                |\n";
  file << "| but WITHOUT ANY WARRANTY; without even the implied warranty of        |\n";
  file << "| MERCHANTABILITY or FITNESS FOR A PARTICULAR PURPOSE. See the GNU      |\n";
  file << "| Lesser General Public License for more details.                       |\n";
  file << "|                                                                       |\n";
  file << "| You should have received a copy of the GNU Lesser General Public      |\n";
  file << "| License along with SU2. If not, see <http://www.gnu.org/licenses/>.   |\n";
  file << "-------------------------------------------------------------------------\n";

  file.precision(6);

  file << "\n\nProblem definition:\n\n";

  switch (Kind_Solver) {
    case MAIN_SOLVER::EULER:
    case MAIN_SOLVER::INC_EULER:
      if (compressible) file << "Compressible Euler equations.\n";
      if (incompressible) file << "Incompressible Euler equations.\n";
      break;
    case MAIN_SOLVER::NAVIER_STOKES:
    case MAIN_SOLVER::INC_NAVIER_STOKES:
      if (compressible) file << "Compressible Laminar Navier-Stokes' equations.\n";
      if (incompressible) file << "Incompressible Laminar Navier-Stokes' equations.\n";
      break;
    case MAIN_SOLVER::RANS:
    case MAIN_SOLVER::INC_RANS:
      if (compressible) file << "Compressible RANS equations.\n";
      if (incompressible) file << "Incompressible RANS equations.\n";
      file << "Turbulence model: ";
      switch (Kind_Turb_Model) {
        case TURB_MODEL::NONE: break;
        case TURB_MODEL::SA:
          /// TODO: add the submodels here
          file << "Spalart Allmaras\n";
          break;
        case TURB_MODEL::SST:
          /// TODO: add the submodels here
          if (config->GetSSTParsedOptions().sust)
            file << "Menter's SST with sustaining terms\n";
          else
            file << "Menter's SST\n";
         break;
      }
      if (transition) {
        file << "Transition model: ";
        switch (Kind_Trans_Model) {
        case TURB_TRANS_MODEL::NONE: break;
        case TURB_TRANS_MODEL::LM:
          file << "Langtry and Menter's transition";
          if (config->GetLMParsedOptions().LM2015) {
            file << " w/ cross-flow corrections (2015)\n";
          } else {
            file << " (2009)\n";
          }
          break;
        }
      }
      break;
    default:
      break;
  }

  /*--- Compressible version of console output ---*/

  if (compressible) {
    file << "Mach number: " << config->GetMach() << ".\n";
    file << "Angle of attack (AoA): " << config->GetAoA() << " deg, and angle of sideslip (AoS): " << config->GetAoS()
         << " deg.\n";
    if (viscous)
      file << "Reynolds number: " << config->GetReynolds() << ".\n";

    if (fixed_cl) {
      file << "Simulation at a cte. CL: " << config->GetTarget_CL() << ".\n";
      file << "Approx. Delta CL / Delta AoA: " << config->GetdCL_dAlpha() << " (1/deg).\n";
      file << "Approx. Delta CD / Delta CL: " << config->GetdCD_dCL() << ".\n";
      if (nDim == 3) {
        file << "Approx. Delta CMx / Delta CL: " << config->GetdCMx_dCL() << ".\n";
        file << "Approx. Delta CMy / Delta CL: " << config->GetdCMy_dCL() << ".\n";
      }
      file << "Approx. Delta CMz / Delta CL: " << config->GetdCMz_dCL() << ".\n";
    }

    if (Ref_NonDim == DIMENSIONAL) {
      file << "Dimensional simulation.\n";
    } else if (Ref_NonDim == FREESTREAM_PRESS_EQ_ONE) {
      file << "Non-Dimensional simulation (P=1.0, Rho=1.0, T=1.0 at the farfield).\n";
    } else if (Ref_NonDim == FREESTREAM_VEL_EQ_MACH) {
      file << "Non-Dimensional simulation (V=Mach, Rho=1.0, T=1.0 at the farfield).\n";
    } else if (Ref_NonDim == FREESTREAM_VEL_EQ_ONE) {
      file << "Non-Dimensional simulation (V=1.0, Rho=1.0, T=1.0 at the farfield).\n";
    }

    if (si_units) {
      file << "The reference area is " << config->GetRefArea() << " m^2.\n";
      file << "The reference length is " << config->GetRefLength() << " m.\n";
    }

    if (us_units) {
      file << "The reference area is " << config->GetRefArea() * 12.0 * 12.0 << " in^2.\n";
      file << "The reference length is " << config->GetRefLength() * 12.0 << " in.\n";
    }
    file << "\n\nProblem definition:\n\n";

    if (viscous) {
      file << "Viscous flow: Computing pressure using the ideal gas law\n";
      file << "based on the free-stream temperature and a density computed\n";
      file << "from the Reynolds number.\n";
    } else {
      file << "Inviscid flow: Computing density based on free-stream\n";
      file << "temperature and pressure using the ideal gas law.\n";
    }

    if (dynamic_grid)
      file << "Force coefficients computed using MACH_MOTION.\n";
    else
      file << "Force coefficients computed using free-stream values.\n";

    file << "-- Input conditions:\n";

    switch (config->GetKind_FluidModel()) {
      case STANDARD_AIR:
        file << "Fluid Model: STANDARD_AIR \n";
        file << "Specific gas constant: " << config->GetGas_Constant();
        if (si_units) file << " N.m/kg.K.\n";
        else file << " lbf.ft/slug.R.\n";
        file << "Specific gas constant (non-dim): " << config->GetGas_ConstantND() << "\n";
        file << "Specific Heat Ratio: 1.4000 \n";
        break;

      case IDEAL_GAS:
        file << "Fluid Model: IDEAL_GAS \n";
        file << "Specific gas constant: " << config->GetGas_Constant() << " N.m/kg.K.\n";
        file << "Specific gas constant (non-dim): " << config->GetGas_ConstantND() << "\n";
        file << "Specific Heat Ratio: " << config->GetGamma() << "\n";
        break;

      case VW_GAS:
        file << "Fluid Model: Van der Waals \n";
        file << "Specific gas constant: " << config->GetGas_Constant() << " N.m/kg.K.\n";
        file << "Specific gas constant (non-dim): " << config->GetGas_ConstantND() << "\n";
        file << "Specific Heat Ratio: " << config->GetGamma() << "\n";
        file << "Critical Pressure:   " << config->GetPressure_Critical() << " Pa.\n";
        file << "Critical Temperature:  " << config->GetTemperature_Critical() << " K.\n";
        file << "Critical Pressure (non-dim):   " << config->GetPressure_Critical() / config->GetPressure_Ref()
             << "\n";
        file << "Critical Temperature (non-dim) :  "
             << config->GetTemperature_Critical() / config->GetTemperature_Ref() << "\n";
        break;

      case PR_GAS:
        file << "Fluid Model: Peng-Robinson \n";
        file << "Specific gas constant: " << config->GetGas_Constant() << " N.m/kg.K.\n";
        file << "Specific gas constant(non-dim): " << config->GetGas_ConstantND() << "\n";
        file << "Specific Heat Ratio: " << config->GetGamma() << "\n";
        file << "Critical Pressure:   " << config->GetPressure_Critical() << " Pa.\n";
        file << "Critical Temperature:  " << config->GetTemperature_Critical() << " K.\n";
        file << "Critical Pressure (non-dim):   " << config->GetPressure_Critical() / config->GetPressure_Ref()
             << "\n";
        file << "Critical Temperature (non-dim) :  "
             << config->GetTemperature_Critical() / config->GetTemperature_Ref() << "\n";
        break;

     case FLUID_FLAMELET:
        file << "Fluid Model: FLAMELET \n";
        break;

      case COOLPROP: {
        CCoolProp auxFluidModel(config->GetFluid_Name());
        file << "Fluid Model: CoolProp library \n";
        file << "Specific gas constant: " << auxFluidModel.GetGas_Constant()<< " N.m/kg.K.\n";
        file << "Specific gas constant(non-dim): " << config->GetGas_ConstantND() << "\n";
        file << "Specific Heat Ratio: "<< auxFluidModel.GetGamma() << "\n";
        file << "Critical Pressure:   " << auxFluidModel.GetPressure_Critical() << " Pa.\n";
        file << "Critical Temperature:  " << auxFluidModel.GetTemperature_Critical()<< " K.\n";
        file << "Critical Pressure (non-dim):   " << auxFluidModel.GetPressure_Critical()/ config->GetPressure_Ref()
            << "\n";
        file << "Critical Temperature (non-dim) :  "
            << auxFluidModel.GetTemperature_Critical() / config->GetTemperature_Ref() << "\n";
        } break;
    }

    if (viscous) {
      switch (config->GetKind_ViscosityModel()) {
        case VISCOSITYMODEL::CONSTANT:
          file << "Viscosity Model: CONSTANT_VISCOSITY  \n";
          file << "Laminar Viscosity: " << config->GetMu_Constant();
          if (si_units) file << " N.s/m^2.\n";
          else file << " lbf.s/ft^2.\n";
          file << "Laminar Viscosity (non-dim): " << config->GetMu_ConstantND() << "\n";
          break;

        case VISCOSITYMODEL::COOLPROP:
          file << "Viscosity Model: CoolProp  \n";
          break;

        case VISCOSITYMODEL::SUTHERLAND:
          file << "Viscosity Model: SUTHERLAND \n";
          file << "Ref. Laminar Viscosity: " << config->GetMu_Ref();
          if (si_units) file << " N.s/m^2.\n";
          else file << " lbf.s/ft^2.\n";
          file << "Ref. Temperature: " << config->GetMu_Temperature_Ref();
          if (si_units) file << " K.\n";
          else file << " R.\n";
          file << "Sutherland Constant: " << config->GetMu_S();
          if (si_units) file << " K.\n";
          else file << " R.\n";
          file << "Laminar Viscosity (non-dim): " << config->GetMu_ConstantND() << "\n";
          file << "Ref. Temperature (non-dim): " << config->GetMu_Temperature_RefND() << "\n";
          file << "Sutherland constant (non-dim): " << config->GetMu_SND() << "\n";
          break;

        default:
          break;
      }
      switch (config->GetKind_ConductivityModel()) {
        case CONDUCTIVITYMODEL::CONSTANT_PRANDTL:
          file << "Conductivity Model: CONSTANT_PRANDTL \n";
          file << "Prandtl: " << config->GetPrandtl_Lam() << "\n";
          break;

        case CONDUCTIVITYMODEL::CONSTANT:
          file << "Conductivity Model: CONSTANT \n";
          file << "Molecular Conductivity: " << config->GetThermal_Conductivity_Constant() << " W/m^2.K.\n";
          file << "Molecular Conductivity (non-dim): " << config->GetThermal_Conductivity_ConstantND() << "\n";
          break;
        case CONDUCTIVITYMODEL::COOLPROP:
          file << "Conductivity Model: COOLPROP \n";
          break;
        default:
          break;
      }

      if (turbulent) {
        switch (config->GetKind_ConductivityModel_Turb()) {
          case CONDUCTIVITYMODEL_TURB::CONSTANT_PRANDTL:
            file << "Turbulent Conductivity Model: CONSTANT_PRANDTL \n";
            file << "Turbulent Prandtl: " << config->GetPrandtl_Turb() << "\n";
            break;
          case CONDUCTIVITYMODEL_TURB::NONE:
            file << "Turbulent Conductivity Model: NONE \n";
            file << "No turbulent component in effective thermal conductivity.\n";
            break;
        }
      }
    }

    file << "Free-stream static pressure: " << config->GetPressure_FreeStream();
    if (si_units) file << " Pa.\n";
    else file << " psf.\n";

    file << "Free-stream total pressure: "
         << config->GetPressure_FreeStream() *
                pow(1.0 + config->GetMach() * config->GetMach() * 0.5 * (config->GetGamma() - 1.0),
                    config->GetGamma() / (config->GetGamma() - 1.0));
    if (si_units) file << " Pa.\n";
    else file << " psf.\n";

    file << "Free-stream temperature: " << config->GetTemperature_FreeStream();
    if (si_units) file << " K.\n";
    else file << " R.\n";

    file << "Free-stream total temperature: "
         << config->GetTemperature_FreeStream() *
                (1.0 + config->GetMach() * config->GetMach() * 0.5 * (config->GetGamma() - 1.0));
    if (si_units) file << " K.\n";
    else file << " R.\n";

    file << "Free-stream density: " << config->GetDensity_FreeStream();
    if (si_units) file << " kg/m^3.\n";
    else file << " slug/ft^3.\n";

    file << "Free-stream velocity: (" << config->GetVelocity_FreeStream()[0];
    file << ", " << config->GetVelocity_FreeStream()[1];
    if (nDim == 3) {
      file << ", " << config->GetVelocity_FreeStream()[2];
    }
    if (si_units) file << ") m/s. ";
    else file << ") ft/s. ";

    file << "Magnitude: " << config->GetModVel_FreeStream();
    if (si_units) file << " m/s.\n";
    else file << " ft/s.\n";

    file << "Free-stream total energy per unit mass: " << config->GetEnergy_FreeStream();
    if (si_units) file << " m^2/s^2.\n";
    else file << " ft^2/s^2.\n";

    if (viscous) {
      file << "Free-stream viscosity: " << config->GetViscosity_FreeStream();
      if (si_units) file << " N.s/m^2.\n";
      else file << " lbf.s/ft^2.\n";
      if (turbulent) {
        file << "Free-stream turb. kinetic energy per unit mass: " << config->GetTke_FreeStream();
        if (si_units) file << " m^2/s^2.\n";
        else file << " ft^2/s^2.\n";
        file << "Free-stream specific dissipation: " << config->GetOmega_FreeStream();
        if (si_units) file << " 1/s.\n";
        else file << " 1/s.\n";
      }
    }

    if (unsteady) {
      file << "Total time: " << config->GetTotal_UnstTime() << " s. Time step: " << config->GetDelta_UnstTime()
           << " s.\n";
    }

    /*--- Print out reference values. ---*/

    file << "-- Reference values:\n";

    file << "Reference specific gas constant: " << config->GetGas_Constant_Ref();
    if (si_units) file << " N.m/kg.K.\n";
    else file << " lbf.ft/slug.R.\n";

    file << "Reference pressure: " << config->GetPressure_Ref();
    if (si_units) file << " Pa.\n";
    else file << " psf.\n";

    file << "Reference temperature: " << config->GetTemperature_Ref();
    if (si_units) file << " K.\n";
    else file << " R.\n";

    file << "Reference density: " << config->GetDensity_Ref();
    if (si_units) file << " kg/m^3.\n";
    else file << " slug/ft^3.\n";

    file << "Reference velocity: " << config->GetVelocity_Ref();
    if (si_units) file << " m/s.\n";
    else file << " ft/s.\n";

    file << "Reference energy per unit mass: " << config->GetEnergy_Ref();
    if (si_units) file << " m^2/s^2.\n";
    else file << " ft^2/s^2.\n";

    if (viscous) {
      file << "Reference viscosity: " << config->GetViscosity_Ref();
      if (si_units) file << " N.s/m^2.\n";
      else file << " lbf.s/ft^2.\n";
      file << "Reference conductivity: " << config->GetThermal_Conductivity_Ref();
      if (si_units) file << " W/m^2.K.\n";
      else file << " lbf/ft.s.R.\n";
    }

    if (unsteady) file << "Reference time: " << config->GetTime_Ref() << " s.\n";

    /*--- Print out resulting non-dim values here. ---*/

    file << "-- Resulting non-dimensional state:\n";
    file << "Mach number (non-dim): " << config->GetMach() << "\n";
    if (viscous) {
      file << "Reynolds number (non-dim): " << config->GetReynolds() << ". Re length: " << config->GetLength_Reynolds();
      if (si_units) file << " m.\n";
      else file << " ft.\n";
    }
    if (gravity) {
      file << "Froude number (non-dim): " << config->GetFroude() << "\n";
      file << "Lenght of the baseline wave (non-dim): " << 2.0 * PI_NUMBER * config->GetFroude() * config->GetFroude()
           << "\n";
    }

    file << "Specific gas constant (non-dim): " << config->GetGas_ConstantND() << "\n";
    file << "Free-stream temperature (non-dim): " << config->GetTemperature_FreeStreamND() << "\n";
    file << "Free-stream pressure (non-dim): " << config->GetPressure_FreeStreamND() << "\n";
    file << "Free-stream density (non-dim): " << config->GetDensity_FreeStreamND() << "\n";

    if (nDim == 2) {
      file << "Free-stream velocity (non-dim): (" << config->GetVelocity_FreeStreamND()[0] << ", ";
      file << config->GetVelocity_FreeStreamND()[1] << "). ";
    } else {
      file << "Free-stream velocity (non-dim): (" << config->GetVelocity_FreeStreamND()[0] << ", ";
      file << config->GetVelocity_FreeStreamND()[1] << ", " << config->GetVelocity_FreeStreamND()[2] << "). ";
    }
    file << "Magnitude: " << config->GetModVel_FreeStreamND() << "\n";
    file << "Free-stream total energy per unit mass (non-dim): " << config->GetEnergy_FreeStreamND() << "\n";

    if (viscous) {
      file << "Free-stream viscosity (non-dim): " << config->GetViscosity_FreeStreamND() << "\n";
      if (turbulent) {
        file << "Free-stream turb. kinetic energy (non-dim): " << config->GetTke_FreeStreamND() << "\n";
        file << "Free-stream specific dissipation (non-dim): " << config->GetOmega_FreeStreamND() << "\n";
      }
    }

    if (unsteady) {
      file << "Total time (non-dim): " << config->GetTotal_UnstTimeND() << "\n";
      file << "Time step (non-dim): " << config->GetDelta_UnstTimeND() << "\n";
    }

  } else {

    /*--- Incompressible version of the console output ---*/

    const bool energy = config->GetEnergy_Equation();
    const bool boussinesq = (config->GetKind_DensityModel() == INC_DENSITYMODEL::BOUSSINESQ);

    if (config->GetRef_Inc_NonDim() == DIMENSIONAL) {
      file << "Viscous and Inviscid flow: rho_ref, vel_ref, temp_ref, p_ref\n";
      file << "are set to 1.0 in order to perform a dimensional calculation.\n";
    } else if (config->GetRef_Inc_NonDim() == INITIAL_VALUES) {
      file << "Viscous and Inviscid flow: rho_ref, vel_ref, and temp_ref\n";
      file << "are based on the initial values, p_ref = rho_ref*vel_ref^2.\n";
    } else if (config->GetRef_Inc_NonDim() == REFERENCE_VALUES) {
      file << "Viscous and Inviscid flow: rho_ref, vel_ref, and temp_ref\n";
      file << "are user-provided reference values, p_ref = rho_ref*vel_ref^2.\n";
    }
    if (dynamic_grid)
      file << "Force coefficients computed using MACH_MOTION.\n";
    else
      file << "Force coefficients computed using initial values.\n";

    file << "The reference area for force coeffs. is " << config->GetRefArea() << " m^2.\n";
    file << "The reference length for force coeffs. is " << config->GetRefLength() << " m.\n";

    file << "The pressure is decomposed into thermodynamic and dynamic components.\n";
    file << "The initial value of the dynamic pressure is 0.\n";

    file << "Mach number: " << config->GetMach();
    if (config->GetKind_FluidModel() == CONSTANT_DENSITY) {
      file << ", computed using the Bulk modulus.\n";
    } else {
      file << ", computed using fluid speed of sound.\n";
    }
    file << "For external flows, the initial state is imposed at the far-field.\n";
    file << "Angle of attack (deg): " << config->GetAoA() << ", computed using the initial velocity.\n";
    file << "Side slip angle (deg): " << config->GetAoS() << ", computed using the initial velocity.\n";

    if (viscous) {
      file << "Reynolds number per meter: " << config->GetReynolds() << ", computed using initial values.\n";
      file << "Reynolds number is a byproduct of inputs only (not used internally).\n";
    }
    file << "SI units only. The grid should be dimensional (meters).\n";

    switch (config->GetKind_DensityModel()) {
      case INC_DENSITYMODEL::CONSTANT:
        if (energy)
          file << "Energy equation is active and decoupled.\n";
        else
          file << "No energy equation.\n";
        break;

      case INC_DENSITYMODEL::BOUSSINESQ:
        if (energy) file << "Energy equation is active and coupled through Boussinesq approx.\n";
        break;

      case INC_DENSITYMODEL::VARIABLE:
        if (energy) file << "Energy equation is active and coupled for variable density.\n";
        break;
    }

    file << "-- Input conditions:\n";

    switch (config->GetKind_FluidModel()) {
      case CONSTANT_DENSITY:
        file << "Fluid Model: CONSTANT_DENSITY \n";
        if (energy) {
          file << "Specific heat at constant pressure (Cp): " << config->GetSpecific_Heat_Cp() << " N.m/kg.K.\n";
        }
        if (boussinesq) file << "Thermal expansion coefficient: " << config->GetThermal_Expansion_Coeff() << " K^-1.\n";
        file << "Thermodynamic pressure not required.\n";
        break;

      case INC_IDEAL_GAS:
        file << "Fluid Model: INC_IDEAL_GAS \n";
        file << "Variable density incompressible flow using ideal gas law.\n";
        file << "Density is a function of temperature (constant thermodynamic pressure).\n";
        file << "Specific heat at constant pressure (Cp): " << config->GetSpecific_Heat_Cp() << " N.m/kg.K.\n";
        file << "Molecular weight : " << config->GetMolecular_Weight() << " g/mol\n";
        file << "Specific gas constant: " << config->GetGas_Constant() << " N.m/kg.K.\n";
        file << "Thermodynamic pressure: " << config->GetPressure_Thermodynamic();
        if (si_units) file << " Pa.\n";
        else file << " psf.\n";
        break;

      case FLUID_MIXTURE:
        file << "Fluid Model: FLUID_MIXTURE \n";
        file << "Variable density incompressible flow using ideal gas law.\n";
        file << "Density is a function of temperature (constant thermodynamic pressure).\n";
        file << "Specific heat at constant pressure (Cp): " << config->GetSpecific_Heat_Cp() << " N.m/kg.K.\n";
        file << "Molecular weight : " << config->GetMolecular_Weight() << " g/mol\n";
        file << "Specific gas constant: " << config->GetGas_Constant() << " N.m/kg.K.\n";
        file << "Thermodynamic pressure: " << config->GetPressure_Thermodynamic();
        if (si_units) file << " Pa.\n";
        else file << " psf.\n";
        break;

      case FLUID_FLAMELET:
        file << "Fluid model: FLUID_FLAMELET \n";
        if (si_units) file << " Pa.\n";
        else file << " psf.\n";
        break;

      case INC_IDEAL_GAS_POLY:
        file << "Fluid Model: INC_IDEAL_GAS_POLY \n";
        file << "Variable density incompressible flow using ideal gas law.\n";
        file << "Density is a function of temperature (constant thermodynamic pressure).\n";
        file << "Molecular weight: " << config->GetMolecular_Weight() << " g/mol.\n";
        file << "Specific gas constant: " << config->GetGas_Constant() << " N.m/kg.K.\n";
        file << "Specific gas constant (non-dim): " << config->GetGas_ConstantND() << "\n";
        file << "Thermodynamic pressure: " << config->GetPressure_Thermodynamic();
        if (si_units) file << " Pa.\n";
        else file << " psf.\n";
        file << "Cp(T) polynomial coefficients: \n  (";
        for (unsigned short iVar = 0; iVar < config->GetnPolyCoeffs(); iVar++) {
          file << config->GetCp_PolyCoeff(iVar);
          if (iVar < config->GetnPolyCoeffs() - 1) file << ", ";
        }
        file << ").\n";
        file << "Cp(T) polynomial coefficients (non-dim.): \n  (";
        for (unsigned short iVar = 0; iVar < config->GetnPolyCoeffs(); iVar++) {
          file << config->GetCp_PolyCoeffND(iVar);
          if (iVar < config->GetnPolyCoeffs() - 1) file << ", ";
        }
        file << ").\n";
        break;
    }
    if (viscous) {
      switch (config->GetKind_ViscosityModel()) {
        case VISCOSITYMODEL::CONSTANT:
          file << "Viscosity Model: CONSTANT_VISCOSITY  \n";
          file << "Constant Laminar Viscosity: " << config->GetMu_Constant();
          if (si_units) file << " N.s/m^2.\n";
          else file << " lbf.s/ft^2.\n";
          file << "Laminar Viscosity (non-dim): " << config->GetMu_ConstantND() << "\n";
          break;

        case VISCOSITYMODEL::FLAMELET:
          file << "Viscosity Model: FLAMELET  \n";
          if (si_units) file << " N.s/m^2.\n";
          else file << " lbf.s/ft^2.\n";
          file << "Laminar Viscosity (non-dim): " << config->GetMu_ConstantND() << "\n";
          break;

        case VISCOSITYMODEL::COOLPROP:
          file << "Viscosity Model: CoolProp \n";
          break;

        case VISCOSITYMODEL::SUTHERLAND:
          file << "Viscosity Model: SUTHERLAND \n";
          file << "Ref. Laminar Viscosity: " << config->GetMu_Ref();
          if (si_units) file << " N.s/m^2.\n";
          else file << " lbf.s/ft^2.\n";
          file << "Ref. Temperature: " << config->GetMu_Temperature_Ref();
          if (si_units) file << " K.\n";
          else file << " R.\n";
          file << "Sutherland Constant: " << config->GetMu_S();
          if (si_units) file << " K.\n";
          else file << " R.\n";
          file << "Laminar Viscosity (non-dim): " << config->GetMu_ConstantND() << "\n";
          file << "Ref. Temperature (non-dim): " << config->GetMu_Temperature_RefND() << "\n";
          file << "Sutherland constant (non-dim): " << config->GetMu_SND() << "\n";
          break;

        case VISCOSITYMODEL::POLYNOMIAL:
          file << "Viscosity Model: POLYNOMIAL_VISCOSITY  \n";
          file << "Mu(T) polynomial coefficients: \n  (";
          for (unsigned short iVar = 0; iVar < config->GetnPolyCoeffs(); iVar++) {
            file << config->GetMu_PolyCoeff(iVar);
            if (iVar < config->GetnPolyCoeffs() - 1) file << ", ";
          }
          file << ").\n";
          file << "Mu(T) polynomial coefficients (non-dim.): \n  (";
          for (unsigned short iVar = 0; iVar < config->GetnPolyCoeffs(); iVar++) {
            file << config->GetMu_PolyCoeffND(iVar);
            if (iVar < config->GetnPolyCoeffs() - 1) file << ", ";
          }
          file << ").\n";
          break;
      }

      if (energy) {
        switch (config->GetKind_ConductivityModel()) {
          case CONDUCTIVITYMODEL::CONSTANT_PRANDTL:
            file << "Conductivity Model: CONSTANT_PRANDTL  \n";
            file << "Prandtl (Laminar): " << config->GetPrandtl_Lam() << "\n";
            break;

          case CONDUCTIVITYMODEL::CONSTANT:
            file << "Conductivity Model: CONSTANT \n";
            file << "Molecular Conductivity: " << config->GetThermal_Conductivity_Constant() << " W/m^2.K.\n";
            file << "Molecular Conductivity (non-dim): " << config->GetThermal_Conductivity_ConstantND() << "\n";
            break;
          case CONDUCTIVITYMODEL::COOLPROP:
            file << "Conductivity Model: COOLPROP \n";
            break;

          case CONDUCTIVITYMODEL::FLAMELET:
            file << "Conductivity Model: FLAMELET \n";
            file << "Molecular Conductivity units: "  << " W/m^2.K.\n";
            file << "Molecular Conductivity (non-dim): " << config->GetThermal_Conductivity_ConstantND() << "\n";
            break;

          case CONDUCTIVITYMODEL::POLYNOMIAL:
            file << "Viscosity Model: POLYNOMIAL \n";
            file << "Kt(T) polynomial coefficients: \n  (";
            for (unsigned short iVar = 0; iVar < config->GetnPolyCoeffs(); iVar++) {
              file << config->GetKt_PolyCoeff(iVar);
              if (iVar < config->GetnPolyCoeffs() - 1) file << ", ";
            }
            file << ").\n";
            file << "Kt(T) polynomial coefficients (non-dim.): \n  (";
            for (unsigned short iVar = 0; iVar < config->GetnPolyCoeffs(); iVar++) {
              file << config->GetKt_PolyCoeffND(iVar);
              if (iVar < config->GetnPolyCoeffs() - 1) file << ", ";
            }
            file << ").\n";
            break;
        }

        if (turbulent) {
          switch (config->GetKind_ConductivityModel_Turb()) {
            case CONDUCTIVITYMODEL_TURB::CONSTANT_PRANDTL:
              file << "Turbulent Conductivity Model: CONSTANT_PRANDTL  \n";
              file << "Turbulent Prandtl: " << config->GetPrandtl_Turb() << "\n";
              break;
            case CONDUCTIVITYMODEL_TURB::NONE:
              file << "Turbulent Conductivity Model: CONDUCTIVITYMODEL_TURB::NONE \n";
              file << "No turbulent component in effective thermal conductivity.\n";
              break;
          }
        }
      }
    }

    if (config->GetKind_FluidModel() == CONSTANT_DENSITY) {
      file << "Bulk modulus: " << config->GetBulk_Modulus();
      if (si_units) file << " Pa.\n";
      else file << " psf.\n";
    }

    file << "Initial dynamic pressure: " << config->GetPressure_FreeStream();
    if (si_units) file << " Pa.\n";
    else file << " psf.\n";

    file << "Initial total pressure: "
         << config->GetPressure_FreeStream() +
                0.5 * config->GetDensity_FreeStream() * config->GetModVel_FreeStream() * config->GetModVel_FreeStream();
    if (si_units) file << " Pa.\n";
    else file << " psf.\n";

    if (energy) {
      file << "Initial temperature: " << config->GetTemperature_FreeStream();
      if (si_units) file << " K.\n";
      else file << " R.\n";
    }

    file << "Initial density: " << config->GetDensity_FreeStream();
    if (si_units) file << " kg/m^3.\n";
    else file << " slug/ft^3.\n";

    file << "Free-stream velocity: (" << config->GetVelocity_FreeStream()[0];
    file << ", " << config->GetVelocity_FreeStream()[1];
    if (nDim == 3) {
      file << ", " << config->GetVelocity_FreeStream()[2];
    }
    if (si_units) file << ") m/s. ";
    else file << ") ft/s. ";

    file << "Magnitude: " << config->GetModVel_FreeStream();
    if (si_units) file << " m/s.\n";
    else file << " ft/s.\n";

    if (viscous) {
      file << "Initial laminar viscosity: " << config->GetViscosity_FreeStream();
      if (si_units) file << " N.s/m^2.\n";
      else file << " lbf.s/ft^2.\n";
      if (turbulent) {
        file << "Initial turb. kinetic energy per unit mass: " << config->GetTke_FreeStream();
        if (si_units) file << " m^2/s^2.\n";
        else file << " ft^2/s^2.\n";
        file << "Initial specific dissipation: " << config->GetOmega_FreeStream();
        if (si_units) file << " 1/s.\n";
        else file << " 1/s.\n";
      }
    }

    if (unsteady) {
      file << "Total time: " << config->GetTotal_UnstTime() << " s. Time step: " << config->GetDelta_UnstTime()
           << " s.\n";
    }

    /*--- Print out reference values. ---*/

    file << "-- Reference values:\n";

    if (config->GetKind_FluidModel() != CONSTANT_DENSITY) {
      file << "Reference specific gas constant: " << config->GetGas_Constant_Ref();
      if (si_units) file << " N.m/kg.K.\n";
      else file << " lbf.ft/slug.R.\n";
    } else {
      if (energy) {
        file << "Reference specific heat: " << config->GetGas_Constant_Ref();
        if (si_units) file << " N.m/kg.K.\n";
        else file << " lbf.ft/slug.R.\n";
      }
    }

    file << "Reference pressure: " << config->GetPressure_Ref();
    if (si_units) file << " Pa.\n";
    else file << " psf.\n";

    if (energy) {
      file << "Reference temperature: " << config->GetTemperature_Ref();
      if (si_units) file << " K.\n";
      else file << " R.\n";
    }

    file << "Reference density: " << config->GetDensity_Ref();
    if (si_units) file << " kg/m^3.\n";
    else file << " slug/ft^3.\n";

    file << "Reference velocity: " << config->GetVelocity_Ref();
    if (si_units) file << " m/s.\n";
    else file << " ft/s.\n";

    file << "Reference length: " << config->GetLength_Ref();
    if (si_units) file << " m.\n";
    else file << " in.\n";

    if (viscous) {
      file << "Reference viscosity: " << config->GetViscosity_Ref();
      if (si_units) file << " N.s/m^2.\n";
      else file << " lbf.s/ft^2.\n";
    }

    if (unsteady) file << "Reference time: " << config->GetTime_Ref() << " s.\n";

    /*--- Print out resulting non-dim values here. ---*/

    file << "-- Resulting non-dimensional state:\n";
    file << "Mach number (non-dim): " << config->GetMach() << "\n";
    if (viscous) {
      file << "Reynolds number (per m): " << config->GetReynolds() << "\n";
    }

    if (config->GetKind_FluidModel() != CONSTANT_DENSITY) {
      file << "Specific gas constant (non-dim): " << config->GetGas_ConstantND() << "\n";
      file << "Initial thermodynamic pressure (non-dim): " << config->GetPressure_ThermodynamicND() << "\n";
    } else {
      if (energy) {
        file << "Specific heat at constant pressure (non-dim): " << config->GetSpecific_Heat_CpND() << "\n";
        if (boussinesq)
          file << "Thermal expansion coefficient (non-dim.): " << config->GetThermal_Expansion_CoeffND() << " K^-1.\n";
      }
    }

    if (energy) file << "Initial temperature (non-dim): " << config->GetTemperature_FreeStreamND() << "\n";
    file << "Initial pressure (non-dim): " << config->GetPressure_FreeStreamND() << "\n";
    file << "Initial density (non-dim): " << config->GetDensity_FreeStreamND() << "\n";

    file << "Initial velocity (non-dim): (" << config->GetVelocity_FreeStreamND()[0];
    file << ", " << config->GetVelocity_FreeStreamND()[1];
    if (nDim == 3) {
      file << ", " << config->GetVelocity_FreeStreamND()[2];
    }
    file << "). Magnitude: " << config->GetModVel_FreeStreamND() << "\n";

    if (viscous) {
      file << "Initial viscosity (non-dim): " << config->GetViscosity_FreeStreamND() << "\n";
      if (turbulent) {
        file << "Initial turb. kinetic energy (non-dim): " << config->GetTke_FreeStreamND() << "\n";
        file << "Initial specific dissipation (non-dim): " << config->GetOmega_FreeStreamND() << "\n";
      }
    }

    if (unsteady) {
      file << "Total time (non-dim): " << config->GetTotal_UnstTimeND() << "\n";
      file << "Time step (non-dim): " << config->GetDelta_UnstTimeND() << "\n";
    }
  }

  /*--- Begin forces breakdown info. ---*/

  file << fixed;
  file << "\n\nForces breakdown:\n\n";

  if (nDim == 3) {
    su2double m = flow_solver->GetTotal_CFz() / flow_solver->GetTotal_CFx();
    su2double term = (Total_CoPz / m) - Total_CoPx;

    if (term > 0)
      file << "Center of Pressure: X=" << 1 / m << "Z-" << term << ".\n\n";
    else
      file << "Center of Pressure: X=" << 1 / m << "Z+" << fabs(term);
    if (si_units) file << " m.\n\n";
    else file << " in.\n\n";
  } else {
    su2double m = flow_solver->GetTotal_CFy() / flow_solver->GetTotal_CFx();
    su2double term = (Total_CoPy / m) - Total_CoPx;
    if (term > 0)
      file << "Center of Pressure: X=" << 1 / m << "Y-" << term << ".\n\n";
    else
      file << "Center of Pressure: X=" << 1 / m << "Y+" << fabs(term);
    if (si_units) file << " m.\n\n";
    else file << " in.\n\n";
  }

  /*--- Reference area and force factors. ---*/

  const su2double Factor = flow_solver->GetAeroCoeffsReferenceForce();
  const su2double Ref = config->GetDensity_Ref() * pow(config->GetVelocity_Ref(), 2);

  file << "NOTE: Multiply forces by the non-dimensional factor: " << Factor << ", and the reference factor: " << Ref
       << "\nto obtain the dimensional force.\n\n";

  file << "Total CL:    ";
  file.width(11);
  file << Total_CL;
  file << " | Pressure (";
  file.width(5);
  file << SU2_TYPE::Int((Inv_CL * 100.0) / (Total_CL + EPS));
  file << "%): ";
  file.width(11);
  file << Inv_CL;
  file << " | Friction (";
  file.width(5);
  file << SU2_TYPE::Int((Visc_CL * 100.0) / (Total_CL + EPS));
  file << "%): ";
  file.width(11);
  file << Visc_CL;
  file << " | Momentum (";
  file.width(5);
  file << SU2_TYPE::Int((Mnt_CL * 100.0) / (Total_CL + EPS));
  file << "%): ";
  file.width(11);
  file << Mnt_CL << "\n";

  file << "Total CD:    ";
  file.width(11);
  file << Total_CD;
  file << " | Pressure (";
  file.width(5);
  file << SU2_TYPE::Int((Inv_CD * 100.0) / (Total_CD + EPS)) << "%): ";
  file.width(11);
  file << Inv_CD;
  file << " | Friction (";
  file.width(5);
  file << SU2_TYPE::Int((Visc_CD * 100.0) / (Total_CD + EPS)) << "%): ";
  file.width(11);
  file << Visc_CD;
  file << " | Momentum (";
  file.width(5);
  file << SU2_TYPE::Int((Mnt_CD * 100.0) / (Total_CD + EPS)) << "%): ";
  file.width(11);
  file << Mnt_CD << "\n";

  if (nDim == 3) {
    file << "Total CSF:   ";
    file.width(11);
    file << Total_CSF;
    file << " | Pressure (";
    file.width(5);
    file << SU2_TYPE::Int((Inv_CSF * 100.0) / (Total_CSF + EPS));
    file << "%): ";
    file.width(11);
    file << Inv_CSF;
    file << " | Friction (";
    file.width(5);
    file << SU2_TYPE::Int((Visc_CSF * 100.0) / (Total_CSF + EPS));
    file << "%): ";
    file.width(11);
    file << Visc_CSF;
    file << " | Momentum (";
    file.width(5);
    file << SU2_TYPE::Int((Mnt_CSF * 100.0) / (Total_CSF + EPS));
    file << "%): ";
    file.width(11);
    file << Mnt_CSF << "\n";
  }

  file << "Total CL/CD: ";
  file.width(11);
  file << Total_CEff;
  file << " | Pressure (";
  file.width(5);
  file << SU2_TYPE::Int((Inv_CEff * 100.0) / (Total_CEff + EPS));
  file << "%): ";
  file.width(11);
  file << Inv_CEff;
  file << " | Friction (";
  file.width(5);
  file << SU2_TYPE::Int((Visc_CEff * 100.0) / (Total_CEff + EPS));
  file << "%): ";
  file.width(11);
  file << Visc_CEff;
  file << " | Momentum (";
  file.width(5);
  file << SU2_TYPE::Int((Mnt_CEff * 100.0) / (Total_CEff + EPS));
  file << "%): ";
  file.width(11);
  file << Mnt_CEff << "\n";

  if (nDim == 3) {
    file << "Total CMx:   ";
    file.width(11);
    file << Total_CMx;
    file << " | Pressure (";
    file.width(5);
    file << SU2_TYPE::Int((Inv_CMx * 100.0) / (Total_CMx + EPS));
    file << "%): ";
    file.width(11);
    file << Inv_CMx;
    file << " | Friction (";
    file.width(5);
    file << SU2_TYPE::Int((Visc_CMx * 100.0) / (Total_CMx + EPS));
    file << "%): ";
    file.width(11);
    file << Visc_CMx;
    file << " | Momentum (";
    file.width(5);
    file << SU2_TYPE::Int((Mnt_CMx * 100.0) / (Total_CMx + EPS));
    file << "%): ";
    file.width(11);
    file << Mnt_CMx << "\n";

    file << "Total CMy:   ";
    file.width(11);
    file << Total_CMy;
    file << " | Pressure (";
    file.width(5);
    file << SU2_TYPE::Int((Inv_CMy * 100.0) / (Total_CMy + EPS));
    file << "%): ";
    file.width(11);
    file << Inv_CMy;
    file << " | Friction (";
    file.width(5);
    file << SU2_TYPE::Int((Visc_CMy * 100.0) / (Total_CMy + EPS));
    file << "%): ";
    file.width(11);
    file << Visc_CMy;
    file << " | Momentum (";
    file.width(5);
    file << SU2_TYPE::Int((Mnt_CMz * 100.0) / (Total_CMz + EPS));
    file << "%): ";
    file.width(11);
    file << Mnt_CMy << "\n";
  }

  file << "Total CMz:   ";
  file.width(11);
  file << Total_CMz;
  file << " | Pressure (";
  file.width(5);
  file << SU2_TYPE::Int((Inv_CMz * 100.0) / (Total_CMz + EPS));
  file << "%): ";
  file.width(11);
  file << Inv_CMz;
  file << " | Friction (";
  file.width(5);
  file << SU2_TYPE::Int((Visc_CMz * 100.0) / (Total_CMz + EPS));
  file << "%): ";
  file.width(11);
  file << Visc_CMz;
  file << " | Momentum (";
  file.width(5);
  file << SU2_TYPE::Int((Mnt_CMz * 100.0) / (Total_CMz + EPS));
  file << "%): ";
  file.width(11);
  file << Mnt_CMz << "\n";

  file << "Total CFx:   ";
  file.width(11);
  file << Total_CFx;
  file << " | Pressure (";
  file.width(5);
  file << SU2_TYPE::Int((Inv_CFx * 100.0) / (Total_CFx + EPS));
  file << "%): ";
  file.width(11);
  file << Inv_CFx;
  file << " | Friction (";
  file.width(5);
  file << SU2_TYPE::Int((Visc_CFx * 100.0) / (Total_CFx + EPS));
  file << "%): ";
  file.width(11);
  file << Visc_CFx;
  file << " | Momentum (";
  file.width(5);
  file << SU2_TYPE::Int((Mnt_CFx * 100.0) / (Total_CFx + EPS));
  file << "%): ";
  file.width(11);
  file << Mnt_CFx << "\n";

  file << "Total CFy:   ";
  file.width(11);
  file << Total_CFy;
  file << " | Pressure (";
  file.width(5);
  file << SU2_TYPE::Int((Inv_CFy * 100.0) / (Total_CFy + EPS));
  file << "%): ";
  file.width(11);
  file << Inv_CFy;
  file << " | Friction (";
  file.width(5);
  file << SU2_TYPE::Int((Visc_CFy * 100.0) / (Total_CFy + EPS));
  file << "%): ";
  file.width(11);
  file << Visc_CFy;
  file << " | Momentum (";
  file.width(5);
  file << SU2_TYPE::Int((Mnt_CFy * 100.0) / (Total_CFy + EPS));
  file << "%): ";
  file.width(11);
  file << Mnt_CFy << "\n";

  if (nDim == 3) {
    file << "Total CFz:   ";
    file.width(11);
    file << Total_CFz;
    file << " | Pressure (";
    file.width(5);
    file << SU2_TYPE::Int((Inv_CFz * 100.0) / (Total_CFz + EPS));
    file << "%): ";
    file.width(11);
    file << Inv_CFz;
    file << " | Friction (";
    file.width(5);
    file << SU2_TYPE::Int((Visc_CFz * 100.0) / (Total_CFz + EPS));
    file << "%): ";
    file.width(11);
    file << Visc_CFz;
    file << " | Momentum (";
    file.width(5);
    file << SU2_TYPE::Int((Mnt_CFz * 100.0) / (Total_CFz + EPS));
    file << "%): ";
    file.width(11);
    file << Mnt_CFz << "\n";
  }

  file << "\n\n";

  for (auto iMarker = 0u; iMarker < nMonitoring; iMarker++) {
    file << "Surface name: " << config->GetMarker_Monitoring_TagBound(iMarker) << "\n\n";

    file << "Total CL    (";
    file.width(5);
    file << SU2_TYPE::Int((Surface_CL[iMarker] * 100.0) / (Total_CL + EPS));
    file << "%): ";
    file.width(11);
    file << Surface_CL[iMarker];
    file << " | Pressure (";
    file.width(5);
    file << SU2_TYPE::Int((Surface_CL_Inv[iMarker] * 100.0) / (Surface_CL[iMarker] + EPS));
    file << "%): ";
    file.width(11);
    file << Surface_CL_Inv[iMarker];
    file << " | Friction (";
    file.width(5);
    file << SU2_TYPE::Int((Surface_CL_Visc[iMarker] * 100.0) / (Surface_CL[iMarker] + EPS));
    file << "%): ";
    file.width(11);
    file << Surface_CL_Visc[iMarker];
    file << " | Momentum (";
    file.width(5);
    file << SU2_TYPE::Int((Surface_CL_Mnt[iMarker] * 100.0) / (Surface_CL[iMarker] + EPS));
    file << "%): ";
    file.width(11);
    file << Surface_CL_Mnt[iMarker] << "\n";

    file << "Total CD    (";
    file.width(5);
    file << SU2_TYPE::Int((Surface_CD[iMarker] * 100.0) / (Total_CD + EPS));
    file << "%): ";
    file.width(11);
    file << Surface_CD[iMarker];
    file << " | Pressure (";
    file.width(5);
    file << SU2_TYPE::Int((Surface_CD_Inv[iMarker] * 100.0) / (Surface_CD[iMarker] + EPS));
    file << "%): ";
    file.width(11);
    file << Surface_CD_Inv[iMarker];
    file << " | Friction (";
    file.width(5);
    file << SU2_TYPE::Int((Surface_CD_Visc[iMarker] * 100.0) / (Surface_CD[iMarker] + EPS));
    file << "%): ";
    file.width(11);
    file << Surface_CD_Visc[iMarker];
    file << " | Momentum (";
    file.width(5);
    file << SU2_TYPE::Int((Surface_CD_Mnt[iMarker] * 100.0) / (Surface_CD[iMarker] + EPS));
    file << "%): ";
    file.width(11);
    file << Surface_CD_Mnt[iMarker] << "\n";

    if (nDim == 3) {
      file << "Total CSF   (";
      file.width(5);
      file << SU2_TYPE::Int((Surface_CSF[iMarker] * 100.0) / (Total_CSF + EPS));
      file << "%): ";
      file.width(11);
      file << Surface_CSF[iMarker];
      file << " | Pressure (";
      file.width(5);
      file << SU2_TYPE::Int((Surface_CSF_Inv[iMarker] * 100.0) / (Surface_CSF[iMarker] + EPS));
      file << "%): ";
      file.width(11);
      file << Surface_CSF_Inv[iMarker];
      file << " | Friction (";
      file.width(5);
      file << SU2_TYPE::Int((Surface_CSF_Visc[iMarker] * 100.0) / (Surface_CSF[iMarker] + EPS));
      file << "%): ";
      file.width(11);
      file << Surface_CSF_Visc[iMarker];
      file << " | Momentum (";
      file.width(5);
      file << SU2_TYPE::Int((Surface_CSF_Mnt[iMarker] * 100.0) / (Surface_CSF[iMarker] + EPS));
      file << "%): ";
      file.width(11);
      file << Surface_CSF_Mnt[iMarker] << "\n";
    }

    file << "Total CL/CD (";
    file.width(5);
    file << SU2_TYPE::Int((Surface_CEff[iMarker] * 100.0) / (Total_CEff + EPS));
    file << "%): ";
    file.width(11);
    file << Surface_CEff[iMarker];
    file << " | Pressure (";
    file.width(5);
    file << SU2_TYPE::Int((Surface_CEff_Inv[iMarker] * 100.0) / (Surface_CEff[iMarker] + EPS));
    file << "%): ";
    file.width(11);
    file << Surface_CEff_Inv[iMarker];
    file << " | Friction (";
    file.width(5);
    file << SU2_TYPE::Int((Surface_CEff_Visc[iMarker] * 100.0) / (Surface_CEff[iMarker] + EPS));
    file << "%): ";
    file.width(11);
    file << Surface_CEff_Visc[iMarker];
    file << " | Momentum (";
    file.width(5);
    file << SU2_TYPE::Int((Surface_CEff_Mnt[iMarker] * 100.0) / (Surface_CEff[iMarker] + EPS));
    file << "%): ";
    file.width(11);
    file << Surface_CEff_Mnt[iMarker] << "\n";

    if (nDim == 3) {
      file << "Total CMx   (";
      file.width(5);
      file << SU2_TYPE::Int((Surface_CMx[iMarker] * 100.0) / (Total_CMx + EPS));
      file << "%): ";
      file.width(11);
      file << Surface_CMx[iMarker];
      file << " | Pressure (";
      file.width(5);
      file << SU2_TYPE::Int((Surface_CMx_Inv[iMarker] * 100.0) / (Surface_CMx[iMarker] + EPS));
      file << "%): ";
      file.width(11);
      file << Surface_CMx_Inv[iMarker];
      file << " | Friction (";
      file.width(5);
      file << SU2_TYPE::Int((Surface_CMx_Visc[iMarker] * 100.0) / (Surface_CMx[iMarker] + EPS));
      file << "%): ";
      file.width(11);
      file << Surface_CMx_Visc[iMarker];
      file << " | Momentum (";
      file.width(5);
      file << SU2_TYPE::Int((Surface_CMx_Mnt[iMarker] * 100.0) / (Surface_CMx[iMarker] + EPS));
      file << "%): ";
      file.width(11);
      file << Surface_CMx_Mnt[iMarker] << "\n";

      file << "Total CMy   (";
      file.width(5);
      file << SU2_TYPE::Int((Surface_CMy[iMarker] * 100.0) / (Total_CMy + EPS));
      file << "%): ";
      file.width(11);
      file << Surface_CMy[iMarker];
      file << " | Pressure (";
      file.width(5);
      file << SU2_TYPE::Int((Surface_CMy_Inv[iMarker] * 100.0) / (Surface_CMy[iMarker] + EPS));
      file << "%): ";
      file.width(11);
      file << Surface_CMy_Inv[iMarker];
      file << " | Friction (";
      file.width(5);
      file << SU2_TYPE::Int((Surface_CMy_Visc[iMarker] * 100.0) / (Surface_CMy[iMarker] + EPS));
      file << "%): ";
      file.width(11);
      file << Surface_CMy_Visc[iMarker];
      file << " | Momentum (";
      file.width(5);
      file << SU2_TYPE::Int((Surface_CMy_Mnt[iMarker] * 100.0) / (Surface_CMy[iMarker] + EPS));
      file << "%): ";
      file.width(11);
      file << Surface_CMy_Mnt[iMarker] << "\n";
    }

    file << "Total CMz   (";
    file.width(5);
    file << SU2_TYPE::Int((Surface_CMz[iMarker] * 100.0) / (Total_CMz + EPS));
    file << "%): ";
    file.width(11);
    file << Surface_CMz[iMarker];
    file << " | Pressure (";
    file.width(5);
    file << SU2_TYPE::Int((Surface_CMz_Inv[iMarker] * 100.0) / (Surface_CMz[iMarker] + EPS));
    file << "%): ";
    file.width(11);
    file << Surface_CMz_Inv[iMarker];
    file << " | Friction (";
    file.width(5);
    file << SU2_TYPE::Int((Surface_CMz_Visc[iMarker] * 100.0) / (Surface_CMz[iMarker] + EPS));
    file << "%): ";
    file.width(11);
    file << Surface_CMz_Visc[iMarker];
    file << " | Momentum (";
    file.width(5);
    file << SU2_TYPE::Int((Surface_CMz_Mnt[iMarker] * 100.0) / (Surface_CMz[iMarker] + EPS));
    file << "%): ";
    file.width(11);
    file << Surface_CMz_Mnt[iMarker] << "\n";

    file << "Total CFx   (";
    file.width(5);
    file << SU2_TYPE::Int((Surface_CFx[iMarker] * 100.0) / (Total_CFx + EPS));
    file << "%): ";
    file.width(11);
    file << Surface_CFx[iMarker];
    file << " | Pressure (";
    file.width(5);
    file << SU2_TYPE::Int((Surface_CFx_Inv[iMarker] * 100.0) / (Surface_CFx[iMarker] + EPS));
    file << "%): ";
    file.width(11);
    file << Surface_CFx_Inv[iMarker];
    file << " | Friction (";
    file.width(5);
    file << SU2_TYPE::Int((Surface_CFx_Visc[iMarker] * 100.0) / (Surface_CFx[iMarker] + EPS));
    file << "%): ";
    file.width(11);
    file << Surface_CFx_Visc[iMarker];
    file << " | Momentum (";
    file.width(5);
    file << SU2_TYPE::Int((Surface_CFx_Mnt[iMarker] * 100.0) / (Surface_CFx[iMarker] + EPS));
    file << "%): ";
    file.width(11);
    file << Surface_CFx_Mnt[iMarker] << "\n";

    file << "Total CFy   (";
    file.width(5);
    file << SU2_TYPE::Int((Surface_CFy[iMarker] * 100.0) / (Total_CFy + EPS));
    file << "%): ";
    file.width(11);
    file << Surface_CFy[iMarker];
    file << " | Pressure (";
    file.width(5);
    file << SU2_TYPE::Int((Surface_CFy_Inv[iMarker] * 100.0) / (Surface_CFy[iMarker] + EPS));
    file << "%): ";
    file.width(11);
    file << Surface_CFy_Inv[iMarker];
    file << " | Friction (";
    file.width(5);
    file << SU2_TYPE::Int((Surface_CFy_Visc[iMarker] * 100.0) / (Surface_CFy[iMarker] + EPS));
    file << "%): ";
    file.width(11);
    file << Surface_CFy_Visc[iMarker];
    file << " | Momentum (";
    file.width(5);
    file << SU2_TYPE::Int((Surface_CFy_Mnt[iMarker] * 100.0) / (Surface_CFy[iMarker] + EPS));
    file << "%): ";
    file.width(11);
    file << Surface_CFy_Mnt[iMarker] << "\n";

    if (nDim == 3) {
      file << "Total CFz   (";
      file.width(5);
      file << SU2_TYPE::Int((Surface_CFz[iMarker] * 100.0) / (Total_CFz + EPS));
      file << "%): ";
      file.width(11);
      file << Surface_CFz[iMarker];
      file << " | Pressure (";
      file.width(5);
      file << SU2_TYPE::Int((Surface_CFz_Inv[iMarker] * 100.0) / (Surface_CFz[iMarker] + EPS));
      file << "%): ";
      file.width(11);
      file << Surface_CFz_Inv[iMarker];
      file << " | Friction (";
      file.width(5);
      file << SU2_TYPE::Int((Surface_CFz_Visc[iMarker] * 100.0) / (Surface_CFz[iMarker] + EPS));
      file << "%): ";
      file.width(11);
      file << Surface_CFz_Visc[iMarker];
      file << " | Momentum (";
      file.width(5);
      file << SU2_TYPE::Int((Surface_CFz_Mnt[iMarker] * 100.0) / (Surface_CFz[iMarker] + EPS));
      file << "%): ";
      file.width(11);
      file << Surface_CFz_Mnt[iMarker] << "\n";
    }

    file << "\n";
  }
  // clang-format on
}

bool CFlowOutput::WriteVolumeOutput(CConfig *config, unsigned long Iter, bool force_writing, unsigned short iFile){

  bool writeRestart = false;
  auto FileFormat = config->GetVolumeOutputFiles();

  if (config->GetTime_Domain()){
    if (((config->GetTime_Marching() == TIME_MARCHING::DT_STEPPING_1ST) || (config->GetTime_Marching() == TIME_MARCHING::TIME_STEPPING)) &&
        ((Iter == 0) || (Iter % config->GetVolumeOutputFrequency(iFile) == 0))){
      return true;
    }

    /* check if we want to write a restart file*/
    if (FileFormat[iFile] == OUTPUT_TYPE::RESTART_ASCII || FileFormat[iFile] == OUTPUT_TYPE::RESTART_BINARY || FileFormat[iFile] == OUTPUT_TYPE::CSV) {
      writeRestart = true;
    }

    /* only write 'double' files for the restart files */
    if ((config->GetTime_Marching() == TIME_MARCHING::DT_STEPPING_2ND) &&
      ((Iter == 0) || (Iter % config->GetVolumeOutputFrequency(iFile) == 0) ||
      (((Iter+1) % config->GetVolumeOutputFrequency(iFile) == 0) && writeRestart==true) || // Restarts need 2 old solutions.
      (((Iter+2) == config->GetnTime_Iter()) && writeRestart==true))){      // The last timestep is written anyway but one needs the step before for restarts.
      return true;
    }
  } else {
    if (config->GetFixed_CL_Mode() && config->GetFinite_Difference_Mode()) return false;
    return ((Iter > 0) && Iter % config->GetVolumeOutputFrequency(iFile) == 0) || force_writing;
  }

  return false || force_writing;
}

void CFlowOutput::SetTimeAveragedFields(){
  AddVolumeOutput("MEAN_DENSITY", "MeanDensity", "TIME_AVERAGE", "Mean density");
  AddVolumeOutput("MEAN_VELOCITY-X", "MeanVelocity_x", "TIME_AVERAGE", "Mean velocity x-component");
  AddVolumeOutput("MEAN_VELOCITY-Y", "MeanVelocity_y", "TIME_AVERAGE", "Mean velocity y-component");
  if (nDim == 3)
    AddVolumeOutput("MEAN_VELOCITY-Z", "MeanVelocity_z", "TIME_AVERAGE", "Mean velocity z-component");

  AddVolumeOutput("MEAN_PRESSURE", "MeanPressure", "TIME_AVERAGE", "Mean pressure");
  AddVolumeOutput("RMS_U",   "RMS[u]", "TIME_AVERAGE", "RMS u");
  AddVolumeOutput("RMS_V",   "RMS[v]", "TIME_AVERAGE", "RMS v");
  AddVolumeOutput("RMS_UV",  "RMS[uv]", "TIME_AVERAGE", "RMS uv");
  AddVolumeOutput("RMS_P",   "RMS[Pressure]",   "TIME_AVERAGE", "RMS Pressure");
  AddVolumeOutput("UUPRIME", "u'u'", "TIME_AVERAGE", "Mean Reynolds-stress component u'u'");
  AddVolumeOutput("VVPRIME", "v'v'", "TIME_AVERAGE", "Mean Reynolds-stress component v'v'");
  AddVolumeOutput("UVPRIME", "u'v'", "TIME_AVERAGE", "Mean Reynolds-stress component u'v'");
  AddVolumeOutput("PPRIME",  "p'p'",   "TIME_AVERAGE", "Mean pressure fluctuation p'p'");
  if (nDim == 3){
    AddVolumeOutput("RMS_W",   "RMS[w]", "TIME_AVERAGE", "RMS u");
    AddVolumeOutput("RMS_UW", "RMS[uw]", "TIME_AVERAGE", "RMS uw");
    AddVolumeOutput("RMS_VW", "RMS[vw]", "TIME_AVERAGE", "RMS vw");
    AddVolumeOutput("WWPRIME", "w'w'", "TIME_AVERAGE", "Mean Reynolds-stress component w'w'");
    AddVolumeOutput("UWPRIME", "w'u'", "TIME_AVERAGE", "Mean Reynolds-stress component w'u'");
    AddVolumeOutput("VWPRIME", "w'v'", "TIME_AVERAGE", "Mean Reynolds-stress component w'v'");
  }
}

void CFlowOutput::LoadTimeAveragedData(unsigned long iPoint, const CVariable *Node_Flow){
  SetAvgVolumeOutputValue("MEAN_DENSITY", iPoint, Node_Flow->GetDensity(iPoint));
  SetAvgVolumeOutputValue("MEAN_VELOCITY-X", iPoint, Node_Flow->GetVelocity(iPoint,0));
  SetAvgVolumeOutputValue("MEAN_VELOCITY-Y", iPoint, Node_Flow->GetVelocity(iPoint,1));
  if (nDim == 3)
    SetAvgVolumeOutputValue("MEAN_VELOCITY-Z", iPoint, Node_Flow->GetVelocity(iPoint,2));

  SetAvgVolumeOutputValue("MEAN_PRESSURE", iPoint, Node_Flow->GetPressure(iPoint));

  SetAvgVolumeOutputValue("RMS_U", iPoint, pow(Node_Flow->GetVelocity(iPoint,0),2));
  SetAvgVolumeOutputValue("RMS_V", iPoint, pow(Node_Flow->GetVelocity(iPoint,1),2));
  SetAvgVolumeOutputValue("RMS_UV", iPoint, Node_Flow->GetVelocity(iPoint,0) * Node_Flow->GetVelocity(iPoint,1));
  SetAvgVolumeOutputValue("RMS_P", iPoint, pow(Node_Flow->GetPressure(iPoint),2));
  if (nDim == 3){
    SetAvgVolumeOutputValue("RMS_W", iPoint, pow(Node_Flow->GetVelocity(iPoint,2),2));
    SetAvgVolumeOutputValue("RMS_VW", iPoint, Node_Flow->GetVelocity(iPoint,2) * Node_Flow->GetVelocity(iPoint,1));
    SetAvgVolumeOutputValue("RMS_UW", iPoint,  Node_Flow->GetVelocity(iPoint,2) * Node_Flow->GetVelocity(iPoint,0));
  }

  const su2double umean  = GetVolumeOutputValue("MEAN_VELOCITY-X", iPoint);
  const su2double uumean = GetVolumeOutputValue("RMS_U", iPoint);
  const su2double vmean  = GetVolumeOutputValue("MEAN_VELOCITY-Y", iPoint);
  const su2double vvmean = GetVolumeOutputValue("RMS_V", iPoint);
  const su2double uvmean = GetVolumeOutputValue("RMS_UV", iPoint);
  const su2double pmean  = GetVolumeOutputValue("MEAN_PRESSURE", iPoint);
  const su2double ppmean = GetVolumeOutputValue("RMS_P", iPoint);

  SetVolumeOutputValue("UUPRIME", iPoint, -(umean*umean - uumean));
  SetVolumeOutputValue("VVPRIME", iPoint, -(vmean*vmean - vvmean));
  SetVolumeOutputValue("UVPRIME", iPoint, -(umean*vmean - uvmean));
  SetVolumeOutputValue("PPRIME",  iPoint, -(pmean*pmean - ppmean));
  if (nDim == 3){
    const su2double wmean  = GetVolumeOutputValue("MEAN_VELOCITY-Z", iPoint);
    const su2double wwmean = GetVolumeOutputValue("RMS_W", iPoint);
    const su2double uwmean = GetVolumeOutputValue("RMS_UW", iPoint);
    const su2double vwmean = GetVolumeOutputValue("RMS_VW", iPoint);
    SetVolumeOutputValue("WWPRIME", iPoint, -(wmean*wmean - wwmean));
    SetVolumeOutputValue("UWPRIME", iPoint, -(umean*wmean - uwmean));
    SetVolumeOutputValue("VWPRIME",  iPoint, -(vmean*wmean - vwmean));
  }
}

void CFlowOutput::SetFixedCLScreenOutput(const CConfig *config){
  PrintingToolbox::CTablePrinter FixedCLSummary(&cout);

  if (fabs(historyOutput_Map["CL_DRIVER_COMMAND"].value) > 1e-16){
    FixedCLSummary.AddColumn("Fixed CL Mode", 40);
    FixedCLSummary.AddColumn("Value", 30);
    FixedCLSummary.SetAlign(PrintingToolbox::CTablePrinter::LEFT);
    FixedCLSummary.PrintHeader();
    FixedCLSummary << "Current CL" << historyOutput_Map["LIFT"].value;
    FixedCLSummary << "Target CL" << config->GetTarget_CL();
    FixedCLSummary << "Previous AOA" << historyOutput_Map["PREV_AOA"].value;
    if (config->GetFinite_Difference_Mode()){
      FixedCLSummary << "Changed AoA by (Finite Difference step)" << historyOutput_Map["CL_DRIVER_COMMAND"].value;
      lastInnerIter = curInnerIter - 1;
    }
    else
      FixedCLSummary << "Changed AoA by" << historyOutput_Map["CL_DRIVER_COMMAND"].value;
    FixedCLSummary.PrintFooter();
    SetScreenHeader(config);
  }

  else if (config->GetFinite_Difference_Mode() && historyOutput_Map["AOA"].value == historyOutput_Map["PREV_AOA"].value){
    FixedCLSummary.AddColumn("Fixed CL Mode (Finite Difference)", 40);
    FixedCLSummary.AddColumn("Value", 30);
    FixedCLSummary.SetAlign(PrintingToolbox::CTablePrinter::LEFT);
    FixedCLSummary.PrintHeader();
    FixedCLSummary << "Delta CL / Delta AoA" << config->GetdCL_dAlpha();
    FixedCLSummary << "Delta CD / Delta CL" << config->GetdCD_dCL();
    if (nDim == 3){
      FixedCLSummary << "Delta CMx / Delta CL" << config->GetdCMx_dCL();
      FixedCLSummary << "Delta CMy / Delta CL" << config->GetdCMy_dCL();
    }
    FixedCLSummary << "Delta CMz / Delta CL" << config->GetdCMz_dCL();
    FixedCLSummary.PrintFooter();
    curInnerIter = lastInnerIter;
    WriteMetaData(config);
    curInnerIter = config->GetInnerIter();
  }
}<|MERGE_RESOLUTION|>--- conflicted
+++ resolved
@@ -92,11 +92,7 @@
     for (unsigned short i_var = 0; i_var < config->GetNScalars(); i_var++) {
       std::stringstream str_i_var;
       str_i_var  << std::setw(2) << std::setfill('0') << i_var;
-<<<<<<< HEAD
-      AddHistoryOutput("SURFACE_SCALAR_" + str_i_var.str(), "Avg_Scalar_" + str_i_var.str(), ScreenOutputFormat::FIXED, "FLAMELET_COEFF_SURF", "Average of scalar " + std::to_string(i_var) + " on all markers set in MARKER_ANALYZE", HistoryFieldType::COEFFICIENT);
-=======
       AddHistoryOutput("SURFACE_SCALAR_" + str_i_var.str(), "Avg_Scalar_" + str_i_var.str(), ScreenOutputFormat::FIXED, "FLAMELET_COEFF", "Average of scalar " + std::to_string(i_var) + " on all markers set in MARKER_ANALYZE", HistoryFieldType::COEFFICIENT);
->>>>>>> 29862d7a
     }
 
   }
@@ -849,11 +845,7 @@
     };
 
     if (var.rfind("SPECIES", 0) == 0) return SPECIES_SOL * CustomOutput::MAX_VARS_PER_SOLVER + GetIndex(var, 7);
-<<<<<<< HEAD
-    if (var.rfind("FLAMELET", 0) == 0) return SPECIES_SOL * CustomOutput::MAX_VARS_PER_SOLVER + GetIndex(var, 7);
-=======
     if (var.rfind("SCALAR", 0) == 0) return SPECIES_SOL * CustomOutput::MAX_VARS_PER_SOLVER + GetIndex(var, 6);
->>>>>>> 29862d7a
     if (var.rfind("TURB", 0) == 0) return TURB_SOL * CustomOutput::MAX_VARS_PER_SOLVER + GetIndex(var, 4);
     if (var.rfind("RAD", 0) == 0) return RAD_SOL * CustomOutput::MAX_VARS_PER_SOLVER + GetIndex(var, 3);
     return CustomOutput::NOT_A_VARIABLE;
@@ -1063,7 +1055,6 @@
         AddHistoryOutput("RMS_SPECIES_" + std::to_string(iVar), "rms[rho*Y_" + std::to_string(iVar)+"]", ScreenOutputFormat::FIXED, "RMS_RES", "Root-mean square residual of transported species.", HistoryFieldType::RESIDUAL);
       }
       break;
-<<<<<<< HEAD
     }
     case SPECIES_MODEL::FLAMELET: {
       AddHistoryOutput("RMS_PROGRESS_VARIABLE", "rms[PV]", ScreenOutputFormat::FIXED, "RMS_RES", "Root-mean square residual of the progress variable equation.", HistoryFieldType::RESIDUAL);
@@ -1077,19 +1068,6 @@
       }
       break;
     }
-=======
-    }
-    case SPECIES_MODEL::FLAMELET: {
-      AddHistoryOutput("RMS_PROGRESS_VARIABLE", "rms[PV]", ScreenOutputFormat::FIXED, "RMS_RES", "Root-mean square residual of the progress variable equation.", HistoryFieldType::RESIDUAL);
-      AddHistoryOutput("RMS_TOTAL_ENTHALPY", "rms[Enth]", ScreenOutputFormat::FIXED, "RMS_RES", "Root-mean square residual of the total enthalpy equation.", HistoryFieldType::RESIDUAL);
-      /*--- auxiliary species transport ---*/
-      for (auto i_scalar = 0u; i_scalar < config->GetNUserScalars(); i_scalar++){
-        string scalar_name = config->GetUserScalarName(i_scalar);
-        AddHistoryOutput("RMS_"+scalar_name, "rms["+scalar_name+"]", ScreenOutputFormat::FIXED  , "RMS_RES", "Root-mean squared residual of the "+scalar_name+" mass fraction equation." , HistoryFieldType::RESIDUAL);
-      }
-      break;
-    }
->>>>>>> 29862d7a
     case SPECIES_MODEL::NONE: break;
   }
 }
@@ -1131,7 +1109,6 @@
         AddHistoryOutput("MAX_SPECIES_" + std::to_string(iVar), "max[rho*Y_" + std::to_string(iVar)+"]", ScreenOutputFormat::FIXED, "MAX_RES", "Maximum residual of transported species.", HistoryFieldType::RESIDUAL);
       }
       break;
-<<<<<<< HEAD
     }
     case SPECIES_MODEL::FLAMELET: {
       AddHistoryOutput("MAX_PROGRESS_VARIABLE", "max[PV]", ScreenOutputFormat::FIXED, "MAX_RES", "Maximum residual of the progress variable equation.", HistoryFieldType::RESIDUAL);
@@ -1143,19 +1120,6 @@
       }
       break;
     }
-=======
-    }
-    case SPECIES_MODEL::FLAMELET: {
-      AddHistoryOutput("MAX_PROGRESS_VARIABLE", "max[PV]", ScreenOutputFormat::FIXED, "MAX_RES", "Maximum residual of the progress variable equation.", HistoryFieldType::RESIDUAL);
-      AddHistoryOutput("MAX_TOTAL_ENTHALPY", "max[Enth]", ScreenOutputFormat::FIXED, "MAX_RES", "Maximum residual of the total enthalpy equation.", HistoryFieldType::RESIDUAL);
-      /*--- auxiliary species transport ---*/
-      for (auto i_scalar = 0u; i_scalar < config->GetNUserScalars(); i_scalar++){
-        string scalar_name = config->GetUserScalarName(i_scalar);
-        AddHistoryOutput("MAX_" + scalar_name, "max[" + scalar_name + "]", ScreenOutputFormat::FIXED  , "MAX_RES", "Maximum residual of the " + scalar_name + " mass fraction equation." , HistoryFieldType::RESIDUAL);
-      }
-      break;
-    }
->>>>>>> 29862d7a
     case SPECIES_MODEL::NONE: break;
   }
 }
@@ -1196,7 +1160,6 @@
         AddHistoryOutput("BGS_SPECIES_" + std::to_string(iVar), "bgs[rho*Y_" + std::to_string(iVar)+"]", ScreenOutputFormat::FIXED, "BGS_RES", "Maximum residual of transported species.", HistoryFieldType::RESIDUAL);
       }
       break;
-<<<<<<< HEAD
     }
     case SPECIES_MODEL::FLAMELET: {
       AddHistoryOutput("BGS_PROGRESS_VARIABLE", "bgs[PV]", ScreenOutputFormat::FIXED, "BGS_RES", "BGS residual of the progress variable equation.", HistoryFieldType::RESIDUAL);
@@ -1208,19 +1171,6 @@
       }
       break;
     }
-=======
-    }
-    case SPECIES_MODEL::FLAMELET: {
-      AddHistoryOutput("BGS_PROGRESS_VARIABLE", "bgs[PV]", ScreenOutputFormat::FIXED, "BGS_RES", "BGS residual of the progress variable equation.", HistoryFieldType::RESIDUAL);
-      AddHistoryOutput("BGS_TOTAL_ENTHALPY", "bgs[Enth]", ScreenOutputFormat::FIXED, "BGS_RES", "BGS residual of the total enthalpy equation.", HistoryFieldType::RESIDUAL);
-      /*--- auxiliary species transport ---*/
-      for (auto i_scalar = 0u; i_scalar < config->GetNUserScalars(); i_scalar++){
-        string scalar_name = config->GetUserScalarName(i_scalar);
-        AddHistoryOutput("BGS_"+scalar_name, "bgs["+scalar_name+"]", ScreenOutputFormat::FIXED  , "BGS_RES", "BGS residual of the "+scalar_name+" mass fraction equation." , HistoryFieldType::RESIDUAL);
-      }
-      break;
-    }
->>>>>>> 29862d7a
     case SPECIES_MODEL::NONE: break;
   }
 }
@@ -1310,7 +1260,6 @@
       SetHistoryOutputValue("LINSOL_ITER_SPECIES", solver[SPECIES_SOL]->GetIterLinSolver());
       SetHistoryOutputValue("LINSOL_RESIDUAL_SPECIES", log10(solver[SPECIES_SOL]->GetResLinSolver()));
       break;
-<<<<<<< HEAD
     }
 
     case SPECIES_MODEL::FLAMELET: {
@@ -1331,35 +1280,11 @@
         }
       }
 
-      SetHistoryOutputValue("LINSOL_ITER_SPECIES", solver[SPECIES_SOL]->GetIterLinSolver());
-      SetHistoryOutputValue("LINSOL_RESIDUAL_SPECIES", log10(solver[SPECIES_SOL]->GetResLinSolver()));
-      break;
-    }
-
-=======
-    }
-
-    case SPECIES_MODEL::FLAMELET: {
-      SetHistoryOutputValue("RMS_PROGRESS_VARIABLE", log10(solver[SPECIES_SOL]->GetRes_RMS(I_PROGVAR)));
-      SetHistoryOutputValue("MAX_PROGRESS_VARIABLE", log10(solver[SPECIES_SOL]->GetRes_Max(I_PROGVAR)));
-      SetHistoryOutputValue("RMS_TOTAL_ENTHALPY", log10(solver[SPECIES_SOL]->GetRes_RMS(I_ENTH)));
-      SetHistoryOutputValue("MAX_TOTAL_ENTHALPY", log10(solver[SPECIES_SOL]->GetRes_Max(I_ENTH)));
-      /*--- auxiliary species transport ---*/
-      for (unsigned short iReactant=0; iReactant<config->GetNUserScalars(); iReactant++){
-        string species_name = config->GetUserScalarName(iReactant);
-        SetHistoryOutputValue("RMS_" + species_name, log10(solver[SPECIES_SOL]->GetRes_RMS(config->GetNControlVars() + iReactant)));
-        SetHistoryOutputValue("MAX_" + species_name, log10(solver[SPECIES_SOL]->GetRes_Max(config->GetNControlVars() + iReactant)));
-        if (multiZone) {
-          SetHistoryOutputValue("BGS_" + species_name, log10(solver[SPECIES_SOL]->GetRes_BGS(config->GetNControlVars() + iReactant)));
-        }
-      }
-
       SetHistoryOutputValue("LINSOL_ITER_FLAMELET", solver[SPECIES_SOL]->GetIterLinSolver());
       SetHistoryOutputValue("LINSOL_RESIDUAL_FLAMELET", log10(solver[SPECIES_SOL]->GetResLinSolver()));
       break;
     }
 
->>>>>>> 29862d7a
     case SPECIES_MODEL::NONE: break;
   }
 }
@@ -1400,11 +1325,8 @@
     case SPECIES_MODEL::FLAMELET:
       AddVolumeOutput("PROGVAR", "Progress_Variable", "SOLUTION", "Progress variable");
       AddVolumeOutput("ENTHALPY", "Total_Enthalpy", "SOLUTION", "Total enthalpy");
-<<<<<<< HEAD
       if(config->GetPreferentialDiffusion())
         AddVolumeOutput("MIXFRAC", "Mixture_Fraction", "SOLUTION", "Mixture fraction");
-=======
->>>>>>> 29862d7a
       /*--- auxiliary species ---*/
       for (unsigned short iReactant=0; iReactant<config->GetNUserScalars(); iReactant++) {
         string species_name = config->GetUserScalarName(iReactant);
@@ -1460,11 +1382,8 @@
     case SPECIES_MODEL::FLAMELET:
       AddVolumeOutput("RES_PROGVAR", "Residual_Progress_Variable", "SOLUTION", "Residual of progress variable");
       AddVolumeOutput("RES_ENTHALPY", "Residual_Total_Enthalpy", "SOLUTION", "Residual of total enthalpy");
-<<<<<<< HEAD
       if(config->GetPreferentialDiffusion())
         AddVolumeOutput("RES_MIXFRAC", "Residual_Mixture_Fraction", "SOLUTION", "Residual of mixture fraction");
-=======
->>>>>>> 29862d7a
       /*--- residuals for auxiliary species transport equations ---*/
       for (unsigned short iReactant=0; iReactant<config->GetNUserScalars(); iReactant++){
         string species_name = config->GetUserScalarName(iReactant);
@@ -1514,15 +1433,10 @@
       case SPECIES_MODEL::FLAMELET:
         AddVolumeOutput("LIMITER_PROGVAR", "Limiter_Progress_Variable", "SOLUTION", "Limiter of progress variable");
         AddVolumeOutput("LIMITER_ENTHALPY", "Limiter_Total_Enthalpy", "SOLUTION", "Limiter of total enthalpy");
-<<<<<<< HEAD
         if(config->GetPreferentialDiffusion())
           AddVolumeOutput("LIMITER_MIXFRAC", "Limiter_Mixture_Fraction", "SOLUTION", "Limiter of mixture fraction");
         /*--- limiter for auxiliary species transport ---*/
-        for (unsigned short iReactant=0; iReactant<config->GetNUserScalars(); iReactant++) {
-=======
-        /*--- limiter for auxiliary species transport ---*/
         for (unsigned short iReactant=0; iReactant < config->GetNUserScalars(); iReactant++) {
->>>>>>> 29862d7a
           string species_name = config->GetUserScalarName(iReactant);
           AddVolumeOutput("LIMITER_" + species_name, "LIMITER_" + species_name, "LIMITER", "Limiter value for the " + species_name + " equation");
         }
@@ -1657,7 +1571,6 @@
           SetVolumeOutputValue("LIMITER_SPECIES_" + std::to_string(iVar), iPoint, Node_Species->GetLimiter(iPoint, iVar));
       }
       break;
-<<<<<<< HEAD
     }
 
     case SPECIES_MODEL::FLAMELET: {
@@ -1709,46 +1622,6 @@
 
       break;
     }
-=======
-    }
-
-    case SPECIES_MODEL::FLAMELET: {
-      const auto Node_Species = solver[SPECIES_SOL]->GetNodes();
-
-      SetVolumeOutputValue("PROGVAR", iPoint, Node_Species->GetSolution(iPoint, I_PROGVAR));
-      SetVolumeOutputValue("ENTHALPY", iPoint, Node_Species->GetSolution(iPoint, I_ENTH));
-      SetVolumeOutputValue("SOURCE_PROGVAR", iPoint, Node_Species->GetScalarSources(iPoint, I_PROGVAR));
-      SetVolumeOutputValue("RES_PROGVAR", iPoint, solver[SPECIES_SOL]->LinSysRes(iPoint, I_PROGVAR));
-      SetVolumeOutputValue("RES_ENTHALPY", iPoint, solver[SPECIES_SOL]->LinSysRes(iPoint, I_ENTH));
-      SetVolumeOutputValue("TABLE_MISSES"       , iPoint, (su2double)Node_Species->GetInsideTable(iPoint));
-
-      /*--- auxiliary species transport equations ---*/
-      for (unsigned short i_scalar=0; i_scalar<config->GetNUserScalars(); i_scalar++) {
-        string scalar_name = config->GetUserScalarName(i_scalar);
-        SetVolumeOutputValue(scalar_name, iPoint, Node_Species->GetSolution(iPoint, config->GetNControlVars() + i_scalar));
-        SetVolumeOutputValue("SOURCE_" + scalar_name, iPoint, Node_Species->GetScalarSources(iPoint, config->GetNControlVars() + i_scalar));
-        SetVolumeOutputValue("RES_" + scalar_name, iPoint, solver[SPECIES_SOL]->LinSysRes(iPoint, config->GetNControlVars() + i_scalar));
-      }
-
-      if (config->GetKind_SlopeLimit_Species() != LIMITER::NONE) {
-        SetVolumeOutputValue("LIMITER_PROGVAR", iPoint, Node_Species->GetLimiter(iPoint, I_PROGVAR));
-        SetVolumeOutputValue("LIMITER_ENTHALPY", iPoint, Node_Species->GetLimiter(iPoint, I_ENTH));
-        /*--- limiter for auxiliary species transport equations ---*/
-        for (unsigned short i_scalar=0; i_scalar<config->GetNUserScalars(); i_scalar++) {
-          string scalar_name = config->GetUserScalarName(i_scalar);
-          SetVolumeOutputValue("LIMITER_" + scalar_name, iPoint, Node_Species->GetLimiter(iPoint, config->GetNControlVars() + i_scalar));
-        }
-      }
-
-      /*--- variables that we look up from the LUT ---*/
-      for (int i_lookup = 0; i_lookup < config->GetNLookups(); ++i_lookup) {
-        if (config->GetLUTLookupName(i_lookup)!="NULL")
-          SetVolumeOutputValue(config->GetLUTLookupName(i_lookup), iPoint, Node_Species->GetScalarLookups(iPoint, i_lookup));
-      }
-
-      break;
-    }
->>>>>>> 29862d7a
     case SPECIES_MODEL::NONE: break;
   }
 }
