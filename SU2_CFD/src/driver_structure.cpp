/*!
 * \file driver_structure.cpp
 * \brief The main subroutines for driving single or multi-zone problems.
 * \author T. Economon, H. Kline, R. Sanchez
 * \version 4.2.0 "Cardinal"
 *
 * SU2 Lead Developers: Dr. Francisco Palacios (Francisco.D.Palacios@boeing.com).
 *                      Dr. Thomas D. Economon (economon@stanford.edu).
 *
 * SU2 Developers: Prof. Juan J. Alonso's group at Stanford University.
 *                 Prof. Piero Colonna's group at Delft University of Technology.
 *                 Prof. Nicolas R. Gauger's group at Kaiserslautern University of Technology.
 *                 Prof. Alberto Guardone's group at Polytechnic University of Milan.
 *                 Prof. Rafael Palacios' group at Imperial College London.
 *
 * Copyright (C) 2012-2016 SU2, the open-source CFD code.
 *
 * SU2 is free software; you can redistribute it and/or
 * modify it under the terms of the GNU Lesser General Public
 * License as published by the Free Software Foundation; either
 * version 2.1 of the License, or (at your option) any later version.
 *
 * SU2 is distributed in the hope that it will be useful,
 * but WITHOUT ANY WARRANTY; without even the implied warranty of
 * MERCHANTABILITY or FITNESS FOR A PARTICULAR PURPOSE. See the GNU
 * Lesser General Public License for more details.
 *
 * You should have received a copy of the GNU Lesser General Public
 * License along with SU2. If not, see <http://www.gnu.org/licenses/>.
 */

#include "../include/driver_structure.hpp"

CDriver::CDriver(CIteration **iteration_container,
                 CSolver ****solver_container,
                 CGeometry ***geometry_container,
                 CIntegration ***integration_container,
                 CNumerics *****numerics_container,
                 CInterpolator ***interpolator_container,
                 CTransfer ***transfer_container,
                 CConfig **config_container,
                 unsigned short val_nZone,
                 unsigned short val_nDim) {
  
  
  unsigned short iMesh, iZone, jZone, iSol;
  unsigned short nDim;
  
  bool fsi = config_container[ZONE_0]->GetFSI_Simulation();
  
  int rank = MASTER_NODE;
#ifdef HAVE_MPI
  MPI_Comm_rank(MPI_COMM_WORLD, &rank);
#endif
  
  /*--- Store the number of zones for the problem (class data member). ---*/
  
  nZone = val_nZone;
  nDim = val_nDim;
  
  for (iZone = 0; iZone < nZone; iZone++) {
    
    /*--- Instantiate the type of physics iteration to be executed within each zone. For
     example, one can execute the same physics across multiple zones (mixing plane),
     different physics in different zones (fluid-structure interaction), or couple multiple
     systems tightly within a single zone by creating a new iteration class (e.g., RANS). ---*/
    if (rank == MASTER_NODE){
      cout << endl <<"------------------------ Iteration Preprocessing ------------------------" << endl;
    }
    Iteration_Preprocessing(iteration_container, config_container, iZone);
    
    /*--- Definition of the solver class: solver_container[#ZONES][#MG_GRIDS][#EQ_SYSTEMS].
     The solver classes are specific to a particular set of governing equations,
     and they contain the subroutines with instructions for computing each spatial
     term of the PDE, i.e. loops over the edges to compute convective and viscous
     fluxes, loops over the nodes to compute source terms, and routines for
     imposing various boundary condition type for the PDE. ---*/
    if (rank == MASTER_NODE)
      cout << endl <<"------------------------- Solver Preprocessing --------------------------" << endl;
    
    solver_container[iZone] = new CSolver** [config_container[iZone]->GetnMGLevels()+1];
    for (iMesh = 0; iMesh <= config_container[iZone]->GetnMGLevels(); iMesh++)
      solver_container[iZone][iMesh] = NULL;
    
    for (iMesh = 0; iMesh <= config_container[iZone]->GetnMGLevels(); iMesh++) {
      solver_container[iZone][iMesh] = new CSolver* [MAX_SOLS];
      for (iSol = 0; iSol < MAX_SOLS; iSol++)
        solver_container[iZone][iMesh][iSol] = NULL;
    }
    Solver_Preprocessing(solver_container[iZone], geometry_container[iZone],
                         config_container[iZone]);
    
    
    if (rank == MASTER_NODE)
      cout << endl <<"----------------- Integration and Numerics Preprocessing ----------------" << endl;
    
    /*--- Definition of the integration class: integration_container[#ZONES][#EQ_SYSTEMS].
     The integration class orchestrates the execution of the spatial integration
     subroutines contained in the solver class (including multigrid) for computing
     the residual at each node, R(U) and then integrates the equations to a
     steady state or time-accurately. ---*/
    
    integration_container[iZone] = new CIntegration*[MAX_SOLS];
    Integration_Preprocessing(integration_container[iZone], geometry_container[iZone],
                              config_container[iZone]);
    
    
    if (rank == MASTER_NODE) cout << "Integration Preprocessing." << endl;
    
    /*--- Definition of the numerical method class:
     numerics_container[#ZONES][#MG_GRIDS][#EQ_SYSTEMS][#EQ_TERMS].
     The numerics class contains the implementation of the numerical methods for
     evaluating convective or viscous fluxes between any two nodes in the edge-based
     data structure (centered, upwind, galerkin), as well as any source terms
     (piecewise constant reconstruction) evaluated in each dual mesh volume. ---*/
    
    numerics_container[iZone] = new CNumerics***[config_container[iZone]->GetnMGLevels()+1];
    Numerics_Preprocessing(numerics_container[iZone], solver_container[iZone],
                           geometry_container[iZone], config_container[iZone]);
    
    if (rank == MASTER_NODE) cout << "Numerics Preprocessing." << endl;
    
  }
<<<<<<< HEAD

	/*--- Definition of the interface and transfer conditions between different zones.
	 *--- The transfer container is defined for zones paired one to one.
	 *--- This only works for a multizone FSI problem (nZone > 1).
	 *--- Also, at the moment this capability is limited to two zones (nZone < 3).
	 *--- This will change in the future. ---*/

	if ((rank == MASTER_NODE) && (fsi))
		cout << endl <<"------------------- Multizone Interface Preprocessing -------------------" << endl;


	if (((nZone > 1) && (nZone < 3)) && (fsi)) {

		for (iZone = 0; iZone < nZone; iZone++){
			transfer_container[iZone] = new CTransfer*[nZone];
			interpolator_container[iZone] = new CInterpolator*[nZone];
			for (jZone = 0; jZone < nZone; jZone++){
				transfer_container[iZone][jZone] = NULL;
				interpolator_container[iZone][jZone] = NULL;
			}
		}

		Interface_Preprocessing(transfer_container, interpolator_container, geometry_container,
				config_container, solver_container, nZone, nDim);

	}
=======
  
  /*--- Definition of the interface and transfer conditions between different zones.
   *--- The transfer container is defined for zones paired one to one.
   *--- This only works for a multizone FSI problem (nZone > 1).
   *--- Also, at the moment this capability is limited to two zones (nZone < 3).
   *--- This will change in the future. ---*/
  
  if ((rank == MASTER_NODE) && (fsi))
    cout << endl <<"------------------- Multizone Interface Preprocessing -------------------" << endl;
  
  
  
    for (iZone = 0; iZone < nZone; iZone++){
      transfer_container[iZone] = new CTransfer*[nZone];
      interpolator_container[iZone] = new CInterpolator*[nZone];
      for (jZone = 0; jZone < nZone; jZone++){
        transfer_container[iZone][jZone] = NULL;
        interpolator_container[iZone][jZone] = NULL;
      }
    }
  
  if (((nZone > 1) && (nZone < 3)) && (fsi)) {
>>>>>>> a39864cd

    Interface_Preprocessing(transfer_container, interpolator_container, geometry_container,
                            config_container, solver_container, nZone, nDim);
  }
  
}

void CDriver::Postprocessing(CIteration **iteration_container,
                             CSolver ****solver_container,
                             CGeometry ***geometry_container,
                             CIntegration ***integration_container,
                             CNumerics *****numerics_container,
                             CInterpolator ***interpolator_container,
                             CTransfer ***transfer_container,
                             CConfig **config_container,
                             unsigned short val_nZone){
  
  
  unsigned short iZone, jZone;
  
  int rank = MASTER_NODE;
#ifdef HAVE_MPI
  MPI_Comm_rank(MPI_COMM_WORLD, &rank);
#endif
  
  for (iZone = 0; iZone < nZone; iZone++) {
<<<<<<< HEAD
    /*
    if (rank == MASTER_NODE)
          cout << endl <<"----------------- Numerics Postprocessing ----------------" << endl;
    Numerics_Postprocessing(numerics_container[iZone], solver_container[iZone],
                                   geometry_container[iZone], config_container[iZone]);
    */

    if (rank == MASTER_NODE)
          cout << endl <<"----------------- Integration Postprocessing ----------------" << endl;

    Integration_Postprocessing(integration_container[iZone], geometry_container[iZone],
                                      config_container[iZone]);

    if (rank == MASTER_NODE)
          cout << endl <<"----------------- Solver Postprocessing ---------------------" << endl;


    Solver_Postprocessing(solver_container[iZone], geometry_container[iZone],
        config_container[iZone]);
    // TODO: implement Iteration Postprocessing
    /*
    if (rank == MASTER_NODE){
      cout << endl <<"------------------------ Iteration Postprocessing ------------------------" << endl;
=======
     Numerics_Postprocessing(numerics_container[iZone], solver_container[iZone],
     geometry_container[iZone], config_container[iZone]);
    delete [] numerics_container[iZone];
  }
  delete [] numerics_container;
  if (rank == MASTER_NODE) cout << "Deleted CNumerics container." << endl;
  
  for (iZone = 0; iZone < nZone; iZone++) {
    Integration_Postprocessing(integration_container[iZone],
                               geometry_container[iZone],
                               config_container[iZone]);
    delete [] integration_container[iZone];
  }
  delete [] integration_container;
  if (rank == MASTER_NODE) cout << "Deleted CIntegration container." << endl;
  
  for (iZone = 0; iZone < nZone; iZone++) {
    Solver_Postprocessing(solver_container[iZone],
                          geometry_container[iZone],
                          config_container[iZone]);
    delete [] solver_container[iZone];
  }
  delete [] solver_container;
  if (rank == MASTER_NODE) cout << "Deleted CSolver container." << endl;
  
  for (iZone = 0; iZone < nZone; iZone++) {
    delete iteration_container[iZone];
  }
  delete [] iteration_container;
  if (rank == MASTER_NODE) cout << "Deleted CIteration container." << endl;
  
  for (iZone = 0; iZone < nZone; iZone++) {
    for (jZone = 0; jZone < nZone; jZone++) {
      if (interpolator_container[iZone][jZone] != NULL)
        delete interpolator_container[iZone][jZone];
>>>>>>> a39864cd
    }
    delete [] interpolator_container[iZone];
  }
  delete [] interpolator_container;
  if (rank == MASTER_NODE) cout << "Deleted CInterpolator container." << endl;
  
  for (iZone = 0; iZone < nZone; iZone++) {
    for (jZone = 0; jZone < nZone; jZone++) {
      if (transfer_container[iZone][jZone] != NULL)
        delete transfer_container[iZone][jZone];
    }
    delete [] transfer_container[iZone];
  }
  delete [] transfer_container;
  if (rank == MASTER_NODE) cout << "Deleted CTransfer container." << endl;

}

void CDriver::Solver_Preprocessing(CSolver ***solver_container, CGeometry **geometry,
                                   CConfig *config) {
  
  unsigned short iMGlevel;
  bool euler, ns, turbulent,
  fem_euler, fem_ns, fem_turbulent, fem_transition,
  adj_euler, adj_ns, adj_turb,
  poisson, wave, heat, fem,
  spalart_allmaras, neg_spalart_allmaras, menter_sst, transition,
  template_solver, disc_adj, fem_dg_flow;
  
  /*--- Initialize some useful booleans ---*/
  
  euler            = false;  ns              = false;  turbulent     = false;
  fem_euler        = false;  fem_ns          = false;  fem_turbulent = false;
  adj_euler        = false;  adj_ns          = false;  adj_turb      = false;
  spalart_allmaras = false;  menter_sst      = false;
  poisson          = false;  neg_spalart_allmaras = false;
  wave             = false;  disc_adj        = false;
  fem              = false;
  heat             = false;
  transition       = false;  fem_transition  = false;
  template_solver  = false;
  fem_dg_flow      = false;
  
  /*--- Assign booleans ---*/
  
  switch (config->GetKind_Solver()) {
    case TEMPLATE_SOLVER: template_solver = true; break;
    case EULER : euler = true; break;
    case NAVIER_STOKES: ns = true; break;
    case RANS : ns = true; turbulent = true; if (config->GetKind_Trans_Model() == LM) transition = true; break;
    case FEM_EULER : fem_euler = true; break;
    case FEM_NAVIER_STOKES: fem_ns = true; break;
    case FEM_RANS : fem_ns = true; fem_turbulent = true; if(config->GetKind_Trans_Model() == LM) fem_transition = true; break;
    case FEM_LES : fem_ns = true; break;
    case POISSON_EQUATION: poisson = true; break;
    case WAVE_EQUATION: wave = true; break;
    case HEAT_EQUATION: heat = true; break;
    case FEM_ELASTICITY: fem = true; break;
    case ADJ_EULER : euler = true; adj_euler = true; break;
    case ADJ_NAVIER_STOKES : ns = true; turbulent = (config->GetKind_Turb_Model() != NONE); adj_ns = true; break;
    case ADJ_RANS : ns = true; turbulent = true; adj_ns = true; adj_turb = (!config->GetFrozen_Visc()); break;
    case DISC_ADJ_EULER: euler = true; disc_adj = true; break;
    case DISC_ADJ_NAVIER_STOKES: ns = true; disc_adj = true; break;
    case DISC_ADJ_RANS: ns = true; turbulent = true; disc_adj = true; break;
  }

  /*--- Determine the kind of FEM solver used for the flow. ---*/

  switch( config->GetKind_FEM_Flow() ) {
    case DG: fem_dg_flow = true; break;
  }
  
  /*--- Assign turbulence model booleans ---*/
  
  if (turbulent || fem_turbulent)
    switch (config->GetKind_Turb_Model()) {
      case SA:     spalart_allmaras = true;     break;
      case SA_NEG: neg_spalart_allmaras = true; break;
      case SST:    menter_sst = true;           break;
        
      default: cout << "Specified turbulence model unavailable or none selected" << endl; exit(EXIT_FAILURE); break;
    }
  
  /*--- Definition of the Class for the solution: solver_container[DOMAIN][MESH_LEVEL][EQUATION]. Note that euler, ns
   and potential are incompatible, as they use the same position in sol container ---*/
  for (iMGlevel = 0; iMGlevel <= config->GetnMGLevels(); iMGlevel++) {
    
    /*--- Allocate solution for a template problem ---*/
    if (template_solver) {
      solver_container[iMGlevel][TEMPLATE_SOL] = new CTemplateSolver(geometry[iMGlevel], config);
    }
    
    /*--- Allocate solution for direct problem, and run the preprocessing and postprocessing ---*/
    if (euler) {
      solver_container[iMGlevel][FLOW_SOL] = new CEulerSolver(geometry[iMGlevel], config, iMGlevel);
      solver_container[iMGlevel][FLOW_SOL]->Preprocessing(geometry[iMGlevel], solver_container[iMGlevel], config, iMGlevel, NO_RK_ITER, RUNTIME_FLOW_SYS, false);
    }
    if (ns) {
      solver_container[iMGlevel][FLOW_SOL] = new CNSSolver(geometry[iMGlevel], config, iMGlevel);
    }
    if (turbulent) {
      if (spalart_allmaras) {
        solver_container[iMGlevel][TURB_SOL] = new CTurbSASolver(geometry[iMGlevel], config, iMGlevel, solver_container[iMGlevel][FLOW_SOL]->GetFluidModel() );
        solver_container[iMGlevel][FLOW_SOL]->Preprocessing(geometry[iMGlevel], solver_container[iMGlevel], config, iMGlevel, NO_RK_ITER, RUNTIME_FLOW_SYS, false);
        solver_container[iMGlevel][TURB_SOL]->Postprocessing(geometry[iMGlevel], solver_container[iMGlevel], config, iMGlevel);
      }
      else if (neg_spalart_allmaras) {
        solver_container[iMGlevel][TURB_SOL] = new CTurbSASolver(geometry[iMGlevel], config, iMGlevel, solver_container[iMGlevel][FLOW_SOL]->GetFluidModel() );
        solver_container[iMGlevel][FLOW_SOL]->Preprocessing(geometry[iMGlevel], solver_container[iMGlevel], config, iMGlevel, NO_RK_ITER, RUNTIME_FLOW_SYS, false);
        solver_container[iMGlevel][TURB_SOL]->Postprocessing(geometry[iMGlevel], solver_container[iMGlevel], config, iMGlevel);
      }
      else if (menter_sst) {
        solver_container[iMGlevel][TURB_SOL] = new CTurbSSTSolver(geometry[iMGlevel], config, iMGlevel);
        solver_container[iMGlevel][FLOW_SOL]->Preprocessing(geometry[iMGlevel], solver_container[iMGlevel], config, iMGlevel, NO_RK_ITER, RUNTIME_FLOW_SYS, false);
        solver_container[iMGlevel][TURB_SOL]->Postprocessing(geometry[iMGlevel], solver_container[iMGlevel], config, iMGlevel);
      }
      if (transition) {
        solver_container[iMGlevel][TRANS_SOL] = new CTransLMSolver(geometry[iMGlevel], config, iMGlevel);
      }
    }
    if (fem_euler) {
      if( fem_dg_flow )
        solver_container[iMGlevel][FLOW_SOL] = new CFEM_DG_EulerSolver(geometry[iMGlevel], config, iMGlevel);
    }
    if (fem_ns) {
      if( fem_dg_flow )
        solver_container[iMGlevel][FLOW_SOL] = new CFEM_DG_NSSolver(geometry[iMGlevel], config, iMGlevel);
    }
    if (fem_turbulent) {
      cout << "Finite element turbulence model not yet implemented." << endl; exit(EXIT_FAILURE);

      if(fem_transition) {
        cout << "Finite element transition model not yet implemented." << endl; exit(EXIT_FAILURE);
      }
    }
    if (poisson) {
      solver_container[iMGlevel][POISSON_SOL] = new CPoissonSolver(geometry[iMGlevel], config);
    }
    if (wave) {
      solver_container[iMGlevel][WAVE_SOL] = new CWaveSolver(geometry[iMGlevel], config);
    }
    if (heat) {
      solver_container[iMGlevel][HEAT_SOL] = new CHeatSolver(geometry[iMGlevel], config);
    }
    if (fem) {
      solver_container[iMGlevel][FEA_SOL] = new CFEM_ElasticitySolver(geometry[iMGlevel], config);
    }
    
    /*--- Allocate solution for adjoint problem ---*/
    if (adj_euler) {
      solver_container[iMGlevel][ADJFLOW_SOL] = new CAdjEulerSolver(geometry[iMGlevel], config, iMGlevel);
    }
    if (adj_ns) {
      solver_container[iMGlevel][ADJFLOW_SOL] = new CAdjNSSolver(geometry[iMGlevel], config, iMGlevel);
    }
    if (adj_turb) {
      solver_container[iMGlevel][ADJTURB_SOL] = new CAdjTurbSolver(geometry[iMGlevel], config, iMGlevel);
    }
    
    if (disc_adj) {
      solver_container[iMGlevel][ADJFLOW_SOL] = new CDiscAdjSolver(geometry[iMGlevel], config, solver_container[iMGlevel][FLOW_SOL], RUNTIME_FLOW_SYS, iMGlevel);
      if (turbulent)
        solver_container[iMGlevel][ADJTURB_SOL] = new CDiscAdjSolver(geometry[iMGlevel], config, solver_container[iMGlevel][TURB_SOL], RUNTIME_TURB_SYS, iMGlevel);
    }
  }
}


void CDriver::Solver_Postprocessing(CSolver ***solver_container, CGeometry **geometry,
                                    CConfig *config) {
  unsigned short iMGlevel;
  bool euler, ns, turbulent,
  adj_euler, adj_ns, adj_turb,
  poisson, wave, heat, fem,
  spalart_allmaras, neg_spalart_allmaras, menter_sst, transition,
  template_solver, disc_adj;
  
  /*--- Initialize some useful booleans ---*/
  
  euler            = false;  ns              = false;  turbulent = false;
  adj_euler        = false;  adj_ns          = false;  adj_turb  = false;
  spalart_allmaras = false;  menter_sst      = false;
  poisson          = false;  neg_spalart_allmaras = false;
  wave             = false;  disc_adj        = false;
  fem = false;
  heat             = false;
  transition       = false;
  template_solver  = false;
  
  /*--- Assign booleans ---*/
  
  switch (config->GetKind_Solver()) {
    case TEMPLATE_SOLVER: template_solver = true; break;
<<<<<<< HEAD
    case EULER :
    case FEM_EULER : euler = true; break;
    case NAVIER_STOKES:
    case FEM_NAVIER_STOKES:
    case FEM_LES: ns = true; break;
    case RANS :
    case FEM_RANS: ns = true; turbulent = true; if (config->GetKind_Trans_Model() == LM) transition = true; break;
=======
    case EULER : euler = true; break;
    case NAVIER_STOKES: ns = true; break;
    case RANS : ns = true; turbulent = true; if (config->GetKind_Trans_Model() == LM) transition = true; break;
>>>>>>> a39864cd
    case POISSON_EQUATION: poisson = true; break;
    case WAVE_EQUATION: wave = true; break;
    case HEAT_EQUATION: heat = true; break;
    case FEM_ELASTICITY: fem = true; break;
    case ADJ_EULER : euler = true; adj_euler = true; break;
    case ADJ_NAVIER_STOKES : ns = true; turbulent = (config->GetKind_Turb_Model() != NONE); adj_ns = true; break;
    case ADJ_RANS : ns = true; turbulent = true; adj_ns = true; adj_turb = (!config->GetFrozen_Visc()); break;
    case DISC_ADJ_EULER: euler = true; disc_adj = true; break;
    case DISC_ADJ_NAVIER_STOKES: ns = true; disc_adj = true; break;
    case DISC_ADJ_RANS: ns = true; turbulent = true; disc_adj = true; break;
  }
  
  /*--- Assign turbulence model booleans --- */
  
  if (turbulent)
    switch (config->GetKind_Turb_Model()) {
      case SA:     spalart_allmaras = true;     break;
      case SA_NEG: neg_spalart_allmaras = true; break;
      case SST:    menter_sst = true;           break;
    }
  
  /*--- Definition of the Class for the solution: solver_container[DOMAIN][MESH_LEVEL][EQUATION]. Note that euler, ns
   and potential are incompatible, they use the same position in sol container ---*/
  for (iMGlevel = 0; iMGlevel <= config->GetnMGLevels(); iMGlevel++) {
    
    /*--- DeAllocate solution for a template problem ---*/
    if (template_solver) {
      delete solver_container[iMGlevel][TEMPLATE_SOL];
    }
    
    /*--- DeAllocate solution for adjoint problem ---*/
    if (adj_euler || adj_ns || disc_adj) {
      delete solver_container[iMGlevel][ADJFLOW_SOL];
      if ((turbulent && disc_adj) || adj_turb){
        delete solver_container[iMGlevel][ADJTURB_SOL];
      }
    }
    
    /*--- DeAllocate solution for direct problem ---*/
    if (euler || ns) {
      delete solver_container[iMGlevel][FLOW_SOL];
    }
    
    if (turbulent) {
      if (spalart_allmaras || neg_spalart_allmaras || menter_sst ) {
        delete solver_container[iMGlevel][TURB_SOL];
      }
      if (transition) {
        delete solver_container[iMGlevel][TRANS_SOL];
      }
    }
    if (poisson) {
      delete solver_container[iMGlevel][POISSON_SOL];
    }
    if (wave) {
      delete solver_container[iMGlevel][WAVE_SOL];
    }
    if (heat) {
      delete solver_container[iMGlevel][HEAT_SOL];
    }
    if (fem) {
      delete solver_container[iMGlevel][FEA_SOL];
    }
    
    delete [] solver_container[iMGlevel];
  }
  
}

void CDriver::Integration_Preprocessing(CIntegration **integration_container,
                                        CGeometry **geometry, CConfig *config) {
  
  bool
  euler, adj_euler,
  ns, adj_ns,
  turbulent, adj_turb,
  fem_euler, fem_ns, fem_turbulent,
  poisson, wave, fem, heat, template_solver, transition, disc_adj;
  
  /*--- Initialize some useful booleans ---*/
  euler            = false; adj_euler        = false;
  ns               = false; adj_ns           = false;
  turbulent        = false; adj_turb         = false;
  poisson          = false; disc_adj         = false;
  fem_euler        = false;
  fem_ns           = false;
  fem_turbulent    = false;
  wave             = false;
  heat             = false;
  fem = false;
  transition       = false;
  template_solver  = false;
  
  /*--- Assign booleans ---*/
  switch (config->GetKind_Solver()) {
    case TEMPLATE_SOLVER: template_solver = true; break;
    case EULER : euler = true; break;
    case NAVIER_STOKES: ns = true; break;
    case RANS : ns = true; turbulent = true; if (config->GetKind_Trans_Model() == LM) transition = true; break;
    case FEM_EULER : fem_euler = true; break;
    case FEM_NAVIER_STOKES: fem_ns = true; break;
    case FEM_RANS : fem_ns = true; fem_turbulent = true; break;
    case FEM_LES :  fem_ns = true; break;
    case POISSON_EQUATION: poisson = true; break;
    case WAVE_EQUATION: wave = true; break;
    case HEAT_EQUATION: heat = true; break;
    case FEM_ELASTICITY: fem = true; break;
    case ADJ_EULER : euler = true; adj_euler = true; break;
    case ADJ_NAVIER_STOKES : ns = true; turbulent = (config->GetKind_Turb_Model() != NONE); adj_ns = true; break;
    case ADJ_RANS : ns = true; turbulent = true; adj_ns = true; adj_turb = (!config->GetFrozen_Visc()); break;
    case DISC_ADJ_EULER : euler = true; disc_adj = true; break;
    case DISC_ADJ_NAVIER_STOKES: ns = true; disc_adj = true; break;
    case DISC_ADJ_RANS : ns = true; turbulent = true; disc_adj = true; break;
      
  }
  
  /*--- Allocate solution for a template problem ---*/
  if (template_solver) integration_container[TEMPLATE_SOL] = new CSingleGridIntegration(config);
  
  /*--- Allocate solution for direct problem ---*/
  if (euler) integration_container[FLOW_SOL] = new CMultiGridIntegration(config);
  if (ns) integration_container[FLOW_SOL] = new CMultiGridIntegration(config);
  if (turbulent) integration_container[TURB_SOL] = new CSingleGridIntegration(config);
  if (transition) integration_container[TRANS_SOL] = new CSingleGridIntegration(config);
  if (poisson) integration_container[POISSON_SOL] = new CSingleGridIntegration(config);
  if (wave) integration_container[WAVE_SOL] = new CSingleGridIntegration(config);
  if (heat) integration_container[HEAT_SOL] = new CSingleGridIntegration(config);
  if (fem) integration_container[FEA_SOL] = new CStructuralIntegration(config);
  
  /*--- Allocate integration container for finite element flow solver. ---*/
  
  if (fem_euler) integration_container[FLOW_SOL] = new CFEM_DG_Integration(config);
  if (fem_ns)    integration_container[FLOW_SOL] = new CFEM_DG_Integration(config);
  //if (fem_turbulent) integration_container[FEM_TURB_SOL] = new CSingleGridIntegration(config);
  
  /*--- Allocate solution for adjoint problem ---*/
  if (adj_euler) integration_container[ADJFLOW_SOL] = new CMultiGridIntegration(config);
  if (adj_ns) integration_container[ADJFLOW_SOL] = new CMultiGridIntegration(config);
  if (adj_turb) integration_container[ADJTURB_SOL] = new CSingleGridIntegration(config);
  
  if (disc_adj) integration_container[ADJFLOW_SOL] = new CIntegration(config);
  
}

void CDriver::Integration_Postprocessing(CIntegration **integration_container, CGeometry **geometry, CConfig *config){
  bool
  euler, adj_euler,
  ns, adj_ns,
  turbulent, adj_turb,
  fem_euler, fem_ns, fem_turbulent,
  poisson, wave, fem, heat, template_solver, transition, disc_adj;
  
  /*--- Initialize some useful booleans ---*/
  euler            = false; adj_euler        = false;
  ns               = false; adj_ns           = false;
  turbulent        = false; adj_turb         = false;
  poisson          = false; disc_adj         = false;
  fem_euler        = false;
  fem_ns           = false;
  fem_turbulent    = false;
  wave             = false;
  heat             = false;
  fem = false;
  transition       = false;
  template_solver  = false;
  
  /*--- Assign booleans ---*/
  switch (config->GetKind_Solver()) {
    case TEMPLATE_SOLVER: template_solver = true; break;
    case EULER : euler = true; break;
    case NAVIER_STOKES: ns = true; break;
    case RANS : ns = true; turbulent = true; if (config->GetKind_Trans_Model() == LM) transition = true; break;
    case FEM_EULER : fem_euler = true; break;
    case FEM_NAVIER_STOKES: fem_ns = true; break;
    case FEM_RANS : fem_ns = true; fem_turbulent = true; break;
    case FEM_LES :  fem_ns = true; break;
    case POISSON_EQUATION: poisson = true; break;
    case WAVE_EQUATION: wave = true; break;
    case HEAT_EQUATION: heat = true; break;
    case FEM_ELASTICITY: fem = true; break;
    case ADJ_EULER : euler = true; adj_euler = true; break;
    case ADJ_NAVIER_STOKES : ns = true; turbulent = (config->GetKind_Turb_Model() != NONE); adj_ns = true; break;
    case ADJ_RANS : ns = true; turbulent = true; adj_ns = true; adj_turb = (!config->GetFrozen_Visc()); break;
    case DISC_ADJ_EULER : euler = true; disc_adj = true; break;
    case DISC_ADJ_NAVIER_STOKES: ns = true; disc_adj = true; break;
    case DISC_ADJ_RANS : ns = true; turbulent = true; disc_adj = true; adj_turb=true; break;
      
  }
  
  /*--- DeAllocate solution for a template problem ---*/
  if (template_solver) integration_container[TEMPLATE_SOL] = new CSingleGridIntegration(config);
  
  /*--- DeAllocate solution for direct problem ---*/
  if (euler || ns) delete integration_container[FLOW_SOL];
  if (turbulent) delete integration_container[TURB_SOL];
  if (transition) delete integration_container[TRANS_SOL];
  if (poisson) delete integration_container[POISSON_SOL];
  if (wave) delete integration_container[WAVE_SOL];
  if (heat) delete integration_container[HEAT_SOL];
  if (fem) delete integration_container[FEA_SOL];
  
  /*--- DeAllocate solution for adjoint problem ---*/
  if (adj_euler || adj_ns || disc_adj) delete integration_container[ADJFLOW_SOL];
  if (adj_turb) delete integration_container[ADJTURB_SOL];
<<<<<<< HEAD

  /*--- DeAllocate integration container for finite element flow solver. ---*/
  if (fem_euler || fem_ns) delete integration_container[FLOW_SOL];
  //if (fem_turbulent)     delete integration_container[FEM_TURB_SOL];
=======
  
  
>>>>>>> a39864cd
}

void CDriver::Numerics_Preprocessing(CNumerics ****numerics_container,
                                     CSolver ***solver_container, CGeometry **geometry,
                                     CConfig *config) {
  
  unsigned short iMGlevel, iSol, nDim,
  
  nVar_Template         = 0,
  nVar_Flow             = 0,
  nVar_Trans            = 0,
  nVar_Turb             = 0,
  nVar_Adj_Flow         = 0,
  nVar_Adj_Turb         = 0,
  nVar_Poisson          = 0,
  nVar_FEM              = 0,
  nVar_Wave             = 0,
  nVar_Heat             = 0;
  
  su2double *constants = NULL;
  
  bool
  euler, adj_euler,
  ns, adj_ns,
  turbulent, adj_turb,
  fem_euler, fem_ns, fem_turbulent,
  spalart_allmaras, neg_spalart_allmaras, menter_sst,
  poisson,
  wave,
  fem,
  heat,
  transition,
  template_solver;
  
  bool compressible = (config->GetKind_Regime() == COMPRESSIBLE);
  bool incompressible = (config->GetKind_Regime() == INCOMPRESSIBLE);
  bool freesurface = (config->GetKind_Regime() == FREESURFACE);
  bool ideal_gas = (config->GetKind_FluidModel() == STANDARD_AIR || config->GetKind_FluidModel() == IDEAL_GAS );
  
  /*--- Initialize some useful booleans ---*/
  euler            = false; ns     = false; turbulent     = false;
  fem_euler        = false; fem_ns = false; fem_turbulent = false;
  poisson          = false;
  adj_euler        = false;   adj_ns           = false;   adj_turb         = false;
  wave             = false;   heat             = false;   fem				= false;
  spalart_allmaras = false; neg_spalart_allmaras = false;	menter_sst       = false;
  transition       = false;
  template_solver  = false;
  
  /*--- Assign booleans ---*/
  switch (config->GetKind_Solver()) {
    case TEMPLATE_SOLVER: template_solver = true; break;
    case EULER : case DISC_ADJ_EULER: euler = true; break;
    case NAVIER_STOKES: case DISC_ADJ_NAVIER_STOKES: ns = true; break;
    case RANS : case DISC_ADJ_RANS:  ns = true; turbulent = true; if (config->GetKind_Trans_Model() == LM) transition = true; break;
    case FEM_EULER : fem_euler = true; break;
    case FEM_NAVIER_STOKES: fem_ns = true; break;
    case FEM_RANS : fem_ns = true; fem_turbulent = true; break;
    case FEM_LES :  fem_ns = true; break;
    case POISSON_EQUATION: poisson = true; break;
    case WAVE_EQUATION: wave = true; break;
    case HEAT_EQUATION: heat = true; break;
    case FEM_ELASTICITY: fem = true; break;
    case ADJ_EULER : euler = true; adj_euler = true; break;
    case ADJ_NAVIER_STOKES : ns = true; turbulent = (config->GetKind_Turb_Model() != NONE); adj_ns = true; break;
    case ADJ_RANS : ns = true; turbulent = true; adj_ns = true; adj_turb = (!config->GetFrozen_Visc()); break;
  }
  
  /*--- Assign turbulence model booleans ---*/
  
  if (turbulent || fem_turbulent)
    switch (config->GetKind_Turb_Model()) {
      case SA:     spalart_allmaras = true;     break;
      case SA_NEG: neg_spalart_allmaras = true; break;
      case SST:    menter_sst = true; constants = solver_container[MESH_0][TURB_SOL]->GetConstants(); break;
      default: cout << "Specified turbulence model unavailable or none selected" << endl; exit(EXIT_FAILURE); break;
    }
  
  /*--- Number of variables for the template ---*/
  
  if (template_solver) nVar_Flow = solver_container[MESH_0][FLOW_SOL]->GetnVar();
  
  /*--- Number of variables for direct problem ---*/
  
  if (euler)        nVar_Flow = solver_container[MESH_0][FLOW_SOL]->GetnVar();
  if (ns)           nVar_Flow = solver_container[MESH_0][FLOW_SOL]->GetnVar();
  if (turbulent)    nVar_Turb = solver_container[MESH_0][TURB_SOL]->GetnVar();
  if (transition)   nVar_Trans = solver_container[MESH_0][TRANS_SOL]->GetnVar();
  if (poisson)      nVar_Poisson = solver_container[MESH_0][POISSON_SOL]->GetnVar();
  
  if (fem_euler)        nVar_Flow = solver_container[MESH_0][FLOW_SOL]->GetnVar();
  if (fem_ns)           nVar_Flow = solver_container[MESH_0][FLOW_SOL]->GetnVar();
  //if (fem_turbulent)    nVar_Turb = solver_container[MESH_0][FEM_TURB_SOL]->GetnVar();

  if (wave)				nVar_Wave = solver_container[MESH_0][WAVE_SOL]->GetnVar();
  if (fem)				nVar_FEM = solver_container[MESH_0][FEA_SOL]->GetnVar();
  if (heat)				nVar_Heat = solver_container[MESH_0][HEAT_SOL]->GetnVar();
  
  /*--- Number of variables for adjoint problem ---*/
  
  if (adj_euler)        nVar_Adj_Flow = solver_container[MESH_0][ADJFLOW_SOL]->GetnVar();
  if (adj_ns)           nVar_Adj_Flow = solver_container[MESH_0][ADJFLOW_SOL]->GetnVar();
  if (adj_turb)         nVar_Adj_Turb = solver_container[MESH_0][ADJTURB_SOL]->GetnVar();
  
  /*--- Number of dimensions ---*/
  
  nDim = geometry[MESH_0]->GetnDim();
  
  /*--- Definition of the Class for the numerical method: numerics_container[MESH_LEVEL][EQUATION][EQ_TERM] ---*/
  
  for (iMGlevel = 0; iMGlevel <= config->GetnMGLevels(); iMGlevel++) {
    numerics_container[iMGlevel] = new CNumerics** [MAX_SOLS];
    for (iSol = 0; iSol < MAX_SOLS; iSol++)
      numerics_container[iMGlevel][iSol] = new CNumerics* [MAX_TERMS];
  }
  
  /*--- Solver definition for the template problem ---*/
  if (template_solver) {
    
    /*--- Definition of the convective scheme for each equation and mesh level ---*/
    switch (config->GetKind_ConvNumScheme_Template()) {
      case SPACE_CENTERED : case SPACE_UPWIND :
        for (iMGlevel = 0; iMGlevel <= config->GetnMGLevels(); iMGlevel++)
          numerics_container[iMGlevel][TEMPLATE_SOL][CONV_TERM] = new CConvective_Template(nDim, nVar_Template, config);
        break;
      default : cout << "Convective scheme not implemented (template_solver)." << endl; exit(EXIT_FAILURE); break;
    }
    
    /*--- Definition of the viscous scheme for each equation and mesh level ---*/
    for (iMGlevel = 0; iMGlevel <= config->GetnMGLevels(); iMGlevel++)
      numerics_container[iMGlevel][TEMPLATE_SOL][VISC_TERM] = new CViscous_Template(nDim, nVar_Template, config);
    
    /*--- Definition of the source term integration scheme for each equation and mesh level ---*/
    for (iMGlevel = 0; iMGlevel <= config->GetnMGLevels(); iMGlevel++)
      numerics_container[iMGlevel][TEMPLATE_SOL][SOURCE_FIRST_TERM] = new CSource_Template(nDim, nVar_Template, config);
    
    /*--- Definition of the boundary condition method ---*/
    for (iMGlevel = 0; iMGlevel <= config->GetnMGLevels(); iMGlevel++) {
      numerics_container[iMGlevel][TEMPLATE_SOL][CONV_BOUND_TERM] = new CConvective_Template(nDim, nVar_Template, config);
    }
    
  }
  
  /*--- Solver definition for the Potential, Euler, Navier-Stokes problems ---*/
  if ((euler) || (ns)) {
    
    /*--- Definition of the convective scheme for each equation and mesh level ---*/
    switch (config->GetKind_ConvNumScheme_Flow()) {
      case NO_CONVECTIVE :
        cout << "No convective scheme." << endl; exit(EXIT_FAILURE);
        break;
        
      case SPACE_CENTERED :
        if (compressible) {
          /*--- Compressible flow ---*/
          switch (config->GetKind_Centered_Flow()) {
            case NO_CENTERED : cout << "No centered scheme." << endl; break;
            case LAX : numerics_container[MESH_0][FLOW_SOL][CONV_TERM] = new CCentLax_Flow(nDim, nVar_Flow, config); break;
            case JST : numerics_container[MESH_0][FLOW_SOL][CONV_TERM] = new CCentJST_Flow(nDim, nVar_Flow, config); break;
            case JST_KE : numerics_container[MESH_0][FLOW_SOL][CONV_TERM] = new CCentJST_KE_Flow(nDim, nVar_Flow, config); break;
            default : cout << "Centered scheme not implemented." << endl; exit(EXIT_FAILURE); break;
          }
          
          if (!config->GetLowFidelitySim()) {
            for (iMGlevel = 1; iMGlevel <= config->GetnMGLevels(); iMGlevel++)
              numerics_container[iMGlevel][FLOW_SOL][CONV_TERM] = new CCentLax_Flow(nDim, nVar_Flow, config);
          }
          else {
            numerics_container[MESH_1][FLOW_SOL][CONV_TERM] = new CCentJST_Flow(nDim, nVar_Flow, config);
            for (iMGlevel = 2; iMGlevel <= config->GetnMGLevels(); iMGlevel++)
              numerics_container[iMGlevel][FLOW_SOL][CONV_TERM] = new CCentLax_Flow(nDim, nVar_Flow, config);
          }
          
          /*--- Definition of the boundary condition method ---*/
          for (iMGlevel = 0; iMGlevel <= config->GetnMGLevels(); iMGlevel++)
            numerics_container[iMGlevel][FLOW_SOL][CONV_BOUND_TERM] = new CUpwRoe_Flow(nDim, nVar_Flow, config);
          
        }
        if (incompressible) {
          /*--- Incompressible flow, use artificial compressibility method ---*/
          switch (config->GetKind_Centered_Flow()) {
            case NO_CENTERED : cout << "No centered scheme." << endl; break;
            case LAX : numerics_container[MESH_0][FLOW_SOL][CONV_TERM] = new CCentLaxArtComp_Flow(nDim, nVar_Flow, config); break;
            case JST : numerics_container[MESH_0][FLOW_SOL][CONV_TERM] = new CCentJSTArtComp_Flow(nDim, nVar_Flow, config); break;
            default : cout << "Centered scheme not implemented." << endl; exit(EXIT_FAILURE); break;
          }
          for (iMGlevel = 1; iMGlevel <= config->GetnMGLevels(); iMGlevel++)
            numerics_container[iMGlevel][FLOW_SOL][CONV_TERM] = new CCentLaxArtComp_Flow(nDim, nVar_Flow, config);
          
          /*--- Definition of the boundary condition method ---*/
          for (iMGlevel = 0; iMGlevel <= config->GetnMGLevels(); iMGlevel++)
            numerics_container[iMGlevel][FLOW_SOL][CONV_BOUND_TERM] = new CUpwArtComp_Flow(nDim, nVar_Flow, config);
          
        }
        if (freesurface) {
          /*--- FreeSurface flow, use artificial compressibility method ---*/
          cout << "Centered scheme not implemented." << endl; exit(EXIT_FAILURE);
        }
        break;
      case SPACE_UPWIND :
        if (compressible) {
          /*--- Compressible flow ---*/
          switch (config->GetKind_Upwind_Flow()) {
            case NO_UPWIND : cout << "No upwind scheme." << endl; break;
            case ROE:
              if (ideal_gas) {
                
                for (iMGlevel = 0; iMGlevel <= config->GetnMGLevels(); iMGlevel++) {
                  numerics_container[iMGlevel][FLOW_SOL][CONV_TERM] = new CUpwRoe_Flow(nDim, nVar_Flow, config);
                  numerics_container[iMGlevel][FLOW_SOL][CONV_BOUND_TERM] = new CUpwRoe_Flow(nDim, nVar_Flow, config);
                }
              } else {
                
                for (iMGlevel = 0; iMGlevel <= config->GetnMGLevels(); iMGlevel++) {
                  numerics_container[iMGlevel][FLOW_SOL][CONV_TERM] = new CUpwGeneralRoe_Flow(nDim, nVar_Flow, config);
                  numerics_container[iMGlevel][FLOW_SOL][CONV_BOUND_TERM] = new CUpwGeneralRoe_Flow(nDim, nVar_Flow, config);
                }
              }
              break;
              
            case AUSM:
              for (iMGlevel = 0; iMGlevel <= config->GetnMGLevels(); iMGlevel++) {
                numerics_container[iMGlevel][FLOW_SOL][CONV_TERM] = new CUpwAUSM_Flow(nDim, nVar_Flow, config);
                numerics_container[iMGlevel][FLOW_SOL][CONV_BOUND_TERM] = new CUpwAUSM_Flow(nDim, nVar_Flow, config);
              }
              break;
              
            case TURKEL:
              for (iMGlevel = 0; iMGlevel <= config->GetnMGLevels(); iMGlevel++) {
                numerics_container[iMGlevel][FLOW_SOL][CONV_TERM] = new CUpwTurkel_Flow(nDim, nVar_Flow, config);
                numerics_container[iMGlevel][FLOW_SOL][CONV_BOUND_TERM] = new CUpwTurkel_Flow(nDim, nVar_Flow, config);
              }
              break;
              
            case HLLC:
              if (ideal_gas) {
                for (iMGlevel = 0; iMGlevel <= config->GetnMGLevels(); iMGlevel++) {
                  numerics_container[iMGlevel][FLOW_SOL][CONV_TERM] = new CUpwHLLC_Flow(nDim, nVar_Flow, config);
                  numerics_container[iMGlevel][FLOW_SOL][CONV_BOUND_TERM] = new CUpwHLLC_Flow(nDim, nVar_Flow, config);
                }
              }
              else {
                for (iMGlevel = 0; iMGlevel <= config->GetnMGLevels(); iMGlevel++) {
                  numerics_container[iMGlevel][FLOW_SOL][CONV_TERM] = new CUpwGeneralHLLC_Flow(nDim, nVar_Flow, config);
                  numerics_container[iMGlevel][FLOW_SOL][CONV_BOUND_TERM] = new CUpwGeneralHLLC_Flow(nDim, nVar_Flow, config);
                }
              }
              break;
              
            case MSW:
              for (iMGlevel = 0; iMGlevel <= config->GetnMGLevels(); iMGlevel++) {
                numerics_container[iMGlevel][FLOW_SOL][CONV_TERM] = new CUpwMSW_Flow(nDim, nVar_Flow, config);
                numerics_container[iMGlevel][FLOW_SOL][CONV_BOUND_TERM] = new CUpwMSW_Flow(nDim, nVar_Flow, config);
              }
              break;
              
            case CUSP:
              for (iMGlevel = 0; iMGlevel <= config->GetnMGLevels(); iMGlevel++) {
                numerics_container[iMGlevel][FLOW_SOL][CONV_TERM] = new CUpwCUSP_Flow(nDim, nVar_Flow, config);
                numerics_container[iMGlevel][FLOW_SOL][CONV_BOUND_TERM] = new CUpwCUSP_Flow(nDim, nVar_Flow, config);
              }
              break;
              
            default : cout << "Upwind scheme not implemented." << endl; exit(EXIT_FAILURE); break;
          }
          
        }
        if (incompressible) {
          /*--- Incompressible flow, use artificial compressibility method ---*/
          switch (config->GetKind_Upwind_Flow()) {
            case NO_UPWIND : cout << "No upwind scheme." << endl; break;
            case ROE:
              for (iMGlevel = 0; iMGlevel <= config->GetnMGLevels(); iMGlevel++) {
                numerics_container[iMGlevel][FLOW_SOL][CONV_TERM] = new CUpwArtComp_Flow(nDim, nVar_Flow, config);
                numerics_container[iMGlevel][FLOW_SOL][CONV_BOUND_TERM] = new CUpwArtComp_Flow(nDim, nVar_Flow, config);
              }
              break;
            default : cout << "Upwind scheme not implemented." << endl; exit(EXIT_FAILURE); break;
          }
        }
        if (freesurface) {
          /*--- Incompressible flow, use artificial compressibility method ---*/
          switch (config->GetKind_Upwind_Flow()) {
            case NO_UPWIND : cout << "No upwind scheme." << endl; break;
            case ROE:
              for (iMGlevel = 0; iMGlevel <= config->GetnMGLevels(); iMGlevel++) {
                numerics_container[iMGlevel][FLOW_SOL][CONV_TERM] = new CUpwArtComp_FreeSurf_Flow(nDim, nVar_Flow, config);
                numerics_container[iMGlevel][FLOW_SOL][CONV_BOUND_TERM] = new CUpwArtComp_FreeSurf_Flow(nDim, nVar_Flow, config);
              }
              break;
            default : cout << "Upwind scheme not implemented." << endl; exit(EXIT_FAILURE); break;
          }
        }
        
        break;
        
      default :
        cout << "Convective scheme not implemented (euler and ns)." << endl; exit(EXIT_FAILURE);
        break;
    }
    
    /*--- Definition of the viscous scheme for each equation and mesh level ---*/
    if (compressible) {
      if (ideal_gas) {
        
        /*--- Compressible flow Ideal gas ---*/
        numerics_container[MESH_0][FLOW_SOL][VISC_TERM] = new CAvgGradCorrected_Flow(nDim, nVar_Flow, config);
        for (iMGlevel = 1; iMGlevel <= config->GetnMGLevels(); iMGlevel++)
          numerics_container[iMGlevel][FLOW_SOL][VISC_TERM] = new CAvgGrad_Flow(nDim, nVar_Flow, config);
        
        /*--- Definition of the boundary condition method ---*/
        for (iMGlevel = 0; iMGlevel <= config->GetnMGLevels(); iMGlevel++)
          numerics_container[iMGlevel][FLOW_SOL][VISC_BOUND_TERM] = new CAvgGrad_Flow(nDim, nVar_Flow, config);
        
      } else{
        
        /*--- Compressible flow Realgas ---*/
        numerics_container[MESH_0][FLOW_SOL][VISC_TERM] = new CGeneralAvgGradCorrected_Flow(nDim, nVar_Flow, config);
        for (iMGlevel = 1; iMGlevel <= config->GetnMGLevels(); iMGlevel++)
          numerics_container[iMGlevel][FLOW_SOL][VISC_TERM] = new CGeneralAvgGrad_Flow(nDim, nVar_Flow, config);
        
        /*--- Definition of the boundary condition method ---*/
        for (iMGlevel = 0; iMGlevel <= config->GetnMGLevels(); iMGlevel++)
          numerics_container[iMGlevel][FLOW_SOL][VISC_BOUND_TERM] = new CGeneralAvgGrad_Flow(nDim, nVar_Flow, config);
        
      }
    }
    if (incompressible) {
      /*--- Incompressible flow, use artificial compressibility method ---*/
      numerics_container[MESH_0][FLOW_SOL][VISC_TERM] = new CAvgGradCorrectedArtComp_Flow(nDim, nVar_Flow, config);
      for (iMGlevel = 1; iMGlevel <= config->GetnMGLevels(); iMGlevel++)
        numerics_container[iMGlevel][FLOW_SOL][VISC_TERM] = new CAvgGradArtComp_Flow(nDim, nVar_Flow, config);
      
      /*--- Definition of the boundary condition method ---*/
      for (iMGlevel = 0; iMGlevel <= config->GetnMGLevels(); iMGlevel++)
        numerics_container[iMGlevel][FLOW_SOL][VISC_BOUND_TERM] = new CAvgGradArtComp_Flow(nDim, nVar_Flow, config);
    }
    if (freesurface) {
      /*--- Freesurface flow, use artificial compressibility method ---*/
      numerics_container[MESH_0][FLOW_SOL][VISC_TERM] = new CAvgGradCorrectedArtComp_Flow(nDim, nVar_Flow, config);
      for (iMGlevel = 1; iMGlevel <= config->GetnMGLevels(); iMGlevel++)
        numerics_container[iMGlevel][FLOW_SOL][VISC_TERM] = new CAvgGradArtComp_Flow(nDim, nVar_Flow, config);
      
      /*--- Definition of the boundary condition method ---*/
      for (iMGlevel = 0; iMGlevel <= config->GetnMGLevels(); iMGlevel++)
        numerics_container[iMGlevel][FLOW_SOL][VISC_BOUND_TERM] = new CAvgGradArtComp_Flow(nDim, nVar_Flow, config);
    }
    
    /*--- Definition of the source term integration scheme for each equation and mesh level ---*/
    for (iMGlevel = 0; iMGlevel <= config->GetnMGLevels(); iMGlevel++) {
      
      if (config->GetRotating_Frame() == YES)
        numerics_container[iMGlevel][FLOW_SOL][SOURCE_FIRST_TERM] = new CSourceRotatingFrame_Flow(nDim, nVar_Flow, config);
      else if (config->GetAxisymmetric() == YES)
        numerics_container[iMGlevel][FLOW_SOL][SOURCE_FIRST_TERM] = new CSourceAxisymmetric_Flow(nDim, nVar_Flow, config);
      else if (config->GetGravityForce() == YES)
        numerics_container[iMGlevel][FLOW_SOL][SOURCE_FIRST_TERM] = new CSourceGravity(nDim, nVar_Flow, config);
      else if (config->GetWind_Gust() == YES)
        numerics_container[iMGlevel][FLOW_SOL][SOURCE_FIRST_TERM] = new CSourceWindGust(nDim, nVar_Flow, config);
      else
        numerics_container[iMGlevel][FLOW_SOL][SOURCE_FIRST_TERM] = new CSourceNothing(nDim, nVar_Flow, config);
      
      numerics_container[iMGlevel][FLOW_SOL][SOURCE_SECOND_TERM] = new CSourceNothing(nDim, nVar_Flow, config);
    }
    
  }
  
  /*--- Riemann solver definition for the Potential, Euler, Navier-Stokes problems ---*/
  if ((fem_euler) || (fem_ns)) {
    
    switch (config->GetRiemann_Solver_FEM()) {
      case NO_UPWIND : cout << "Riemann solver disabled." << endl; break;
      case ROE:
          for (iMGlevel = 0; iMGlevel <= config->GetnMGLevels(); iMGlevel++) {
            numerics_container[iMGlevel][FLOW_SOL][CONV_TERM] = new CUpwRoe_Flow(nDim, nVar_Flow, config);
            numerics_container[iMGlevel][FLOW_SOL][CONV_BOUND_TERM] = new CUpwRoe_Flow(nDim, nVar_Flow, config);
          }
        break;
        
      case AUSM:
        for (iMGlevel = 0; iMGlevel <= config->GetnMGLevels(); iMGlevel++) {
          numerics_container[iMGlevel][FLOW_SOL][CONV_TERM] = new CUpwAUSM_Flow(nDim, nVar_Flow, config);
          numerics_container[iMGlevel][FLOW_SOL][CONV_BOUND_TERM] = new CUpwAUSM_Flow(nDim, nVar_Flow, config);
        }
        break;
        
      case TURKEL:
        for (iMGlevel = 0; iMGlevel <= config->GetnMGLevels(); iMGlevel++) {
          numerics_container[iMGlevel][FLOW_SOL][CONV_TERM] = new CUpwTurkel_Flow(nDim, nVar_Flow, config);
          numerics_container[iMGlevel][FLOW_SOL][CONV_BOUND_TERM] = new CUpwTurkel_Flow(nDim, nVar_Flow, config);
        }
        break;
        
      case HLLC:
          for (iMGlevel = 0; iMGlevel <= config->GetnMGLevels(); iMGlevel++) {
            numerics_container[iMGlevel][FLOW_SOL][CONV_TERM] = new CUpwHLLC_Flow(nDim, nVar_Flow, config);
            numerics_container[iMGlevel][FLOW_SOL][CONV_BOUND_TERM] = new CUpwHLLC_Flow(nDim, nVar_Flow, config);
          }
        break;
        
      case MSW:
        for (iMGlevel = 0; iMGlevel <= config->GetnMGLevels(); iMGlevel++) {
          numerics_container[iMGlevel][FLOW_SOL][CONV_TERM] = new CUpwMSW_Flow(nDim, nVar_Flow, config);
          numerics_container[iMGlevel][FLOW_SOL][CONV_BOUND_TERM] = new CUpwMSW_Flow(nDim, nVar_Flow, config);
        }
        break;
        
      case CUSP:
        for (iMGlevel = 0; iMGlevel <= config->GetnMGLevels(); iMGlevel++) {
          numerics_container[iMGlevel][FLOW_SOL][CONV_TERM] = new CUpwCUSP_Flow(nDim, nVar_Flow, config);
          numerics_container[iMGlevel][FLOW_SOL][CONV_BOUND_TERM] = new CUpwCUSP_Flow(nDim, nVar_Flow, config);
        }
        break;
        
      default : cout << "Riemann solver not implemented." << endl; exit(EXIT_FAILURE); break;
    }
    
    /*--- Note: if we don't end up using the other numerics classes for DG, we should remove them. ---*/
     
    /*--- Definition of the viscous scheme for each equation and mesh level ---*/
    
    numerics_container[MESH_0][FLOW_SOL][VISC_TERM] = new CFEMVisc_Flow(nDim, nVar_Flow, config);
    for (iMGlevel = 1; iMGlevel <= config->GetnMGLevels(); iMGlevel++)
      numerics_container[iMGlevel][FLOW_SOL][VISC_TERM] = new CFEMVisc_Flow(nDim, nVar_Flow, config);
    
    /*--- Definition of the boundary condition method ---*/
    for (iMGlevel = 0; iMGlevel <= config->GetnMGLevels(); iMGlevel++)
      numerics_container[iMGlevel][FLOW_SOL][VISC_BOUND_TERM] = new CFEMVisc_Flow(nDim, nVar_Flow, config);
    
    /*--- Definition of the source term integration scheme for each equation and mesh level ---*/
    for (iMGlevel = 0; iMGlevel <= config->GetnMGLevels(); iMGlevel++) {
      
      numerics_container[iMGlevel][FLOW_SOL][SOURCE_FIRST_TERM] = new CSourceFEM(nDim, nVar_Flow, config);
      
      numerics_container[iMGlevel][FLOW_SOL][SOURCE_SECOND_TERM] = new CSourceNothing(nDim, nVar_Flow, config);
    }
    
  }
  
  /*--- Solver definition for the turbulent model problem ---*/
  
  if (turbulent) {
    
    /*--- Definition of the convective scheme for each equation and mesh level ---*/
    
    switch (config->GetKind_ConvNumScheme_Turb()) {
      case NONE :
        break;
      case SPACE_UPWIND :
        for (iMGlevel = 0; iMGlevel <= config->GetnMGLevels(); iMGlevel++) {
          if (spalart_allmaras) numerics_container[iMGlevel][TURB_SOL][CONV_TERM] = new CUpwSca_TurbSA(nDim, nVar_Turb, config);
          else if (neg_spalart_allmaras) numerics_container[iMGlevel][TURB_SOL][CONV_TERM] = new CUpwSca_TurbSA(nDim, nVar_Turb, config);
          else if (menter_sst) numerics_container[iMGlevel][TURB_SOL][CONV_TERM] = new CUpwSca_TurbSST(nDim, nVar_Turb, config);
        }
        break;
      default :
        cout << "Convective scheme not implemented (turbulent)." << endl; exit(EXIT_FAILURE);
        break;
    }
    
    /*--- Definition of the viscous scheme for each equation and mesh level ---*/
    
    for (iMGlevel = 0; iMGlevel <= config->GetnMGLevels(); iMGlevel++) {
      if (spalart_allmaras) numerics_container[iMGlevel][TURB_SOL][VISC_TERM] = new CAvgGradCorrected_TurbSA(nDim, nVar_Turb, config);
      else if (neg_spalart_allmaras) numerics_container[iMGlevel][TURB_SOL][VISC_TERM] = new CAvgGradCorrected_TurbSA_Neg(nDim, nVar_Turb, config);
      else if (menter_sst) numerics_container[iMGlevel][TURB_SOL][VISC_TERM] = new CAvgGradCorrected_TurbSST(nDim, nVar_Turb, constants, config);
    }
    
    /*--- Definition of the source term integration scheme for each equation and mesh level ---*/
    
    for (iMGlevel = 0; iMGlevel <= config->GetnMGLevels(); iMGlevel++) {
      if (spalart_allmaras) numerics_container[iMGlevel][TURB_SOL][SOURCE_FIRST_TERM] = new CSourcePieceWise_TurbSA(nDim, nVar_Turb, config);
      else if (neg_spalart_allmaras) numerics_container[iMGlevel][TURB_SOL][SOURCE_FIRST_TERM] = new CSourcePieceWise_TurbSA_Neg(nDim, nVar_Turb, config);
      else if (menter_sst) numerics_container[iMGlevel][TURB_SOL][SOURCE_FIRST_TERM] = new CSourcePieceWise_TurbSST(nDim, nVar_Turb, constants, config);
      numerics_container[iMGlevel][TURB_SOL][SOURCE_SECOND_TERM] = new CSourceNothing(nDim, nVar_Turb, config);
    }
    
    /*--- Definition of the boundary condition method ---*/
    
    for (iMGlevel = 0; iMGlevel <= config->GetnMGLevels(); iMGlevel++) {
      if (spalart_allmaras) {
        numerics_container[iMGlevel][TURB_SOL][CONV_BOUND_TERM] = new CUpwSca_TurbSA(nDim, nVar_Turb, config);
        numerics_container[iMGlevel][TURB_SOL][VISC_BOUND_TERM] = new CAvgGrad_TurbSA(nDim, nVar_Turb, config);
      }
      else if (neg_spalart_allmaras) {
        numerics_container[iMGlevel][TURB_SOL][CONV_BOUND_TERM] = new CUpwSca_TurbSA(nDim, nVar_Turb, config);
        numerics_container[iMGlevel][TURB_SOL][VISC_BOUND_TERM] = new CAvgGrad_TurbSA_Neg(nDim, nVar_Turb, config);
      }
      else if (menter_sst) {
        numerics_container[iMGlevel][TURB_SOL][CONV_BOUND_TERM] = new CUpwSca_TurbSST(nDim, nVar_Turb, config);
        numerics_container[iMGlevel][TURB_SOL][VISC_BOUND_TERM] = new CAvgGrad_TurbSST(nDim, nVar_Turb, constants, config);
      }
    }
  }
  
  /*--- Solver definition for the transition model problem ---*/
  if (transition) {
    
    /*--- Definition of the convective scheme for each equation and mesh level ---*/
    switch (config->GetKind_ConvNumScheme_Turb()) {
      case NONE :
        break;
      case SPACE_UPWIND :
        for (iMGlevel = 0; iMGlevel <= config->GetnMGLevels(); iMGlevel++) {
          numerics_container[iMGlevel][TRANS_SOL][CONV_TERM] = new CUpwSca_TransLM(nDim, nVar_Trans, config);
        }
        break;
      default :
        cout << "Convective scheme not implemented (transition)." << endl; exit(EXIT_FAILURE);
        break;
    }
    
    /*--- Definition of the viscous scheme for each equation and mesh level ---*/
    for (iMGlevel = 0; iMGlevel <= config->GetnMGLevels(); iMGlevel++) {
      numerics_container[iMGlevel][TRANS_SOL][VISC_TERM] = new CAvgGradCorrected_TransLM(nDim, nVar_Trans, config);
    }
    
    /*--- Definition of the source term integration scheme for each equation and mesh level ---*/
    for (iMGlevel = 0; iMGlevel <= config->GetnMGLevels(); iMGlevel++) {
      numerics_container[iMGlevel][TRANS_SOL][SOURCE_FIRST_TERM] = new CSourcePieceWise_TransLM(nDim, nVar_Trans, config);
      numerics_container[iMGlevel][TRANS_SOL][SOURCE_SECOND_TERM] = new CSourceNothing(nDim, nVar_Trans, config);
    }
    
    /*--- Definition of the boundary condition method ---*/
    for (iMGlevel = 0; iMGlevel <= config->GetnMGLevels(); iMGlevel++) {
      numerics_container[iMGlevel][TRANS_SOL][CONV_BOUND_TERM] = new CUpwLin_TransLM(nDim, nVar_Trans, config);
    }
  }
  
  /*--- Solver definition for the poisson potential problem ---*/
  if (poisson) {
    
    /*--- Definition of the viscous scheme for each equation and mesh level ---*/
    numerics_container[MESH_0][POISSON_SOL][VISC_TERM] = new CGalerkin_Flow(nDim, nVar_Poisson, config);
    
    /*--- Definition of the source term integration scheme for each equation and mesh level ---*/
    numerics_container[MESH_0][POISSON_SOL][SOURCE_FIRST_TERM] = new CSourceNothing(nDim, nVar_Poisson, config);
    numerics_container[MESH_0][POISSON_SOL][SOURCE_SECOND_TERM] = new CSourceNothing(nDim, nVar_Poisson, config);
    
  }
  
  /*--- Solver definition for the poisson potential problem ---*/
  if (heat) {
    
    /*--- Definition of the viscous scheme for each equation and mesh level ---*/
    numerics_container[MESH_0][HEAT_SOL][VISC_TERM] = new CGalerkin_Flow(nDim, nVar_Heat, config);
    
    /*--- Definition of the source term integration scheme for each equation and mesh level ---*/
    numerics_container[MESH_0][HEAT_SOL][SOURCE_FIRST_TERM] = new CSourceNothing(nDim, nVar_Heat, config);
    numerics_container[MESH_0][HEAT_SOL][SOURCE_SECOND_TERM] = new CSourceNothing(nDim, nVar_Heat, config);
    
  }
  
  /*--- Solver definition for the flow adjoint problem ---*/
  
  if (adj_euler || adj_ns) {
    
    /*--- Definition of the convective scheme for each equation and mesh level ---*/
    
    switch (config->GetKind_ConvNumScheme_AdjFlow()) {
      case NO_CONVECTIVE :
        cout << "No convective scheme." << endl; exit(EXIT_FAILURE);
        break;
        
      case SPACE_CENTERED :
        
        if (compressible) {
          
          /*--- Compressible flow ---*/
          
          switch (config->GetKind_Centered_AdjFlow()) {
            case NO_CENTERED : cout << "No centered scheme." << endl; break;
            case LAX : numerics_container[MESH_0][ADJFLOW_SOL][CONV_TERM] = new CCentLax_AdjFlow(nDim, nVar_Adj_Flow, config); break;
            case JST : numerics_container[MESH_0][ADJFLOW_SOL][CONV_TERM] = new CCentJST_AdjFlow(nDim, nVar_Adj_Flow, config); break;
            default : cout << "Centered scheme not implemented." << endl; exit(EXIT_FAILURE); break;
          }
          
          for (iMGlevel = 1; iMGlevel <= config->GetnMGLevels(); iMGlevel++)
            numerics_container[iMGlevel][ADJFLOW_SOL][CONV_TERM] = new CCentLax_AdjFlow(nDim, nVar_Adj_Flow, config);
          
          for (iMGlevel = 0; iMGlevel <= config->GetnMGLevels(); iMGlevel++)
            numerics_container[iMGlevel][ADJFLOW_SOL][CONV_BOUND_TERM] = new CUpwRoe_AdjFlow(nDim, nVar_Adj_Flow, config);
          
        }
        
        if (incompressible || freesurface) {
          
          /*--- Incompressible flow, use artificial compressibility method ---*/
          
          switch (config->GetKind_Centered_AdjFlow()) {
            case NO_CENTERED : cout << "No centered scheme." << endl; break;
            case LAX : numerics_container[MESH_0][ADJFLOW_SOL][CONV_TERM] = new CCentLaxArtComp_AdjFlow(nDim, nVar_Adj_Flow, config); break;
            case JST : numerics_container[MESH_0][ADJFLOW_SOL][CONV_TERM] = new CCentJSTArtComp_AdjFlow(nDim, nVar_Adj_Flow, config); break;
            default : cout << "Centered scheme not implemented." << endl; exit(EXIT_FAILURE); break;
          }
          
          for (iMGlevel = 1; iMGlevel <= config->GetnMGLevels(); iMGlevel++)
            numerics_container[iMGlevel][ADJFLOW_SOL][CONV_TERM] = new CCentLaxArtComp_AdjFlow(nDim, nVar_Adj_Flow, config);
          
          for (iMGlevel = 0; iMGlevel <= config->GetnMGLevels(); iMGlevel++)
            numerics_container[iMGlevel][ADJFLOW_SOL][CONV_BOUND_TERM] = new CUpwRoeArtComp_AdjFlow(nDim, nVar_Adj_Flow, config);
          
        }
        
        break;
        
      case SPACE_UPWIND :
        
        if (compressible) {
          
          /*--- Compressible flow ---*/
          
          switch (config->GetKind_Upwind_AdjFlow()) {
            case NO_UPWIND : cout << "No upwind scheme." << endl; break;
            case ROE:
              for (iMGlevel = 0; iMGlevel <= config->GetnMGLevels(); iMGlevel++) {
                numerics_container[iMGlevel][ADJFLOW_SOL][CONV_TERM] = new CUpwRoe_AdjFlow(nDim, nVar_Adj_Flow, config);
                numerics_container[iMGlevel][ADJFLOW_SOL][CONV_BOUND_TERM] = new CUpwRoe_AdjFlow(nDim, nVar_Adj_Flow, config);
              }
              break;
            default : cout << "Upwind scheme not implemented." << endl; exit(EXIT_FAILURE); break;
          }
        }
        
        if (incompressible || freesurface) {
          
          /*--- Incompressible flow, use artificial compressibility method ---*/
          
          switch (config->GetKind_Upwind_AdjFlow()) {
            case NO_UPWIND : cout << "No upwind scheme." << endl; break;
            case ROE:
              for (iMGlevel = 0; iMGlevel <= config->GetnMGLevels(); iMGlevel++) {
                numerics_container[iMGlevel][ADJFLOW_SOL][CONV_TERM] = new CUpwRoeArtComp_AdjFlow(nDim, nVar_Adj_Flow, config);
                numerics_container[iMGlevel][ADJFLOW_SOL][CONV_BOUND_TERM] = new CUpwRoeArtComp_AdjFlow(nDim, nVar_Adj_Flow, config);
              }
              break;
            default : cout << "Upwind scheme not implemented." << endl; exit(EXIT_FAILURE); break;
          }
        }
        
        break;
        
      default :
        cout << "Convective scheme not implemented (adj_euler and adj_ns)." << endl; exit(EXIT_FAILURE);
        break;
    }
    
    /*--- Definition of the viscous scheme for each equation and mesh level ---*/
    
    if (compressible) {
      
      /*--- Compressible flow ---*/
      
      numerics_container[MESH_0][ADJFLOW_SOL][VISC_TERM] = new CAvgGradCorrected_AdjFlow(nDim, nVar_Adj_Flow, config);
      numerics_container[MESH_0][ADJFLOW_SOL][VISC_BOUND_TERM] = new CAvgGrad_AdjFlow(nDim, nVar_Adj_Flow, config);
      
      for (iMGlevel = 1; iMGlevel <= config->GetnMGLevels(); iMGlevel++) {
        numerics_container[iMGlevel][ADJFLOW_SOL][VISC_TERM] = new CAvgGrad_AdjFlow(nDim, nVar_Adj_Flow, config);
        numerics_container[iMGlevel][ADJFLOW_SOL][VISC_BOUND_TERM] = new CAvgGrad_AdjFlow(nDim, nVar_Adj_Flow, config);
      }
      
    }
    
    if (incompressible || freesurface) {
      
      /*--- Incompressible flow, use artificial compressibility method ---*/
      
      numerics_container[MESH_0][ADJFLOW_SOL][VISC_TERM] = new CAvgGradCorrectedArtComp_AdjFlow(nDim, nVar_Adj_Flow, config);
      numerics_container[MESH_0][ADJFLOW_SOL][VISC_BOUND_TERM] = new CAvgGradArtComp_AdjFlow(nDim, nVar_Adj_Flow, config);
      
      for (iMGlevel = 1; iMGlevel <= config->GetnMGLevels(); iMGlevel++) {
        numerics_container[iMGlevel][ADJFLOW_SOL][VISC_TERM] = new CAvgGradArtComp_AdjFlow(nDim, nVar_Adj_Flow, config);
        numerics_container[iMGlevel][ADJFLOW_SOL][VISC_BOUND_TERM] = new CAvgGradArtComp_AdjFlow(nDim, nVar_Adj_Flow, config);
      }
      
    }
    
    /*--- Definition of the source term integration scheme for each equation and mesh level ---*/
    
    for (iMGlevel = 0; iMGlevel <= config->GetnMGLevels(); iMGlevel++) {
      
      /*--- Note that RANS is incompatible with Axisymmetric or Rotational (Fix it!) ---*/
      
      if (compressible) {
        
        if (adj_ns) {
          
          numerics_container[iMGlevel][ADJFLOW_SOL][SOURCE_FIRST_TERM] = new CSourceViscous_AdjFlow(nDim, nVar_Adj_Flow, config);
          
          if (config->GetRotating_Frame() == YES)
            numerics_container[iMGlevel][ADJFLOW_SOL][SOURCE_SECOND_TERM] = new CSourceRotatingFrame_AdjFlow(nDim, nVar_Adj_Flow, config);
          else
            numerics_container[iMGlevel][ADJFLOW_SOL][SOURCE_SECOND_TERM] = new CSourceConservative_AdjFlow(nDim, nVar_Adj_Flow, config);
          
        }
        
        else {
          
          if (config->GetRotating_Frame() == YES)
            numerics_container[iMGlevel][ADJFLOW_SOL][SOURCE_FIRST_TERM] = new CSourceRotatingFrame_AdjFlow(nDim, nVar_Adj_Flow, config);
          else if (config->GetAxisymmetric() == YES)
            numerics_container[iMGlevel][ADJFLOW_SOL][SOURCE_FIRST_TERM] = new CSourceAxisymmetric_AdjFlow(nDim, nVar_Adj_Flow, config);
          else
            numerics_container[iMGlevel][ADJFLOW_SOL][SOURCE_FIRST_TERM] = new CSourceNothing(nDim, nVar_Adj_Flow, config);
          
          numerics_container[iMGlevel][ADJFLOW_SOL][SOURCE_SECOND_TERM] = new CSourceNothing(nDim, nVar_Adj_Flow, config);
          
        }
        
      }
      
      if (incompressible || freesurface) {
        
        numerics_container[iMGlevel][ADJFLOW_SOL][SOURCE_FIRST_TERM] = new CSourceNothing(nDim, nVar_Adj_Flow, config);
        numerics_container[iMGlevel][ADJFLOW_SOL][SOURCE_SECOND_TERM] = new CSourceNothing(nDim, nVar_Adj_Flow, config);
        
      }
      
    }
    
  }
  
  /*--- Solver definition for the turbulent adjoint problem ---*/
  if (adj_turb) {
    /*--- Definition of the convective scheme for each equation and mesh level ---*/
    switch (config->GetKind_ConvNumScheme_AdjTurb()) {
      case NONE :
        break;
      case SPACE_UPWIND :
        for (iMGlevel = 0; iMGlevel <= config->GetnMGLevels(); iMGlevel++)
          if (spalart_allmaras) {
            numerics_container[iMGlevel][ADJTURB_SOL][CONV_TERM] = new CUpwSca_AdjTurb(nDim, nVar_Adj_Turb, config);
          }
          else if (neg_spalart_allmaras) {cout << "Adjoint Neg SA turbulence model not implemented." << endl; exit(EXIT_FAILURE);}
          else if (menter_sst) {cout << "Adjoint SST turbulence model not implemented." << endl; exit(EXIT_FAILURE);}
        break;
      default :
        cout << "Convective scheme not implemented (adj_turb)." << endl; exit(EXIT_FAILURE);
        break;
    }
    
    /*--- Definition of the viscous scheme for each equation and mesh level ---*/
    for (iMGlevel = 0; iMGlevel <= config->GetnMGLevels(); iMGlevel++) {
      if (spalart_allmaras) {
        numerics_container[iMGlevel][ADJTURB_SOL][VISC_TERM] = new CAvgGradCorrected_AdjTurb(nDim, nVar_Adj_Turb, config);
      }
      else if (neg_spalart_allmaras) {cout << "Adjoint Neg SA turbulence model not implemented." << endl; exit(EXIT_FAILURE);}
      else if (menter_sst) {cout << "Adjoint SST turbulence model not implemented." << endl; exit(EXIT_FAILURE);}
    }
    
    /*--- Definition of the source term integration scheme for each equation and mesh level ---*/
    for (iMGlevel = 0; iMGlevel <= config->GetnMGLevels(); iMGlevel++) {
      if (spalart_allmaras) {
        numerics_container[iMGlevel][ADJTURB_SOL][SOURCE_FIRST_TERM] = new CSourcePieceWise_AdjTurb(nDim, nVar_Adj_Turb, config);
        numerics_container[iMGlevel][ADJTURB_SOL][SOURCE_SECOND_TERM] = new CSourceConservative_AdjTurb(nDim, nVar_Adj_Turb, config);
      }
      else if (neg_spalart_allmaras) {cout << "Adjoint Neg SA turbulence model not implemented." << endl; exit(EXIT_FAILURE);}
      else if (menter_sst) {cout << "Adjoint SST turbulence model not implemented." << endl; exit(EXIT_FAILURE);}
    }
    
    /*--- Definition of the boundary condition method ---*/
    for (iMGlevel = 0; iMGlevel <= config->GetnMGLevels(); iMGlevel++) {
      if (spalart_allmaras) numerics_container[iMGlevel][ADJTURB_SOL][CONV_BOUND_TERM] = new CUpwLin_AdjTurb(nDim, nVar_Adj_Turb, config);
      else if (neg_spalart_allmaras) {cout << "Adjoint Neg SA turbulence model not implemented." << endl; exit(EXIT_FAILURE);}
      else if (menter_sst) {cout << "Adjoint SST turbulence model not implemented." << endl; exit(EXIT_FAILURE);}
    }
    
  }
  
  /*--- Solver definition for the wave problem ---*/
  if (wave) {
    
    /*--- Definition of the viscous scheme for each equation and mesh level ---*/
    numerics_container[MESH_0][WAVE_SOL][VISC_TERM] = new CGalerkin_Flow(nDim, nVar_Wave, config);
    
  }
  
  /*--- Solver definition for the FEM problem ---*/
  if (fem) {
    switch (config->GetGeometricConditions()) {
      case SMALL_DEFORMATIONS :
        switch (config->GetMaterialModel()) {
          case LINEAR_ELASTIC: numerics_container[MESH_0][FEA_SOL][FEA_TERM] = new CFEM_LinearElasticity(nDim, nVar_FEM, config); break;
          case NEO_HOOKEAN : cout << "Material model does not correspond to geometric conditions." << endl; exit(EXIT_FAILURE); break;
          default: cout << "Material model not implemented." << endl; exit(EXIT_FAILURE); break;
        }
        break;
      case LARGE_DEFORMATIONS :
        switch (config->GetMaterialModel()) {
          case LINEAR_ELASTIC: cout << "Material model does not correspond to geometric conditions." << endl; exit(EXIT_FAILURE); break;
          case NEO_HOOKEAN :
            switch (config->GetMaterialCompressibility()) {
              case COMPRESSIBLE_MAT : numerics_container[MESH_0][FEA_SOL][FEA_TERM] = new CFEM_NeoHookean_Comp(nDim, nVar_FEM, config); break;
              case INCOMPRESSIBLE_MAT : numerics_container[MESH_0][FEA_SOL][FEA_TERM] = new CFEM_NeoHookean_Incomp(nDim, nVar_FEM, config); break;
              default: cout << "Material model not implemented." << endl; exit(EXIT_FAILURE); break;
            }
            break;
          default: cout << "Material model not implemented." << endl; exit(EXIT_FAILURE); break;
        }
        break;
      default: cout << " Solver not implemented." << endl; exit(EXIT_FAILURE); break;
    }
    
  }
  
}


void CDriver::Numerics_Postprocessing(CNumerics ****numerics_container,
                                      CSolver ***solver_container, CGeometry **geometry,
                                      CConfig *config) {
  
  unsigned short iMGlevel, iSol;
  
  
  bool
  euler, adj_euler,
  ns, adj_ns,
  fem_euler, fem_ns, fem_turbulent,
  turbulent, adj_turb,
  spalart_allmaras, neg_spalart_allmaras, menter_sst,
  poisson,
  wave,
  fem,
  heat,
  transition,
  template_solver;
  
  bool compressible = (config->GetKind_Regime() == COMPRESSIBLE);
  bool incompressible = (config->GetKind_Regime() == INCOMPRESSIBLE);
  bool freesurface = (config->GetKind_Regime() == FREESURFACE);
  
  /*--- Initialize some useful booleans ---*/
  euler            = false; ns     = false; turbulent     = false;
  fem_euler        = false; fem_ns = false; fem_turbulent = false;
  poisson          = false;
  adj_euler        = false; adj_ns           = false;   adj_turb         = false;
  wave             = false; heat             = false;   fem        = false;
  spalart_allmaras = false; neg_spalart_allmaras = false; menter_sst       = false;
  transition       = false;
  template_solver  = false;
  
  /*--- Assign booleans ---*/
  switch (config->GetKind_Solver()) {
    case TEMPLATE_SOLVER: template_solver = true; break;
    case EULER : case DISC_ADJ_EULER: euler = true; break;
    case NAVIER_STOKES: case DISC_ADJ_NAVIER_STOKES: ns = true; break;
    case RANS : case DISC_ADJ_RANS:  ns = true; turbulent = true; if (config->GetKind_Trans_Model() == LM) transition = true; break;
    case FEM_EULER : fem_euler = true; break;
    case FEM_NAVIER_STOKES: fem_ns = true; break;
    case FEM_RANS : fem_ns = true; fem_turbulent = true; break;
    case FEM_LES :  fem_ns = true; break;
    case POISSON_EQUATION: poisson = true; break;
    case WAVE_EQUATION: wave = true; break;
    case HEAT_EQUATION: heat = true; break;
    case FEM_ELASTICITY: fem = true; break;
    case ADJ_EULER : euler = true; adj_euler = true; break;
    case ADJ_NAVIER_STOKES : ns = true; turbulent = (config->GetKind_Turb_Model() != NONE); adj_ns = true; break;
    case ADJ_RANS : ns = true; turbulent = true; adj_ns = true; adj_turb = (!config->GetFrozen_Visc()); break;
  }
  
  /*--- Assign turbulence model booleans --- */
<<<<<<< HEAD

  if (turbulent || fem_turbulent)
=======
  
  if (turbulent)
>>>>>>> a39864cd
    switch (config->GetKind_Turb_Model()) {
      case SA:     spalart_allmaras = true;     break;
      case SA_NEG: neg_spalart_allmaras = true; break;
      case SST:    menter_sst = true;  break;
        
    }
  
  /*--- Solver definition for the template problem ---*/
  if (template_solver) {
    
    /*--- Definition of the convective scheme for each equation and mesh level ---*/
    switch (config->GetKind_ConvNumScheme_Template()) {
      case SPACE_CENTERED : case SPACE_UPWIND :
        for (iMGlevel = 0; iMGlevel <= config->GetnMGLevels(); iMGlevel++)
          delete numerics_container[iMGlevel][TEMPLATE_SOL][CONV_TERM];
        break;
    }
    
    for (iMGlevel = 0; iMGlevel <= config->GetnMGLevels(); iMGlevel++){
      /*--- Definition of the viscous scheme for each equation and mesh level ---*/
      delete numerics_container[iMGlevel][TEMPLATE_SOL][VISC_TERM];
      /*--- Definition of the source term integration scheme for each equation and mesh level ---*/
      delete numerics_container[iMGlevel][TEMPLATE_SOL][SOURCE_FIRST_TERM];
      /*--- Definition of the boundary condition method ---*/
      delete numerics_container[iMGlevel][TEMPLATE_SOL][CONV_BOUND_TERM];
    }
    
  }
  
  /*--- Solver definition for the Potential, Euler, Navier-Stokes problems ---*/
  if ((euler) || (ns)) {
    
    /*--- Definition of the convective scheme for each equation and mesh level ---*/
    switch (config->GetKind_ConvNumScheme_Flow()) {
        
      case SPACE_CENTERED :
        if (compressible) {
          
          /*--- Compressible flow ---*/
          switch (config->GetKind_Centered_Flow()) {
            case LAX : case JST :  case JST_KE : delete numerics_container[MESH_0][FLOW_SOL][CONV_TERM]; break;
          }
          for (iMGlevel = 1; iMGlevel <= config->GetnMGLevels(); iMGlevel++)
            delete numerics_container[iMGlevel][FLOW_SOL][CONV_TERM];
          
          /*--- Definition of the boundary condition method ---*/
          for (iMGlevel = 0; iMGlevel <= config->GetnMGLevels(); iMGlevel++)
            delete numerics_container[iMGlevel][FLOW_SOL][CONV_BOUND_TERM];
          
        }
        if (incompressible) {
          /*--- Incompressible flow, use artificial compressibility method ---*/
          switch (config->GetKind_Centered_Flow()) {
              
            case LAX : case JST : delete numerics_container[MESH_0][FLOW_SOL][CONV_TERM]; break;
              
          }
          for (iMGlevel = 1; iMGlevel <= config->GetnMGLevels(); iMGlevel++)
            delete numerics_container[iMGlevel][FLOW_SOL][CONV_TERM];
          
          /*--- Definition of the boundary condition method ---*/
          for (iMGlevel = 0; iMGlevel <= config->GetnMGLevels(); iMGlevel++)
            delete numerics_container[iMGlevel][FLOW_SOL][CONV_BOUND_TERM];
          
        }
        break;
      case SPACE_UPWIND :
        
        if (compressible) {
          /*--- Compressible flow ---*/
          switch (config->GetKind_Upwind_Flow()) {
            case ROE: case AUSM : case TURKEL: case HLLC: case MSW:  case CUSP:
              for (iMGlevel = 0; iMGlevel <= config->GetnMGLevels(); iMGlevel++) {
                delete numerics_container[iMGlevel][FLOW_SOL][CONV_TERM];
                delete numerics_container[iMGlevel][FLOW_SOL][CONV_BOUND_TERM];
              }
              
              break;
          }
          
        }
        if (incompressible || freesurface) {
          /*--- Incompressible flow, use artificial compressibility method ---*/
          switch (config->GetKind_Upwind_Flow()) {
            case ROE:
              for (iMGlevel = 0; iMGlevel <= config->GetnMGLevels(); iMGlevel++) {
                delete numerics_container[iMGlevel][FLOW_SOL][CONV_TERM];
                delete numerics_container[iMGlevel][FLOW_SOL][CONV_BOUND_TERM];
              }
              break;
          }
        }
        
        break;
    }
    
    /*--- Definition of the viscous scheme for each equation and mesh level ---*/
    if (compressible||incompressible||freesurface) {
      /*--- Compressible flow Ideal gas ---*/
      delete numerics_container[MESH_0][FLOW_SOL][VISC_TERM];
      for (iMGlevel = 1; iMGlevel <= config->GetnMGLevels(); iMGlevel++)
        delete numerics_container[iMGlevel][FLOW_SOL][VISC_TERM];
      
      /*--- Definition of the boundary condition method ---*/
      for (iMGlevel = 0; iMGlevel <= config->GetnMGLevels(); iMGlevel++)
        delete numerics_container[iMGlevel][FLOW_SOL][VISC_BOUND_TERM];
      
    }
    
    /*--- Definition of the source term integration scheme for each equation and mesh level ---*/
    for (iMGlevel = 0; iMGlevel <= config->GetnMGLevels(); iMGlevel++) {
      delete numerics_container[iMGlevel][FLOW_SOL][SOURCE_FIRST_TERM];
      delete numerics_container[iMGlevel][FLOW_SOL][SOURCE_SECOND_TERM];
    }
    
  }
<<<<<<< HEAD

  /*--- DG-FEM solver definition for Euler, Navier-Stokes problems ---*/

  if ((fem_euler) || (fem_ns)) {

    /*--- Definition of the convective scheme for each equation and mesh level ---*/
    switch (config->GetRiemann_Solver_FEM()) {
      case ROE: case AUSM: case TURKEL: case HLLC: case MSW:

        for (iMGlevel = 0; iMGlevel <= config->GetnMGLevels(); iMGlevel++) {
          delete numerics_container[iMGlevel][FLOW_SOL][CONV_TERM];
          delete numerics_container[iMGlevel][FLOW_SOL][CONV_BOUND_TERM];
        }
        break;
    }

    /*--- Definition of the viscous scheme for each equation and mesh level ---*/
    delete numerics_container[MESH_0][FLOW_SOL][VISC_TERM];
    for (iMGlevel = 1; iMGlevel <= config->GetnMGLevels(); iMGlevel++)
      delete numerics_container[iMGlevel][FLOW_SOL][VISC_TERM];

    /*--- Definition of the boundary condition method ---*/
    for (iMGlevel = 0; iMGlevel <= config->GetnMGLevels(); iMGlevel++)
      delete numerics_container[iMGlevel][FLOW_SOL][VISC_BOUND_TERM];

    /*--- Definition of the source term integration scheme for each equation and mesh level ---*/
    for (iMGlevel = 0; iMGlevel <= config->GetnMGLevels(); iMGlevel++) {
      delete numerics_container[iMGlevel][FLOW_SOL][SOURCE_FIRST_TERM];
      delete numerics_container[iMGlevel][FLOW_SOL][SOURCE_SECOND_TERM];
    }
  }

=======
  
  
>>>>>>> a39864cd
  /*--- Solver definition for the turbulent model problem ---*/
  
  if (turbulent) {
    
    /*--- Definition of the convective scheme for each equation and mesh level ---*/
    
    switch (config->GetKind_ConvNumScheme_Turb()) {
      case SPACE_UPWIND :
        for (iMGlevel = 0; iMGlevel <= config->GetnMGLevels(); iMGlevel++) {
          if (spalart_allmaras || neg_spalart_allmaras ||menter_sst)
            delete numerics_container[iMGlevel][TURB_SOL][CONV_TERM];
        }
        break;
    }
    
    /*--- Definition of the viscous scheme for each equation and mesh level ---*/
    if (spalart_allmaras || neg_spalart_allmaras || menter_sst){
      for (iMGlevel = 0; iMGlevel <= config->GetnMGLevels(); iMGlevel++) {
        delete numerics_container[iMGlevel][TURB_SOL][VISC_TERM];
        delete numerics_container[iMGlevel][TURB_SOL][SOURCE_FIRST_TERM];
        delete numerics_container[iMGlevel][TURB_SOL][SOURCE_SECOND_TERM];
        /*--- Definition of the boundary condition method ---*/
        delete numerics_container[iMGlevel][TURB_SOL][CONV_BOUND_TERM];
        delete numerics_container[iMGlevel][TURB_SOL][VISC_BOUND_TERM];
        
      }
    }
    
  }
  
  /*--- Solver definition for the transition model problem ---*/
  if (transition) {
    
    /*--- Definition of the convective scheme for each equation and mesh level ---*/
    switch (config->GetKind_ConvNumScheme_Turb()) {
      case SPACE_UPWIND :
        for (iMGlevel = 0; iMGlevel <= config->GetnMGLevels(); iMGlevel++) {
          delete numerics_container[iMGlevel][TRANS_SOL][CONV_TERM];
        }
        break;
    }
    
    for (iMGlevel = 0; iMGlevel <= config->GetnMGLevels(); iMGlevel++) {
      /*--- Definition of the viscous scheme for each equation and mesh level ---*/
      delete numerics_container[iMGlevel][TRANS_SOL][VISC_TERM];
      /*--- Definition of the source term integration scheme for each equation and mesh level ---*/
      delete numerics_container[iMGlevel][TRANS_SOL][SOURCE_FIRST_TERM];
      delete numerics_container[iMGlevel][TRANS_SOL][SOURCE_SECOND_TERM];
      /*--- Definition of the boundary condition method ---*/
      delete numerics_container[iMGlevel][TRANS_SOL][CONV_BOUND_TERM];
    }
  }
  
  /*--- Solver definition for the poisson potential problem ---*/
  if (poisson || heat) {
    
    /*--- Definition of the viscous scheme for each equation and mesh level ---*/
    delete numerics_container[MESH_0][POISSON_SOL][VISC_TERM];
    
    /*--- Definition of the source term integration scheme for each equation and mesh level ---*/
    delete numerics_container[MESH_0][POISSON_SOL][SOURCE_FIRST_TERM];
    delete numerics_container[MESH_0][POISSON_SOL][SOURCE_SECOND_TERM];
    
  }
  
  /*--- Solver definition for the flow adjoint problem ---*/
  
  if (adj_euler || adj_ns ) {
    
    /*--- Definition of the convective scheme for each equation and mesh level ---*/
    
    switch (config->GetKind_ConvNumScheme_AdjFlow()) {
      case SPACE_CENTERED :
        
        if (compressible) {
          
          /*--- Compressible flow ---*/
          
          switch (config->GetKind_Centered_AdjFlow()) {
            case LAX : case JST:
              delete numerics_container[MESH_0][ADJFLOW_SOL][CONV_TERM];
              break;
          }
          
          for (iMGlevel = 1; iMGlevel <= config->GetnMGLevels(); iMGlevel++)
            delete numerics_container[iMGlevel][ADJFLOW_SOL][CONV_TERM];
          
          for (iMGlevel = 0; iMGlevel <= config->GetnMGLevels(); iMGlevel++)
            delete numerics_container[iMGlevel][ADJFLOW_SOL][CONV_BOUND_TERM];
          
        }
        
        if (incompressible || freesurface) {
          
          /*--- Incompressible flow, use artificial compressibility method ---*/
          
          switch (config->GetKind_Centered_AdjFlow()) {
            case LAX : case JST:
              delete numerics_container[MESH_0][ADJFLOW_SOL][CONV_TERM]; break;
          }
          
          for (iMGlevel = 1; iMGlevel <= config->GetnMGLevels(); iMGlevel++)
            delete numerics_container[iMGlevel][ADJFLOW_SOL][CONV_TERM];
          
          for (iMGlevel = 0; iMGlevel <= config->GetnMGLevels(); iMGlevel++)
            delete numerics_container[iMGlevel][ADJFLOW_SOL][CONV_BOUND_TERM];
          
        }
        
        break;
        
      case SPACE_UPWIND :
        
        if (compressible || incompressible || freesurface) {
          
          /*--- Compressible flow ---*/
          
          switch (config->GetKind_Upwind_AdjFlow()) {
            case ROE:
              for (iMGlevel = 0; iMGlevel <= config->GetnMGLevels(); iMGlevel++) {
                delete numerics_container[iMGlevel][ADJFLOW_SOL][CONV_TERM];
                delete numerics_container[iMGlevel][ADJFLOW_SOL][CONV_BOUND_TERM];
              }
              break;
          }
        }
        
        break;
    }
    
    /*--- Definition of the viscous scheme for each equation and mesh level ---*/
    
    if (compressible || incompressible || freesurface) {
      
      /*--- Compressible flow ---*/
      for (iMGlevel = 0; iMGlevel <= config->GetnMGLevels(); iMGlevel++) {
        delete numerics_container[iMGlevel][ADJFLOW_SOL][VISC_TERM];
        delete numerics_container[iMGlevel][ADJFLOW_SOL][VISC_BOUND_TERM];
      }
    }
    
    /*--- Definition of the source term integration scheme for each equation and mesh level ---*/
    
    for (iMGlevel = 0; iMGlevel <= config->GetnMGLevels(); iMGlevel++) {
      
      
      if (compressible || incompressible || freesurface) {
        
        delete numerics_container[iMGlevel][ADJFLOW_SOL][SOURCE_FIRST_TERM];
        delete numerics_container[iMGlevel][ADJFLOW_SOL][SOURCE_SECOND_TERM];
        
      }
    }
    
  }
  
  
  /*--- Solver definition for the turbulent adjoint problem ---*/
  if (adj_turb) {
    /*--- Definition of the convective scheme for each equation and mesh level ---*/
    switch (config->GetKind_ConvNumScheme_AdjTurb()) {
        
      case SPACE_UPWIND :
        for (iMGlevel = 0; iMGlevel <= config->GetnMGLevels(); iMGlevel++)
          if (spalart_allmaras) {
            delete numerics_container[iMGlevel][ADJTURB_SOL][CONV_TERM];
          }
        break;
    }
    
    
    for (iMGlevel = 0; iMGlevel <= config->GetnMGLevels(); iMGlevel++) {
      if (spalart_allmaras) {
        /*--- Definition of the viscous scheme for each equation and mesh level ---*/
        delete numerics_container[iMGlevel][ADJTURB_SOL][VISC_TERM];
        /*--- Definition of the source term integration scheme for each equation and mesh level ---*/
        delete numerics_container[iMGlevel][ADJTURB_SOL][SOURCE_FIRST_TERM];
        delete numerics_container[iMGlevel][ADJTURB_SOL][SOURCE_SECOND_TERM];
        /*--- Definition of the boundary condition method ---*/
        delete numerics_container[iMGlevel][ADJTURB_SOL][CONV_BOUND_TERM];
      }
    }
  }
  
  /*--- Solver definition for the wave problem ---*/
  if (wave) {
    
    /*--- Definition of the viscous scheme for each equation and mesh level ---*/
    delete numerics_container[MESH_0][WAVE_SOL][VISC_TERM];
    
  }
  
  /*--- Solver definition for the FEA problem ---*/
  if (fem) {
    
    /*--- Definition of the viscous scheme for each equation and mesh level ---*/
    delete numerics_container[MESH_0][FEA_SOL][FEA_TERM];
    
  }
  
  /*--- Definition of the Class for the numerical method: numerics_container[MESH_LEVEL][EQUATION][EQ_TERM] ---*/
  for (iMGlevel = 0; iMGlevel <= config->GetnMGLevels(); iMGlevel++) {
    for (iSol = 0; iSol < MAX_SOLS; iSol++){
      delete [] numerics_container[iMGlevel][iSol];
    }
    delete[] numerics_container[iMGlevel];
  }
  
}

void CDriver::Iteration_Preprocessing(CIteration **iteration_container, CConfig **config, unsigned short iZone) {
  
  int rank = MASTER_NODE;
#ifdef HAVE_MPI
  MPI_Comm_rank(MPI_COMM_WORLD, &rank);
#endif
  
  /*--- Initial print to console for this zone. ---*/
  
  if (rank == MASTER_NODE) cout << "Zone " << iZone+1;
  
  /*--- Loop over all zones and instantiate the physics iteration. ---*/
  
  switch (config[iZone]->GetKind_Solver()) {
      
    case EULER: case NAVIER_STOKES: case RANS:
      if (rank == MASTER_NODE)
        cout << ": Euler/Navier-Stokes/RANS flow iteration." << endl;
      iteration_container[iZone] = new CMeanFlowIteration(config[iZone]);
      break;
      
    case FEM_EULER: case FEM_NAVIER_STOKES: case FEM_RANS: case FEM_LES:
      if (rank == MASTER_NODE)
        cout << ": finite element Euler/Navier-Stokes/RANS/LES flow iteration." << endl;
      iteration_container[iZone] = new CFEMFlowIteration(config[iZone]);
      break;
      
    case WAVE_EQUATION:
      if (rank == MASTER_NODE)
        cout << ": wave iteration." << endl;
      iteration_container[iZone] = new CWaveIteration(config[iZone]);
      break;
      
    case HEAT_EQUATION:
      if (rank == MASTER_NODE)
        cout << ": heat iteration." << endl;
      iteration_container[iZone] = new CHeatIteration(config[iZone]);
      break;
      
    case POISSON_EQUATION:
      if (rank == MASTER_NODE)
        cout << ": poisson iteration." << endl;
      iteration_container[iZone] = new CPoissonIteration(config[iZone]);
      break;
      
    case FEM_ELASTICITY:
      if (rank == MASTER_NODE)
        cout << ": FEM iteration." << endl;
      iteration_container[iZone] = new CFEM_StructuralAnalysis(config[iZone]);
      break;
    case ADJ_EULER: case ADJ_NAVIER_STOKES: case ADJ_RANS:
      if (rank == MASTER_NODE)
        cout << ": adjoint Euler/Navier-Stokes/RANS flow iteration." << endl;
      iteration_container[iZone] = new CAdjMeanFlowIteration(config[iZone]);
      break;
      
    case DISC_ADJ_EULER: case DISC_ADJ_NAVIER_STOKES: case DISC_ADJ_RANS:
      if (rank == MASTER_NODE)
        cout << ": discrete adjoint Euler/Navier-Stokes/RANS flow iteration." << endl;
      iteration_container[iZone] = new CDiscAdjMeanFlowIteration(config[iZone]);
      break;
      
  }
  
}


void CDriver::Interface_Preprocessing(CTransfer ***transfer_container, CInterpolator ***interpolator_container,
                                      CGeometry ***geometry_container, CConfig **config_container,
                                      CSolver ****solver_container, unsigned short nZone, unsigned short nDim) {
  
  int rank = MASTER_NODE;
  unsigned short donorZone, targetZone;
  unsigned short nVar, nVarTransfer;
  
  /*--- Initialize some useful booleans ---*/
  bool fluid_donor, structural_donor;
  bool fluid_target, structural_target;
  
  bool matching_mesh;
  
  fluid_donor  = false;  structural_donor  = false;
  fluid_target  = false;  structural_target  = false;
  
  
#ifdef HAVE_MPI
  MPI_Comm_rank(MPI_COMM_WORLD, &rank);
#endif
  
  /*--- Coupling between zones (limited to two zones at the moment) ---*/
  for (targetZone = 0; targetZone < nZone; targetZone++){
    
    /*--- Initialize target booleans ---*/
    fluid_target  = false;  structural_target  = false;
    
    /*--- Set the target boolean: as of now, only Fluid-Structure Interaction considered ---*/
    switch (config_container[targetZone]->GetKind_Solver()) {
      case EULER : case NAVIER_STOKES: case RANS: fluid_target  = true;     break;
      case FEM_ELASTICITY:            structural_target = true;   break;
    }
    
    for (donorZone = 0; donorZone < nZone; donorZone++){
      /*--- Initialize donor booleans ---*/
      fluid_donor  = false;  structural_donor  = false;
      matching_mesh = config_container[donorZone]->GetMatchingMesh();
      
      /*--- Set the donor boolean: as of now, only Fluid-Structure Interaction considered ---*/
      switch (config_container[donorZone]->GetKind_Solver()) {
        case EULER : case NAVIER_STOKES: case RANS: fluid_donor  = true;    break;
        case FEM_ELASTICITY:            structural_donor = true;  break;
      }
      
      
      /*--- Retrieve the number of conservative variables (for problems not involving structural analysis ---*/
      if (!structural_donor && !structural_target){
        nVar = solver_container[donorZone][MESH_0][FLOW_SOL]->GetnVar();
      }
      else{
        /*--- If at least one of the components is structural ---*/
        nVar = nDim;
      }
      
      /*--- Interface conditions are only defined between different zones ---*/
      if (donorZone != targetZone){
        
        if (rank == MASTER_NODE) cout << "From zone " << donorZone << " to zone " << targetZone << ": ";
        
        /*--- Match Zones ---*/
        if (rank == MASTER_NODE) cout << "Setting coupling "<<endl;
        
        /*--- If the mesh is matching: match points ---*/
        if (matching_mesh){
          if (rank == MASTER_NODE) cout << "between matching meshes. " << endl;
          geometry_container[donorZone][MESH_0]->MatchZone(config_container[donorZone], geometry_container[targetZone][MESH_0],
                                                           config_container[targetZone], donorZone, nZone);
        }
        /*--- Else: interpolate ---*/
        else {
          switch (config_container[donorZone]->GetKindInterpolation()){
            case NEAREST_NEIGHBOR:
              interpolator_container[donorZone][targetZone] = new CNearestNeighbor(geometry_container, config_container, donorZone, targetZone);
              if (rank == MASTER_NODE) cout << "using a nearest-neighbor approach." << endl;
              break;
            case ISOPARAMETRIC:
              interpolator_container[donorZone][targetZone] = new CIsoparametric(geometry_container, config_container, donorZone, targetZone);
              if (rank == MASTER_NODE) cout << "using an isoparametric approach." << endl;
              break;
            case CONSISTCONSERVE:
              if (targetZone>0 && structural_target){
                interpolator_container[donorZone][targetZone] = new CMirror(geometry_container, config_container, donorZone, targetZone);
                if (rank == MASTER_NODE) cout << "using a mirror approach: matching coefficients from opposite mesh." << endl;
              }
              else{
                interpolator_container[donorZone][targetZone] = new CIsoparametric(geometry_container, config_container, donorZone, targetZone);
                if (rank == MASTER_NODE) cout << "using an isoparametric approach." << endl;
              }
              if (targetZone==0 && structural_target){
                if (rank == MASTER_NODE) cout << "Consistent and conservative interpolation assumes the structure model mesh is evaluated second. Somehow this has not happened. The isoparametric coefficients will be calculated for both meshes, and are not guaranteed to be consistent." << endl;
              }
              break;
          }
        }
        
        /*--- Initialize the appropriate transfer strategy ---*/
        if (rank == MASTER_NODE) cout << "Transferring ";
        
        if (fluid_donor && structural_target) {
          nVarTransfer = 2;
          transfer_container[donorZone][targetZone] = new CTransfer_FlowTraction(nVar, nVarTransfer, config_container[donorZone]);
          if (rank == MASTER_NODE) cout << "flow tractions. "<< endl;
        }
        else if (structural_donor && fluid_target){
          nVarTransfer = 0;
          transfer_container[donorZone][targetZone] = new CTransfer_StructuralDisplacements(nVar, nVarTransfer, config_container[donorZone]);
          if (rank == MASTER_NODE) cout << "structural displacements. "<< endl;
        }
        else {
          nVarTransfer = 0;
          transfer_container[donorZone][targetZone] = new CTransfer_ConservativeVars(nVar, nVarTransfer, config_container[donorZone]);
          if (rank == MASTER_NODE) cout << "generic conservative variables. " << endl;
        }
        
      }
      
      
    }
    
  }
  
}


CDriver::~CDriver(void) {}


CSingleZoneDriver::CSingleZoneDriver(CIteration **iteration_container,
                                     CSolver ****solver_container,
                                     CGeometry ***geometry_container,
                                     CIntegration ***integration_container,
                                     CNumerics *****numerics_container,
                                     CInterpolator ***interpolator_container,
                                     CTransfer ***transfer_container,
                                     CConfig **config_container,
                                     unsigned short val_nZone,
                                     unsigned short val_nDim) : CDriver(iteration_container,
                                                                        solver_container,
                                                                        geometry_container,
                                                                        integration_container,
                                                                        numerics_container,
                                                                        interpolator_container,
                                                                        transfer_container,
                                                                        config_container,
                                                                        val_nZone,
                                                                        val_nDim) { }

CSingleZoneDriver::~CSingleZoneDriver(void) { }

void CSingleZoneDriver::Run(CIteration **iteration_container,
                            COutput *output,
                            CIntegration ***integration_container,
                            CGeometry ***geometry_container,
                            CSolver ****solver_container,
                            CNumerics *****numerics_container,
                            CConfig **config_container,
                            CSurfaceMovement **surface_movement,
                            CVolumetricMovement **grid_movement,
                            CFreeFormDefBox*** FFDBox,
                            CInterpolator ***interpolator_container,
                            CTransfer ***transfer_container) {
  
  /*--- Run an iteration of the physics within this single zone.
   We assume that the zone of interest is in the ZONE_0 container position. ---*/
  
  iteration_container[ZONE_0]->Preprocess(output, integration_container, geometry_container,
                                          solver_container, numerics_container, config_container,
                                          surface_movement, grid_movement, FFDBox, ZONE_0);
  
  iteration_container[ZONE_0]->Iterate(output, integration_container, geometry_container,
                                       solver_container, numerics_container, config_container,
                                       surface_movement, grid_movement, FFDBox, ZONE_0);
  
  iteration_container[ZONE_0]->Update(output, integration_container, geometry_container,
                                      solver_container, numerics_container, config_container,
                                      surface_movement, grid_movement, FFDBox, ZONE_0);
  
  iteration_container[ZONE_0]->Monitor();     /*--- Does nothing for now. ---*/
  
  iteration_container[ZONE_0]->Output();      /*--- Does nothing for now. ---*/
  
  iteration_container[ZONE_0]->Postprocess(); /*--- Does nothing for now. ---*/
  
}


CMultiZoneDriver::CMultiZoneDriver(CIteration **iteration_container,
                                   CSolver ****solver_container,
                                   CGeometry ***geometry_container,
                                   CIntegration ***integration_container,
                                   CNumerics *****numerics_container,
                                   CInterpolator ***interpolator_container,
                                   CTransfer ***transfer_container,
                                   CConfig **config_container,
                                   unsigned short val_nZone,
                                   unsigned short val_nDim) : CDriver(iteration_container,
                                                                      solver_container,
                                                                      geometry_container,
                                                                      integration_container,
                                                                      numerics_container,
                                                                      interpolator_container,
                                                                      transfer_container,
                                                                      config_container,
                                                                      val_nZone,
                                                                      val_nDim) { }


CMultiZoneDriver::~CMultiZoneDriver(void) { }

void CMultiZoneDriver::Run(CIteration **iteration_container,
                           COutput *output,
                           CIntegration ***integration_container,
                           CGeometry ***geometry_container,
                           CSolver ****solver_container,
                           CNumerics *****numerics_container,
                           CConfig **config_container,
                           CSurfaceMovement **surface_movement,
                           CVolumetricMovement **grid_movement,
                           CFreeFormDefBox*** FFDBox,
                           CInterpolator ***interpolator_container,
                           CTransfer ***transfer_container) {
  
  unsigned short iZone;
  
  /*--- Run a single iteration of a multi-zone problem by looping over all
   zones and executing the iterations. Note that data transers between zones
   and other intermediate procedures may be required. ---*/
  
  for (iZone = 0; iZone < nZone; iZone++) {
    
    iteration_container[iZone]->Preprocess(output, integration_container, geometry_container,
                                           solver_container, numerics_container, config_container,
                                           surface_movement, grid_movement, FFDBox, iZone);
    
    iteration_container[iZone]->Iterate(output, integration_container, geometry_container,
                                        solver_container, numerics_container, config_container,
                                        surface_movement, grid_movement, FFDBox, iZone);
    
    iteration_container[iZone]->Update(output, integration_container, geometry_container,
                                       solver_container, numerics_container, config_container,
                                       surface_movement, grid_movement, FFDBox, iZone);
    
    iteration_container[iZone]->Monitor();     /*--- Does nothing for now. ---*/
    
    iteration_container[iZone]->Output();      /*--- Does nothing for now. ---*/
    
    iteration_container[iZone]->Postprocess(); /*--- Does nothing for now. ---*/
    
  }
  
}

CSpectralDriver::CSpectralDriver(CIteration **iteration_container,
                                 CSolver ****solver_container,
                                 CGeometry ***geometry_container,
                                 CIntegration ***integration_container,
                                 CNumerics *****numerics_container,
                                 CInterpolator ***interpolator_container,
                                 CTransfer ***transfer_container,
                                 CConfig **config_container,
                                 unsigned short val_nZone,
                                 unsigned short val_nDim) : CDriver(iteration_container,
                                                                    solver_container,
                                                                    geometry_container,
                                                                    integration_container,
                                                                    numerics_container,
                                                                    interpolator_container,
                                                                    transfer_container,
                                                                    config_container,
                                                                    val_nZone,
                                                                    val_nDim) { }

CSpectralDriver::~CSpectralDriver(void) { }

void CSpectralDriver::Run(CIteration **iteration_container,
                          COutput *output,
                          CIntegration ***integration_container,
                          CGeometry ***geometry_container,
                          CSolver ****solver_container,
                          CNumerics *****numerics_container,
                          CConfig **config_container,
                          CSurfaceMovement **surface_movement,
                          CVolumetricMovement **grid_movement,
                          CFreeFormDefBox*** FFDBox,
                          CInterpolator ***interpolator_container,
                          CTransfer ***transfer_container) {
  
  unsigned short iZone;
  unsigned long ExtIter = config_container[ZONE_0]->GetExtIter();
  
  /*--- If this is the first iteration, set up the spectral operators,
   initialize the source terms, and compute any grid veocities, if necessary. ---*/
  
  if (ExtIter == 0) {
    SetTimeSpectral_Velocities(geometry_container, config_container, nZone);
    for (iZone = 0; iZone < nZone; iZone++)
      SetTimeSpectral(geometry_container, solver_container, config_container, nZone, (iZone+1)%nZone);
  }
  
  /*--- Run a single iteration of a spectral method problem. Preprocess all
   all zones before beginning the iteration. ---*/
  
  for (iZone = 0; iZone < nZone; iZone++)
    iteration_container[iZone]->Preprocess(output, integration_container, geometry_container,
                                           solver_container, numerics_container, config_container,
                                           surface_movement, grid_movement, FFDBox, iZone);
  
  for (iZone = 0; iZone < nZone; iZone++) {
    iteration_container[iZone]->Iterate(output, integration_container, geometry_container,
                                        solver_container, numerics_container, config_container,
                                        surface_movement, grid_movement, FFDBox, iZone);
    
    
    /*--- Update the spectral source terms across all zones ---*/
    
    SetTimeSpectral(geometry_container, solver_container, config_container, nZone, (iZone+1)%nZone);
    
    iteration_container[iZone]->Update(output, integration_container, geometry_container,
                                       solver_container, numerics_container, config_container,
                                       surface_movement, grid_movement, FFDBox, iZone);
    
    iteration_container[iZone]->Monitor();     /*--- Does nothing for now. ---*/
    
    iteration_container[iZone]->Output();      /*--- Does nothing for now. ---*/
    
    iteration_container[iZone]->Postprocess(); /*--- Does nothing for now. ---*/
    
  }
  
}

void CSpectralDriver::SetTimeSpectral(CGeometry ***geometry_container, CSolver ****solver_container,
                                      CConfig **config_container, unsigned short nZone, unsigned short iZone) {
  
  int rank = MASTER_NODE;
#ifdef HAVE_MPI
  MPI_Comm_rank(MPI_COMM_WORLD, &rank);
#endif
  
  unsigned short iVar, jZone, kZone, iMGlevel;
  unsigned short nVar = solver_container[ZONE_0][MESH_0][FLOW_SOL]->GetnVar();
  unsigned long iPoint;
  bool implicit = (config_container[ZONE_0]->GetKind_TimeIntScheme_Flow() == EULER_IMPLICIT);
  bool adjoint = (config_container[ZONE_0]->GetContinuous_Adjoint());
  if (adjoint) {
    implicit = (config_container[ZONE_0]->GetKind_TimeIntScheme_AdjFlow() == EULER_IMPLICIT);
  }
  
  /*--- Retrieve values from the config file ---*/
  su2double *U = new su2double[nVar];
  su2double *U_old = new su2double[nVar];
  su2double *Psi = new su2double[nVar];
  su2double *Psi_old = new su2double[nVar];
  su2double *Source = new su2double[nVar];
  su2double deltaU, deltaPsi;
  
  /*--- Compute period of oscillation ---*/
  su2double period = config_container[ZONE_0]->GetTimeSpectral_Period();
  
  /*--- allocate dynamic memory for D ---*/
  su2double **D = new su2double*[nZone];
  for (kZone = 0; kZone < nZone; kZone++) {
    D[kZone] = new su2double[nZone];
  }
  
  /*--- Build the time-spectral operator matrix ---*/
  ComputeTimeSpectral_Operator(D, period, nZone);
  //  for (kZone = 0; kZone < nZone; kZone++) {
  //    for (jZone = 0; jZone < nZone; jZone++) {
  //
  //      if (nZone%2 == 0) {
  //
  //        /*--- For an even number of time instances ---*/
  //        if (kZone == jZone) {
  //          D[kZone][jZone] = 0.0;
  //        }
  //        else {
  //          D[kZone][jZone] = (PI_NUMBER/period)*pow(-1.0,(kZone-jZone))*(1/tan(PI_NUMBER*(kZone-jZone)/nZone));
  //        }
  //      }
  //      else {
  //
  //        /*--- For an odd number of time instances ---*/
  //        if (kZone == jZone) {
  //          D[kZone][jZone] = 0.0;
  //        }
  //        else {
  //          D[kZone][jZone] = (PI_NUMBER/period)*pow(-1.0,(kZone-jZone))*(1/sin(PI_NUMBER*(kZone-jZone)/nZone));
  //        }
  //      }
  //
  //    }
  //  }
  
  /*--- Compute various source terms for explicit direct, implicit direct, and adjoint problems ---*/
  /*--- Loop over all grid levels ---*/
  for (iMGlevel = 0; iMGlevel <= config_container[ZONE_0]->GetnMGLevels(); iMGlevel++) {
    
    /*--- Loop over each node in the volume mesh ---*/
    for (iPoint = 0; iPoint < geometry_container[ZONE_0][iMGlevel]->GetnPoint(); iPoint++) {
      
      for (iVar = 0; iVar < nVar; iVar++) {
        Source[iVar] = 0.0;
      }
      
      /*--- Step across the columns ---*/
      for (jZone = 0; jZone < nZone; jZone++) {
        
        /*--- Retrieve solution at this node in current zone ---*/
        for (iVar = 0; iVar < nVar; iVar++) {
          
          if (!adjoint) {
            U[iVar] = solver_container[jZone][iMGlevel][FLOW_SOL]->node[iPoint]->GetSolution(iVar);
            Source[iVar] += U[iVar]*D[iZone][jZone];
            
            if (implicit) {
              U_old[iVar] = solver_container[jZone][iMGlevel][FLOW_SOL]->node[iPoint]->GetSolution_Old(iVar);
              deltaU = U[iVar] - U_old[iVar];
              Source[iVar] += deltaU*D[iZone][jZone];
            }
            
          }
          
          else {
            Psi[iVar] = solver_container[jZone][iMGlevel][ADJFLOW_SOL]->node[iPoint]->GetSolution(iVar);
            Source[iVar] += Psi[iVar]*D[jZone][iZone];
            
            if (implicit) {
              Psi_old[iVar] = solver_container[jZone][iMGlevel][ADJFLOW_SOL]->node[iPoint]->GetSolution_Old(iVar);
              deltaPsi = Psi[iVar] - Psi_old[iVar];
              Source[iVar] += deltaPsi*D[jZone][iZone];
            }
          }
        }
        
        /*--- Store sources for current row ---*/
        for (iVar = 0; iVar < nVar; iVar++) {
          if (!adjoint) {
            solver_container[iZone][iMGlevel][FLOW_SOL]->node[iPoint]->SetTimeSpectral_Source(iVar, Source[iVar]);
          }
          else {
            solver_container[iZone][iMGlevel][ADJFLOW_SOL]->node[iPoint]->SetTimeSpectral_Source(iVar, Source[iVar]);
          }
        }
        
      }
    }
  }
  
  //	/*--- Loop over all grid levels ---*/
  //	for (iMGlevel = 0; iMGlevel <= config_container[ZONE_0]->GetnMGLevels(); iMGlevel++) {
  //
  //		/*--- Loop over each node in the volume mesh ---*/
  //		for (iPoint = 0; iPoint < geometry_container[ZONE_0][iMGlevel]->GetnPoint(); iPoint++) {
  //
  //			for (iZone = 0; iZone < nZone; iZone++) {
  //				for (iVar = 0; iVar < nVar; iVar++) Source[iVar] = 0.0;
  //				for (jZone = 0; jZone < nZone; jZone++) {
  //
  //					/*--- Retrieve solution at this node in current zone ---*/
  //					for (iVar = 0; iVar < nVar; iVar++) {
  //						U[iVar] = solver_container[jZone][iMGlevel][FLOW_SOL]->node[iPoint]->GetSolution(iVar);
  //						Source[iVar] += U[iVar]*D[iZone][jZone];
  //					}
  //				}
  //				/*--- Store sources for current iZone ---*/
  //				for (iVar = 0; iVar < nVar; iVar++)
  //					solver_container[iZone][iMGlevel][FLOW_SOL]->node[iPoint]->SetTimeSpectral_Source(iVar, Source[iVar]);
  //			}
  //		}
  //	}
  
  /*--- Source term for a turbulence model ---*/
  if (config_container[ZONE_0]->GetKind_Solver() == RANS) {
    
    /*--- Extra variables needed if we have a turbulence model. ---*/
    unsigned short nVar_Turb = solver_container[ZONE_0][MESH_0][TURB_SOL]->GetnVar();
    su2double *U_Turb = new su2double[nVar_Turb];
    su2double *Source_Turb = new su2double[nVar_Turb];
    
    /*--- Loop over only the finest mesh level (turbulence is always solved
     on the original grid only). ---*/
    for (iPoint = 0; iPoint < geometry_container[ZONE_0][MESH_0]->GetnPoint(); iPoint++) {
      for (iVar = 0; iVar < nVar_Turb; iVar++) Source_Turb[iVar] = 0.0;
      for (jZone = 0; jZone < nZone; jZone++) {
        
        /*--- Retrieve solution at this node in current zone ---*/
        for (iVar = 0; iVar < nVar_Turb; iVar++) {
          U_Turb[iVar] = solver_container[jZone][MESH_0][TURB_SOL]->node[iPoint]->GetSolution(iVar);
          Source_Turb[iVar] += U_Turb[iVar]*D[iZone][jZone];
        }
      }
      
      /*--- Store sources for current iZone ---*/
      for (iVar = 0; iVar < nVar_Turb; iVar++)
        solver_container[iZone][MESH_0][TURB_SOL]->node[iPoint]->SetTimeSpectral_Source(iVar, Source_Turb[iVar]);
    }
    
    delete [] U_Turb;
    delete [] Source_Turb;
  }
  
  /*--- delete dynamic memory for D ---*/
  for (kZone = 0; kZone < nZone; kZone++) {
    delete [] D[kZone];
  }
  delete [] D;
  delete [] U;
  delete [] U_old;
  delete [] Psi;
  delete [] Psi_old;
  delete [] Source;
  
  /*--- Write file with force coefficients ---*/
  ofstream TS_Flow_file;
  ofstream mean_TS_Flow_file;
  
  /*--- MPI Send/Recv buffers ---*/
  su2double *sbuf_force = NULL,  *rbuf_force = NULL;
  
  /*--- Other variables ---*/
  unsigned short nVar_Force = 8;
  unsigned long current_iter = config_container[ZONE_0]->GetExtIter();
  
  /*--- Allocate memory for send buffer ---*/
  sbuf_force = new su2double[nVar_Force];
  
  su2double *averages = new su2double[nVar_Force];
  for (iVar = 0; iVar < nVar_Force; iVar++)
    averages[iVar] = 0;
  
  /*--- Allocate memory for receive buffer ---*/
  if (rank == MASTER_NODE) {
    rbuf_force = new su2double[nVar_Force];
    
    TS_Flow_file.precision(15);
    TS_Flow_file.open("TS_force_coefficients.csv", ios::out);
    TS_Flow_file <<  "\"time_instance\",\"lift_coeff\",\"drag_coeff\",\"moment_coeff_x\",\"moment_coeff_y\",\"moment_coeff_z\"" << endl;
    
    mean_TS_Flow_file.precision(15);
    if (current_iter == 0 && iZone == 1) {
      mean_TS_Flow_file.open("history_TS_forces.plt", ios::trunc);
      mean_TS_Flow_file << "TITLE = \"SU2 TIME-SPECTRAL SIMULATION\"" << endl;
      mean_TS_Flow_file <<  "VARIABLES = \"Iteration\",\"CLift\",\"CDrag\",\"CMx\",\"CMy\",\"CMz\",\"CT\",\"CQ\",\"CMerit\"" << endl;
      mean_TS_Flow_file << "ZONE T= \"Average Convergence History\"" << endl;
    }
    else
      mean_TS_Flow_file.open("history_TS_forces.plt", ios::out | ios::app);
  }
  
  if (rank == MASTER_NODE) {
    
    /*--- Run through the zones, collecting the forces coefficients
     N.B. Summing across processors within a given zone is being done
     elsewhere. ---*/
    for (kZone = 0; kZone < nZone; kZone++) {
      
      /*--- Flow solution coefficients (parallel) ---*/
      sbuf_force[0] = solver_container[kZone][MESH_0][FLOW_SOL]->GetTotal_CLift();
      sbuf_force[1] = solver_container[kZone][MESH_0][FLOW_SOL]->GetTotal_CDrag();
      sbuf_force[2] = solver_container[kZone][MESH_0][FLOW_SOL]->GetTotal_CMx();
      sbuf_force[3] = solver_container[kZone][MESH_0][FLOW_SOL]->GetTotal_CMy();
      sbuf_force[4] = solver_container[kZone][MESH_0][FLOW_SOL]->GetTotal_CMz();
      sbuf_force[5] = solver_container[kZone][MESH_0][FLOW_SOL]->GetTotal_CT();
      sbuf_force[6] = solver_container[kZone][MESH_0][FLOW_SOL]->GetTotal_CQ();
      sbuf_force[7] = solver_container[kZone][MESH_0][FLOW_SOL]->GetTotal_CMerit();
      
      for (iVar = 0; iVar < nVar_Force; iVar++) {
        rbuf_force[iVar] = sbuf_force[iVar];
      }
      
      TS_Flow_file << kZone << ", ";
      for (iVar = 0; iVar < nVar_Force; iVar++)
        TS_Flow_file << rbuf_force[iVar] << ", ";
      TS_Flow_file << endl;
      
      /*--- Increment the total contributions from each zone, dividing by nZone as you go ---*/
      for (iVar = 0; iVar < nVar_Force; iVar++) {
        averages[iVar] += (1.0/su2double(nZone))*rbuf_force[iVar];
      }
    }
  }
  
  if (rank == MASTER_NODE && iZone == ZONE_0) {
    
    mean_TS_Flow_file << current_iter << ", ";
    for (iVar = 0; iVar < nVar_Force; iVar++) {
      mean_TS_Flow_file << averages[iVar];
      if (iVar < nVar_Force-1)
        mean_TS_Flow_file << ", ";
    }
    mean_TS_Flow_file << endl;
  }
  
  if (rank == MASTER_NODE) {
    TS_Flow_file.close();
    mean_TS_Flow_file.close();
    delete [] rbuf_force;
  }
  
  delete [] sbuf_force;
  delete [] averages;
  
}

void CSpectralDriver::ComputeTimeSpectral_Operator(su2double **D, su2double period, unsigned short nZone) {
  
  unsigned short kZone, jZone;
  
  /*--- Build the time-spectral operator matrix ---*/
  for (kZone = 0; kZone < nZone; kZone++) {
    for (jZone = 0; jZone < nZone; jZone++) {
      
      if (nZone%2 == 0) {
        
        /*--- For an even number of time instances ---*/
        if (kZone == jZone) {
          D[kZone][jZone] = 0.0;
        }
        else {
          D[kZone][jZone] = (PI_NUMBER/period)*pow(-1.0,(kZone-jZone))*(1/tan(PI_NUMBER*(kZone-jZone)/nZone));
        }
      }
      else {
        
        /*--- For an odd number of time instances ---*/
        if (kZone == jZone) {
          D[kZone][jZone] = 0.0;
        }
        else {
          D[kZone][jZone] = (PI_NUMBER/period)*pow(-1.0,(kZone-jZone))*(1/sin(PI_NUMBER*(kZone-jZone)/nZone));
        }
      }
      
    }
  }
  
}

void CSpectralDriver::SetTimeSpectral_Velocities(CGeometry ***geometry_container,
                                                 CConfig **config_container, unsigned short nZone) {
  
  unsigned short iZone, jDegree, iDim, iMGlevel;
  unsigned short nDim = geometry_container[ZONE_0][MESH_0]->GetnDim();
  
  su2double angular_interval = 2.0*PI_NUMBER/(su2double)(nZone);
  su2double *Coord;
  unsigned long iPoint;
  
  /*--- Compute period of oscillation & compute time interval using nTimeInstances ---*/
  su2double period = config_container[ZONE_0]->GetTimeSpectral_Period();
  su2double deltaT = period/(su2double)(config_container[ZONE_0]->GetnTimeInstances());
  
  /*--- allocate dynamic memory for angular positions (these are the abscissas) ---*/
  su2double *angular_positions = new su2double [nZone];
  for (iZone = 0; iZone < nZone; iZone++) {
    angular_positions[iZone] = iZone*angular_interval;
  }
  
  /*--- find the highest-degree trigonometric polynomial allowed by the Nyquist criterion---*/
  su2double high_degree = (nZone-1)/2.0;
  int highest_degree = SU2_TYPE::Int(high_degree);
  
  /*--- allocate dynamic memory for a given point's coordinates ---*/
  su2double **coords = new su2double *[nZone];
  for (iZone = 0; iZone < nZone; iZone++) {
    coords[iZone] = new su2double [nDim];
  }
  
  /*--- allocate dynamic memory for vectors of Fourier coefficients ---*/
  su2double *a_coeffs = new su2double [highest_degree+1];
  su2double *b_coeffs = new su2double [highest_degree+1];
  
  /*--- allocate dynamic memory for the interpolated positions and velocities ---*/
  su2double *fitted_coords = new su2double [nZone];
  su2double *fitted_velocities = new su2double [nZone];
  
  /*--- Loop over all grid levels ---*/
  for (iMGlevel = 0; iMGlevel <= config_container[ZONE_0]->GetnMGLevels(); iMGlevel++) {
    
    /*--- Loop over each node in the volume mesh ---*/
    for (iPoint = 0; iPoint < geometry_container[ZONE_0][iMGlevel]->GetnPoint(); iPoint++) {
      
      /*--- Populate the 2D coords array with the
       coordinates of a given mesh point across
       the time instances (i.e. the Zones) ---*/
      /*--- Loop over each zone ---*/
      for (iZone = 0; iZone < nZone; iZone++) {
        /*--- get the coordinates of the given point ---*/
        Coord = geometry_container[iZone][iMGlevel]->node[iPoint]->GetCoord();
        for (iDim = 0; iDim < nDim; iDim++) {
          /*--- add them to the appropriate place in the 2D coords array ---*/
          coords[iZone][iDim] = Coord[iDim];
        }
      }
      
      /*--- Loop over each Dimension ---*/
      for (iDim = 0; iDim < nDim; iDim++) {
        
        /*--- compute the Fourier coefficients ---*/
        for (jDegree = 0; jDegree < highest_degree+1; jDegree++) {
          a_coeffs[jDegree] = 0;
          b_coeffs[jDegree] = 0;
          for (iZone = 0; iZone < nZone; iZone++) {
            a_coeffs[jDegree] = a_coeffs[jDegree] + (2.0/(su2double)nZone)*cos(jDegree*angular_positions[iZone])*coords[iZone][iDim];
            b_coeffs[jDegree] = b_coeffs[jDegree] + (2.0/(su2double)nZone)*sin(jDegree*angular_positions[iZone])*coords[iZone][iDim];
          }
        }
        
        /*--- find the interpolation of the coordinates and its derivative (the velocities) ---*/
        for (iZone = 0; iZone < nZone; iZone++) {
          fitted_coords[iZone] = a_coeffs[0]/2.0;
          fitted_velocities[iZone] = 0.0;
          for (jDegree = 1; jDegree < highest_degree+1; jDegree++) {
            fitted_coords[iZone] = fitted_coords[iZone] + a_coeffs[jDegree]*cos(jDegree*angular_positions[iZone]) + b_coeffs[jDegree]*sin(jDegree*angular_positions[iZone]);
            fitted_velocities[iZone] = fitted_velocities[iZone] + (angular_interval/deltaT)*jDegree*(b_coeffs[jDegree]*cos(jDegree*angular_positions[iZone]) - a_coeffs[jDegree]*sin(jDegree*angular_positions[iZone]));
          }
        }
        
        /*--- Store grid velocity for this point, at this given dimension, across the Zones ---*/
        for (iZone = 0; iZone < nZone; iZone++) {
          geometry_container[iZone][iMGlevel]->node[iPoint]->SetGridVel(iDim, fitted_velocities[iZone]);
        }
      }
    }
  }
  
  /*--- delete dynamic memory for the abscissas, coefficients, et cetera ---*/
  delete [] angular_positions;
  delete [] a_coeffs;
  delete [] b_coeffs;
  delete [] fitted_coords;
  delete [] fitted_velocities;
  for (iZone = 0; iZone < nZone; iZone++) {
    delete [] coords[iZone];
  }
  delete [] coords;
  
}

CFSIDriver::CFSIDriver(CIteration **iteration_container,
                       CSolver ****solver_container,
                       CGeometry ***geometry_container,
                       CIntegration ***integration_container,
                       CNumerics *****numerics_container,
                       CInterpolator ***interpolator_container,
                       CTransfer ***transfer_container,
                       CConfig **config_container,
                       unsigned short val_nZone,
                       unsigned short val_nDim) : CDriver(iteration_container,
                                                          solver_container,
                                                          geometry_container,
                                                          integration_container,
                                                          numerics_container,
                                                          interpolator_container,
                                                          transfer_container,
                                                          config_container,
                                                          val_nZone,
                                                          val_nDim) { }

CFSIDriver::~CFSIDriver(void) { }

void CFSIDriver::Run(CIteration **iteration_container,
                     COutput *output,
                     CIntegration ***integration_container,
                     CGeometry ***geometry_container,
                     CSolver ****solver_container,
                     CNumerics *****numerics_container,
                     CConfig **config_container,
                     CSurfaceMovement **surface_movement,
                     CVolumetricMovement **grid_movement,
                     CFreeFormDefBox*** FFDBox,
                     CInterpolator ***interpolator_container,
                     CTransfer ***transfer_container) {
  
  /*--- As of now, we are coding it for just 2 zones. ---*/
  /*--- This will become more general, but we need to modify the configuration for that ---*/
  unsigned short ZONE_FLOW = 0, ZONE_STRUCT = 1;
  unsigned short iZone;
  
  unsigned long IntIter = 0; for (iZone = 0; iZone < nZone; iZone++) config_container[iZone]->SetIntIter(IntIter);
  unsigned long FSIIter = 0; for (iZone = 0; iZone < nZone; iZone++) config_container[iZone]->SetFSIIter(FSIIter);
  unsigned long nFSIIter = config_container[ZONE_FLOW]->GetnIterFSI();
  
#ifdef HAVE_MPI
  int rank = MASTER_NODE;
  MPI_Comm_rank(MPI_COMM_WORLD, &rank);
#endif
  
  /*--- If there is a restart, we need to get the old geometry from the fluid field ---*/
  bool restart = (config_container[ZONE_FLOW]->GetRestart() || config_container[ZONE_FLOW]->GetRestart_Flow());
  unsigned long ExtIter = config_container[ZONE_FLOW]->GetExtIter();
  
  if (restart && (long)ExtIter == config_container[ZONE_FLOW]->GetUnst_RestartIter()){
    unsigned short ZONE_FLOW = 0;
    solver_container[ZONE_FLOW][MESH_0][FLOW_SOL]->Restart_OldGeometry(geometry_container[ZONE_FLOW][MESH_0],config_container[ZONE_FLOW]);
  }
  
  /*-----------------------------------------------------------------*/
  /*---------------- Predict structural displacements ---------------*/
  /*-----------------------------------------------------------------*/
  
  Predict_Displacements(output, integration_container, geometry_container,
                        solver_container, numerics_container, config_container,
                        surface_movement, grid_movement, FFDBox,
                        ZONE_STRUCT, ZONE_FLOW);
  
  while (FSIIter < nFSIIter){
    
    /*-----------------------------------------------------------------*/
    /*------------------- Transfer Displacements ----------------------*/
    /*-----------------------------------------------------------------*/
    
    Transfer_Displacements(output, integration_container, geometry_container,
                           solver_container, numerics_container, config_container,
                           surface_movement, grid_movement, FFDBox, transfer_container,
                           ZONE_STRUCT, ZONE_FLOW);
    
    /*-----------------------------------------------------------------*/
    /*-------------------- Fluid subiteration -------------------------*/
    /*-----------------------------------------------------------------*/
    
    iteration_container[ZONE_FLOW]->Preprocess(output, integration_container, geometry_container,
                                               solver_container, numerics_container, config_container,
                                               surface_movement, grid_movement, FFDBox, ZONE_FLOW);
    
    iteration_container[ZONE_FLOW]->Iterate(output, integration_container, geometry_container,
                                            solver_container, numerics_container, config_container,
                                            surface_movement, grid_movement, FFDBox, ZONE_FLOW);
    
    /*--- Write the convergence history for the fluid (only screen output) ---*/
    
    output->SetConvHistory_Body(NULL, geometry_container, solver_container, config_container, integration_container, true, 0.0, ZONE_FLOW);
    
    /*--- Set the fluid convergence to false (to make sure FSI subiterations converge) ---*/
    
    integration_container[ZONE_FLOW][FLOW_SOL]->SetConvergence(false);
    
    /*-----------------------------------------------------------------*/
    /*------------------- Set FEA loads from fluid --------------------*/
    /*-----------------------------------------------------------------*/
    
    Transfer_Tractions(output, integration_container, geometry_container,
                       solver_container, numerics_container, config_container,
                       surface_movement, grid_movement, FFDBox, transfer_container,
                       ZONE_FLOW, ZONE_STRUCT);
    
    /*-----------------------------------------------------------------*/
    /*------------------ Structural subiteration ----------------------*/
    /*-----------------------------------------------------------------*/
    
    iteration_container[ZONE_STRUCT]->Iterate(output, integration_container, geometry_container,
                                              solver_container, numerics_container, config_container,
                                              surface_movement, grid_movement, FFDBox, ZONE_STRUCT);
    
    /*--- Write the convergence history for the structure (only screen output) ---*/
    
    output->SetConvHistory_Body(NULL, geometry_container, solver_container, config_container, integration_container, true, 0.0, ZONE_STRUCT);
    
    /*--- Set the fluid convergence to false (to make sure FSI subiterations converge) ---*/
    
    integration_container[ZONE_STRUCT][FEA_SOL]->SetConvergence(false);
    
    /*-----------------------------------------------------------------*/
    /*----------------- Displacements relaxation ----------------------*/
    /*-----------------------------------------------------------------*/
    
    Relaxation_Displacements(output, geometry_container, solver_container, config_container,
                             ZONE_STRUCT, ZONE_FLOW, FSIIter);
    
    /*-----------------------------------------------------------------*/
    /*-------------------- Check convergence --------------------------*/
    /*-----------------------------------------------------------------*/
    
    integration_container[ZONE_STRUCT][FEA_SOL]->Convergence_Monitoring_FSI(geometry_container[ZONE_STRUCT][MESH_0], config_container[ZONE_STRUCT],
                                                                            solver_container[ZONE_STRUCT][MESH_0][FEA_SOL], FSIIter);
    
    if (integration_container[ZONE_STRUCT][FEA_SOL]->GetConvergence_FSI()) break;
    
    /*-----------------------------------------------------------------*/
    /*--------------------- Update FSIIter ---------------------------*/
    /*-----------------------------------------------------------------*/
    
    FSIIter++; for (iZone = 0; iZone < nZone; iZone++) config_container[iZone]->SetFSIIter(FSIIter);
    
  }
  
  /*-----------------------------------------------------------------*/
  /*------------------ Update coupled solver ------------------------*/
  /*-----------------------------------------------------------------*/
  
  Update(output, integration_container, geometry_container,
         solver_container, numerics_container, config_container,
         surface_movement, grid_movement, FFDBox, transfer_container,
         ZONE_FLOW, ZONE_STRUCT);
  
  
  /*-----------------------------------------------------------------*/
  /*-------------------- Update fluid solver ------------------------*/
  /*-----------------------------------------------------------------*/
  
  iteration_container[ZONE_FLOW]->Update(output, integration_container, geometry_container,
                                         solver_container, numerics_container, config_container,
                                         surface_movement, grid_movement, FFDBox, ZONE_FLOW);
  
  /*-----------------------------------------------------------------*/
  /*----------------- Update structural solver ----------------------*/
  /*-----------------------------------------------------------------*/
  
  iteration_container[ZONE_STRUCT]->Update(output, integration_container, geometry_container,
                                           solver_container, numerics_container, config_container,
                                           surface_movement, grid_movement, FFDBox, ZONE_STRUCT);
  
  
  /*-----------------------------------------------------------------*/
  /*--------------- Update convergence parameter --------------------*/
  /*-----------------------------------------------------------------*/
  integration_container[ZONE_STRUCT][FEA_SOL]->SetConvergence_FSI(false);
  
  
}

void CFSIDriver::Predict_Displacements(COutput *output, CIntegration ***integration_container, CGeometry ***geometry_container,
                                       CSolver ****solver_container, CNumerics *****numerics_container, CConfig **config_container,
                                       CSurfaceMovement **surface_movement, CVolumetricMovement **grid_movement, CFreeFormDefBox*** FFDBox,
                                       unsigned short donorZone, unsigned short targetZone){
  
#ifdef HAVE_MPI
  int rank;
  MPI_Comm_rank(MPI_COMM_WORLD, &rank);
#endif
  
  solver_container[donorZone][MESH_0][FEA_SOL]->PredictStruct_Displacement(geometry_container[donorZone], config_container[donorZone],
                                                                           solver_container[donorZone]);
  
  /*--- For parallel simulations we need to communicate the predicted solution before updating the fluid mesh ---*/
  
  solver_container[donorZone][MESH_0][FEA_SOL]->Set_MPI_Solution_Pred(geometry_container[donorZone][MESH_0], config_container[donorZone]);
  
  
}

void CFSIDriver::Predict_Tractions(COutput *output, CIntegration ***integration_container, CGeometry ***geometry_container,
                                   CSolver ****solver_container, CNumerics *****numerics_container, CConfig **config_container,
                                   CSurfaceMovement **surface_movement, CVolumetricMovement **grid_movement, CFreeFormDefBox*** FFDBox,
                                   unsigned short donorZone, unsigned short targetZone){
  
}

void CFSIDriver::Transfer_Displacements(COutput *output, CIntegration ***integration_container, CGeometry ***geometry_container,
                                        CSolver ****solver_container, CNumerics *****numerics_container, CConfig **config_container,
                                        CSurfaceMovement **surface_movement, CVolumetricMovement **grid_movement, CFreeFormDefBox*** FFDBox,
                                        CTransfer ***transfer_container, unsigned short donorZone, unsigned short targetZone){
  
#ifdef HAVE_MPI
  int rank;
  MPI_Comm_rank(MPI_COMM_WORLD, &rank);
#endif
  
  bool MatchingMesh = config_container[targetZone]->GetMatchingMesh();
  
  /*--- Select the transfer method and the appropriate mesh properties (matching or nonmatching mesh) ---*/
  
  switch (config_container[targetZone]->GetKind_TransferMethod()) {
    case BROADCAST_DATA:
      if (MatchingMesh){
        transfer_container[donorZone][targetZone]->Broadcast_InterfaceData_Matching(solver_container[donorZone][MESH_0][FEA_SOL],solver_container[targetZone][MESH_0][FLOW_SOL],
                                                                                    geometry_container[donorZone][MESH_0],geometry_container[targetZone][MESH_0],
                                                                                    config_container[donorZone], config_container[targetZone]);
        /*--- Set the volume deformation for the fluid zone ---*/
        //			grid_movement[targetZone]->SetVolume_Deformation(geometry_container[targetZone][MESH_0], config_container[targetZone], true);
        
      }
      else {
        transfer_container[donorZone][targetZone]->Broadcast_InterfaceData_Interpolate(solver_container[donorZone][MESH_0][FEA_SOL],solver_container[targetZone][MESH_0][FLOW_SOL],
                                                                                       geometry_container[donorZone][MESH_0],geometry_container[targetZone][MESH_0],
                                                                                       config_container[donorZone], config_container[targetZone]);
        /*--- Set the volume deformation for the fluid zone ---*/
        //			grid_movement[targetZone]->SetVolume_Deformation(geometry_container[targetZone][MESH_0], config_container[targetZone], true);
        
      }
      break;
    case SCATTER_DATA:
      if (MatchingMesh){
        transfer_container[donorZone][targetZone]->Scatter_InterfaceData(solver_container[donorZone][MESH_0][FEA_SOL],solver_container[targetZone][MESH_0][FLOW_SOL],
                                                                         geometry_container[donorZone][MESH_0],geometry_container[targetZone][MESH_0],
                                                                         config_container[donorZone], config_container[targetZone]);
        /*--- Set the volume deformation for the fluid zone ---*/
        //			grid_movement[targetZone]->SetVolume_Deformation(geometry_container[targetZone][MESH_0], config_container[targetZone], true);
      }
      else {
        cout << "Scatter method not implemented for non-matching meshes. Exiting..." << endl;
        exit(EXIT_FAILURE);
      }
      break;
    case ALLGATHER_DATA:
      if (MatchingMesh){
        cout << "Allgather method not yet implemented for matching meshes. Exiting..." << endl;
        exit(EXIT_FAILURE);
      }
      else {
        transfer_container[donorZone][targetZone]->Allgather_InterfaceData(solver_container[donorZone][MESH_0][FEA_SOL],solver_container[targetZone][MESH_0][FLOW_SOL],
                                                                           geometry_container[donorZone][MESH_0],geometry_container[targetZone][MESH_0],
                                                                           config_container[donorZone], config_container[targetZone]);
        /*--- Set the volume deformation for the fluid zone ---*/
        //			grid_movement[targetZone]->SetVolume_Deformation(geometry_container[targetZone][MESH_0], config_container[targetZone], true);
      }
      break;
    case LEGACY_METHOD:
      if (MatchingMesh){
        solver_container[targetZone][MESH_0][FLOW_SOL]->SetFlow_Displacement(geometry_container[targetZone], grid_movement[targetZone],
                                                                             config_container[targetZone], config_container[donorZone],
                                                                             geometry_container[donorZone], solver_container[donorZone]);
      }
      else {
        solver_container[targetZone][MESH_0][FLOW_SOL]->SetFlow_Displacement_Int(geometry_container[targetZone], grid_movement[targetZone],
                                                                                 config_container[targetZone], config_container[donorZone],
                                                                                 geometry_container[donorZone], solver_container[donorZone]);
      }
      break;
  }
  
}

void CFSIDriver::Transfer_Tractions(COutput *output, CIntegration ***integration_container, CGeometry ***geometry_container,
                                    CSolver ****solver_container, CNumerics *****numerics_container, CConfig **config_container,
                                    CSurfaceMovement **surface_movement, CVolumetricMovement **grid_movement, CFreeFormDefBox*** FFDBox,
                                    CTransfer ***transfer_container, unsigned short donorZone, unsigned short targetZone){
  
#ifdef HAVE_MPI
  int rank;
  MPI_Comm_rank(MPI_COMM_WORLD, &rank);
#endif
  
  bool MatchingMesh = config_container[donorZone]->GetMatchingMesh();
  
  /*--- Load transfer --  This will have to be modified for non-matching meshes ---*/
  
  unsigned short SolContainer_Position_fea = config_container[targetZone]->GetContainerPosition(RUNTIME_FEA_SYS);
  
  /*--- FEA equations -- Necessary as the SetFEA_Load routine is as of now contained in the structural solver ---*/
  unsigned long ExtIter = config_container[targetZone]->GetExtIter();
  config_container[targetZone]->SetGlobalParam(FEM_ELASTICITY, RUNTIME_FEA_SYS, ExtIter);
  
  /*--- Select the transfer method and the appropriate mesh properties (matching or nonmatching mesh) ---*/
  
  switch (config_container[donorZone]->GetKind_TransferMethod()) {
    case BROADCAST_DATA:
      if (MatchingMesh){
        transfer_container[donorZone][targetZone]->Broadcast_InterfaceData_Matching(solver_container[donorZone][MESH_0][FLOW_SOL],solver_container[targetZone][MESH_0][FEA_SOL],
                                                                                    geometry_container[donorZone][MESH_0],geometry_container[targetZone][MESH_0],
                                                                                    config_container[donorZone], config_container[targetZone]);
      }
      else {
        transfer_container[donorZone][targetZone]->Broadcast_InterfaceData_Interpolate(solver_container[donorZone][MESH_0][FLOW_SOL],solver_container[targetZone][MESH_0][FEA_SOL],
                                                                                       geometry_container[donorZone][MESH_0],geometry_container[targetZone][MESH_0],
                                                                                       config_container[donorZone], config_container[targetZone]);
      }
      break;
    case SCATTER_DATA:
      if (MatchingMesh){
        transfer_container[donorZone][targetZone]->Scatter_InterfaceData(solver_container[donorZone][MESH_0][FLOW_SOL],solver_container[targetZone][MESH_0][FEA_SOL],
                                                                         geometry_container[donorZone][MESH_0],geometry_container[targetZone][MESH_0],
                                                                         config_container[donorZone], config_container[targetZone]);
      }
      else {
        cout << "Scatter method not implemented for non-matching meshes. Exiting..." << endl;
        exit(EXIT_FAILURE);
      }
      break;
    case ALLGATHER_DATA:
      if (MatchingMesh){
        cout << "Allgather method not yet implemented for matching meshes. Exiting..." << endl;
        exit(EXIT_FAILURE);
      }
      else {
        transfer_container[donorZone][targetZone]->Allgather_InterfaceData(solver_container[donorZone][MESH_0][FLOW_SOL],solver_container[targetZone][MESH_0][FEA_SOL],
                                                                           geometry_container[donorZone][MESH_0],geometry_container[targetZone][MESH_0],
                                                                           config_container[donorZone], config_container[targetZone]);
      }
      break;
    case LEGACY_METHOD:
      if (MatchingMesh){
        solver_container[targetZone][MESH_0][FEA_SOL]->SetFEA_Load(solver_container[donorZone], geometry_container[targetZone], geometry_container[donorZone],
                                                                   config_container[targetZone], config_container[donorZone], numerics_container[targetZone][MESH_0][SolContainer_Position_fea][FEA_TERM]);
      }
      else {
        solver_container[targetZone][MESH_0][FEA_SOL]->SetFEA_Load_Int(solver_container[donorZone], geometry_container[targetZone], geometry_container[donorZone],
                                                                       config_container[targetZone], config_container[donorZone], numerics_container[targetZone][MESH_0][SolContainer_Position_fea][FEA_TERM]);
      }
      break;
  }
  
}

void CFSIDriver::Relaxation_Displacements(COutput *output, CGeometry ***geometry_container, CSolver ****solver_container,
                                          CConfig **config_container, unsigned short donorZone, unsigned short targetZone, unsigned long FSIIter){
  
#ifdef HAVE_MPI
  int rank;
  MPI_Comm_rank(MPI_COMM_WORLD, &rank);
#endif
  
  /*-------------------- Aitken's relaxation ------------------------*/
  
  /*------------------- Compute the coefficient ---------------------*/
  
  solver_container[donorZone][MESH_0][FEA_SOL]->ComputeAitken_Coefficient(geometry_container[donorZone], config_container[donorZone],
                                                                          solver_container[donorZone], FSIIter);
  
  /*----------------- Set the relaxation parameter ------------------*/
  
  solver_container[donorZone][MESH_0][FEA_SOL]->SetAitken_Relaxation(geometry_container[donorZone], config_container[donorZone],
                                                                     solver_container[donorZone]);
  
  
  /*----------------- Communicate the predicted solution and the old one ------------------*/
  solver_container[donorZone][MESH_0][FEA_SOL]->Set_MPI_Solution_Pred_Old(geometry_container[donorZone][MESH_0], config_container[donorZone]);
  
  
}

void CFSIDriver::Relaxation_Tractions(COutput *output, CGeometry ***geometry_container, CSolver ****solver_container,
                                      CConfig **config_container, unsigned short donorZone, unsigned short targetZone, unsigned long FSIIter){
  
}

void CFSIDriver::Update(COutput *output, CIntegration ***integration_container, CGeometry ***geometry_container,
                        CSolver ****solver_container, CNumerics *****numerics_container, CConfig **config_container,
                        CSurfaceMovement **surface_movement, CVolumetricMovement **grid_movement, CFreeFormDefBox*** FFDBox,
                        CTransfer ***transfer_container, unsigned short ZONE_FLOW, unsigned short ZONE_STRUCT){
  
  unsigned long IntIter = 0; // This doesn't affect here but has to go into the function
  unsigned long ExtIter = config_container[ZONE_FLOW]->GetExtIter();
  
  
  /*-----------------------------------------------------------------*/
  /*--------------------- Enforce continuity ------------------------*/
  /*-----------------------------------------------------------------*/
  
  /*--- Enforces that the geometry of the flow corresponds to the converged, relaxed solution ---*/
  
  /*-------------------- Transfer the displacements --------------------*/
  
  Transfer_Displacements(output, integration_container, geometry_container,
                         solver_container, numerics_container, config_container,
                         surface_movement, grid_movement, FFDBox, transfer_container,
                         ZONE_STRUCT, ZONE_FLOW);
  
  /*-------------------- Set the grid movement -------------------------*/
  
  SetGrid_Movement(geometry_container[ZONE_FLOW], surface_movement[ZONE_FLOW],
                   grid_movement[ZONE_FLOW], FFDBox[ZONE_FLOW], solver_container[ZONE_FLOW], config_container[ZONE_FLOW],
                   ZONE_FLOW, IntIter, ExtIter);
  
  /*----------- Store the solution_pred as solution_pred_old --------------*/
  
}

<|MERGE_RESOLUTION|>--- conflicted
+++ resolved
@@ -121,34 +121,6 @@
     if (rank == MASTER_NODE) cout << "Numerics Preprocessing." << endl;
     
   }
-<<<<<<< HEAD
-
-	/*--- Definition of the interface and transfer conditions between different zones.
-	 *--- The transfer container is defined for zones paired one to one.
-	 *--- This only works for a multizone FSI problem (nZone > 1).
-	 *--- Also, at the moment this capability is limited to two zones (nZone < 3).
-	 *--- This will change in the future. ---*/
-
-	if ((rank == MASTER_NODE) && (fsi))
-		cout << endl <<"------------------- Multizone Interface Preprocessing -------------------" << endl;
-
-
-	if (((nZone > 1) && (nZone < 3)) && (fsi)) {
-
-		for (iZone = 0; iZone < nZone; iZone++){
-			transfer_container[iZone] = new CTransfer*[nZone];
-			interpolator_container[iZone] = new CInterpolator*[nZone];
-			for (jZone = 0; jZone < nZone; jZone++){
-				transfer_container[iZone][jZone] = NULL;
-				interpolator_container[iZone][jZone] = NULL;
-			}
-		}
-
-		Interface_Preprocessing(transfer_container, interpolator_container, geometry_container,
-				config_container, solver_container, nZone, nDim);
-
-	}
-=======
   
   /*--- Definition of the interface and transfer conditions between different zones.
    *--- The transfer container is defined for zones paired one to one.
@@ -171,7 +143,6 @@
     }
   
   if (((nZone > 1) && (nZone < 3)) && (fsi)) {
->>>>>>> a39864cd
 
     Interface_Preprocessing(transfer_container, interpolator_container, geometry_container,
                             config_container, solver_container, nZone, nDim);
@@ -198,31 +169,6 @@
 #endif
   
   for (iZone = 0; iZone < nZone; iZone++) {
-<<<<<<< HEAD
-    /*
-    if (rank == MASTER_NODE)
-          cout << endl <<"----------------- Numerics Postprocessing ----------------" << endl;
-    Numerics_Postprocessing(numerics_container[iZone], solver_container[iZone],
-                                   geometry_container[iZone], config_container[iZone]);
-    */
-
-    if (rank == MASTER_NODE)
-          cout << endl <<"----------------- Integration Postprocessing ----------------" << endl;
-
-    Integration_Postprocessing(integration_container[iZone], geometry_container[iZone],
-                                      config_container[iZone]);
-
-    if (rank == MASTER_NODE)
-          cout << endl <<"----------------- Solver Postprocessing ---------------------" << endl;
-
-
-    Solver_Postprocessing(solver_container[iZone], geometry_container[iZone],
-        config_container[iZone]);
-    // TODO: implement Iteration Postprocessing
-    /*
-    if (rank == MASTER_NODE){
-      cout << endl <<"------------------------ Iteration Postprocessing ------------------------" << endl;
-=======
      Numerics_Postprocessing(numerics_container[iZone], solver_container[iZone],
      geometry_container[iZone], config_container[iZone]);
     delete [] numerics_container[iZone];
@@ -258,7 +204,6 @@
     for (jZone = 0; jZone < nZone; jZone++) {
       if (interpolator_container[iZone][jZone] != NULL)
         delete interpolator_container[iZone][jZone];
->>>>>>> a39864cd
     }
     delete [] interpolator_container[iZone];
   }
@@ -452,7 +397,6 @@
   
   switch (config->GetKind_Solver()) {
     case TEMPLATE_SOLVER: template_solver = true; break;
-<<<<<<< HEAD
     case EULER :
     case FEM_EULER : euler = true; break;
     case NAVIER_STOKES:
@@ -460,11 +404,6 @@
     case FEM_LES: ns = true; break;
     case RANS :
     case FEM_RANS: ns = true; turbulent = true; if (config->GetKind_Trans_Model() == LM) transition = true; break;
-=======
-    case EULER : euler = true; break;
-    case NAVIER_STOKES: ns = true; break;
-    case RANS : ns = true; turbulent = true; if (config->GetKind_Trans_Model() == LM) transition = true; break;
->>>>>>> a39864cd
     case POISSON_EQUATION: poisson = true; break;
     case WAVE_EQUATION: wave = true; break;
     case HEAT_EQUATION: heat = true; break;
@@ -669,15 +608,12 @@
   /*--- DeAllocate solution for adjoint problem ---*/
   if (adj_euler || adj_ns || disc_adj) delete integration_container[ADJFLOW_SOL];
   if (adj_turb) delete integration_container[ADJTURB_SOL];
-<<<<<<< HEAD
 
   /*--- DeAllocate integration container for finite element flow solver. ---*/
   if (fem_euler || fem_ns) delete integration_container[FLOW_SOL];
   //if (fem_turbulent)     delete integration_container[FEM_TURB_SOL];
-=======
-  
-  
->>>>>>> a39864cd
+
+  
 }
 
 void CDriver::Numerics_Preprocessing(CNumerics ****numerics_container,
@@ -1540,18 +1476,13 @@
   }
   
   /*--- Assign turbulence model booleans --- */
-<<<<<<< HEAD
 
   if (turbulent || fem_turbulent)
-=======
-  
-  if (turbulent)
->>>>>>> a39864cd
     switch (config->GetKind_Turb_Model()) {
       case SA:     spalart_allmaras = true;     break;
       case SA_NEG: neg_spalart_allmaras = true; break;
       case SST:    menter_sst = true;  break;
-        
+
     }
   
   /*--- Solver definition for the template problem ---*/
@@ -1663,7 +1594,6 @@
     }
     
   }
-<<<<<<< HEAD
 
   /*--- DG-FEM solver definition for Euler, Navier-Stokes problems ---*/
 
@@ -1696,10 +1626,6 @@
     }
   }
 
-=======
-  
-  
->>>>>>> a39864cd
   /*--- Solver definition for the turbulent model problem ---*/
   
   if (turbulent) {
