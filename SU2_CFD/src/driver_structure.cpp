--- conflicted
+++ resolved
@@ -1095,19 +1095,12 @@
 
   /*--- Create the data structure for MPI point-to-point communications. ---*/
   
-<<<<<<< HEAD
-  for (iZone = 0; iZone < nZone; iZone++)
-    for (iInst = 0; iInst < nInst[iZone]; iInst++)
-      for (iMGlevel = 0; iMGlevel <= config_container[iZone]->GetnMGLevels(); iMGlevel++)
-        geometry_container[iZone][iInst][iMGlevel]->PreprocessP2PComms(geometry_container[iZone][iInst][iMGlevel], config_container[iZone]);
-=======
   for (iZone = 0; iZone < nZone; iZone++) {
     for (iInst = 0; iInst < nInst[iZone]; iInst++) {
       for (iMGlevel = 0; iMGlevel <= config_container[iZone]->GetnMGLevels(); iMGlevel++)
         geometry_container[iZone][iInst][iMGlevel]->PreprocessP2PComms(geometry_container[iZone][iInst][iMGlevel], config_container[iZone]);
     }
   }
->>>>>>> 4ae8edde
   
   /*--- Perform a few preprocessing routines and communications. ---*/
   
