--- conflicted
+++ resolved
@@ -1461,55 +1461,4 @@
    */
   void Transfer_Tractions(unsigned short donorZone, unsigned short targetZone);
 
-<<<<<<< HEAD
-};
-
-/*!
- * \class CMultiphysicsZonalDriver
- * \brief Class for driving zone-specific iterations.
- * \author O. Burghardt
- * \version 6.2.0 "Falcon"
- */
-class CMultiphysicsZonalDriver : public CDriver {
-protected:
-
-public:
-
-  /*!
-   * \brief Constructor of the class.
-   * \param[in] confFile - Configuration file name.
-   * \param[in] val_nZone - Total number of zones.
-   * \param[in] MPICommunicator - MPI communicator for SU2.
-   */
-  CMultiphysicsZonalDriver(char* confFile,
-                           unsigned short val_nZone,
-                           SU2_Comm MPICommunicator);
-
-  /*!
-   * \brief Destructor of the class.
-   */
-  ~CMultiphysicsZonalDriver(void);
-
-  /*!
-   * \brief Run one iteration in all physical zones.
-   */
-  void Run();
-
-  /*!
-   * \brief Update the dual-time solution within multiple zones.
-   */
-  void Update();
-
-  /*!
-   * \brief Perform a dynamic mesh deformation, included grid velocity computation and the update of the multigrid structure (multiple zone).
-   */
-  void DynamicMeshUpdate(unsigned long TimeIter);
-
-  /*!
-   * \brief Routine to provide all the desired physical transfers between the different zones during one iteration.
-   */
-  void Transfer_Data(unsigned short donorZone, unsigned short targetZone);
-
-=======
->>>>>>> d781ddc8
 };