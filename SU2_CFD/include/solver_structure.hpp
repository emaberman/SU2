/*!
 * \file solver_structure.hpp
 * \brief Headers of the main subroutines for solving partial differential equations.
 *        The subroutines and functions are in the <i>solver_structure.cpp</i>,
 *        <i>solution_direct.cpp</i>, <i>solution_adjoint.cpp</i>, and
 *        <i>solution_linearized.cpp</i> files.
 * \author F. Palacios, T. Economon
 * \version 4.0.0 "Cardinal"
 *
 * SU2 Lead Developers: Dr. Francisco Palacios (Francisco.D.Palacios@boeing.com).
 *                      Dr. Thomas D. Economon (economon@stanford.edu).
 *
 * SU2 Developers: Prof. Juan J. Alonso's group at Stanford University.
 *                 Prof. Piero Colonna's group at Delft University of Technology.
 *                 Prof. Nicolas R. Gauger's group at Kaiserslautern University of Technology.
 *                 Prof. Alberto Guardone's group at Polytechnic University of Milan.
 *                 Prof. Rafael Palacios' group at Imperial College London.
 *
 * SU2 is free software; you can redistribute it and/or
 * modify it under the terms of the GNU Lesser General Public
 * License as published by the Free Software Foundation; either
 * version 2.1 of the License, or (at your option) any later version.
 *
 * SU2 is distributed in the hope that it will be useful,
 * but WITHOUT ANY WARRANTY; without even the implied warranty of
 * MERCHANTABILITY or FITNESS FOR A PARTICULAR PURPOSE. See the GNU
 * Lesser General Public License for more details.
 *
 * You should have received a copy of the GNU Lesser General Public
 * License along with SU2. If not, see <http://www.gnu.org/licenses/>.
 */

#pragma once

#include "../../Common/include/mpi_structure.hpp"

#include <cmath>
#include <string>
#include <fstream>
#include <sstream>
#include <algorithm>
#include <iostream>
#include <stdlib.h>
#include <stdio.h>

#include "fluid_model.hpp"
#include "numerics_structure.hpp"
#include "variable_structure.hpp"
#include "../../Common/include/geometry_structure.hpp"
#include "../../Common/include/config_structure.hpp"
#include "../../Common/include/matrix_structure.hpp"
#include "../../Common/include/vector_structure.hpp"
#include "../../Common/include/linear_solvers_structure.hpp"
#include "../../Common/include/grid_movement_structure.hpp"
#include "numerics_machine_learning.hpp"

using namespace std;

/*!
 * \class CSolver
 * \brief Main class for defining the PDE solution, it requires
 * a child class for each particular solver (Euler, Navier-Stokes, etc.)
 * \author F. Palacios
 * \version 4.0.0 "Cardinal"
 */
class CSolver {
protected:
	unsigned short IterLinSolver;	/*!< \brief Linear solver iterations. */
	unsigned short nVar,					/*!< \brief Number of variables of the problem. */
  nPrimVar,                     /*!< \brief Number of primitive variables of the problem. */
  nPrimVarGrad,                 /*!< \brief Number of primitive variables of the problem in the gradient computation. */
  nSecondaryVar,                     /*!< \brief Number of primitive variables of the problem. */
  nSecondaryVarGrad,                 /*!< \brief Number of primitive variables of the problem in the gradient computation. */
	nDim;													/*!< \brief Number of dimensions of the problem. */
	unsigned long nPoint;					/*!< \brief Number of points of the computational grid. */
  unsigned long nPointDomain; 	/*!< \brief Number of points of the computational grid. */
	su2double Max_Delta_Time,	/*!< \brief Maximum value of the delta time for all the control volumes. */
	Min_Delta_Time;					/*!< \brief Minimum value of the delta time for all the control volumes. */
	su2double *Residual_RMS,	/*!< \brief Vector with the mean residual for each variable. */
  *Residual_Max,        /*!< \brief Vector with the maximal residual for each variable. */
	*Residual,						/*!< \brief Auxiliary nVar vector. */
	*Residual_i,					/*!< \brief Auxiliary nVar vector for storing the residual at point i. */
	*Residual_j;					/*!< \brief Auxiliary nVar vector for storing the residual at point j. */
  unsigned long *Point_Max; /*!< \brief Vector with the maximal residual for each variable. */
  su2double **Point_Max_Coord; /*!< \brief Vector with pointers to the coords of the maximal residual for each variable. */
	su2double *Solution,		/*!< \brief Auxiliary nVar vector. */
	*Solution_i,				/*!< \brief Auxiliary nVar vector for storing the solution at point i. */
	*Solution_j;				/*!< \brief Auxiliary nVar vector for storing the solution at point j. */
	su2double *Vector,	/*!< \brief Auxiliary nDim vector. */
	*Vector_i,			/*!< \brief Auxiliary nDim vector to do the reconstruction of the variables at point i. */
	*Vector_j;			/*!< \brief Auxiliary nDim vector to do the reconstruction of the variables at point j. */
	su2double *Res_Conv,	/*!< \brief Auxiliary nVar vector for storing the convective residual. */
	*Res_Visc,				/*!< \brief Auxiliary nVar vector for storing the viscous residual. */
	*Res_Sour,				/*!< \brief Auxiliary nVar vector for storing the viscous residual. */
	*Res_Conv_i,		  /*!< \brief Auxiliary vector for storing the convective residual at point i. */
	*Res_Visc_i,			/*!< \brief Auxiliary vector for storing the viscous residual at point i. */
	*Res_Conv_j,			/*!< \brief Auxiliary vector for storing the convective residual at point j. */
	*Res_Visc_j;			/*!< \brief Auxiliary vector for storing the viscous residual at point j. */
	su2double **Jacobian_i,	/*!< \brief Auxiliary matrices for storing point to point Jacobians at point i. */
	**Jacobian_j;			    /*!< \brief Auxiliary matrices for storing point to point Jacobians at point j. */
	su2double **Jacobian_ii,	/*!< \brief Auxiliary matrices for storing point to point Jacobians. */
	**Jacobian_ij,			  /*!< \brief Auxiliary matrices for storing point to point Jacobians. */
	**Jacobian_ji,			  /*!< \brief Auxiliary matrices for storing point to point Jacobians. */
	**Jacobian_jj;			  /*!< \brief Auxiliary matrices for storing point to point Jacobians. */
  
	su2double **Smatrix,	/*!< \brief Auxiliary structure for computing gradients by least-squares */
	**cvector;			 /*!< \brief Auxiliary structure for computing gradients by least-squares */

    unsigned short nOutputVariables;  /*!< \brief Number of variables to write. */

public:
  
  CSysVector LinSysSol;		/*!< \brief vector to store iterative solution of implicit linear system. */
  CSysVector LinSysRes;		/*!< \brief vector to store iterative residual of implicit linear system. */
  CSysVector LinSysAux;		/*!< \brief vector to store iterative residual of implicit linear system. */
  CSysMatrix Jacobian; /*!< \brief Complete sparse Jacobian structure for implicit computations. */
  
  CSysMatrix StiffMatrix; /*!< \brief Sparse structure for storing the stiffness matrix in Galerkin computations, and grid movement. */

  CSysVector OutputVariables;		/*!< \brief vector to store the extra variables to be written. */
  string* OutputHeadingNames; /*< \brief vector of strings to store the headings for the exra variables */
  
  CVariable** node;	/*!< \brief Vector which the define the variables for each problem. */
  CVariable* node_infty; /*!< \brief CVariable storing the free stream conditions. */
  
	/*!
	 * \brief Constructor of the class.
	 */
	CSolver(void);
    
	/*!
	 * \brief Destructor of the class.
	 */
	virtual ~CSolver(void);
     
    /*!
	 * \brief Set number of linear solver iterations.
	 * \param[in] val_iterlinsolver - Number of linear iterations.
	 */
	void SetIterLinSolver(unsigned short val_iterlinsolver);
    
	/*!
	 * \brief Set number of linear solver iterations.
	 * \param[in] val_iterlinsolver - Number of linear iterations.
	 */
	virtual void Set_MPI_Solution(CGeometry *geometry, CConfig *config);

  /*!
	 * \brief Set number of linear solver iterations.
	 * \param[in] val_iterlinsolver - Number of linear iterations.
	 */
	virtual void Set_MPI_Primitive(CGeometry *geometry, CConfig *config);
  
//  /*!
//	 * \brief Set number of linear solver iterations.
//	 * \param[in] val_iterlinsolver - Number of linear iterations.
//	 */
//	virtual void Set_MPI_Secondary(CGeometry *geometry, CConfig *config);

    /*!
	 * \brief Set the value of the max residual and RMS residual.
	 * \param[in] val_iterlinsolver - Number of linear iterations.
	 */
	void SetResidual_RMS(CGeometry *geometry, CConfig *config);
    
    /*!
	 * \brief Set number of linear solver iterations.
	 * \param[in] val_iterlinsolver - Number of linear iterations.
	 */
	virtual void Set_MPI_Solution_Old(CGeometry *geometry, CConfig *config);
    
  /*!
	 * \brief Impose the send-receive boundary condition.
	 * \param[in] geometry - Geometrical definition of the problem.
	 * \param[in] config - Definition of the particular problem.
	 */
  virtual void Set_MPI_Solution_Limiter(CGeometry *geometry, CConfig *config);
  
  /*!
	 * \brief Impose the send-receive boundary condition.
	 * \param[in] geometry - Geometrical definition of the problem.
	 * \param[in] config - Definition of the particular problem.
	 */
  virtual void Set_MPI_Primitive_Limiter(CGeometry *geometry, CConfig *config);
 
//  /*!
//	 * \brief Impose the send-receive boundary condition.
//	 * \param[in] geometry - Geometrical definition of the problem.
//	 * \param[in] config - Definition of the particular problem.
//	 */
//  virtual void Set_MPI_Secondary_Limiter(CGeometry *geometry, CConfig *config);

  /*!
	 * \brief Set the fluid solver nondimensionalization.
	 * \param[in] geometry - Geometrical definition of the problem.
	 * \param[in] config - Definition of the particular problem.
	 */
  virtual void SetNondimensionalization(CGeometry *geometry, CConfig *config, unsigned short iMesh);
  
	/*!
	 * \brief Compute the pressure at the infinity.
	 * \return Value of the pressure at the infinity.
	 */
  virtual CFluidModel* GetFluidModel(void);

  	/*!
	 * \brief Get number of linear solver iterations.
	 * \return Number of linear solver iterations.
	 */
	unsigned short GetIterLinSolver(void);
    
	/*!
	 * \brief Get the value of the maximum delta time.
	 * \return Value of the maximum delta time.
	 */
	su2double GetMax_Delta_Time(void);
    
	/*!
	 * \brief Get the value of the minimum delta time.
	 * \return Value of the minimum delta time.
	 */
	su2double GetMin_Delta_Time(void);
    
    /*!
	 * \brief Get the value of the maximum delta time.
	 * \return Value of the maximum delta time.
	 */
	virtual su2double GetMax_Delta_Time(unsigned short val_Species);
    
	/*!
	 * \brief Get the value of the minimum delta time.
	 * \return Value of the minimum delta time.
	 */
	virtual su2double GetMin_Delta_Time(unsigned short val_Species);
    
	/*!
	 * \brief Get the number of variables of the problem.
	 */
	unsigned short GetnVar(void);
  
  /*!
	 * \brief Get the number of variables of the problem.
	 */
	unsigned short GetnPrimVar(void);
  
  /*!
	 * \brief Get the number of variables of the problem.
	 */
	unsigned short GetnPrimVarGrad(void);
  
  /*!
	 * \brief Get the number of variables of the problem.
	 */
	unsigned short GetnSecondaryVar(void);
  
  /*!
	 * \brief Get the number of variables of the problem.
	 */
	unsigned short GetnSecondaryVarGrad(void);
  
  /*!
	 * \brief Get the number of variables of the problem.
	 */
	unsigned short GetnOutputVariables(void);
    
	/*!
	 * \brief A virtual member.
	 * \param[in] geometry - Geometrical definition of the problem.
	 * \param[in] solver_container - Container vector with all the solutions.
	 * \param[in] config - Definition of the particular problem.
	 * \param[in] iRKStep - Current step of the Runge-Kutta iteration.
	 * \param[in] iMesh - Index of the mesh in multigrid computations.
	 * \param[in] RunTime_EqSystem - System of equations which is going to be solved.
	 */
	virtual void SetResidual_DualTime(CGeometry *geometry, CSolver **solver_container, CConfig *config,
                                      unsigned short iRKStep, unsigned short iMesh, unsigned short RunTime_EqSystem);
    
	/*!
	 * \brief Set the maximal residual, this is useful for the convergence history.
	 * \param[in] val_var - Index of the variable.
	 * \param[in] val_residual - Value of the residual to store in the position <i>val_var</i>.
	 */
	void SetRes_RMS(unsigned short val_var, su2double val_residual);
    
	/*!
	 * \brief Adds the maximal residual, this is useful for the convergence history.
	 * \param[in] val_var - Index of the variable.
	 * \param[in] val_residual - Value of the residual to store in the position <i>val_var</i>.
	 */
	void AddRes_RMS(unsigned short val_var, su2double val_residual);
    
	/*!
	 * \brief Get the maximal residual, this is useful for the convergence history.
	 * \param[in] val_var - Index of the variable.
	 * \return Value of the biggest residual for the variable in the position <i>val_var</i>.
	 */
	su2double GetRes_RMS(unsigned short val_var);
    
    /*!
	 * \brief Set the maximal residual, this is useful for the convergence history.
	 * \param[in] val_var - Index of the variable.
	 * \param[in] val_residual - Value of the residual to store in the position <i>val_var</i>.
	 */
	void SetRes_Max(unsigned short val_var, su2double val_residual, unsigned long val_point);
    
	/*!
	 * \brief Adds the maximal residual, this is useful for the convergence history.
	 * \param[in] val_var - Index of the variable.
	 * \param[in] val_residual - Value of the residual to store in the position <i>val_var</i>.
   * \param[in] val_point - Value of the point index for the max residual.
   * \param[in] val_coord - Location (x, y, z) of the max residual point.
	 */
	void AddRes_Max(unsigned short val_var, su2double val_residual, unsigned long val_point, su2double* val_coord);
    
	/*!
	 * \brief Get the maximal residual, this is useful for the convergence history.
	 * \param[in] val_var - Index of the variable.
	 * \return Value of the biggest residual for the variable in the position <i>val_var</i>.
	 */
	su2double GetRes_Max(unsigned short val_var);
    
    /*!
	 * \brief Get the maximal residual, this is useful for the convergence history.
	 * \param[in] val_var - Index of the variable.
	 * \return Value of the biggest residual for the variable in the position <i>val_var</i>.
	 */
	unsigned long GetPoint_Max(unsigned short val_var);
  
  /*!
   * \brief Get the location of the maximal residual, this is useful for the convergence history.
   * \param[in] val_var - Index of the variable.
   * \return Pointer to the location (x, y, z) of the biggest residual for the variable <i>val_var</i>.
   */
  su2double* GetPoint_Max_Coord(unsigned short val_var);
  
	/*!
	 * \brief Set Value of the residual if there is a grid movement.
	 * \param[in] geometry - Geometrical definition of the problem.
	 * \param[in] config - Definition of the particular problem.
	 */
	void SetGrid_Movement_Residual(CGeometry *geometry, CConfig *config);
    
	/*!
	 * \brief Compute the Green-Gauss gradient of the auxiliary variable.
	 * \param[in] geometry - Geometrical definition of the problem.
	 */
	void SetAuxVar_Gradient_GG(CGeometry *geometry);
    
	/*!
	 * \brief Compute the Least Squares gradient of the auxiliary variable.
	 * \param[in] geometry - Geometrical definition of the problem.
	 * \param[in] config - Definition of the particular problem.
	 */
	void SetAuxVar_Gradient_LS(CGeometry *geometry, CConfig *config);
    
	/*!
	 * \brief Compute the Least Squares gradient of an auxiliar variable on the profile surface.
	 * \param[in] geometry - Geometrical definition of the problem.
	 * \param[in] config - Definition of the particular problem.
	 */
	void SetAuxVar_Surface_Gradient(CGeometry *geometry, CConfig *config);
    
	/*!
	 * \brief Compute the Green-Gauss gradient of the solution.
	 * \param[in] geometry - Geometrical definition of the problem.
	 */
	void SetSolution_Gradient_GG(CGeometry *geometry, CConfig *config);
    
	/*!
	 * \brief Compute the Least Squares gradient of the solution.
	 * \param[in] geometry - Geometrical definition of the problem.
	 * \param[in] config - Definition of the particular problem.
	 */
	void SetSolution_Gradient_LS(CGeometry *geometry, CConfig *config);
    
  /*!
	 * \brief MPI gradients.
	 * \param[in] geometry - Geometrical definition of the problem.
	 * \param[in] config - Definition of the particular problem.
	 */
  virtual void Set_MPI_Solution_Gradient(CGeometry *geometry, CConfig *config);
    
    /*!
	 * \brief Compute the Least Squares gradient of the grid velocity.
	 * \param[in] geometry - Geometrical definition of the problem.
	 * \param[in] config - Definition of the particular problem.
	 */
	void SetGridVel_Gradient(CGeometry *geometry, CConfig *config);
    
	/*!
	 * \brief Compute slope limiter.
	 * \param[in] geometry - Geometrical definition of the problem.
	 * \param[in] config - Definition of the particular problem.
	 */
	void SetSolution_Limiter(CGeometry *geometry, CConfig *config);
    
	/*!
	 * \brief A virtual member.
	 * \param[in] geometry - Geometrical definition of the problem.
	 * \param[in] config - Definition of the particular problem.
	 */
	virtual void SetPrimitive_Limiter(CGeometry *geometry, CConfig *config);
  
//	/*!
//	 * \brief A virtual member.
//	 * \param[in] geometry - Geometrical definition of the problem.
//	 * \param[in] config - Definition of the particular problem.
//	 */
//	virtual void SetSecondary_Limiter(CGeometry *geometry, CConfig *config);
  
	/*!
	 * \brief Compute the pressure laplacian using in a incompressible solver.
	 * \param[in] geometry - Geometrical definition of the problem.
	 * \param[in] PressureLaplacian - Pressure laplacian.
	 */
	void SetPressureLaplacian(CGeometry *geometry, su2double *PressureLaplacian);
    
	/*!
	 * \brief Set the old solution variables to the current solution value for Runge-Kutta iteration.
	 * \param[in] geometry - Geometrical definition of the problem.
	 */
	void Set_OldSolution(CGeometry *geometry);
    
	/*!
	 * \brief A virtual member.
	 * \param[in] geometry - Geometrical definition of the problem.
	 * \param[in] solver_container - Container vector with all the solutions.
	 * \param[in] config - Definition of the particular problem.
	 * \param[in] iMesh - Index of the mesh in multigrid computations.
	 * \param[in] Iteration - Index of the current iteration.
	 */
	virtual void SetTime_Step(CGeometry *geometry, CSolver **solver_container, CConfig *config,
                              unsigned short iMesh, unsigned long Iteration);
    
	/*!
	 * \brief A virtual member.
	 * \param[in] geometry - Geometrical definition of the problem.
	 * \param[in] solver_container - Container vector with all the solutions.
	 * \param[in] config - Definition of the particular problem.
	 * \param[in] iMesh - Index of the mesh in multigrid computations.
	 */
	virtual void Postprocessing(CGeometry *geometry, CSolver **solver_container, CConfig *config,
                                unsigned short iMesh);
    
	/*!
	 * \brief A virtual member, overloaded.
	 * \param[in] geometry - Geometrical definition of the problem.
	 * \param[in] solver_container - Container vector with all the solutions.
	 * \param[in] config - Definition of the particular problem.
	 *
	 * \param[in] iMesh - Index of the mesh in multigrid computations.
	 */
	virtual void Postprocessing(CGeometry *geometry, CSolver **solver_container, CConfig *config, CNumerics **numerics,
                                unsigned short iMesh);
	/*!
	 * \brief A virtual member.
	 * \param[in] geometry - Geometrical definition of the problem.
	 * \param[in] solver_container - Container vector with all the solutions.
	 * \param[in] numerics - Description of the numerical method.
	 * \param[in] config - Definition of the particular problem.
	 * \param[in] iMesh - Index of the mesh in multigrid computations.
	 * \param[in] iRKStep - Current step of the Runge-Kutta iteration.
	 */
	virtual void Centered_Residual(CGeometry *geometry, CSolver **solver_container, CNumerics *numerics,
                                   CConfig *config, unsigned short iMesh, unsigned short iRKStep);
    
	/*!
	 * \brief A virtual member.
	 * \param[in] geometry - Geometrical definition of the problem.
	 * \param[in] solver_container - Container vector with all the solutions.
	 * \param[in] numerics - Description of the numerical method.
	 * \param[in] config - Definition of the particular problem.
	 * \param[in] iMesh - Index of the mesh in multigrid computations.
	 */
	virtual void Upwind_Residual(CGeometry *geometry, CSolver **solver_container, CNumerics *numerics,
                                 CConfig *config, unsigned short iMesh);
    
	/*!
	 * \brief A virtual member.
	 * \param[in] geometry - Geometrical definition of the problem.
	 * \param[in] solver_container - Container vector with all the solutions.
	 * \param[in] config - Definition of the particular problem.
	 * \param[in] iRKStep - Current step of the Runge-Kutta iteration.
     * \param[in] RunTime_EqSystem - System of equations which is going to be solved.
	 */
	virtual void Preprocessing(CGeometry *geometry, CSolver **solver_container, CConfig *config, unsigned short iMesh, unsigned short iRKStep, unsigned short RunTime_EqSystem, bool Output);
    
	/*!
	 * \brief A virtual member overloaded.
	 * \param[in] geometry - Geometrical definition of the problem.
	 * \param[in] solver_container - Container vector with all the solutions.
	 * \param[in] numerics - Container vector of the numerics of the problem.
	 * \param[in] config - Definition of the particular problem.
	 * \param[in] iRKStep - Current step of the Runge-Kutta iteration.
     * \param[in] RunTime_EqSystem - System of equations which is going to be solved.
	 */
	virtual void Preprocessing(CGeometry *geometry, CSolver **solver_container, CConfig *config, CNumerics **numerics, unsigned short iMesh, unsigned long Iteration, unsigned short RunTime_EqSystem, bool Output);

	/*!
	 * \brief A virtual member.
	 * \param[in] geometry - Geometrical definition of the problem.
	 * \param[in] config - Definition of the particular problem.
	 */
	virtual void SetUndivided_Laplacian(CGeometry *geometry, CConfig *config);
    
    /*!
	 * \brief A virtual member.
	 * \param[in] geometry - Geometrical definition of the problem.
	 * \param[in] config - Definition of the particular problem.
	 */
	virtual void Set_MPI_Undivided_Laplacian(CGeometry *geometry, CConfig *config);
    
    /*!
	 * \brief A virtual member.
	 * \param[in] geometry - Geometrical definition of the problem.
	 * \param[in] config - Definition of the particular problem.
	 */
	virtual void SetMax_Eigenvalue(CGeometry *geometry, CConfig *config);
    
    /*!
	 * \brief A virtual member.
	 * \param[in] geometry - Geometrical definition of the problem.
	 * \param[in] config - Definition of the particular problem.
	 */
	virtual void Set_MPI_MaxEigenvalue(CGeometry *geometry, CConfig *config);
    
	/*!
	 * \brief A virtual member.
	 * \param[in] geometry - Geometrical definition of the problem.
	 * \param[in] solver_container - Container vector with all the solutions.
	 * \param[in] config - Definition of the particular problem.
	 */
	virtual void SetDissipation_Switch(CGeometry *geometry, CConfig *config);
    
    /*!
	 * \brief A virtual member.
	 * \param[in] geometry - Geometrical definition of the problem.
	 * \param[in] solver_container - Container vector with all the solutions.
	 * \param[in] config - Definition of the particular problem.
	 */
	virtual void Set_MPI_Dissipation_Switch(CGeometry *geometry, CConfig *config);
    
	/*!
	 * \brief A virtual member.
	 * \param[in] geometry - Geometrical definition of the problem.
	 * \param[in] solver_container - Container vector with all the solutions.
	 * \param[in] numerics - Description of the numerical method.
	 * \param[in] config - Definition of the particular problem.
	 * \param[in] val_marker - Surface marker where the boundary condition is applied.
	 */
	virtual void BC_Euler_Wall(CGeometry *geometry, CSolver **solver_container, CNumerics *numerics, CConfig *config,
                               unsigned short val_marker);
    
	/*!
	 * \brief A virtual member.
	 * \param[in] geometry - Geometrical definition of the problem.
	 * \param[in] solver_container - Container vector with all the solutions.
	 * \param[in] numerics - Description of the numerical method.
	 * \param[in] config - Definition of the particular problem.
	 * \param[in] val_marker - Surface marker where the boundary condition is applied.
	 */


	virtual void BC_Clamped(CGeometry *geometry, CSolver **solver_container, CNumerics *numerics, CConfig *config,
                                 unsigned short val_marker);

	/*!
	 * \brief A virtual member.
	 * \param[in] geometry - Geometrical definition of the problem.
	 * \param[in] solver_container - Container vector with all the solutions.
	 * \param[in] solver - Description of the numerical method.
	 * \param[in] config - Definition of the particular problem.
	 * \param[in] val_marker - Surface marker where the boundary condition is applied.
	 */


	virtual void BC_Clamped_Post(CGeometry *geometry, CSolver **solver_container, CNumerics *numerics, CConfig *config,
                                 unsigned short val_marker);

	/*!
	 * \brief A virtual member.
	 * \param[in] geometry - Geometrical definition of the problem.
	 * \param[in] solver_container - Container vector with all the solutions.
	 * \param[in] solver - Description of the numerical method.
	 * \param[in] config - Definition of the particular problem.
	 * \param[in] val_marker - Surface marker where the boundary condition is applied.
	 */


	virtual void BC_Normal_Displacement(CGeometry *geometry, CSolver **solver_container, CNumerics *numerics, CConfig *config,
                                 unsigned short val_marker);
    
	/*!
	 * \brief A virtual member.
	 * \param[in] geometry - Geometrical definition of the problem.
	 * \param[in] solver_container - Container vector with all the solutions.
	 * \param[in] numerics - Description of the numerical method.
	 * \param[in] config - Definition of the particular problem.
	 * \param[in] val_marker - Surface marker where the boundary condition is applied.
	 */
	virtual void BC_Flow_Load(CGeometry *geometry, CSolver **solver_container, CNumerics *numerics, CConfig *config,
                             unsigned short val_marker);
    
	/*!
	 * \brief A virtual member.
	 * \param[in] geometry - Geometrical definition of the problem.
	 * \param[in] solver_container - Container vector with all the solutions.
	 * \param[in] numerics - Description of the numerical method.
	 * \param[in] config - Definition of the particular problem.
	 * \param[in] val_marker - Surface marker where the boundary condition is applied.
	 */
	virtual void BC_Normal_Load(CGeometry *geometry, CSolver **solver_container, CNumerics *numerics, CConfig *config,
                         unsigned short val_marker);
  
  /*!
	 * \brief A virtual member.
	 * \param[in] geometry - Geometrical definition of the problem.
	 * \param[in] solver_container - Container vector with all the solutions.
	 * \param[in] numerics - Description of the numerical method.
	 * \param[in] config - Definition of the particular problem.
	 * \param[in] val_marker - Surface marker where the boundary condition is applied.
	 */

	virtual void BC_Dir_Load(CGeometry *geometry, CSolver **solver_container, CNumerics *numerics, CConfig *config,
                         unsigned short val_marker);

  /*!
	 * \brief A virtual member.
	 * \param[in] geometry - Geometrical definition of the problem.
	 * \param[in] solver_container - Container vector with all the solutions.
	 * \param[in] solver - Description of the numerical method.
	 * \param[in] config - Definition of the particular problem.
	 * \param[in] val_marker - Surface marker where the boundary condition is applied.
	 */

	virtual void BC_Sine_Load(CGeometry *geometry, CSolver **solver_container, CNumerics *numerics, CConfig *config,
						 unsigned short val_marker);

  /*!
	 * \brief A virtual member.
	 * \param[in] geometry - Geometrical definition of the problem.
	 * \param[in] solver_container - Container vector with all the solutions.
	 * \param[in] solver - Description of the numerical method.
	 * \param[in] config - Definition of the particular problem.
	 * \param[in] val_marker - Surface marker where the boundary condition is applied.
	 */


	virtual void BC_Pressure(CGeometry *geometry, CSolver **solver_container, CNumerics *numerics, CConfig *config,
                              unsigned short val_marker);
    
	/*!
	 * \brief A virtual member.
	 * \param[in] geometry - Geometrical definition of the problem.
	 * \param[in] solver_container - Container vector with all the solutions.
	 * \param[in] numerics - Description of the numerical method.
	 * \param[in] config - Definition of the particular problem.
	 * \param[in] val_marker - Surface marker where the boundary condition is applied.
	 */
	virtual void BC_Interface_Boundary(CGeometry *geometry, CSolver **solver_container, CNumerics *numerics, CConfig *config);
    
	/*!
	 * \brief A virtual member.
	 * \param[in] geometry - Geometrical definition of the problem.
	 * \param[in] solver_container - Container vector with all the solutions.
	 * \param[in] numerics - Description of the numerical method.
	 * \param[in] config - Definition of the particular problem.
	 * \param[in] val_marker - Surface marker where the boundary condition is applied.
	 */
	virtual void BC_NearField_Boundary(CGeometry *geometry, CSolver **solver_container, CNumerics *numerics, CConfig *config);
  
  /*!
	 * \brief A virtual member.
	 * \param[in] geometry - Geometrical definition of the problem.
	 * \param[in] solver_container - Container vector with all the solutions.
	 * \param[in] numerics - Description of the numerical method.
	 * \param[in] config - Definition of the particular problem.
	 * \param[in] val_marker - Surface marker where the boundary condition is applied.
	 */
	virtual void BC_ActDisk_Boundary(CGeometry *geometry, CSolver **solver_container, CNumerics *numerics, CConfig *config);
  
	/*!
	 * \brief A virtual member.
	 * \param[in] geometry - Geometrical definition of the problem.
	 * \param[in] solver_container - Container vector with all the solutions.
	 * \param[in] conv_numerics - Description of the numerical method.
	 * \param[in] visc_numerics - Description of the numerical method.
	 * \param[in] config - Definition of the particular problem.
	 * \param[in] val_marker - Surface marker where the boundary condition is applied.
	 */
	virtual void BC_Isothermal_Wall(CGeometry *geometry,
                                  CSolver **solver_container,
                                  CNumerics *conv_numerics,
                                  CNumerics *visc_numerics,
                                  CConfig *config,
                                  unsigned short val_marker);
  
  /*!
	 * \brief A virtual member.
	 * \param[in] geometry - Geometrical definition of the problem.
	 * \param[in] solver_container - Container vector with all the solutions.
	 * \param[in] conv_numerics - Description of the numerical method.
   * \param[in] visc_numerics - Description of the numerical method.
	 * \param[in] config - Definition of the particular problem.
	 * \param[in] val_marker - Surface marker where the boundary condition is applied.
	 */
	virtual void BC_IsothermalCatalytic_Wall(CGeometry *geometry,
                                           CSolver **solver_container,
                                           CNumerics *conv_numerics,
                                           CNumerics *visc_numerics,
                                           CConfig *config,
                                           unsigned short val_marker);
  
  /*!
	 * \brief A virtual member.
	 * \param[in] geometry - Geometrical definition of the problem.
	 * \param[in] solver_container - Container vector with all the solutions.
   * \param[in] conv_numerics - Description of the numerical method.
   * \param[in] visc_numerics - Description of the numerical method.
	 * \param[in] config - Definition of the particular problem.
	 * \param[in] val_marker - Surface marker where the boundary condition is applied.
	 */
	virtual void BC_IsothermalNonCatalytic_Wall(CGeometry *geometry,
                                              CSolver **solver_container,
                                              CNumerics *conv_numerics,
                                              CNumerics *visc_numerics,
                                              CConfig *config,
                                              unsigned short val_marker);
    
	/*!
	 * \brief A virtual member.
	 * \param[in] geometry - Geometrical definition of the problem.
	 * \param[in] solver_container - Container vector with all the solutions.
   * \param[in] conv_numerics - Description of the numerical method.
   * \param[in] visc_numerics - Description of the numerical method.
	 * \param[in] config - Definition of the particular problem.
	 * \param[in] val_marker - Surface marker where the boundary condition is applied.
	 */
	virtual void BC_HeatFlux_Wall(CGeometry *geometry, CSolver **solver_container,
                                CNumerics *conv_numerics,
                                CNumerics *visc_numerics, CConfig *config,
                                unsigned short val_marker);
  
  /*!
	 * \brief Impose a constant heat-flux condition at the wall.
	 * \param[in] geometry - Geometrical definition of the problem.
	 * \param[in] solver_container - Container vector with all the solutions.
	 * \param[in] conv_numerics - Description of the numerical method for convective terms.
   * \param[in] visc_numerics - Description of the numerical method for viscous terms.
	 * \param[in] config - Definition of the particular problem.
	 * \param[in] val_marker - Surface marker where the boundary condition is applied.
	 */
	virtual void BC_HeatFluxCatalytic_Wall(CGeometry *geometry,
                                         CSolver **solver_container,
                                         CNumerics *conv_numerics,
                                         CNumerics *visc_numerics,
                                         CConfig *config,
                                         unsigned short val_marker);
  
  /*!
	 * \brief Impose a constant heat-flux condition at the wall.
	 * \param[in] geometry - Geometrical definition of the problem.
	 * \param[in] solver_container - Container vector with all the solutions.
	 * \param[in] conv_numerics - Description of the numerical method for convective terms.
   * \param[in] visc_numerics - Description of the numerical method for viscous terms.
	 * \param[in] config - Definition of the particular problem.
	 * \param[in] val_marker - Surface marker where the boundary condition is applied.
	 */
	virtual void BC_HeatFluxNonCatalytic_Wall(CGeometry *geometry,
                                            CSolver **solver_container,
                                            CNumerics *conv_numerics,
                                            CNumerics *visc_numerics,
                                            CConfig *config,
                                            unsigned short val_marker);
    
	/*!
	 * \brief A virtual member.
	 * \param[in] geometry - Geometrical definition of the problem.
	 * \param[in] solver_container - Container vector with all the solutions.
	 * \param[in] config - Definition of the particular problem.
	 * \param[in] val_marker - Surface marker where the boundary condition is applied.
	 */
	virtual void BC_Dirichlet(CGeometry *geometry, CSolver **solver_container, CConfig *config,
                              unsigned short val_marker);

	/*!
	 * \brief A virtual member.
	 * \param[in] geometry - Geometrical definition of the problem.
	 * \param[in] solver_container - Container vector with all the solutions.
	 * \param[in] numerics - Description of the numerical method.
	 * \param[in] config - Definition of the particular problem.
	 * \param[in] val_marker - Surface marker where the boundary condition is applied.
	 */
	virtual void BC_Neumann(CGeometry *geometry, CSolver **solver_container, CNumerics *numerics, CConfig *config,
                            unsigned short val_marker);
    
	/*!
	 * \brief A virtual member.
	 * \param[in] geometry - Geometrical definition of the problem.
	 * \param[in] solver_container - Container vector with all the solutions.
   * \param[in] conv_numerics - Description of the numerical method.
   * \param[in] visc_numerics - Description of the numerical method.
	 * \param[in] config - Definition of the particular problem.
	 * \param[in] val_marker - Surface marker where the boundary condition is applied.
	 */
	virtual void BC_Far_Field(CGeometry *geometry, CSolver **solver_container, CNumerics *conv_numerics, CNumerics *visc_numerics, CConfig *config,
                              unsigned short val_marker);
    
	/*!
	 * \brief Impose via the residual the Euler boundary condition.
	 * \param[in] geometry - Geometrical definition of the problem.
	 * \param[in] solver_container - Container vector with all the solutions.
   * \param[in] conv_numerics - Description of the numerical method.
   * \param[in] visc_numerics - Description of the numerical method.
	 * \param[in] config - Definition of the particular problem.
	 * \param[in] val_marker - Surface marker where the boundary condition is applied.
	 */
	virtual void BC_Sym_Plane(CGeometry *geometry, CSolver **solver_container, CNumerics *conv_numerics, CNumerics *visc_numerics, CConfig *config, unsigned short val_marker);
    

	/*!
	 * \brief A virtual member.
	 * \param[in] geometry - Geometrical definition of the problem.
	 * \param[in] solver_container - Container vector with all the solutions.
   * \param[in] conv_numerics - Description of the numerical method.
   * \param[in] visc_numerics - Description of the numerical method.
	 * \param[in] config - Definition of the particular problem.
	 * \param[in] val_marker - Surface marker where the boundary condition is applied.
	 */
	virtual void BC_Riemann(CGeometry *geometry, CSolver **solver_container,
                            CNumerics *conv_numerics, CNumerics *visc_numerics, CConfig *config, unsigned short val_marker);
		
	/*!
	 * \brief A virtual member.
	 * \param[in] geometry - Geometrical definition of the problem.
	 * \param[in] solver_container - Container vector with all the solutions.
   * \param[in] conv_numerics - Description of the numerical method.
   * \param[in] visc_numerics - Description of the numerical method.
	 * \param[in] config - Definition of the particular problem.
	 * \param[in] val_marker - Surface marker where the boundary condition is applied.
	 */
	virtual void BC_Inlet(CGeometry *geometry, CSolver **solver_container, CNumerics *conv_numerics, CNumerics *visc_numerics,
                          CConfig *config, unsigned short val_marker);
    
	/*!
	 * \brief A virtual member.
	 * \param[in] geometry - Geometrical definition of the problem.
	 * \param[in] solver_container - Container vector with all the solutions.
   * \param[in] conv_numerics - Description of the numerical method.
   * \param[in] visc_numerics - Description of the numerical method.
	 * \param[in] config - Definition of the particular problem.
	 * \param[in] val_marker - Surface marker where the boundary condition is applied.
	 */
	virtual void BC_Supersonic_Inlet(CGeometry *geometry, CSolver **solver_container,
                                     CNumerics *conv_numerics, CNumerics *visc_numerics, CConfig *config, unsigned short val_marker);
  
  /*!
   * \brief A virtual member.
   * \param[in] geometry - Geometrical definition of the problem.
   * \param[in] solver_container - Container vector with all the solutions.
   * \param[in] conv_numerics - Description of the numerical method.
   * \param[in] visc_numerics - Description of the numerical method.
   * \param[in] config - Definition of the particular problem.
   * \param[in] val_marker - Surface marker where the boundary condition is applied.
   */
  virtual void BC_Supersonic_Outlet(CGeometry *geometry, CSolver **solver_container,
                                   CNumerics *conv_numerics, CNumerics *visc_numerics, CConfig *config, unsigned short val_marker);

	/*!
	 * \brief A virtual member.
	 * \param[in] geometry - Geometrical definition of the problem.
	 * \param[in] solver_container - Container vector with all the solutions.
	 * \param[in] numerics - Description of the numerical method.
	 * \param[in] config - Definition of the particular problem.
	 * \param[in] val_marker - Surface marker where the boundary condition is applied.
	 */
	virtual void BC_Custom(CGeometry *geometry, CSolver **solver_container, CNumerics *numerics,
                           CConfig *config, unsigned short val_marker);
    
	/*!
	 * \brief A virtual member.
	 * \param[in] geometry - Geometrical definition of the problem.
	 * \param[in] solver_container - Container vector with all the solutions.
   * \param[in] conv_numerics - Description of the numerical method.
   * \param[in] visc_numerics - Description of the numerical method.
	 * \param[in] config - Definition of the particular problem.
	 * \param[in] val_marker - Surface marker where the boundary condition is applied.
	 */
	virtual void BC_Outlet(CGeometry *geometry, CSolver **solver_container, CNumerics *conv_numerics, CNumerics *visc_numerics,
                           CConfig *config, unsigned short val_marker);
    
	/*!
	 * \brief A virtual member.
	 * \param[in] geometry - Geometrical definition of the problem.
	 * \param[in] solver_container - Container vector with all the solutions.
   * \param[in] conv_numerics - Description of the numerical method.
   * \param[in] visc_numerics - Description of the numerical method.
	 * \param[in] config - Definition of the particular problem.
	 * \param[in] val_marker - Surface marker where the boundary condition is applied.
	 */
	virtual void BC_Engine_Inflow(CGeometry *geometry, CSolver **solver_container, CNumerics *conv_numerics, CNumerics *visc_numerics, CConfig *config, unsigned short val_marker);
  
  /*!
   * \brief A virtual member.
   * \param[in] geometry - Geometrical definition of the problem.
   * \param[in] solver_container - Container vector with all the solutions.
   * \param[in] conv_numerics - Description of the numerical method.
   * \param[in] visc_numerics - Description of the numerical method.
   * \param[in] config - Definition of the particular problem.
   * \param[in] val_marker - Surface marker where the boundary condition is applied.
   */
  virtual void BC_Engine_Bleed(CGeometry *geometry, CSolver **solver_container, CNumerics *conv_numerics, CNumerics *visc_numerics, CConfig *config, unsigned short val_marker);
    
	/*!
	 * \brief A virtual member.
	 * \param[in] geometry - Geometrical definition of the problem.
	 * \param[in] solver_container - Container vector with all the solutions.
   * \param[in] conv_numerics - Description of the numerical method.
   * \param[in] visc_numerics - Description of the numerical method.
	 * \param[in] config - Definition of the particular problem.
	 * \param[in] val_marker - Surface marker where the boundary condition is applied.
	 */
	virtual void BC_Engine_Exhaust(CGeometry *geometry, CSolver **solver_container, CNumerics *conv_numerics, CNumerics *visc_numerics, CConfig *config, unsigned short val_marker);
    
	/*!
	 * \brief A virtual member.
	 * \param[in] geometry - Geometrical definition of the problem.
	 * \param[in] solver_container - Container vector with all the solutions.
	 * \param[in] numerics - Description of the numerical method.
	 * \param[in] config - Definition of the particular problem.
	 * \param[in] val_marker - Surface marker where the boundary condition is applied.
	 */
	virtual void BC_Dielec(CGeometry *geometry, CSolver **solver_container, CNumerics *numerics,
                               CConfig *config, unsigned short val_marker);
    
	/*!
	 * \brief A virtual member.
	 * \param[in] geometry - Geometrical definition of the problem.
	 * \param[in] solver_container - Container vector with all the solutions.
	 * \param[in] numerics - Description of the numerical method.
	 * \param[in] config - Definition of the particular problem.
	 * \param[in] val_marker - Surface marker where the boundary condition is applied.
	 */
	virtual void BC_Electrode(CGeometry *geometry, CSolver **solver_container, CNumerics *numerics,
                              CConfig *config, unsigned short val_marker);
    
	/*!
	 * \brief A virtual member.
	 * \param[in] geometry - Geometrical definition of the problem.
	 * \param[in] solver_container - Container vector with all the solutions.
	 * \param[in] config - Definition of the particular problem.
	 * \param[in] iRKStep - Current step of the Runge-Kutta iteration.
	 */
	virtual void ExplicitRK_Iteration(CGeometry *geometry, CSolver **solver_container, CConfig *config,
                                      unsigned short iRKStep);
    
	/*!
	 * \brief A virtual member.
	 * \param[in] geometry - Geometrical definition of the problem.
	 * \param[in] solver_container - Container vector with all the solutions.
	 * \param[in] config - Definition of the particular problem.
	 */
	virtual void ExplicitEuler_Iteration(CGeometry *geometry, CSolver **solver_container, CConfig *config);
    
	/*!
	 * \brief A virtual member.
	 * \param[in] geometry - Geometrical definition of the problem.
	 * \param[in] solver_container - Container vector with all the solutions.
	 * \param[in] config - Definition of the particular problem.
	 */
	virtual void ImplicitEuler_Iteration(CGeometry *geometry, CSolver **solver_container, CConfig *config);

	/*!
	 * \brief A virtual member.
	 * \param[in] geometry - Geometrical definition of the problem.
	 * \param[in] solver_container - Container vector with all the solutions.
	 * \param[in] config - Definition of the particular problem.
	 */
	virtual void ImplicitNewmark_Iteration(CGeometry *geometry, CSolver **solver_container, CConfig *config);
    
	/*!
	 * \brief A virtual member.
	 * \param[in] geometry - Geometrical definition of the problem.
	 * \param[in] solver_container - Container vector with all the solutions.
	 * \param[in] config - Definition of the particular problem.
	 * \param[in] iMesh - Index of the mesh in multigrid computations.
	 */
	virtual void Compute_Residual(CGeometry *geometry, CSolver **solver_container, CConfig *config,
                                  unsigned short iMesh);
    
	/*!
	 * \brief A virtual member.
	 * \param[in] geometry - Geometrical definition of the problem.
	 * \param[in] config - Definition of the particular problem.
	 */
	virtual void Inviscid_Forces(CGeometry *geometry, CConfig *config);

	/*!
	 * \brief A virtual member.
	 * \param[in] geometry - Geometrical definition of the problem.
	 * \param[in] solver_container - Container vector with all the solutions.
	 * \param[in] config - Definition of the particular problem.
	 */
	virtual void Inviscid_DeltaForces(CGeometry *geometry, CSolver **solver_container, CConfig *config);
    
	/*!
	 * \brief A virtual member.
	 * \param[in] geometry - Geometrical definition of the problem.
	 * \param[in] config - Definition of the particular problem.
	 */
	virtual void Viscous_Forces(CGeometry *geometry, CConfig *config);
    
	/*!
	 * \brief A virtual member.
	 * \param[in] geometry - Geometrical definition of the problem.
	 * \param[in] config - Definition of the particular problem.
	 */
	virtual void Viscous_DeltaForces(CGeometry *geometry, CConfig *config);
    
	/*!
	 * \brief A virtual member.
	 * \param[in] geometry - Geometrical definition of the problem.
	 * \param[in] config - Definition of the particular problem.
	 */
	virtual void Wave_Strength(CGeometry *geometry, CConfig *config);
    
	/*!
	 * \brief A virtual member.
	 * \param[in] geometry - Geometrical definition of the problem.
	 * \param[in] config - Definition of the particular problem.
	 */
	virtual void SetPrimitive_Gradient_GG(CGeometry *geometry, CConfig *config);
    
	/*!
	 * \brief A virtual member.
	 * \param[in] geometry - Geometrical definition of the problem.
	 * \param[in] config - Definition of the particular problem.
	 */
	virtual void SetPrimitive_Gradient_LS(CGeometry *geometry, CConfig *config);
  
//	/*!
//	 * \brief A virtual member.
//	 * \param[in] geometry - Geometrical definition of the problem.
//	 * \param[in] config - Definition of the particular problem.
//	 */
//	virtual void SetSecondary_Gradient_GG(CGeometry *geometry, CConfig *config);
  
//	/*!
//	 * \brief A virtual member.
//	 * \param[in] geometry - Geometrical definition of the problem.
//	 * \param[in] config - Definition of the particular problem.
//	 */
//	virtual void SetSecondary_Gradient_LS(CGeometry *geometry, CConfig *config);
  
    /*!
	 * \brief A virtual member.
	 * \param[in] geometry - Geometrical definition of the problem.
	 * \param[in] config - Definition of the particular problem.
	 */
	virtual void Set_MPI_Primitive_Gradient(CGeometry *geometry, CConfig *config);
  
//  /*!
//	 * \brief A virtual member.
//	 * \param[in] geometry - Geometrical definition of the problem.
//	 * \param[in] config - Definition of the particular problem.
//	 */
//	virtual void Set_MPI_Secondary_Gradient(CGeometry *geometry, CConfig *config);
  
  /*!
	 * \brief A virtual member.
	 * \param[in] geometry - Geometrical definition of the problem.
	 * \param[in] config - Definition of the particular problem.
	 */
	virtual void SetPrimitive_Limiter_MPI(CGeometry *geometry, CConfig *config);
  
//  /*!
//	 * \brief A virtual member.
//	 * \param[in] geometry - Geometrical definition of the problem.
//	 * \param[in] config - Definition of the particular problem.
//	 */
//	virtual void SetSecondary_Limiter_MPI(CGeometry *geometry, CConfig *config);
  
	/*!
	 * \brief A virtual member.
	 * \param[in] iPoint - Index of the grid point.
	 * \param[in] config - Definition of the particular problem.
	 */
	virtual void SetPreconditioner(CConfig *config, unsigned long iPoint);
    
	/*!
	 * \brief A virtual member.
	 * \param[in] geometry - Geometrical definition of the problem.
	 * \param[in] solver_container - Container vector with all the solutions.
	 * \param[in] numerics - Description of the numerical method.
	 * \param[in] config - Definition of the particular problem.
	 * \param[in] iMesh - Index of the mesh in multigrid computations.
	 * \param[in] iRKStep - Current step of the Runge-Kutta iteration.
	 */
	virtual void Viscous_Residual(CGeometry *geometry, CSolver **solver_container, CNumerics *numerics,
                                  CConfig *config, unsigned short iMesh, unsigned short iRKStep);
    
	/*!
	 * \brief A virtual member.
	 * \param[in] StiffMatrix_Elem - Stiffness matrix of an element
	 */
	virtual void AddStiffMatrix(su2double **StiffMatrix_Elem, unsigned long Point_0, unsigned long Point_1, unsigned long Point_2, unsigned long Point_3 );
    
	/*!
	 * \brief A virtual member.
	 * \param[in] geometry - Geometrical definition of the problem.
	 * \param[in] solver_container - Container vector with all the solutions.
	 * \param[in] numerics - Description of the numerical method.
	 * \param[in] config - Definition of the particular problem.
	 * \param[in] iMesh - Index of the mesh in multigrid computations.
	 */
	virtual void Source_Residual(CGeometry *geometry, CSolver **solver_container, CNumerics *numerics, CNumerics *second_numerics,
                                 CConfig *config, unsigned short iMesh);
    
	/*!
	 * \brief A virtual member.
	 * \param[in] geometry - Geometrical definition of the problem.
	 * \param[in] solver_container - Container vector with all the solutions.
	 * \param[in] numerics - Description of the numerical method.
	 * \param[in] config - Definition of the particular problem.
	 * \param[in] iMesh - Index of the mesh in multigrid computations.
	 */
	virtual void Source_Template(CGeometry *geometry, CSolver **solver_container, CNumerics *numerics,
                                 CConfig *config, unsigned short iMesh);
    
	/*!
	 * \brief A virtual member.
	 * \param[in] val_marker - Surface marker where the coefficient is computed.
	 * \param[in] val_vertex - Vertex of the marker <i>val_marker</i> where the coefficient is evaluated.
	 * \param[in] val_sensitivity - Value of the sensitivity coefficient.
	 */
	virtual void SetCSensitivity(unsigned short val_marker, unsigned long val_vertex, su2double val_sensitivity);
    
	/*!
	 * \brief A virtual member.
	 * \param[in] geometry - Geometrical definition of the problem.
	 * \param[in] solver_container - Container vector with all the solutions.
	 * \param[in] config - Definition of the particular problem.
	 */
	virtual void SetForceProj_Vector(CGeometry *geometry, CSolver **solver_container, CConfig *config);
    
	/*!
	 * \brief A virtual member.
	 * \param[in] geometry - Geometrical definition of the problem.
	 * \param[in] solver_container - Container vector with all the solutions.
	 * \param[in] config - Definition of the particular problem.
	 */
	virtual void SetIntBoundary_Jump(CGeometry *geometry, CSolver **solver_container, CConfig *config);
    
	/*!
	 * \brief A virtual member.
	 * \param[in] val_Total_CDrag - Value of the total drag coefficient.
	 */
	virtual void SetTotal_CDrag(su2double val_Total_CDrag);
    
	/*!
	 * \brief A virtual member.
	 * \param[in] val_Total_CLift - Value of the total lift coefficient.
	 */
	virtual void SetTotal_CLift(su2double val_Total_CLift);
    
	/*!
	 * \brief A virtual member.
	 * \param[in] val_Total_CT - Value of the total thrust coefficient.
	 */
	virtual void SetTotal_CT(su2double val_Total_CT);
    
	/*!
	 * \brief A virtual member.
	 * \param[in] val_Total_CQ - Value of the total torque coefficient.
	 */
	virtual void SetTotal_CQ(su2double val_Total_CQ);
    
    /*!
	 * \brief A virtual member.
	 * \param[in] val_Total_Heat - Value of the total heat load.
	 */
	virtual void SetTotal_HeatFlux(su2double val_Total_Heat);
    
    /*!
	 * \brief A virtual member.
	 * \param[in] val_Total_MaxHeat - Value of the total heat load.
	 */
	virtual void SetTotal_MaxHeatFlux(su2double val_Total_MaxHeat);
    
	/*!
	 * \brief A virtual member.
	 * \param[in] geometry - Geometrical definition of the problem.
	 * \param[in] config - Definition of the particular problem.
	 */
	virtual void SetDistance(CGeometry *geometry, CConfig *config);
    
	/*!
	 * \brief A virtual member.
	 * \param[in] geometry - Geometrical definition of the problem.
	 * \param[in] solver_container - Container vector with all the solutions.
	 * \param[in] numerics - Description of the numerical method.
	 * \param[in] config - Definition of the particular problem.
	 */
	virtual void Inviscid_Sensitivity(CGeometry *geometry, CSolver **solver_container, CNumerics *numerics, CConfig *config);
    
	/*!
	 * \brief A virtual member.
	 * \param[in] geometry - Geometrical definition of the problem.
	 * \param[in] solver_container - Container vector with all the solutions.
	 * \param[in] numerics - Description of the numerical method.
	 * \param[in] config - Definition of the particular problem.
	 */
	virtual void Smooth_Sensitivity(CGeometry *geometry, CSolver **solver_container, CNumerics *numerics, CConfig *config);
    
	/*!
	 * \brief A virtual member.
	 * \param[in] geometry - Geometrical definition of the problem.
	 * \param[in] solver_container - Container vector with all the solutions.
	 * \param[in] numerics - Description of the numerical method.
	 * \param[in] config - Definition of the particular problem.
	 */
	virtual void Viscous_Sensitivity(CGeometry *geometry, CSolver **solver_container, CNumerics *numerics, CConfig *config);
    
	/*!
	 * \brief A virtual member.
	 * \param[in] val_marker - Surface marker where the coefficient is computed.
	 * \return Value of the lift coefficient (inviscid contribution) on the surface <i>val_marker</i>.
	 */
	virtual su2double GetCLift_Inv(unsigned short val_marker);
    
	/*!
	 * \brief A virtual member.
	 * \param[in] val_marker - Surface marker where the coefficient is computed.
	 * \return Value of the lift coefficient (viscous contribution) on the surface <i>val_marker</i>.
	 */
	virtual su2double GetCLift_Visc(unsigned short val_marker);

    /*!
	 * \brief A virtual member.
	 * \param[in] val_marker - Surface marker where the coefficient is computed.
	 * \return Value of the z moment coefficient (inviscid contribution) on the surface <i>val_marker</i>.
	 */
	virtual su2double GetCMz_Inv(unsigned short val_marker);
    
	/*!
	 * \brief A virtual member.
	 * \param[in] val_marker - Surface marker where the coefficient is computed.
	 * \return Value of the z moment coefficient (viscous contribution) on the surface <i>val_marker</i>.
	 */
	virtual su2double GetCMz_Visc(unsigned short val_marker);
    
  /*!
   * \brief A virtual member.
   * \param[in] val_marker - Surface marker where the coefficient is computed.
   * \return Value of the lift coefficient on the surface <i>val_marker</i>.
   */
  virtual su2double GetSurface_CLift(unsigned short val_marker);
  
  /*!
   * \brief A virtual member.
   * \param[in] val_marker - Surface marker where the coefficient is computed.
   * \return Value of the drag coefficient on the surface <i>val_marker</i>.
   */
  virtual su2double GetSurface_CDrag(unsigned short val_marker);
  
  /*!
   * \brief A virtual member.
   * \param[in] val_marker - Surface marker where the coefficient is computed.
   * \return Value of the side force coefficient on the surface <i>val_marker</i>.
   */
  virtual su2double GetSurface_CSideForce(unsigned short val_marker);
  
  /*!
   * \brief A virtual member.
   * \param[in] val_marker - Surface marker where the coefficient is computed.
   * \return Value of the side force coefficient on the surface <i>val_marker</i>.
   */
  virtual su2double GetSurface_CEff(unsigned short val_marker);
  
  /*!
   * \brief A virtual member.
   * \param[in] val_marker - Surface marker where the coefficient is computed.
   * \return Value of the x force coefficient on the surface <i>val_marker</i>.
   */
  virtual su2double GetSurface_CFx(unsigned short val_marker);
  
  /*!
   * \brief A virtual member.
   * \param[in] val_marker - Surface marker where the coefficient is computed.
   * \return Value of the y force coefficient on the surface <i>val_marker</i>.
   */
  virtual su2double GetSurface_CFy(unsigned short val_marker);
  
  /*!
   * \brief A virtual member.
   * \param[in] val_marker - Surface marker where the coefficient is computed.
   * \return Value of the z force coefficient on the surface <i>val_marker</i>.
   */
  virtual su2double GetSurface_CFz(unsigned short val_marker);
  
  /*!
   * \brief A virtual member.
   * \param[in] val_marker - Surface marker where the coefficient is computed.
   * \return Value of the x moment coefficient on the surface <i>val_marker</i>.
   */
  virtual su2double GetSurface_CMx(unsigned short val_marker);
  
  /*!
   * \brief A virtual member.
   * \param[in] val_marker - Surface marker where the coefficient is computed.
   * \return Value of the y moment coefficient on the surface <i>val_marker</i>.
   */
  virtual su2double GetSurface_CMy(unsigned short val_marker);
  
  /*!
   * \brief A virtual member.
   * \param[in] val_marker - Surface marker where the coefficient is computed.
   * \return Value of the z moment coefficient on the surface <i>val_marker</i>.
   */
  virtual su2double GetSurface_CMz(unsigned short val_marker);
  
  /*!
   * \brief A virtual member.
   * \param[in] val_marker - Surface marker where the coefficient is computed.
   * \return Value of the lift coefficient on the surface <i>val_marker</i>.
   */
  virtual su2double GetSurface_CLift_Inv(unsigned short val_marker);
  
  /*!
   * \brief A virtual member.
   * \param[in] val_marker - Surface marker where the coefficient is computed.
   * \return Value of the drag coefficient on the surface <i>val_marker</i>.
   */
  virtual su2double GetSurface_CDrag_Inv(unsigned short val_marker);
  
  /*!
   * \brief A virtual member.
   * \param[in] val_marker - Surface marker where the coefficient is computed.
   * \return Value of the side force coefficient on the surface <i>val_marker</i>.
   */
  virtual su2double GetSurface_CSideForce_Inv(unsigned short val_marker);
  
  /*!
   * \brief A virtual member.
   * \param[in] val_marker - Surface marker where the coefficient is computed.
   * \return Value of the side force coefficient on the surface <i>val_marker</i>.
   */
  virtual su2double GetSurface_CEff_Inv(unsigned short val_marker);
  
  /*!
   * \brief A virtual member.
   * \param[in] val_marker - Surface marker where the coefficient is computed.
   * \return Value of the x force coefficient on the surface <i>val_marker</i>.
   */
  virtual su2double GetSurface_CFx_Inv(unsigned short val_marker);
  
  /*!
   * \brief A virtual member.
   * \param[in] val_marker - Surface marker where the coefficient is computed.
   * \return Value of the y force coefficient on the surface <i>val_marker</i>.
   */
  virtual su2double GetSurface_CFy_Inv(unsigned short val_marker);
  
  /*!
   * \brief A virtual member.
   * \param[in] val_marker - Surface marker where the coefficient is computed.
   * \return Value of the z force coefficient on the surface <i>val_marker</i>.
   */
  virtual su2double GetSurface_CFz_Inv(unsigned short val_marker);
  
  /*!
   * \brief A virtual member.
   * \param[in] val_marker - Surface marker where the coefficient is computed.
   * \return Value of the x moment coefficient on the surface <i>val_marker</i>.
   */
  virtual su2double GetSurface_CMx_Inv(unsigned short val_marker);
  
  /*!
   * \brief A virtual member.
   * \param[in] val_marker - Surface marker where the coefficient is computed.
   * \return Value of the y moment coefficient on the surface <i>val_marker</i>.
   */
  virtual su2double GetSurface_CMy_Inv(unsigned short val_marker);
  
  /*!
   * \brief A virtual member.
   * \param[in] val_marker - Surface marker where the coefficient is computed.
   * \return Value of the z moment coefficient on the surface <i>val_marker</i>.
   */
  virtual su2double GetSurface_CMz_Inv(unsigned short val_marker);
  
  /*!
	 * \brief A virtual member.
	 * \param[in] val_marker - Surface marker where the coefficient is computed.
	 * \return Value of the lift coefficient (viscous contribution) on the surface <i>val_marker</i>.
	 */
	virtual su2double GetCSideForce_Visc(unsigned short val_marker);
    
	/*!
	 * \brief A virtual member.
	 * \param[in] val_marker - Surface marker where the coefficient is computed.
	 * \return Value of the drag coefficient (inviscid contribution) on the surface <i>val_marker</i>.
	 */
	virtual su2double GetCDrag_Inv(unsigned short val_marker);
    
	/*!
	 * \brief A virtual member.
	 * \param[in] val_marker - Surface marker where the coefficient is computed.
	 * \return Value of the mass flow rate on the surface <i>val_marker</i>.
	 */
	virtual su2double GetInflow_MassFlow(unsigned short val_marker);
    
    /*!
	 * \brief A virtual member.
	 * \param[in] val_marker - Surface marker where the coefficient is computed.
	 * \return Value of the mass flow rate on the surface <i>val_marker</i>.
	 */
	virtual su2double GetExhaust_MassFlow(unsigned short val_marker);
    
	/*!
	 * \brief A virtual member.
	 * \param[in] val_marker - Surface marker where the coefficient is computed.
	 * \return Value of the fan face pressure on the surface <i>val_marker</i>.
	 */
	virtual su2double GetInflow_Pressure(unsigned short val_marker);
    
	/*!
	 * \brief A virtual member.
	 * \param[in] val_marker - Surface marker where the coefficient is computed.
	 * \return Value of the fan face mach on the surface <i>val_marker</i>.
	 */
	virtual su2double GetInflow_Mach(unsigned short val_marker);
    
	/*!
	 * \brief A virtual member.
	 * \param[in] val_marker - Surface marker where the coefficient is computed.
	 * \return Value of the sideforce coefficient (inviscid contribution) on the surface <i>val_marker</i>.
	 */
	virtual su2double GetCSideForce_Inv(unsigned short val_marker);
    
	/*!
	 * \brief A virtual member.
	 * \param[in] val_marker - Surface marker where the coefficient is computed.
	 * \return Value of the efficiency coefficient (inviscid contribution) on the surface <i>val_marker</i>.
	 */
	virtual su2double GetCEff_Inv(unsigned short val_marker);
    
	/*!
	 * \brief A virtual member.
	 * \param[in] val_marker - Surface marker where the coefficient is computed.
	 * \return Value of the drag coefficient (viscous contribution) on the surface <i>val_marker</i>.
	 */
	virtual su2double GetCDrag_Visc(unsigned short val_marker);
    
	/*!
	 * \brief A virtual member.
	 * \return Value of the lift coefficient (inviscid + viscous contribution).
	 */
	virtual su2double GetTotal_CLift(void);
    
	/*!
	 * \brief A virtual member.
	 * \return Value of the sideforce coefficient (inviscid + viscous contribution).
	 */
	virtual su2double GetTotal_CSideForce(void);
    
	/*!
	 * \brief A virtual member.
	 * \return Value of the efficiency coefficient (inviscid + viscous contribution).
	 */
	virtual su2double GetTotal_CEff(void);
    
	/*!
	 * \brief A virtual member.
	 * \return Value of the thrust coefficient (force in the -x direction, inviscid + viscous contribution).
	 */
	virtual su2double GetTotal_CT(void);
    
	/*!
	 * \brief A virtual member.
	 * \return Value of the torque coefficient (moment in the -x direction, inviscid + viscous contribution).
	 */
	virtual su2double GetTotal_CQ(void);
    
    /*!
	 * \brief A virtual member.
	 * \return Value of the heat load (integrated heat flux).
	 */
	virtual su2double GetTotal_HeatFlux(void);
    
    /*!
	 * \brief A virtual member.
	 * \return Value of the heat load (integrated heat flux).
	 */
	virtual su2double GetTotal_MaxHeatFlux(void);
    
    /*!
	 * \brief Provide the total (inviscid + viscous) non dimensional drag coefficient.
	 * \return Value of the drag coefficient (inviscid + viscous contribution).
	 */
	virtual su2double Get_PressureDrag(void);
    
    /*!
	 * \brief Provide the total (inviscid + viscous) non dimensional drag coefficient.
	 * \return Value of the drag coefficient (inviscid + viscous contribution).
	 */
	virtual su2double Get_ViscDrag(void);
    
	/*!
	 * \brief A virtual member.
	 * \return Value of the rotor Figure of Merit (FM) (inviscid + viscous contribution).
	 */
	virtual su2double GetTotal_CMerit(void);
    
	/*!
	 * \brief A virtual member.
	 * \return Value of the Equivalent Area coefficient (inviscid + viscous contribution).
	 */
	virtual su2double GetTotal_CEquivArea(void);
  
	/*!
	 * \brief A virtual member.
	 * \return Value of the difference of the presure and the target pressure.
	 */
	virtual su2double GetTotal_CpDiff(void);
  
  /*!
	 * \brief A virtual member.
	 * \return Value of the difference of the heat and the target heat.
	 */
	virtual su2double GetTotal_HeatFluxDiff(void);
  
	/*!
	 * \brief A virtual member.
	 * \return Value of the Free Surface coefficient (inviscid + viscous contribution).
	 */
	virtual su2double GetTotal_CFreeSurface(void);
    
	/*!
	 * \brief A virtual member.
	 * \return Value of the FEA coefficient (inviscid + viscous contribution).
	 */
	virtual su2double GetTotal_CFEA(void);
    
	/*!
	 * \brief A virtual member.
	 * \return Value of the Near-Field Pressure coefficient (inviscid + viscous contribution).
	 */
	virtual su2double GetTotal_CNearFieldOF(void);
    
	/*!
	 * \brief A virtual member.
	 * \param[in] val_cequivarea - Value of the Equivalent Area coefficient.
	 */
	virtual void SetTotal_CEquivArea(su2double val_cequivarea);
  
  /*!
	 * \brief A virtual member.
	 * \param[in] val_pressure - Value of the difference between pressure and the target pressure.
	 */
	virtual void SetTotal_CpDiff(su2double val_pressure);
  
  /*!
	 * \brief A virtual member.
	 * \param[in] val_pressure - Value of the difference between heat and the target heat.
	 */
	virtual void SetTotal_HeatFluxDiff(su2double val_heat);
  
	/*!
	 * \brief A virtual member.
	 * \param[in] val_cfreesurface - Value of the Free Surface coefficient.
	 */
	virtual void SetTotal_CFreeSurface(su2double val_cfreesurface);
    
	/*!
	 * \brief A virtual member.
	 * \param[in] val_cfea - Value of the FEA coefficient.
	 */
	virtual void SetTotal_CFEA(su2double val_cfea);
    
	/*!
	 * \brief A virtual member.
	 * \param[in] val_cnearfieldpress - Value of the Near-Field pressure coefficient.
	 */
	virtual void SetTotal_CNearFieldOF(su2double val_cnearfieldpress);
    
	/*!
	 * \brief A virtual member.
	 * \return Value of the linearized lift coefficient (inviscid contribution).
	 */
	virtual su2double GetTotal_CDeltaLift(void);
    
	/*!
	 * \brief A virtual member.
	 * \return Value of the drag coefficient (inviscid + viscous contribution).
	 */
	virtual su2double GetTotal_CDrag(void);
    
	/*!
	 * \brief A virtual member.
	 * \return Value of the moment x coefficient (inviscid + viscous contribution).
	 */
	virtual su2double GetTotal_CMx(void);
    
	/*!
	 * \brief A virtual member.
	 * \return Value of the moment y coefficient (inviscid + viscous contribution).
	 */
	virtual su2double GetTotal_CMy(void);
    
	/*!
	 * \brief A virtual member.
	 * \return Value of the moment y coefficient (inviscid + viscous contribution).
	 */
	virtual su2double GetTotal_CMz(void);
    
	/*!
	 * \brief A virtual member.
	 * \return Value of the force x coefficient (inviscid + viscous contribution).
	 */
	virtual su2double GetTotal_CFx(void);
    
	/*!
	 * \brief A virtual member.
	 * \return Value of the force y coefficient (inviscid + viscous contribution).
	 */
	virtual su2double GetTotal_CFy(void);
    
	/*!
	 * \brief A virtual member.
	 * \return Value of the force y coefficient (inviscid + viscous contribution).
	 */
	virtual su2double GetTotal_CFz(void);
    
	/*!
	 * \brief A virtual member.
	 * \return Value of the wave strength.
	 */
	virtual su2double GetTotal_CWave(void);
    
	/*!
	 * \brief A virtual member.
	 * \return Value of the wave strength.
	 */
	virtual su2double GetTotal_CHeat(void);
    
	/*!
	 * \brief A virtual member.
	 * \return Value of the linearized drag coefficient (inviscid contribution).
	 */
	virtual su2double GetTotal_CDeltaDrag(void);
    
	/*!
	 * \brief A virtual member.
	 * \return Value of the lift coefficient (inviscid contribution).
	 */
	virtual su2double GetAllBound_CLift_Inv(void);
    
	/*!
	 * \brief A virtual member.
	 * \return Value of the drag coefficient (inviscid contribution).
	 */
	virtual su2double GetAllBound_CDrag_Inv(void);
    
	/*!
	 * \brief A virtual member.
	 * \return Value of the drag coefficient (inviscid contribution).
	 */
	virtual su2double GetAllBound_CSideForce_Inv(void);
    
	/*!
	 * \brief A virtual member.
	 * \return Value of the drag coefficient (inviscid contribution).
	 */
	virtual su2double GetAllBound_CEff_Inv(void);
  
  /*!
   * \brief A virtual member.
   * \return Value of the drag coefficient (inviscid contribution).
   */
  virtual su2double GetAllBound_CMx_Inv(void);
  /*!
   * \brief A virtual member.
   * \return Value of the drag coefficient (inviscid contribution).
   */
  virtual su2double GetAllBound_CMy_Inv(void);

  /*!
   * \brief A virtual member.
   * \return Value of the drag coefficient (inviscid contribution).
   */
  virtual su2double GetAllBound_CMz_Inv(void);

  /*!
   * \brief A virtual member.
   * \return Value of the drag coefficient (inviscid contribution).
   */
  virtual su2double GetAllBound_CFx_Inv(void);

  /*!
   * \brief A virtual member.
   * \return Value of the drag coefficient (inviscid contribution).
   */
  virtual su2double GetAllBound_CFy_Inv(void);

  /*!
   * \brief A virtual member.
   * \return Value of the drag coefficient (inviscid contribution).
   */
  virtual su2double GetAllBound_CFz_Inv(void);
  
	/*!
	 * \brief A virtual member.
	 * \return Value of the lift coefficient (viscous contribution).
	 */
	virtual su2double GetAllBound_CLift_Visc(void);
  
  /*!
	 * \brief A virtual member.
	 * \return Value of the lift coefficient (viscous contribution).
	 */
	virtual su2double GetAllBound_CSideForce_Visc(void);
  
	/*!
	 * \brief A virtual member.
	 * \return Value of the drag coefficient (viscous contribution).
	 */
	virtual su2double GetAllBound_CDrag_Visc(void);
    
	/*!
	 * \brief A virtual member.
	 * \param[in] val_marker - Surface marker where the coefficient is computed.
	 * \param[in] val_vertex - Vertex of the marker <i>val_marker</i> where the coefficient is evaluated.
	 * \return Value of the pressure coefficient.
	 */
	virtual su2double GetCPressure(unsigned short val_marker, unsigned long val_vertex);
  
  /*!
	 * \brief A virtual member.
	 * \param[in] val_marker - Surface marker where the coefficient is computed.
	 * \param[in] val_vertex - Vertex of the marker <i>val_marker</i> where the coefficient is evaluated.
	 * \return Value of the pressure coefficient.
	 */
	virtual su2double GetCPressureTarget(unsigned short val_marker, unsigned long val_vertex);
  
  /*!
	 * \brief A virtual member.
	 * \param[in] val_marker - Surface marker where the coefficient is computed.
	 * \param[in] val_vertex - Vertex of the marker <i>val_marker</i> where the coefficient is evaluated.
	 * \return Value of the pressure coefficient.
	 */
	virtual void SetCPressureTarget(unsigned short val_marker, unsigned long val_vertex, su2double val_pressure);
  
  /*!
	 * \brief A virtual member.
	 * \param[in] val_marker - Surface marker where the coefficient is computed.
	 * \param[in] val_vertex - Vertex of the marker <i>val_marker</i> where the coefficient is evaluated.
	 * \return Value of the pressure coefficient.
	 */
	virtual su2double *GetCharacPrimVar(unsigned short val_marker, unsigned long val_vertex);
    
	/*!
	 * \brief A virtual member.
	 * \param[in] val_marker - Surface marker where the coefficient is computed.
	 * \param[in] val_vertex - Vertex of the marker <i>val_marker</i> where the coefficient is evaluated.
	 * \return Value of the skin friction coefficient.
	 */
	virtual su2double GetCSkinFriction(unsigned short val_marker, unsigned long val_vertex);
    
	/*!
	 * \brief A virtual member.
	 * \param[in] val_marker - Surface marker where the coefficient is computed.
	 * \param[in] val_vertex - Vertex of the marker <i>val_marker</i> where the coefficient is evaluated.
	 * \return Value of the heat transfer coefficient.
	 */
	virtual su2double GetHeatFlux(unsigned short val_marker, unsigned long val_vertex);
  
  /*!
	 * \brief A virtual member.
	 * \param[in] val_marker - Surface marker where the coefficient is computed.
	 * \param[in] val_vertex - Vertex of the marker <i>val_marker</i> where the coefficient is evaluated.
	 * \return Value of the heat transfer coefficient.
	 */
	virtual su2double GetHeatFluxTarget(unsigned short val_marker, unsigned long val_vertex);
  
  /*!
	 * \brief A virtual member.
	 * \param[in] val_marker - Surface marker where the coefficient is computed.
	 * \param[in] val_vertex - Vertex of the marker <i>val_marker</i> where the coefficient is evaluated.
	 * \return Value of the pressure coefficient.
	 */
	virtual void SetHeatFluxTarget(unsigned short val_marker, unsigned long val_vertex, su2double val_heat);
  
	/*!
	 * \brief A virtual member.
	 * \param[in] val_marker - Surface marker where the coefficient is computed.
	 * \param[in] val_vertex - Vertex of the marker <i>val_marker</i> where the coefficient is evaluated.
	 * \return Value of the y plus.
	 */
	virtual su2double GetYPlus(unsigned short val_marker, unsigned long val_vertex);

  /*!
   * \brief A virtual member.
   * \return Value of the StrainMag_Max
   */
  virtual su2double GetStrainMag_Max(void);

  /*!
   * \brief A virtual member.
   * \return Value of the Omega_Max
   */
  virtual su2double GetOmega_Max(void);
  
  /*!
   * \brief A virtual member.
   * \return Value of the StrainMag_Max
   */
  virtual void SetStrainMag_Max(su2double val_strainmag_max);
  
  /*!
   * \brief A virtual member.
   * \return Value of the Omega_Max
   */
  virtual void SetOmega_Max(su2double val_omega_max);
  
	/*!
	 * \brief A virtual member.
	 * \return Value of the adjoint density at the infinity.
	 */
	virtual su2double GetPsiRho_Inf(void);
  
  /*!
	 * \brief A virtual member.
	 * \return Value of the adjoint density at the infinity.
	 */
	virtual su2double* GetPsiRhos_Inf(void);
  
	/*!
	 * \brief A virtual member.
	 * \return Value of the adjoint energy at the infinity.
	 */
	virtual su2double GetPsiE_Inf(void);
    
	/*!
	 * \brief A virtual member.
	 * \param[in] val_dim - Index of the adjoint velocity vector.
	 * \return Value of the adjoint velocity vector at the infinity.
	 */
	virtual su2double GetPhi_Inf(unsigned short val_dim);
    
	/*!
	 * \brief A virtual member.
	 * \return Value of the geometrical sensitivity coefficient
	 *         (inviscid + viscous contribution).
	 */
	virtual su2double GetTotal_Sens_Geo(void);
    
	/*!
	 * \brief A virtual member.
	 * \return Value of the Mach sensitivity coefficient
	 *         (inviscid + viscous contribution).
	 */
	virtual su2double GetTotal_Sens_Mach(void);
    
	/*!
	 * \brief A virtual member.
	 * \return Value of the angle of attack sensitivity coefficient
	 *         (inviscid + viscous contribution).
	 */
	virtual su2double GetTotal_Sens_AoA(void);
    
	/*!
	 * \brief Set the total farfield pressure sensitivity coefficient.
	 * \return Value of the farfield pressure sensitivity coefficient
	 *         (inviscid + viscous contribution).
	 */
	virtual su2double GetTotal_Sens_Press(void);
    
	/*!
	 * \brief Set the total farfield temperature sensitivity coefficient.
	 * \return Value of the farfield temperature sensitivity coefficient
	 *         (inviscid + viscous contribution).
	 */
	virtual su2double GetTotal_Sens_Temp(void);
    
	/*!
	 * \brief A virtual member.
	 * \return Value of the density at the infinity.
	 */
	virtual su2double GetDensity_Inf(void);
    
	/*!
	 * \brief A virtual member.
	 * \param[in] val_var - Index of the variable for the density.
	 * \return Value of the density at the infinity.
	 */
	virtual su2double GetDensity_Inf(unsigned short val_var);
    
	/*!
	 * \brief A virtual member.
	 * \return Value of the velocity at the infinity.
	 */
	virtual su2double GetModVelocity_Inf(void);
    
	/*!
	 * \brief A virtual member.
	 * \return Value of the density x energy at the infinity.
	 */
	virtual su2double GetDensity_Energy_Inf(void);
    
	/*!
	 * \brief A virtual member.
	 * \return Value of the pressure at the infinity.
	 */
	virtual su2double GetPressure_Inf(void);
    
	/*!
	 * \brief A virtual member.
	 * \param[in] val_dim - Index of the adjoint velocity vector.
	 * \return Value of the density x velocity at the infinity.
	 */
	virtual su2double GetDensity_Velocity_Inf(unsigned short val_dim);
    
	/*!
	 * \brief A virtual member.
	 * \param[in] val_dim - Index of the velocity vector.
	 * \param[in] val_var - Index of the variable for the velocity.
	 * \return Value of the density multiply by the velocity at the infinity.
	 */
	virtual su2double GetDensity_Velocity_Inf(unsigned short val_dim, unsigned short val_var);
    
	/*!
	 * \brief A virtual member.
	 * \param[in] val_dim - Index of the velocity vector.
	 * \return Value of the velocity at the infinity.
	 */
	virtual su2double GetVelocity_Inf(unsigned short val_dim);
  
  /*!
	 * \brief A virtual member.
	 * \return Value of the velocity at the infinity.
	 */
	virtual su2double *GetVelocity_Inf(void);
    
	/*!
	 * \brief A virtual member.
	 * \return Value of the viscosity at the infinity.
	 */
	virtual su2double GetViscosity_Inf(void);
  
  /*!
	 * \brief A virtual member.
	 * \return Value of the turbulent kinetic energy.
	 */
	virtual su2double GetTke_Inf(void);
  
	/*!
	 * \brief A virtual member.
	 * \param[in] val_marker - Surface marker where the coefficient is computed.
	 * \param[in] val_vertex - Vertex of the marker <i>val_marker</i> where the coefficient is evaluated.
	 * \return Value of the sensitivity coefficient.
	 */
	virtual su2double GetCSensitivity(unsigned short val_marker, unsigned long val_vertex);
    
	/*!
	 * \brief A virtual member.
	 * \param[in] geometry - Geometrical definition of the problem.
	 * \param[in] config - Definition of the particular problem.
	 */
	virtual void SetFreeSurface_Distance(CGeometry *geometry, CConfig *config);
    
	/*!
	 * \brief A virtual member.
	 * \return A pointer to an array containing a set of constants
	 */
	virtual su2double* GetConstants();

  /*!
   * \brief A virtual member.
   * \return average total pressure evaluated at an exit boundary marker
   */
  virtual su2double GetOneD_TotalPress(void);

  /*!
   * \brief A virtual member.
   * \param[in] val_exit_pt: value of the total average pressure at the exit.
   */
  virtual void SetOneD_TotalPress(su2double AveragePressure);

  /*!
   * \brief A virtual member.
   *\return average Mach number evaluated at an exit boundary marker
   */
  virtual su2double GetOneD_Mach(void);

  /*!
   * \brief A virtual member.
   * set average Mach number evaluated at an exit boundary marker
   */
  virtual void SetOneD_Mach(su2double AverageMach);
  
  /*!
   * \brief A virtual member.
   *\return average temperature evaluated at an exit boundary marker
   */
  virtual su2double GetOneD_Temp(void);
  
  /*!
   * \brief A virtual member.
   * set average temperature evaluated at an exit boundary marker
   */
  virtual void SetOneD_Temp(su2double AverageTemperature);
  
  /*!
   * \brief A virtual member.
   * \return average temperature evaluated at an exit boundary marker
   */
  virtual su2double GetOneD_MassFlowRate(void);
  
  /*!
   * \brief A virtual member.
   * set average temperature evaluated at an exit boundary marker
   */
  virtual void SetOneD_MassFlowRate(su2double MassFlowRate);
  
  /*!
   * \brief A virtual member.
   * \ Get the flux averaged pressure at a marker.(same as area averaged pressure)
   */
  virtual su2double GetOneD_FluxAvgPress(void);
  
  /*!
   * \brief A virtual member.
   * \ Set the flux averaged pressure at a marker. (same as area averaged pressure)
   */
  virtual void SetOneD_FluxAvgPress(su2double PressureRef);
  /*!
   * \brief A virtual member.
   * \ Get the flux averaged density at a marker. (\f$ = (gamma/(gamma-1)) / ( Pref*(href-1/2 uref^2) \f$)
   */
  virtual su2double GetOneD_FluxAvgDensity(void);
  
  /*!
   * \brief A virtual member.
   * \ Set the flux averaged density at a marker.( \f$= (gamma/(gamma-1)) / ( Pref*(href-1/2 uref^2) \f$)
   */
  virtual void SetOneD_FluxAvgDensity(su2double DensityRef);
  
  /*!
   * \brief A virtual member.
   * \ Get the flux averaged velocity at a marker. = \f$ \sqrt ( \frac{\int((rho*u)*u^2dA)}{\int(rho*u*dA) }) \f$
   */
  virtual su2double GetOneD_FluxAvgVelocity(void);
  
  /*!
   * \brief A virtual member.
   * \ Set the flux averaged velocity at a marker. = \f$ \sqrt (  \frac{\int((rho*u)*u^2dA)}{\int(rho*u*dA) }) \f$
   */
  virtual void SetOneD_FluxAvgVelocity(su2double VelocityRef);
  
  /*!
   * \brief A virtual member.
   * \ Get the flux averaged enthalpy at a marker. =\f$ \frac{ \int(rho*u*h dA) }{ \int(rho *u *dA )} \f$
   */
  virtual su2double GetOneD_FluxAvgEntalpy(void);
  /*!
   * \brief A virtual member.
   * \ Set the flux averaged enthalpy at a marker. =\f$ \frac{ \int(rho*u*h dA) }{ \int(rho *u *dA ) }\f$
   */
  virtual void SetOneD_FluxAvgEntalpy(su2double EnthalpyRef);
  
  /*!
	 * \brief A virtual member.
	 * \param[in] geometry - Geometrical definition of the problem.
	 * \param[in] config - Definition of the particular problem.
	 */
  virtual void GetSurface_Pressure(CGeometry *geometry, CConfig *config);

	/*!
	 * \brief A virtual member.
	 * \param[in] fea_geometry - Geometrical definition of the problem.
	 * \param[in] flow_solution - Container vector with all the solutions.
	 * \param[in] fea_config - Definition of the particular problem.
	 */
	virtual void SetFEA_Load(CSolver ***flow_solution, CGeometry **fea_geometry,
                           CGeometry **flow_geometry, CConfig *fea_config,
                           CConfig *flow_config, CNumerics *fea_numerics);
    
	/*!
	 * \brief A virtual member.
	 * \param[in] solver1_geometry - Geometrical definition of the problem.
	 * \param[in] solver1_solution - Container vector with all the solutions.
	 * \param[in] solver1_config - Definition of the particular problem.
	 * \param[in] solver2_geometry - Geometrical definition of the problem.
	 * \param[in] solver2_solution - Container vector with all the solutions.
	 * \param[in] solver2_config - Definition of the particular problem.
	 */
	virtual void Copy_Zone_Solution(CSolver ***solver1_solution,
                                  CGeometry **solver1_geometry,
                                  CConfig *solver1_config,
                                  CSolver ***solver2_solution,
                                  CGeometry **solver2_geometry,
                                  CConfig *solver2_config);
    
	/*!
	 * \brief A virtual member.
	 * \param[in] fea_geometry - Geometrical definition of the problem.
	 * \param[in] flow_solution - Container vector with all the solutions.
	 * \param[in] fea_config - Definition of the particular problem.
	 */
	virtual void SetInitialCondition(CGeometry **geometry,
                                   CSolver ***solver_container,
                                   CConfig *config, unsigned long ExtIter);
    
	/*!
	 * \brief A virtual member.
	 * \param[in] flow_geometry - Geometrical definition of the problem.
	 * \param[in] flow_grid_movement - Geometrical definition of the problem.
	 * \param[in] flow_config - Geometrical definition of the problem.
	 * \param[in] fea_geometry - Definition of the particular problem.
	 */
	virtual void SetFlow_Displacement(CGeometry **flow_geometry,
                                    CVolumetricMovement *flow_grid_movement,
                                    CConfig *flow_config, CConfig *fea_config,
                                    CGeometry **fea_geometry,
                                    CSolver ***fea_solution);
    
	/*!
	 * \brief A virtual member.
	 * \param[in] fea_geometry - Geometrical definition of the problem.
	 * \param[in] fea_config - Geometrical definition of the problem.
	 * \param[in] fea_geometry - Definition of the particular problem.
	 */
	virtual void SetStruct_Displacement(CGeometry **fea_geometry,
            							CConfig *fea_config,
            							CSolver ***fea_solution);

	/*!
	 * \brief A virtual member.
	 * \param[in] fea_geometry - Geometrical definition of the problem.
	 * \param[in] fea_config - Geometrical definition of the problem.
	 * \param[in] fea_geometry - Definition of the particular problem.
	 */
	virtual void PredictStruct_Displacement(CGeometry **fea_geometry,
            								CConfig *fea_config,
            								CSolver ***fea_solution);

	/*!
	 * \brief A virtual member.
	 * \param[in] fea_geometry - Geometrical definition of the problem.
	 * \param[in] fea_config - Geometrical definition of the problem.
	 * \param[in] fea_geometry - Definition of the particular problem.
	 */
	virtual void ComputeAitken_Coefficient(CGeometry **fea_geometry,
            				  CConfig *fea_config,
            				  CSolver ***fea_solution,
            				  unsigned long iFSIIter);


	/*!
	 * \brief A virtual member.
	 * \param[in] fea_geometry - Geometrical definition of the problem.
	 * \param[in] fea_config - Geometrical definition of the problem.
	 * \param[in] fea_geometry - Definition of the particular problem.
	 */
	virtual void SetAitken_Relaxation(CGeometry **fea_geometry,
            						  CConfig *fea_config,
            						  CSolver ***fea_solution);

	/*!
	 * \brief A virtual member.
	 * \param[in] fea_geometry - Geometrical definition of the problem.
	 * \param[in] fea_config - Geometrical definition of the problem.
	 * \param[in] fea_geometry - Definition of the particular problem.
	 */
	virtual void Update_StructSolution(CGeometry **fea_geometry,
            						  CConfig *fea_config,
            						  CSolver ***fea_solution);

	/*!
	 * \brief A virtual member.
	 * \param[in] geometry - Geometrical definition of the problem.
   * \param[in] solver - Container vector with all of the solvers.
	 * \param[in] config - Definition of the particular problem.
	 * \param[in] val_iter - Current external iteration number.
	 */
	virtual void LoadRestart(CGeometry **geometry, CSolver ***solver,
                           CConfig *config, int val_iter);
    
	/*!
	 * \brief Gauss method for solving a linear system.
	 * \param[in] A - Matrix Ax = b.
	 * \param[in] rhs - Right hand side.
	 * \param[in] nVar - Number of variables.
	 */
	void Gauss_Elimination(su2double** A, su2double* rhs, unsigned short nVar);
    
  /*!
  * \brief Get the number of Species present in the flow.
  */
	virtual unsigned short GetnSpecies(void);
  
  /*!
  * \brief A virtual member.
  * \param[in] geometry - Geometrical definition of the problem.
  * \param[in] solution - Container vector with all the solutions.
  */
	virtual void GetEngine_Properties(CGeometry *geometry, CConfig *config, unsigned short iMesh, bool Output);
  
  /*!
   * \brief A virtual member.
   * \param[in] geometry - Geometrical definition of the problem.
   * \param[in] solution - Container vector with all the solutions.
   */
  virtual void GetActuatorDisk_Properties(CGeometry *geometry, CConfig *config, unsigned short iMesh, bool Output);

  /*!
   * \brief A virtual member.
	 * \param[in] geometry - Geometrical definition of the problem.
	 * \param[in] solver_container - Container vector with all the solutions.
	 * \param[in] config - Definition of the particular problem.
	 * \param[in] iMesh - current mesh level for the multigrid.
   * \param[in] Output - boolean to determine whether to print output.
	 */
  virtual void SetFarfield_AoA(CGeometry *geometry, CSolver **solver_container,
                               CConfig *config, unsigned short iMesh, bool Output);
  
  /*!
  * \brief Prepares and solves the aeroelastic equations.
  * \param[in] surface_movement - Surface movement classes of the problem.
  * \param[in] geometry - Geometrical definition of the problem.
  * \param[in] config - Definition of the particular problem.
  * \param[in] ExtIter - Physical iteration number.
  */
	void Aeroelastic(CSurfaceMovement *surface_movement, CGeometry *geometry, CConfig *config, unsigned long ExtIter);
    
  /*!
  * \brief Sets up the generalized eigenvectors and eigenvalues needed to solve the aeroelastic equations.
  * \param[in] PHI - Matrix of the generalized eigenvectors.
  * \param[in] lambda - The eigenvalues of the generalized eigensystem.
  * \param[in] config - Definition of the particular problem.
  */
  void SetUpTypicalSectionWingModel(vector<vector<su2double> >& PHI, vector<su2double>& w, CConfig *config);
    
  /*!
  * \brief Solve the typical section wing model.
  * \param[in] geometry - Geometrical definition of the problem.
  * \param[in] Cl - Coefficient of lift at particular iteration.
  * \param[in] Cm - Moment coefficient about z-axis at particular iteration.
	* \param[in] config - Definition of the particular problem.
  * \param[in] val_Marker - Surface that is being monitored.
  * \param[in] displacements - solution of typical section wing model.
	*/
  
  void SolveTypicalSectionWingModel(CGeometry *geometry, su2double Cl, su2double Cm, CConfig *config, unsigned short val_Marker, vector<su2double>& displacements);

  /*!
   * \brief A virtual member.
   * \param[in] geometry - Geometrical definition of the problem.
   * \param[in] config_container - The particular config.
   */
  virtual void RegisterInput(CGeometry *geometry, CConfig *config);

  /*!
   * \brief A virtual member.
   * \param[in] geometry - Geometrical definition of the problem.
   * \param[in] config_container - The particular config.
   */
  virtual void RegisterOutput(CGeometry *geometry, CConfig *config);

   /*!
   * \brief A virtual member.
   * \param[in] geometry - The geometrical definition of the problem.
   * \param[in] config - The particular config.
   */
  virtual void SetAdjointOutput(CGeometry *geometry, CConfig *config);

   /*!
   * \brief A virtual member.
   * \param[in] geometry - The geometrical definition of the problem.
   * \param[in] solver_container - The solver container holding all solutions.
   * \param[in] config - The particular config.
   */
  virtual void SetAdjointInput(CGeometry *geometry,  CConfig *config);

  /*!
  * \brief A virtual member
  * \param[in] geometry - The geometrical definition of the problem.
  */
  virtual void RegisterObj_Func(CConfig *config);

  /*!
   * \brief  A virtual member.
   * \param[in] geometry - Geometrical definition of the problem.
   * \param[in] config - Definition of the particular problem.
   */
  virtual void SetSurface_Sensitivity(CGeometry *geometry, CConfig* config);

  /*!
   * \brief  A virtual member.
   * \param[in] geometry - Geometrical definition of the problem.
   * \param[in] config - Definition of the particular problem.
   */
  virtual void SetSensitivity(CGeometry *geometry, CConfig *config);

  virtual void SetAdj_ObjFunc(CGeometry *geometry, CConfig* config);

	/*!
	 * \brief A virtual member.
	 * \param[in] Set value of interest: 0 - Initial value, 1 - Current value.
	 */
	virtual void SetFSI_ConvValue(unsigned short val_index, su2double val_criteria);

	/*!
	 * \brief A virtual member.
	 * \param[in]  Value of interest: 0 - Initial value, 1 - Current value.
	 * \return Values to compare
	 */
	virtual su2double GetFSI_ConvValue(unsigned short val_index);

	/*!
	 * \brief A virtual member.
	 * \param[in] geometry - Geometrical definition of the problem.
	 * \param[in] solver_container - Container vector with all the solutions.
	 * \param[in] solver - Description of the numerical method.
	 * \param[in] config - Definition of the particular problem.
	 */
	virtual void Compute_StiffMatrix(CGeometry *geometry, CSolver **solver_container, CNumerics *numerics, CConfig *config);

	/*!
	 * \brief A virtual member.
	 * \param[in] geometry - Geometrical definition of the problem.
	 * \param[in] solver_container - Container vector with all the solutions.
	 * \param[in] solver - Description of the numerical method.
	 * \param[in] config - Definition of the particular problem.
	 */
	virtual void Compute_StiffMassMatrix(CGeometry *geometry, CSolver **solver_container, CNumerics *numerics, CConfig *config);

	/*!
	 * \brief A virtual member.
	 * \param[in] geometry - Geometrical definition of the problem.
	 * \param[in] solver_container - Container vector with all the solutions.
	 * \param[in] solver - Description of the numerical method.
	 * \param[in] config - Definition of the particular problem.
	 */
	virtual void Compute_StiffMassDampMatrix(CGeometry *geometry, CSolver **solver_container, CNumerics *numerics, CConfig *config);

	/*!
	 * \brief A virtual member.
	 * \param[in] geometry - Geometrical definition of the problem.
	 * \param[in] solver_container - Container vector with all the solutions.
	 * \param[in] solver - Description of the numerical method.
	 * \param[in] config - Definition of the particular problem.
	 */
	virtual void Initialize_SystemMatrix(CGeometry *geometry, CSolver **solver_container, CConfig *config);

	/*!
	 * \brief A virtual member.
	 * \param[in] geometry - Geometrical definition of the problem.
	 * \param[in] solver_container - Container vector with all the solutions.
	 * \param[in] solver - Description of the numerical method.
	 * \param[in] config - Definition of the particular problem.
	 */
	virtual void Compute_IntegrationConstants(CGeometry *geometry, CSolver **solver_container, CNumerics *numerics, CConfig *config);

	/*!
	 * \brief A virtual member.
	 * \param[in] geometry - Geometrical definition of the problem.
	 */
	virtual void SetSolution_time_n(CGeometry *geometry, CConfig *config);

	/*!
	 * \brief A virtual member.
	 * \return Value of the dynamic Aitken relaxation factor
	 */
	virtual su2double GetWAitken_Dyn(void);

	/*!
	 * \brief A virtual member.
	 * \return Value of the last Aitken relaxation factor in the previous time step.
	 */
	virtual su2double GetWAitken_Dyn_tn1(void);

	/*!
	 * \brief A virtual member.
	 * \param[in] Value of the dynamic Aitken relaxation factor
	 */
	virtual void SetWAitken_Dyn(su2double waitk);

	/*!
	 * \brief A virtual member.
	 * \param[in] Value of the last Aitken relaxation factor in the previous time step.
	 */
	virtual void SetWAitken_Dyn_tn1(su2double waitk_tn1);


};

/*!
 * \class CBaselineSolver
 * \brief Main class for defining a baseline solution from a restart file (for output).
 * \author F. Palacios, T. Economon.
 * \version 4.0.0 "Cardinal"
 */
class CBaselineSolver : public CSolver {
public:
    
	/*!
	 * \brief Constructor of the class.
	 */
	CBaselineSolver(void);
    
	/*!
	 * \overload
	 * \param[in] geometry - Geometrical definition of the problem.
	 * \param[in] config - Definition of the particular problem.
	 */
	CBaselineSolver(CGeometry *geometry, CConfig *config, unsigned short iMesh);
    
    /*!
	 * \brief Impose the send-receive boundary condition.
	 * \param[in] geometry - Geometrical definition of the problem.
	 * \param[in] config - Definition of the particular problem.
	 */
	void Set_MPI_Solution(CGeometry *geometry, CConfig *config);
    
  /*!
	 * \brief Load a solution from a restart file.
	 * \param[in] geometry - Geometrical definition of the problem.
   * \param[in] solver - Container vector with all of the solvers.
	 * \param[in] config - Definition of the particular problem.
	 * \param[in] val_iter - Current external iteration number.
	 */
	void LoadRestart(CGeometry **geometry, CSolver ***solver, CConfig *config, int val_iter);
  
	/*!
	 * \brief Destructor of the class.
	 */
	virtual ~CBaselineSolver(void);
    
};

/*!
 * \class CEulerSolver
 * \brief Main class for defining the Euler's flow solver.
 * \ingroup Euler_Equations
 * \author F. Palacios
 * \version 4.0.0 "Cardinal"
 */
class CEulerSolver : public CSolver {
protected:
	
  su2double
  Mach_Inf,	/*!< \brief Mach number at the infinity. */
	Density_Inf,	/*!< \brief Density at the infinity. */
	Energy_Inf,			/*!< \brief Energy at the infinity. */
  Temperature_Inf,			/*!< \brief Energy at the infinity. */
	Pressure_Inf,		/*!< \brief Pressure at the infinity. */
	*Velocity_Inf;		/*!< \brief Flow Velocity vector at the infinity. */
	
  su2double
  *CDrag_Inv,	/*!< \brief Drag coefficient (inviscid contribution) for each boundary. */
	*CLift_Inv,			/*!< \brief Lift coefficient (inviscid contribution) for each boundary. */
	*CSideForce_Inv,		/*!< \brief Sideforce coefficient (inviscid contribution) for each boundary. */
	*CMx_Inv,			/*!< \brief x Moment coefficient (inviscid contribution) for each boundary. */
	*CMy_Inv,			/*!< \brief y Moment coefficient (inviscid contribution) for each boundary. */
	*CMz_Inv,			/*!< \brief z Moment coefficient (inviscid contribution) for each boundary. */
	*CFx_Inv,			/*!< \brief x Force coefficient (inviscid contribution) for each boundary. */
	*CFy_Inv,			/*!< \brief y Force coefficient (inviscid contribution) for each boundary. */
	*CFz_Inv,			/*!< \brief z Force coefficient (inviscid contribution) for each boundary. */
  *Surface_CLift_Inv, /*!< \brief Lift coefficient (inviscid contribution) for each monitoring surface. */
  *Surface_CDrag_Inv, /*!< \brief Drag coefficient (inviscid contribution) for each monitoring surface. */
  *Surface_CSideForce_Inv, /*!< \brief Side-force coefficient (inviscid contribution) for each monitoring surface. */
  *Surface_CEff_Inv, /*!< \brief Side-force coefficient (inviscid contribution) for each monitoring surface. */
  *Surface_CFx_Inv,   /*!< \brief x Force coefficient (inviscid contribution) for each monitoring surface. */
  *Surface_CFy_Inv,   /*!< \brief y Force coefficient (inviscid contribution) for each monitoring surface. */
  *Surface_CFz_Inv,   /*!< \brief z Force coefficient (inviscid contribution) for each monitoring surface. */
  *Surface_CMx_Inv,   /*!< \brief x Moment coefficient (inviscid contribution) for each monitoring surface. */
  *Surface_CMy_Inv,   /*!< \brief y Moment coefficient (inviscid contribution) for each monitoring surface. */
  *Surface_CMz_Inv,   /*!< \brief z Moment coefficient (inviscid contribution) for each monitoring surface. */
	*CEff_Inv,				/*!< \brief Efficiency (Cl/Cd) (inviscid contribution) for each boundary. */
	*CMerit_Inv,				/*!< \brief Rotor Figure of Merit (inviscid contribution) for each boundary. */
	*CT_Inv,			/*!< \brief Thrust coefficient (force in -x direction, inviscid contribution) for each boundary. */
	*CQ_Inv,			/*!< \brief Torque coefficient (moment in -x direction, inviscid contribution) for each boundary. */
	*CEquivArea_Inv,				/*!< \brief Equivalent area (inviscid contribution) for each boundary. */
	*CNearFieldOF_Inv,				/*!< \brief Near field pressure (inviscid contribution) for each boundary. */
	**CPressure,		/*!< \brief Pressure coefficient for each boundary and vertex. */
	**CPressureTarget,		/*!< \brief Target Pressure coefficient for each boundary and vertex. */
	**HeatFlux,		/*!< \brief Heat transfer coefficient for each boundary and vertex. */
  **HeatFluxTarget,		/*!< \brief Heat transfer coefficient for each boundary and vertex. */
  **YPlus,		/*!< \brief Yplus for each boundary and vertex. */
  ***CharacPrimVar,		/*!< \brief Value of the characteristic variables at each boundary. */
	*ForceInviscid,		/*!< \brief Inviscid force for each boundary. */
	*MomentInviscid,	/*!< \brief Inviscid moment for each boundary. */
	*Inflow_MassFlow,	/*!< \brief Mass flow rate for each boundary. */
  *Bleed_MassFlow,	/*!< \brief Mass flow rate for each boundary. */
	*Exhaust_MassFlow,	/*!< \brief Mass flow rate for each boundary. */
	*Inflow_Pressure,	/*!< \brief Fan face pressure for each boundary. */
	*Inflow_Mach,	/*!< \brief Fan face mach number for each boundary. */
	*Inflow_Area,	/*!< \brief Boundary total area. */
  *Bleed_Pressure,	/*!< \brief Fan face pressure for each boundary. */
  *Bleed_Temperature,	/*!< \brief Fan face mach number for each boundary. */
  *Bleed_Area,	/*!< \brief Boundary total area. */
  *Exhaust_Area,	/*!< \brief Boundary total area. */
  *Exhaust_Pressure,	/*!< \brief Fan face pressure for each boundary. */
  *Exhaust_Temperature,	/*!< \brief Fan face mach number for each boundary. */
  Inflow_MassFlow_Total,	/*!< \brief Mass flow rate for each boundary. */
  Bleed_MassFlow_Total,	/*!< \brief Mass flow rate for each boundary. */
  Exhaust_MassFlow_Total,	/*!< \brief Mass flow rate for each boundary. */
	Inflow_Pressure_Total,	/*!< \brief Fan face pressure for each boundary. */
	Inflow_Mach_Total,	/*!< \brief Fan face mach number for each boundary. */
  Bleed_Pressure_Total,	/*!< \brief Fan face pressure for each boundary. */
  Bleed_Temperature_Total,	/*!< \brief Fan face mach number for each boundary. */
	InverseDesign;	/*!< \brief Inverse design functional for each boundary. */
	
  su2double
  AllBound_CDrag_Inv,	/*!< \brief Total drag coefficient (inviscid contribution) for all the boundaries. */
	AllBound_CLift_Inv,			/*!< \brief Total lift coefficient (inviscid contribution) for all the boundaries. */
	AllBound_CSideForce_Inv,			/*!< \brief Total sideforce coefficient (inviscid contribution) for all the boundaries. */
	AllBound_CMx_Inv,			/*!< \brief Total x moment coefficient (inviscid contribution) for all the boundaries. */
	AllBound_CMy_Inv,			/*!< \brief Total y moment coefficient (inviscid contribution) for all the boundaries. */
	AllBound_CMz_Inv,			/*!< \brief Total z moment coefficient (inviscid contribution) for all the boundaries. */
	AllBound_CFx_Inv,			/*!< \brief Total x force coefficient (inviscid contribution) for all the boundaries. */
	AllBound_CFy_Inv,			/*!< \brief Total y force coefficient (inviscid contribution) for all the boundaries. */
	AllBound_CFz_Inv,			/*!< \brief Total z force coefficient (inviscid contribution) for all the boundaries. */
	AllBound_CEff_Inv,			/*!< \brief Efficient coefficient (inviscid contribution) for all the boundaries. */
	AllBound_CMerit_Inv,			/*!< \brief Rotor Figure of Merit (inviscid contribution) for all the boundaries. */
	AllBound_CT_Inv,			/*!< \brief Total thrust coefficient (inviscid contribution) for all the boundaries. */
	AllBound_CQ_Inv,			/*!< \brief Total torque coefficient (inviscid contribution) for all the boundaries. */
	AllBound_CEquivArea_Inv,			/*!< \brief equivalent area coefficient (inviscid contribution) for all the boundaries. */
	AllBound_CNearFieldOF_Inv;			/*!< \brief Near-Field press coefficient (inviscid contribution) for all the boundaries. */
	
  su2double
  OneD_TotalPress, /*!< \brief average total pressure evaluated at an exit */
  OneD_Mach, /*!< \brief area average Mach evaluated at an exit */
  OneD_Temp, /*!< \brief area average Temperature evaluated at an exit */
  OneD_PressureRef, /*!< \brief area average Pressure evaluated at an exit */
  OneD_MassFlowRate, /*!< \brief Mass flow rate at an exit */
  OneD_DensityRef, /*!< \brief flux average density evaluated at an exit */
  OneD_EnthalpyRef, /*!< \brief flux average enthalpy evaluated at an exit */
  OneD_VelocityRef, /*!< \brief flux average velocity evaluated at an exit */
  Total_CDrag, /*!< \brief Total drag coefficient for all the boundaries. */
	Total_CLift,		/*!< \brief Total lift coefficient for all the boundaries. */
	Total_CSideForce,		/*!< \brief Total sideforce coefficient for all the boundaries. */
	Total_CMx,			/*!< \brief Total x moment coefficient for all the boundaries. */
	Total_CMy,			/*!< \brief Total y moment coefficient for all the boundaries. */
	Total_CMz,			/*!< \brief Total z moment coefficient for all the boundaries. */
	Total_CFx,			/*!< \brief Total x force coefficient for all the boundaries. */
	Total_CFy,			/*!< \brief Total y force coefficient for all the boundaries. */
	Total_CFz,			/*!< \brief Total z force coefficient for all the boundaries. */
	Total_CEff,			/*!< \brief Total efficiency coefficient for all the boundaries. */
	Total_CMerit,			/*!< \brief Total rotor Figure of Merit for all the boundaries. */
	Total_CT,		/*!< \brief Total thrust coefficient for all the boundaries. */
	Total_CQ,		/*!< \brief Total torque coefficient for all the boundaries. */
  Total_Heat,    /*!< \brief Total heat load for all the boundaries. */
  Total_MaxHeat, /*!< \brief Maximum heat flux on all boundaries. */
	Total_CEquivArea,			/*!< \brief Total Equivalent Area coefficient for all the boundaries. */
	Total_CNearFieldOF,			/*!< \brief Total Near-Field Pressure coefficient for all the boundaries. */
  Total_CFreeSurface,			/*!< \brief Total Free Surface coefficient for all the boundaries. */
  Total_CpDiff,			/*!< \brief Total Equivalent Area coefficient for all the boundaries. */
	Total_HeatFluxDiff,			/*!< \brief Total Equivalent Area coefficient for all the boundaries. */
  Total_MassFlowRate;     /*!< \brief Total Mass Flow Rate on monitored boundaries. */
  su2double *Surface_CLift,   /*!< \brief Lift coefficient for each monitoring surface. */
  *Surface_CDrag,          /*!< \brief Drag coefficient for each monitoring surface. */
  *Surface_CSideForce,     /*!< \brief Side-force coefficient for each monitoring surface. */
  *Surface_CEff,     /*!< \brief Side-force coefficient for each monitoring surface. */
  *Surface_CFx,            /*!< \brief x Force coefficient for each monitoring surface. */
  *Surface_CFy,            /*!< \brief y Force coefficient for each monitoring surface. */
  *Surface_CFz,            /*!< \brief z Force coefficient for each monitoring surface. */
  *Surface_CMx,            /*!< \brief x Moment coefficient for each monitoring surface. */
  *Surface_CMy,            /*!< \brief y Moment coefficient for each monitoring surface. */
  *Surface_CMz;            /*!< \brief z Moment coefficient for each monitoring surface. */
	su2double *iPoint_UndLapl,	/*!< \brief Auxiliary variable for the undivided Laplacians. */
	*jPoint_UndLapl;			/*!< \brief Auxiliary variable for the undivided Laplacians. */
	su2double *SecondaryVar_i,	/*!< \brief Auxiliary vector for storing the solution at point i. */
	*SecondaryVar_j;			/*!< \brief Auxiliary vector for storing the solution at point j. */
	su2double *PrimVar_i,	/*!< \brief Auxiliary vector for storing the solution at point i. */
	*PrimVar_j;			/*!< \brief Auxiliary vector for storing the solution at point j. */
	su2double **LowMach_Precontioner; /*!< \brief Auxiliary vector for storing the inverse of Roe-turkel preconditioner. */
	unsigned long nMarker;				/*!< \brief Total number of markers using the grid information. */
	bool space_centered,  /*!< \brief True if space centered scheeme used. */
	euler_implicit,			/*!< \brief True if euler implicit scheme used. */
	least_squares;        /*!< \brief True if computing gradients by least squares. */
	su2double Gamma;									/*!< \brief Fluid's Gamma constant (ratio of specific heats). */
	su2double Gamma_Minus_One;				/*!< \brief Fluids's Gamma - 1.0  . */
  
  su2double *Primitive,		/*!< \brief Auxiliary nPrimVar vector. */
	*Primitive_i,				/*!< \brief Auxiliary nPrimVar vector for storing the primitive at point i. */
	*Primitive_j;				/*!< \brief Auxiliary nPrimVar vector for storing the primitive at point j. */
  
  su2double *Secondary,		/*!< \brief Auxiliary nPrimVar vector. */
	*Secondary_i,				/*!< \brief Auxiliary nPrimVar vector for storing the primitive at point i. */
	*Secondary_j;				/*!< \brief Auxiliary nPrimVar vector for storing the primitive at point j. */

  su2double Cauchy_Value,	/*!< \brief Summed value of the convergence indicator. */
	Cauchy_Func;			/*!< \brief Current value of the convergence indicator at one iteration. */
	unsigned short Cauchy_Counter;	/*!< \brief Number of elements of the Cauchy serial. */
	su2double *Cauchy_Serie;			/*!< \brief Complete Cauchy serial. */
	su2double Old_Func,	/*!< \brief Old value of the objective function (the function which is monitored). */
	New_Func;			/*!< \brief Current value of the objective function (the function which is monitored). */
  su2double AoA_old;  /*!< \brief Old value of the angle of attack (monitored). */

  CFluidModel  *FluidModel;  /*!< \brief fluid model used in the solver */

public:


	/*!
	 * \brief Constructor of the class.
	 */
	CEulerSolver(void);
    
	/*!
	 * \overload
	 * \param[in] geometry - Geometrical definition of the problem.
	 * \param[in] config - Definition of the particular problem.
	 */
	CEulerSolver(CGeometry *geometry, CConfig *config, unsigned short iMesh);
    
	/*!
	 * \brief Destructor of the class.
	 */
	virtual ~CEulerSolver(void);
    
    /*!
	 * \brief Impose the send-receive boundary condition.
	 * \param[in] geometry - Geometrical definition of the problem.
	 * \param[in] config - Definition of the particular problem.
	 */
	void Set_MPI_Solution(CGeometry *geometry, CConfig *config);
    
    /*!
	 * \brief Impose the send-receive boundary condition.
	 * \param[in] geometry - Geometrical definition of the problem.
	 * \param[in] config - Definition of the particular problem.
	 */
	void Set_MPI_Solution_Gradient(CGeometry *geometry, CConfig *config);
    
    /*!
	 * \brief Impose the send-receive boundary condition.
	 * \param[in] geometry - Geometrical definition of the problem.
	 * \param[in] config - Definition of the particular problem.
	 */
	void Set_MPI_Solution_Old(CGeometry *geometry, CConfig *config);
    
  /*!
	 * \brief Impose the send-receive boundary condition.
	 * \param[in] geometry - Geometrical definition of the problem.
	 * \param[in] config - Definition of the particular problem.
	 */
  void Set_MPI_Solution_Limiter(CGeometry *geometry, CConfig *config);
  
  /*!
	 * \brief Impose the send-receive boundary condition.
	 * \param[in] geometry - Geometrical definition of the problem.
	 * \param[in] config - Definition of the particular problem.
	 */
  void Set_MPI_Primitive_Limiter(CGeometry *geometry, CConfig *config);
  
//  /*!
//	 * \brief Impose the send-receive boundary condition.
//	 * \param[in] geometry - Geometrical definition of the problem.
//	 * \param[in] config - Definition of the particular problem.
//	 */
//  void Set_MPI_Secondary_Limiter(CGeometry *geometry, CConfig *config);

  /*!
	 * \brief Set the fluid solver nondimensionalization.
	 * \param[in] geometry - Geometrical definition of the problem.
	 * \param[in] config - Definition of the particular problem.
	 */
  void SetNondimensionalization(CGeometry *geometry, CConfig *config, unsigned short iMesh);
  
	/*!
	 * \brief Compute the pressure at the infinity.
	 * \return Value of the pressure at the infinity.
	 */
	CFluidModel* GetFluidModel(void);


    /*!
	 * \brief Compute the density at the infinity.
	 * \return Value of the density at the infinity.
	 */
	su2double GetDensity_Inf(void);
    
	/*!
	 * \brief Compute 2-norm of the velocity at the infinity.
	 * \return Value of the 2-norm of the velocity at the infinity.
	 */
	su2double GetModVelocity_Inf(void);
    
	/*!
	 * \brief Compute the density multiply by energy at the infinity.
	 * \return Value of the density multiply by  energy at the infinity.
	 */
	su2double GetDensity_Energy_Inf(void);
    
	/*!
	 * \brief Compute the pressure at the infinity.
	 * \return Value of the pressure at the infinity.
	 */
	su2double GetPressure_Inf(void);

	/*!
	 * \brief Compute the density multiply by velocity at the infinity.
	 * \param[in] val_dim - Index of the velocity vector.
	 * \return Value of the density multiply by the velocity at the infinity.
	 */
	su2double GetDensity_Velocity_Inf(unsigned short val_dim);
    
	/*!
	 * \brief Get the velocity at the infinity.
	 * \param[in] val_dim - Index of the velocity vector.
	 * \return Value of the velocity at the infinity.
	 */
	su2double GetVelocity_Inf(unsigned short val_dim);
  
  /*!
	 * \brief Get the velocity at the infinity.
	 * \return Value of the velocity at the infinity.
	 */
	su2double *GetVelocity_Inf(void);
  
	/*!
	 * \brief Compute the time step for solving the Euler equations.
	 * \param[in] geometry - Geometrical definition of the problem.
	 * \param[in] solver_container - Container vector with all the solutions.
	 * \param[in] config - Definition of the particular problem.
	 * \param[in] iMesh - Index of the mesh in multigrid computations.
	 * \param[in] Iteration - Value of the current iteration.
	 */
	void SetTime_Step(CGeometry *geometry, CSolver **solver_container, CConfig *config,
                      unsigned short iMesh, unsigned long Iteration);
    
	/*!
	 * \brief Compute the spatial integration using a centered scheme.
	 * \param[in] geometry - Geometrical definition of the problem.
	 * \param[in] solver_container - Container vector with all the solutions.
	 * \param[in] numerics - Description of the numerical method.
	 * \param[in] config - Definition of the particular problem.
	 * \param[in] iMesh - Index of the mesh in multigrid computations.
	 * \param[in] iRKStep - Current step of the Runge-Kutta iteration.
	 */
	void Centered_Residual(CGeometry *geometry, CSolver **solver_container, CNumerics *numerics,
                           CConfig *config, unsigned short iMesh, unsigned short iRKStep);
    
	/*!
	 * \brief Compute the spatial integration using a upwind scheme.
	 * \param[in] geometry - Geometrical definition of the problem.
	 * \param[in] solver_container - Container vector with all the solutions.
	 * \param[in] numerics - Description of the numerical method.
	 * \param[in] config - Definition of the particular problem.
	 * \param[in] iMesh - Index of the mesh in multigrid computations.
	 */
	void Upwind_Residual(CGeometry *geometry, CSolver **solver_container, CNumerics *numerics,
                         CConfig *config, unsigned short iMesh);
    
	/*!
	 * \brief Compute the extrapolated quantities, for MUSCL upwind 2nd reconstruction,
	 * in a more thermodynamic consistent way
	 * \param[in] config - Definition of the particular problem.
	 */
	void ComputeConsExtrapolation(CConfig *config);
	/*!
	 * \brief Source term integration.
	 * \param[in] geometry - Geometrical definition of the problem.
	 * \param[in] solver_container - Container vector with all the solutions.
	 * \param[in] numerics - Description of the numerical method.
	 * \param[in] config - Definition of the particular problem.
	 * \param[in] iMesh - Index of the mesh in multigrid computations.
	 */
	void Source_Residual(CGeometry *geometry, CSolver **solver_container, CNumerics *numerics, CNumerics *second_numerics,
                         CConfig *config, unsigned short iMesh);
    
	/*!
	 * \brief Source term integration.
	 * \param[in] geometry - Geometrical definition of the problem.
	 * \param[in] solver_container - Container vector with all the solutions.
	 * \param[in] numerics - Description of the numerical method.
	 * \param[in] config - Definition of the particular problem.
	 * \param[in] iMesh - Index of the mesh in multigrid computations.
	 */
	void Source_Template(CGeometry *geometry, CSolver **solver_container, CNumerics *numerics,
                         CConfig *config, unsigned short iMesh);
    
	/*!
	 * \brief Compute the velocity^2, SoundSpeed, Pressure, Enthalpy, Viscosity.
	 * \param[in] geometry - Geometrical definition of the problem.
	 * \param[in] solver_container - Container vector with all the solutions.
	 * \param[in] config - Definition of the particular problem.
	 * \param[in] iRKStep - Current step of the Runge-Kutta iteration.
     * \param[in] RunTime_EqSystem - System of equations which is going to be solved.
	 */
	void Preprocessing(CGeometry *geometry, CSolver **solver_container, CConfig *config, unsigned short iMesh, unsigned short iRKStep, unsigned short RunTime_EqSystem, bool Output);
  
  /*!
	 * \brief A virtual member.
	 * \param[in] geometry - Geometrical definition of the problem.
	 * \param[in] solver_container - Container vector with all the solutions.
	 * \param[in] config - Definition of the particular problem.
	 * \param[in] iMesh - Index of the mesh in multigrid computations.
	 */
	void Postprocessing(CGeometry *geometry, CSolver **solver_container, CConfig *config, unsigned short iMesh);
  
	/*!
	 * \brief Compute a pressure sensor switch.
	 * \param[in] geometry - Geometrical definition of the problem.
	 * \param[in] solver_container - Container vector with all the solutions.
	 * \param[in] config - Definition of the particular problem.
	 */
	void SetDissipation_Switch(CGeometry *geometry, CConfig *config);
    
    /*!
	 * \brief Parallelization of SetDissipation_Switch.
	 * \param[in] geometry - Geometrical definition of the problem.
	 * \param[in] solver_container - Container vector with all the solutions.
	 * \param[in] config - Definition of the particular problem.
	 */
	void Set_MPI_Dissipation_Switch(CGeometry *geometry, CConfig *config);
    
	/*!
	 * \brief Compute the gradient of the primitive variables using Green-Gauss method,
	 *        and stores the result in the <i>Gradient_Primitive</i> variable.
	 * \param[in] geometry - Geometrical definition of the problem.
	 * \param[in] config - Definition of the particular problem.
	 */
	void SetPrimitive_Gradient_GG(CGeometry *geometry, CConfig *config);
    
	/*!
	 * \brief Compute the gradient of the primitive variables using a Least-Squares method,
	 *        and stores the result in the <i>Gradient_Primitive</i> variable.
	 * \param[in] geometry - Geometrical definition of the problem.
	 * \param[in] config - Definition of the particular problem.
	 */
	void SetPrimitive_Gradient_LS(CGeometry *geometry, CConfig *config);
  
//  /*!
//	 * \brief Compute the gradient of the primitive variables using Green-Gauss method,
//	 *        and stores the result in the <i>Gradient_Primitive</i> variable.
//	 * \param[in] geometry - Geometrical definition of the problem.
//	 * \param[in] config - Definition of the particular problem.
//	 */
//	void SetSecondary_Gradient_GG(CGeometry *geometry, CConfig *config);
  
//	/*!
//	 * \brief Compute the gradient of the primitive variables using a Least-Squares method,
//	 *        and stores the result in the <i>Gradient_Primitive</i> variable.
//	 * \param[in] geometry - Geometrical definition of the problem.
//	 * \param[in] config - Definition of the particular problem.
//	 */
//	void SetSecondary_Gradient_LS(CGeometry *geometry, CConfig *config);
    
  /*!
	 * \brief Compute the gradient of the primitive variables using a Least-Squares method,
	 *        and stores the result in the <i>Gradient_Primitive</i> variable.
	 * \param[in] geometry - Geometrical definition of the problem.
	 * \param[in] config - Definition of the particular problem.
	 */
	void Set_MPI_Primitive_Gradient(CGeometry *geometry, CConfig *config);
    
	/*!
	 * \brief Compute the limiter of the primitive variables.
	 * \param[in] geometry - Geometrical definition of the problem.
	 * \param[in] config - Definition of the particular problem.
	 */
	void SetPrimitive_Limiter(CGeometry *geometry, CConfig *config);
  
//  /*!
//	 * \brief Compute the gradient of the primitive variables using a Least-Squares method,
//	 *        and stores the result in the <i>Gradient_Primitive</i> variable.
//	 * \param[in] geometry - Geometrical definition of the problem.
//	 * \param[in] config - Definition of the particular problem.
//	 */
//	void Set_MPI_Secondary_Gradient(CGeometry *geometry, CConfig *config);
  
//	/*!
//	 * \brief Compute the limiter of the primitive variables.
//	 * \param[in] geometry - Geometrical definition of the problem.
//	 * \param[in] config - Definition of the particular problem.
//	 */
//	void SetSecondary_Limiter(CGeometry *geometry, CConfig *config);
  
	/*!
	 * \brief Compute the preconditioner for convergence acceleration by Roe-Turkel method.
	 * \param[in] iPoint - Index of the grid point
	 * \param[in] config - Definition of the particular problem.
	 */
	void SetPreconditioner(CConfig *config, unsigned long iPoint);
    
	/*!
	 * \brief Compute the undivided laplacian for the solution, except the energy equation.
	 * \param[in] geometry - Geometrical definition of the problem.
	 * \param[in] config - Definition of the particular problem.
	 */
	void SetUndivided_Laplacian(CGeometry *geometry, CConfig *config);
    
    /*!
	 * \brief Parallelization of Undivided Laplacian.
	 * \param[in] geometry - Geometrical definition of the problem.
	 * \param[in] config - Definition of the particular problem.
	 */
	void Set_MPI_Undivided_Laplacian(CGeometry *geometry, CConfig *config);
    
    /*!
	 * \brief Compute the max eigenvalue.
	 * \param[in] geometry - Geometrical definition of the problem.
	 * \param[in] config - Definition of the particular problem.
	 */
	void SetMax_Eigenvalue(CGeometry *geometry, CConfig *config);
    
    /*!
	 * \brief Parallelization of the Max eigenvalue.
	 * \param[in] geometry - Geometrical definition of the problem.
	 * \param[in] config - Definition of the particular problem.
	 */
	void Set_MPI_MaxEigenvalue(CGeometry *geometry, CConfig *config);
    
	/*!
	 * \author: G.Gori, S.Vitale, M.Pini, A.Guardone, P.Colonna
	 *
	 * \brief Impose via the residual the Euler wall boundary condition.
	 * \param[in] geometry - Geometrical definition of the problem.
	 * \param[in] solver_container - Container vector with all the solutions.
	 * \param[in] numerics - Description of the numerical method.
	 * \param[in] config - Definition of the particular problem.
	 * \param[in] val_marker - Surface marker where the boundary condition is applied.
	 */
	void BC_Euler_Wall(CGeometry *geometry, CSolver **solver_container, CNumerics *numerics, CConfig *config,
                       unsigned short val_marker);
    
	/*!
	 * \brief Impose the far-field boundary condition using characteristics.
	 * \param[in] geometry - Geometrical definition of the problem.
	 * \param[in] solver_container - Container vector with all the solutions.
   * \param[in] conv_numerics - Description of the numerical method.
   * \param[in] visc_numerics - Description of the numerical method.
	 * \param[in] config - Definition of the particular problem.
	 * \param[in] val_marker - Surface marker where the boundary condition is applied.
	 */
	void BC_Far_Field(CGeometry *geometry, CSolver **solver_container, CNumerics *conv_numerics, CNumerics *visc_numerics,
                      CConfig *config, unsigned short val_marker);
    
	/*!
	 * \brief Impose the symmetry boundary condition using the residual.
	 * \param[in] geometry - Geometrical definition of the problem.
	 * \param[in] solver_container - Container vector with all the solutions.
   * \param[in] conv_numerics - Description of the numerical method.
   * \param[in] visc_numerics - Description of the numerical method.
	 * \param[in] config - Definition of the particular problem.
	 * \param[in] val_marker - Surface marker where the boundary condition is applied.
	 */
	void BC_Sym_Plane(CGeometry *geometry, CSolver **solver_container, CNumerics *conv_numerics, CNumerics *visc_numerics, CConfig *config, unsigned short val_marker);
    
	/*!
	 * \brief Impose the interface boundary condition using the residual.
	 * \param[in] geometry - Geometrical definition of the problem.
	 * \param[in] solver_container - Container vector with all the solutions.
	 * \param[in] numerics - Description of the numerical method.
	 * \param[in] config - Definition of the particular problem.
	 * \param[in] val_marker - Surface marker where the boundary condition is applied.
	 */
	void BC_Interface_Boundary(CGeometry *geometry, CSolver **solver_container, CNumerics *numerics,
                               CConfig *config);
    
	/*!
	 * \brief Impose the near-field boundary condition using the residual.
	 * \param[in] geometry - Geometrical definition of the problem.
	 * \param[in] solver_container - Container vector with all the solutions.
	 * \param[in] numerics - Description of the numerical method.
	 * \param[in] config - Definition of the particular problem.
	 * \param[in] val_marker - Surface marker where the boundary condition is applied.
	 */
	void BC_NearField_Boundary(CGeometry *geometry, CSolver **solver_container, CNumerics *numerics,
                               CConfig *config);
  
  /*!
	 * \brief Impose the actuator disk boundary condition using the residual.
	 * \param[in] geometry - Geometrical definition of the problem.
	 * \param[in] solver_container - Container vector with all the solutions.
	 * \param[in] numerics - Description of the numerical method.
	 * \param[in] config - Definition of the particular problem.
	 * \param[in] val_marker - Surface marker where the boundary condition is applied.
	 */
	void BC_ActDisk_Boundary(CGeometry *geometry, CSolver **solver_container, CNumerics *numerics,
                                 CConfig *config);
  
	/*!
	 * \brief Impose the dirichlet boundary condition using the residual.
	 * \param[in] geometry - Geometrical definition of the problem.
	 * \param[in] solver_container - Container vector with all the solutions.
	 * \param[in] config - Definition of the particular problem.
	 * \param[in] val_marker - Surface marker where the boundary condition is applied.
	 */
	void BC_Dirichlet(CGeometry *geometry, CSolver **solver_container, CConfig *config,
                      unsigned short val_marker);
    
	/*!
	 * \author: G.Gori, S.Vitale, M.Pini, A.Guardone, P.Colonna
	 *
	 * \brief Impose the boundary condition using characteristic recostruction.
	 * \param[in] geometry - Geometrical definition of the problem.
	 * \param[in] solver_container - Container vector with all the solutions.
   * \param[in] conv_numerics - Description of the numerical method.
   * \param[in] visc_numerics - Description of the numerical method.
	 * \param[in] config - Definition of the particular problem.
	 * \param[in] val_marker - Surface marker where the boundary condition is applied.
	 */
	void BC_Riemann(CGeometry *geometry, CSolver **solver_container,
                            CNumerics *conv_numerics, CNumerics *visc_numerics, CConfig *config, unsigned short val_marker);

	/*!
	 * \brief Impose a subsonic inlet boundary condition.
	 * \param[in] geometry - Geometrical definition of the problem.
	 * \param[in] solver_container - Container vector with all the solutions.
   * \param[in] conv_numerics - Description of the numerical method.
   * \param[in] visc_numerics - Description of the numerical method.
	 * \param[in] config - Definition of the particular problem.
	 * \param[in] val_marker - Surface marker where the boundary condition is applied.
	 */
	void BC_Inlet(CGeometry *geometry, CSolver **solver_container, CNumerics *conv_numerics, CNumerics *visc_numerics,
                  CConfig *config, unsigned short val_marker);
    
	/*!
	 * \brief Impose a supersonic inlet boundary condition.
	 * \param[in] geometry - Geometrical definition of the problem.
	 * \param[in] solver_container - Container vector with all the solutions.
   * \param[in] conv_numerics - Description of the numerical method.
   * \param[in] visc_numerics - Description of the numerical method.
	 * \param[in] config - Definition of the particular problem.
	 * \param[in] val_marker - Surface marker where the boundary condition is applied.
	 */
	void BC_Supersonic_Inlet(CGeometry *geometry, CSolver **solver_container,
                             CNumerics *conv_numerics, CNumerics *visc_numerics, CConfig *config, unsigned short val_marker);
  
  /*!
   * \brief Impose a supersonic outlet boundary condition.
   * \param[in] geometry - Geometrical definition of the problem.
   * \param[in] solver_container - Container vector with all the solutions.
   * \param[in] conv_numerics - Description of the numerical method.
   * \param[in] visc_numerics - Description of the numerical method.
   * \param[in] config - Definition of the particular problem.
   * \param[in] val_marker - Surface marker where the boundary condition is applied.
   */
  void BC_Supersonic_Outlet(CGeometry *geometry, CSolver **solver_container,
                           CNumerics *conv_numerics, CNumerics *visc_numerics, CConfig *config, unsigned short val_marker);

	/*!
	 * \brief Impose the dirichlet boundary condition.
	 * \param[in] geometry - Geometrical definition of the problem.
	 * \param[in] solver_container - Container vector with all the solutions.
	 * \param[in] numerics - Description of the numerical method.
	 * \param[in] config - Definition of the particular problem.
	 * \param[in] val_marker - Surface marker where the boundary condition is applied.
	 */
	void BC_Custom(CGeometry *geometry, CSolver **solver_container, CNumerics *numerics,
                   CConfig *config, unsigned short val_marker);
    
	/*!
	 * \brief Impose the outlet boundary condition.
	 * \param[in] geometry - Geometrical definition of the problem.
	 * \param[in] solver_container - Container vector with all the solutions.
   * \param[in] conv_numerics - Description of the numerical method.
   * \param[in] visc_numerics - Description of the numerical method.
	 * \param[in] config - Definition of the particular problem.
	 * \param[in] val_marker - Surface marker where the boundary condition is applied.
     
	 */
	void BC_Outlet(CGeometry *geometry, CSolver **solver_container, CNumerics *conv_numerics, CNumerics *visc_numerics,
                   CConfig *config, unsigned short val_marker);
    
	/*!
	 * \brief Impose the nacelle inflow boundary condition.
	 * \param[in] geometry - Geometrical definition of the problem.
	 * \param[in] solver_container - Container vector with all the solutions.
   * \param[in] conv_numerics - Description of the numerical method.
   * \param[in] visc_numerics - Description of the numerical method.
	 * \param[in] config - Definition of the particular problem.
	 * \param[in] val_marker - Surface marker where the boundary condition is applied.
	 */
	void BC_Engine_Inflow(CGeometry *geometry, CSolver **solver_container, CNumerics *conv_numerics, CNumerics *visc_numerics,
                          CConfig *config, unsigned short val_marker);
  
  /*!
   * \brief Impose the nacelle bleed boundary condition.
   * \param[in] geometry - Geometrical definition of the problem.
   * \param[in] solver_container - Container vector with all the solutions.
   * \param[in] conv_numerics - Description of the numerical method.
   * \param[in] visc_numerics - Description of the numerical method.
   * \param[in] config - Definition of the particular problem.
   * \param[in] val_marker - Surface marker where the boundary condition is applied.
   */
  void BC_Engine_Bleed(CGeometry *geometry, CSolver **solver_container, CNumerics *conv_numerics, CNumerics *visc_numerics,
                        CConfig *config, unsigned short val_marker);
  
	/*!
	 * \brief Impose the ancelle exhaust boundary condition.
	 * \param[in] geometry - Geometrical definition of the problem.
	 * \param[in] solver_container - Container vector with all the solutions.
   * \param[in] conv_numerics - Description of the numerical method.
   * \param[in] visc_numerics - Description of the numerical method.
	 * \param[in] config - Definition of the particular problem.
	 * \param[in] val_marker - Surface marker where the boundary condition is applied.
	 */
	void BC_Engine_Exhaust(CGeometry *geometry, CSolver **solver_container, CNumerics *conv_numerics, CNumerics *visc_numerics,
                           CConfig *config, unsigned short val_marker);
    
	/*!
	 * \brief Update the solution using a Runge-Kutta scheme.
	 * \param[in] geometry - Geometrical definition of the problem.
	 * \param[in] solver_container - Container vector with all the solutions.
	 * \param[in] config - Definition of the particular problem.
	 * \param[in] iRKStep - Current step of the Runge-Kutta iteration.
	 */
	void ExplicitRK_Iteration(CGeometry *geometry, CSolver **solver_container, CConfig *config,
                              unsigned short iRKStep);
    
    /*!
	 * \brief Compute the Fan face Mach number.
	 * \param[in] geometry - Geometrical definition of the problem.
	 * \param[in] solution - Container vector with all the solutions.
	 */
	void GetEngine_Properties(CGeometry *geometry, CConfig *config, unsigned short iMesh, bool Output);
  
  /*!
   * \brief Compute the Fan face Mach number.
   * \param[in] geometry - Geometrical definition of the problem.
   * \param[in] solution - Container vector with all the solutions.
   */
  void GetActuatorDisk_Properties(CGeometry *geometry, CConfig *config, unsigned short iMesh, bool Output);
  
  /*!
	 * \brief Update the AoA and freestream velocity at the farfield.
	 * \param[in] geometry - Geometrical definition of the problem.
	 * \param[in] solver_container - Container vector with all the solutions.
	 * \param[in] config - Definition of the particular problem.
	 * \param[in] iMesh - current mesh level for the multigrid.
   * \param[in] Output - boolean to determine whether to print output.
	 */
  void SetFarfield_AoA(CGeometry *geometry, CSolver **solver_container,
                                     CConfig *config, unsigned short iMesh, bool Output);
  
	/*!
	 * \brief Update the solution using the explicit Euler scheme.
	 * \param[in] geometry - Geometrical definition of the problem.
	 * \param[in] solver_container - Container vector with all the solutions.
	 * \param[in] config - Definition of the particular problem.
	 */
	void ExplicitEuler_Iteration(CGeometry *geometry, CSolver **solver_container, CConfig *config);
    
	/*!
	 * \brief Update the solution using an implicit Euler scheme.
	 * \param[in] geometry - Geometrical definition of the problem.
	 * \param[in] solver_container - Container vector with all the solutions.
	 * \param[in] config - Definition of the particular problem.
	 */
	void ImplicitEuler_Iteration(CGeometry *geometry, CSolver **solver_container, CConfig *config);
    
	/*!
	 * \brief Compute the pressure forces and all the adimensional coefficients.
	 * \param[in] geometry - Geometrical definition of the problem.
	 * \param[in] config - Definition of the particular problem.
	 */
	void Inviscid_Forces(CGeometry *geometry, CConfig *config);

	/*!
	 * \brief Provide the non dimensional lift coefficient (inviscid contribution).
	 * \param val_marker Surface where the coefficient is going to be computed.
	 * \return Value of the lift coefficient (inviscid contribution) on the surface <i>val_marker</i>.
	 */
	su2double GetCLift_Inv(unsigned short val_marker);
    
    /*!
	 * \brief Provide the non dimensional z moment coefficient (inviscid contribution).
	 * \param val_marker Surface where the coefficient is going to be computed.
	 * \return Value of the z moment coefficient (inviscid contribution) on the surface <i>val_marker</i>.
	 */
	su2double GetCMz_Inv(unsigned short val_marker);
    
    /*!
	 * \brief Provide the non dimensional lift coefficient.
	 * \param[in] val_marker - Surface marker where the coefficient is computed.
	 * \return Value of the lift coefficient on the surface <i>val_marker</i>.
	 */
	su2double GetSurface_CLift(unsigned short val_marker);
    
    /*!
	 * \brief Provide the non dimensional drag coefficient.
	 * \param[in] val_marker - Surface marker where the coefficient is computed.
	 * \return Value of the drag coefficient on the surface <i>val_marker</i>.
	 */
	su2double GetSurface_CDrag(unsigned short val_marker);
  
  /*!
   * \brief Provide the non dimensional side-force coefficient.
   * \param[in] val_marker - Surface marker where the coefficient is computed.
   * \return Value of the side-force coefficient on the surface <i>val_marker</i>.
   */
  su2double GetSurface_CSideForce(unsigned short val_marker);
  
  /*!
   * \brief Provide the non dimensional side-force coefficient.
   * \param[in] val_marker - Surface marker where the coefficient is computed.
   * \return Value of the side-force coefficient on the surface <i>val_marker</i>.
   */
  su2double GetSurface_CEff(unsigned short val_marker);
  
  /*!
   * \brief Provide the non dimensional x force coefficient.
   * \param[in] val_marker - Surface marker where the coefficient is computed.
   * \return Value of the x force coefficient on the surface <i>val_marker</i>.
   */
  su2double GetSurface_CFx(unsigned short val_marker);
  
  /*!
   * \brief Provide the non dimensional y force coefficient.
   * \param[in] val_marker - Surface marker where the coefficient is computed.
   * \return Value of the y force coefficient on the surface <i>val_marker</i>.
   */
  su2double GetSurface_CFy(unsigned short val_marker);
  
  /*!
   * \brief Provide the non dimensional z force coefficient.
   * \param[in] val_marker - Surface marker where the coefficient is computed.
   * \return Value of the z force coefficient on the surface <i>val_marker</i>.
   */
  su2double GetSurface_CFz(unsigned short val_marker);
    
    /*!
	 * \brief Provide the non dimensional x moment coefficient.
	 * \param[in] val_marker - Surface marker where the coefficient is computed.
	 * \return Value of the x moment coefficient on the surface <i>val_marker</i>.
	 */
	su2double GetSurface_CMx(unsigned short val_marker);
    
    /*!
	 * \brief Provide the non dimensional y moment coefficient.
	 * \param[in] val_marker - Surface marker where the coefficient is computed.
	 * \return Value of the y moment coefficient on the surface <i>val_marker</i>.
	 */
	su2double GetSurface_CMy(unsigned short val_marker);
    
    /*!
	 * \brief Provide the non dimensional z moment coefficient.
	 * \param[in] val_marker - Surface marker where the coefficient is computed.
	 * \return Value of the z moment coefficient on the surface <i>val_marker</i>.
	 */
	su2double GetSurface_CMz(unsigned short val_marker);
  
  /*!
   * \brief Provide the non dimensional lift coefficient.
   * \param[in] val_marker - Surface marker where the coefficient is computed.
   * \return Value of the lift coefficient on the surface <i>val_marker</i>.
   */
  su2double GetSurface_CLift_Inv(unsigned short val_marker);
  
  /*!
   * \brief Provide the non dimensional drag coefficient.
   * \param[in] val_marker - Surface marker where the coefficient is computed.
   * \return Value of the drag coefficient on the surface <i>val_marker</i>.
   */
  su2double GetSurface_CDrag_Inv(unsigned short val_marker);
  
  /*!
   * \brief Provide the non dimensional side-force coefficient.
   * \param[in] val_marker - Surface marker where the coefficient is computed.
   * \return Value of the side-force coefficient on the surface <i>val_marker</i>.
   */
  su2double GetSurface_CSideForce_Inv(unsigned short val_marker);
  
  /*!
   * \brief Provide the non dimensional side-force coefficient.
   * \param[in] val_marker - Surface marker where the coefficient is computed.
   * \return Value of the side-force coefficient on the surface <i>val_marker</i>.
   */
  su2double GetSurface_CEff_Inv(unsigned short val_marker);
  
  /*!
   * \brief Provide the non dimensional x force coefficient.
   * \param[in] val_marker - Surface marker where the coefficient is computed.
   * \return Value of the x force coefficient on the surface <i>val_marker</i>.
   */
  su2double GetSurface_CFx_Inv(unsigned short val_marker);
  
  /*!
   * \brief Provide the non dimensional y force coefficient.
   * \param[in] val_marker - Surface marker where the coefficient is computed.
   * \return Value of the y force coefficient on the surface <i>val_marker</i>.
   */
  su2double GetSurface_CFy_Inv(unsigned short val_marker);
  
  /*!
   * \brief Provide the non dimensional z force coefficient.
   * \param[in] val_marker - Surface marker where the coefficient is computed.
   * \return Value of the z force coefficient on the surface <i>val_marker</i>.
   */
  su2double GetSurface_CFz_Inv(unsigned short val_marker);
  
  /*!
   * \brief Provide the non dimensional x moment coefficient.
   * \param[in] val_marker - Surface marker where the coefficient is computed.
   * \return Value of the x moment coefficient on the surface <i>val_marker</i>.
   */
  su2double GetSurface_CMx_Inv(unsigned short val_marker);
  
  /*!
   * \brief Provide the non dimensional y moment coefficient.
   * \param[in] val_marker - Surface marker where the coefficient is computed.
   * \return Value of the y moment coefficient on the surface <i>val_marker</i>.
   */
  su2double GetSurface_CMy_Inv(unsigned short val_marker);
  
  /*!
   * \brief Provide the non dimensional z moment coefficient.
   * \param[in] val_marker - Surface marker where the coefficient is computed.
   * \return Value of the z moment coefficient on the surface <i>val_marker</i>.
   */
  su2double GetSurface_CMz_Inv(unsigned short val_marker);
  
	/*!
	 * \brief Provide the non dimensional drag coefficient (inviscid contribution).
	 * \param val_marker Surface where the coeficient is going to be computed.
	 * \return Value of the drag coefficient (inviscid contribution) on the surface <i>val_marker</i>.
	 */
	su2double GetCDrag_Inv(unsigned short val_marker);
    
	/*!
	 * \brief Provide the mass flow rate.
	 * \param val_marker Surface where the coeficient is going to be computed.
	 * \return Value of the mass flow rate on the surface <i>val_marker</i>.
	 */
	su2double GetInflow_MassFlow(unsigned short val_marker);
    
    /*!
	 * \brief Provide the mass flow rate.
	 * \param val_marker Surface where the coeficient is going to be computed.
	 * \return Value of the mass flow rate on the surface <i>val_marker</i>.
	 */
	su2double GetExhaust_MassFlow(unsigned short val_marker);
    
	/*!
	 * \brief Provide the mass flow rate.
	 * \param val_marker Surface where the coeficient is going to be computed.
	 * \return Value of the fan face pressure on the surface <i>val_marker</i>.
	 */
	su2double GetInflow_Pressure(unsigned short val_marker);
    
	/*!
	 * \brief Provide the mass flow rate.
	 * \param val_marker Surface where the coeficient is going to be computed.
	 * \return Value of the fan face mach on the surface <i>val_marker</i>.
	 */
	su2double GetInflow_Mach(unsigned short val_marker);
    
	/*!
	 * \brief Provide the non dimensional sideforce coefficient (inviscid contribution).
	 * \param val_marker Surface where the coeficient is going to be computed.
	 * \return Value of the sideforce coefficient (inviscid contribution) on the surface <i>val_marker</i>.
	 */
	su2double GetCSideForce_Inv(unsigned short val_marker);
    
	/*!
	 * \brief Provide the non dimensional efficiency coefficient (inviscid contribution).
	 * \param val_marker Surface where the coeficient is going to be computed.
	 * \return Value of the efficiency coefficient (inviscid contribution) on the surface <i>val_marker</i>.
	 */
	su2double GetCEff_Inv(unsigned short val_marker);
    
	/*!
	 * \brief Provide the total (inviscid + viscous) non dimensional sideforce coefficient.
	 * \return Value of the sideforce coefficient (inviscid + viscous contribution).
	 */
	su2double GetTotal_CSideForce(void);
    
	/*!
	 * \brief Provide the total (inviscid + viscous) non dimensional efficiency coefficient.
	 * \return Value of the efficiency coefficient (inviscid + viscous contribution).
	 */
	su2double GetTotal_CEff(void);
    
	/*!
	 * \brief Provide the total (inviscid + viscous) non dimensional Equivalent Area coefficient.
	 * \return Value of the Equivalent Area coefficient (inviscid + viscous contribution).
	 */
	su2double GetTotal_CEquivArea(void);
  
  /*!
	 * \brief Provide the total (inviscid + viscous) non dimensional Equivalent Area coefficient.
	 * \return Value of the Equivalent Area coefficient (inviscid + viscous contribution).
	 */
	su2double GetTotal_CpDiff(void);
  
  /*!
	 * \brief Provide the total (inviscid + viscous) non dimensional Equivalent Area coefficient.
	 * \return Value of the Equivalent Area coefficient (inviscid + viscous contribution).
	 */
	su2double GetTotal_HeatFluxDiff(void);
    
	/*!
	 * \brief Provide the total (inviscid + viscous) non dimensional Near-Field pressure coefficient.
	 * \return Value of the NearField pressure coefficient (inviscid + viscous contribution).
	 */
	su2double GetTotal_CNearFieldOF(void);
    
	/*!
	 * \brief Set the value of the Equivalent Area coefficient.
	 * \param[in] val_cequivarea - Value of the Equivalent Area coefficient.
	 */
	void SetTotal_CEquivArea(su2double val_cequivarea);
  
  /*!
	 * \brief Set the value of the Equivalent Area coefficient.
	 * \param[in] val_cequivarea - Value of the Equivalent Area coefficient.
	 */
	void SetTotal_CpDiff(su2double val_pressure);
  
  /*!
	 * \brief Set the value of the Equivalent Area coefficient.
	 * \param[in] val_cequivarea - Value of the Equivalent Area coefficient.
	 */
	void SetTotal_HeatFluxDiff(su2double val_heat);
    
	/*!
	 * \brief Set the value of the Near-Field pressure oefficient.
	 * \param[in] val_cnearfieldpress - Value of the Near-Field pressure coefficient.
	 */
	void SetTotal_CNearFieldOF(su2double val_cnearfieldpress);
    
	/*!
	 * \brief Store the total (inviscid + viscous) non dimensional lift coefficient.
	 * \param[in] val_Total_CLift - Value of the total lift coefficient.
	 */
	void SetTotal_CLift(su2double val_Total_CLift);
    
	/*!
	 * \brief Provide the total (inviscid + viscous) non dimensional lift coefficient.
	 * \return Value of the lift coefficient (inviscid + viscous contribution).
	 */
	su2double GetTotal_CLift(void);
    
	/*!
	 * \brief Provide the total (inviscid + viscous) non dimensional drag coefficient.
	 * \return Value of the drag coefficient (inviscid + viscous contribution).
	 */
	su2double GetTotal_CDrag(void);
    
	/*!
	 * \brief Provide the total (inviscid + viscous) non dimensional x moment coefficient.
	 * \return Value of the moment x coefficient (inviscid + viscous contribution).
	 */
	su2double GetTotal_CMx(void);
    
	/*!
	 * \brief Provide the total (inviscid + viscous) non dimensional y moment coefficient.
	 * \return Value of the moment y coefficient (inviscid + viscous contribution).
	 */
	su2double GetTotal_CMy(void);
    
	/*!
	 * \brief Provide the total (inviscid + viscous) non dimensional z moment coefficient.
	 * \return Value of the moment z coefficient (inviscid + viscous contribution).
	 */
	su2double GetTotal_CMz(void);
    
	/*!
	 * \brief Provide the total (inviscid + viscous) non dimensional x force coefficient.
	 * \return Value of the force x coefficient (inviscid + viscous contribution).
	 */
	su2double GetTotal_CFx(void);
    
	/*!
	 * \brief Provide the total (inviscid + viscous) non dimensional y force coefficient.
	 * \return Value of the force y coefficient (inviscid + viscous contribution).
	 */
	su2double GetTotal_CFy(void);
    
	/*!
	 * \brief Provide the total (inviscid + viscous) non dimensional z force coefficient.
	 * \return Value of the force z coefficient (inviscid + viscous contribution).
	 */
	su2double GetTotal_CFz(void);
    
	/*!
	 * \brief Provide the total (inviscid + viscous) non dimensional thrust coefficient.
	 * \return Value of the rotor efficiency coefficient (inviscid + viscous contribution).
	 */
	su2double GetTotal_CT(void);
    
	/*!
	 * \brief Store the total (inviscid + viscous) non dimensional thrust coefficient.
	 * \param[in] val_Total_CT - Value of the total thrust coefficient.
	 */
	void SetTotal_CT(su2double val_Total_CT);
    
	/*!
	 * \brief Provide the total (inviscid + viscous) non dimensional torque coefficient.
	 * \return Value of the rotor efficiency coefficient (inviscid + viscous contribution).
	 */
	su2double GetTotal_CQ(void);
    
    /*!
	 * \brief Provide the total heat load.
	 * \return Value of the heat load (viscous contribution).
	 */
	su2double GetTotal_HeatFlux(void);
    
    /*!
	 * \brief Provide the total heat load.
	 * \return Value of the heat load (viscous contribution).
	 */
	su2double GetTotal_MaxHeatFlux(void);
    
	/*!
	 * \brief Store the total (inviscid + viscous) non dimensional torque coefficient.
	 * \param[in] val_Total_CQ - Value of the total torque coefficient.
	 */
	void SetTotal_CQ(su2double val_Total_CQ);
    
    /*!
	 * \brief Store the total heat load.
	 * \param[in] val_Total_Heat - Value of the heat load.
	 */
	void SetTotal_HeatFlux(su2double val_Total_Heat);
    
    /*!
	 * \brief Store the total heat load.
	 * \param[in] val_Total_Heat - Value of the heat load.
	 */
	void SetTotal_MaxHeatFlux(su2double val_Total_MaxHeat);
    
	/*!
	 * \brief Provide the total (inviscid + viscous) non dimensional rotor Figure of Merit.
	 * \return Value of the rotor efficiency coefficient (inviscid + viscous contribution).
	 */
	su2double GetTotal_CMerit(void);
    
	/*!
	 * \brief Store the total (inviscid + viscous) non dimensional drag coefficient.
	 * \param[in] val_Total_CDrag - Value of the total drag coefficient.
	 */
	void SetTotal_CDrag(su2double val_Total_CDrag);
    
	/*!
	 * \brief Get the inviscid contribution to the lift coefficient.
	 * \return Value of the lift coefficient (inviscid contribution).
	 */
	su2double GetAllBound_CLift_Inv(void);
    
	/*!
	 * \brief Get the inviscid contribution to the drag coefficient.
	 * \return Value of the drag coefficient (inviscid contribution).
	 */
	su2double GetAllBound_CDrag_Inv(void);
    
	/*!
	 * \brief Get the inviscid contribution to the sideforce coefficient.
	 * \return Value of the sideforce coefficient (inviscid contribution).
	 */
	su2double GetAllBound_CSideForce_Inv(void);
    
	/*!
	 * \brief Get the inviscid contribution to the efficiency coefficient.
	 * \return Value of the efficiency coefficient (inviscid contribution).
	 */
	su2double GetAllBound_CEff_Inv(void);
  
  /*!
   * \brief Get the inviscid contribution to the efficiency coefficient.
   * \return Value of the efficiency coefficient (inviscid contribution).
   */
  su2double GetAllBound_CMx_Inv(void);
  
  /*!
   * \brief Get the inviscid contribution to the efficiency coefficient.
   * \return Value of the efficiency coefficient (inviscid contribution).
   */
  su2double GetAllBound_CMy_Inv(void);
  
  /*!
   * \brief Get the inviscid contribution to the efficiency coefficient.
   * \return Value of the efficiency coefficient (inviscid contribution).
   */
  su2double GetAllBound_CMz_Inv(void);
  
  /*!
   * \brief Get the inviscid contribution to the efficiency coefficient.
   * \return Value of the efficiency coefficient (inviscid contribution).
   */
  su2double GetAllBound_CFx_Inv(void);
  
  /*!
   * \brief Get the inviscid contribution to the efficiency coefficient.
   * \return Value of the efficiency coefficient (inviscid contribution).
   */
  su2double GetAllBound_CFy_Inv(void);
  
  /*!
   * \brief Get the inviscid contribution to the efficiency coefficient.
   * \return Value of the efficiency coefficient (inviscid contribution).
   */
  su2double GetAllBound_CFz_Inv(void);
  
	/*!
	 * \brief Provide the Pressure coefficient.
	 * \param[in] val_marker - Surface marker where the coefficient is computed.
	 * \param[in] val_vertex - Vertex of the marker <i>val_marker</i> where the coefficient is evaluated.
	 * \return Value of the pressure coefficient.
	 */
	su2double GetCPressure(unsigned short val_marker, unsigned long val_vertex);
  
  /*!
	 * \brief Provide the Target Pressure coefficient.
	 * \param[in] val_marker - Surface marker where the coefficient is computed.
	 * \param[in] val_vertex - Vertex of the marker <i>val_marker</i> where the coefficient is evaluated.
	 * \return Value of the pressure coefficient.
	 */
	su2double GetCPressureTarget(unsigned short val_marker, unsigned long val_vertex);
  
  /*!
	 * \brief Set the value of the target Pressure coefficient.
	 * \param[in] val_marker - Surface marker where the coefficient is computed.
	 * \param[in] val_vertex - Vertex of the marker <i>val_marker</i> where the coefficient is evaluated.
	 * \return Value of the pressure coefficient.
	 */
  void SetCPressureTarget(unsigned short val_marker, unsigned long val_vertex, su2double val_pressure);

  /*!
	 * \brief Value of the characteristic variables at the boundaries.
	 * \param[in] val_marker - Surface marker where the coefficient is computed.
	 * \param[in] val_vertex - Vertex of the marker <i>val_marker</i> where the coefficient is evaluated.
	 * \return Value of the pressure coefficient.
	 */
	su2double *GetCharacPrimVar(unsigned short val_marker, unsigned long val_vertex);
  
	/*!
	 * \brief Provide the total (inviscid + viscous) non dimensional Free Surface coefficient.
	 * \return Value of the Free Surface coefficient (inviscid + viscous contribution).
	 */
	su2double GetTotal_CFreeSurface(void);
  
	/*!
	 * \brief Set the value of the Free Surface coefficient.
	 * \param[in] val_cfreesurface - Value of the Free Surface coefficient.
	 */
	void SetTotal_CFreeSurface(su2double val_cfreesurface);
  
	/*!
   * \brief Provide the averaged total pressure at a marker.
   */
	su2double GetOneD_TotalPress(void);
  
	/*!
   * \brief Set the value of averaged total pressure
   * \param[in] val_exit_pt - value of the averaged pressure
   */
	void SetOneD_TotalPress(su2double AveragePressure);
  
  /*!
   * \brief Provide the averaged Mach number at a marker.
   */
  su2double GetOneD_Mach(void);
  
  /*!
   * \brief Set the averaged Mach number at a marker.
   */
  void SetOneD_Mach(su2double AverageMach);
  
  /*!
   * \brief Provide the averaged Mach number at a marker.
   */
  su2double GetOneD_Temp(void);
  
  /*!
   * \brief Set the averaged Temperature at a marker.
   */
  void SetOneD_Temp(su2double AverageTemperature);
  
  /*!
   * \brief Provide the averaged Mach number at a marker.
   */
  su2double GetOneD_MassFlowRate(void);
  
  /*!
   * \brief Set the averaged Temperature at a marker.
   */
  void SetOneD_MassFlowRate(su2double MassFlowRate);
  
  /*!
   * \brief Get the flux averaged pressure at a marker.(same as area averaged pressure)
   */
  su2double GetOneD_FluxAvgPress(void);
  
  /*!
   * \brief Set the flux averaged pressure at a marker. (same as area averaged pressure)
   */
  void SetOneD_FluxAvgPress(su2double PressureRef);
  
  /*!
   * \brief Get the flux averaged density at a marker. ( = (gamma/(gamma-1)) / ( Pref*(href-1/2 uref^2) )
   */
  su2double GetOneD_FluxAvgDensity(void);
  
  /*!
   * \brief Set the flux averaged density at a marker.( = (gamma/(gamma-1)) / ( Pref*(href-1/2 uref^2) )
   */
  void SetOneD_FluxAvgDensity(su2double DensityRef);
  
  /*!
   * \brief Get the flux averaged velocity at a marker. = \f$ \sqrt ( \int((rho*u)*u^2dA)/\int(rho*u*dA) )\f$
   */
  su2double GetOneD_FluxAvgVelocity(void);
  
  /*!
   * \brief Set the flux averaged velocity at a marker. =\f$ sqrt ( \int((rho*u)*u^2dA)/\int(rho*u*dA) ) \f$
   */
  void SetOneD_FluxAvgVelocity(su2double VelocityRef);
  
  /*!
   * \brief Get the flux averaged enthalpy at a marker. = \f$ \int(rho*u*h dA) / \int(rho *u *dA ) \f$
   */
  su2double GetOneD_FluxAvgEntalpy(void);
  
  /*!
   * \brief Set the flux averaged enthalpy at a marker. =\f$ \int(rho*u*h dA) / \int(rho *u *dA ) \f$
   */
  void SetOneD_FluxAvgEntalpy(su2double EnthalpyRef);
  
	/*!
	 * \brief Set the total residual adding the term that comes from the Dual Time Strategy.
	 * \param[in] geometry - Geometrical definition of the problem.
	 * \param[in] solver_container - Container vector with all the solutions.
	 * \param[in] config - Definition of the particular problem.
	 * \param[in] iRKStep - Current step of the Runge-Kutta iteration.
	 * \param[in] iMesh - Index of the mesh in multigrid computations.
	 * \param[in] RunTime_EqSystem - System of equations which is going to be solved.
	 */
	void SetResidual_DualTime(CGeometry *geometry, CSolver **solver_container, CConfig *config,
                              unsigned short iRKStep, unsigned short iMesh, unsigned short RunTime_EqSystem);
    
	/*!
	 * \brief A virtual member.
	 * \param[in] flow_geometry - Geometrical definition of the problem.
	 * \param[in] flow_grid_movement - Geometrical definition of the problem.
	 * \param[in] flow_config - Geometrical definition of the problem.
	 * \param[in] fea_geometry - Definition of the particular problem.
	 */
	void SetFlow_Displacement(CGeometry **flow_geometry, CVolumetricMovement *flow_grid_movement, CConfig *flow_config, CConfig *fea_config,
                              CGeometry **fea_geometry, CSolver ***fea_solution);
    
	/*!
	 * \brief Load a solution from a restart file.
	 * \param[in] geometry - Geometrical definition of the problem.
   * \param[in] solver - Container vector with all of the solvers.
	 * \param[in] config - Definition of the particular problem.
	 * \param[in] val_iter - Current external iteration number.
	 */
	void LoadRestart(CGeometry **geometry, CSolver ***solver, CConfig *config, int val_iter);
    
	/*!
	 * \brief Set the initial condition for the Euler Equations.
	 * \param[in] geometry - Geometrical definition of the problem.
	 * \param[in] solver_container - Container with all the solutions.
	 * \param[in] config - Definition of the particular problem.
	 * \param[in] ExtIter - External iteration.
	 */
	void SetInitialCondition(CGeometry **geometry, CSolver ***solver_container, CConfig *config, unsigned long ExtIter);
  
	/*!
	 * \brief Recompute distance to the level set 0.
	 * \param[in] geometry - Geometrical definition of the problem.
	 * \param[in] config - Definition of the particular problem.
	 */
	void SetFreeSurface_Distance(CGeometry *geometry, CConfig *config);
  
};

/*!
 * \class CNSSolver
 * \brief Main class for defining the Navier-Stokes flow solver.
 * \ingroup Navier_Stokes_Equations
 * \author F. Palacios
 * \version 4.0.0 "Cardinal"
 */
class CNSSolver : public CEulerSolver {
private:
	su2double Viscosity_Inf;	/*!< \brief Viscosity at the infinity. */
  su2double Tke_Inf;	/*!< \brief Turbulent kinetic energy at the infinity. */
	su2double Prandtl_Lam,   /*!< \brief Laminar Prandtl number. */
	Prandtl_Turb;         /*!< \brief Turbulent Prandtl number. */
	su2double *CDrag_Visc,	/*!< \brief Drag coefficient (viscous contribution) for each boundary. */
	*CLift_Visc,		/*!< \brief Lift coefficient (viscous contribution) for each boundary. */
	*CSideForce_Visc,		/*!< \brief Side force coefficient (viscous contribution) for each boundary. */
	*CMx_Visc,			/*!< \brief Moment x coefficient (viscous contribution) for each boundary. */
	*CMy_Visc,			/*!< \brief Moment y coefficient (viscous contribution) for each boundary. */
	*CMz_Visc,			/*!< \brief Moment z coefficient (viscous contribution) for each boundary. */
	*CFx_Visc,			/*!< \brief Force x coefficient (viscous contribution) for each boundary. */
	*CFy_Visc,			/*!< \brief Force y coefficient (viscous contribution) for each boundary. */
	*CFz_Visc,			/*!< \brief Force z coefficient (viscous contribution) for each boundary. */
  *Surface_CLift_Visc,/*!< \brief Lift coefficient (viscous contribution) for each monitoring surface. */
  *Surface_CDrag_Visc,/*!< \brief Drag coefficient (viscous contribution) for each monitoring surface. */
  *Surface_CSideForce_Visc,/*!< \brief Side-force coefficient (viscous contribution) for each monitoring surface. */
  *Surface_CEff_Visc,/*!< \brief Side-force coefficient (viscous contribution) for each monitoring surface. */
  *Surface_CFx_Visc,  /*!< \brief Force x coefficient (viscous contribution) for each monitoring surface. */
  *Surface_CFy_Visc,  /*!< \brief Force y coefficient (viscous contribution) for each monitoring surface. */
  *Surface_CFz_Visc,  /*!< \brief Force z coefficient (viscous contribution) for each monitoring surface. */
  *Surface_CMx_Visc,  /*!< \brief Moment x coefficient (viscous contribution) for each monitoring surface. */
  *Surface_CMy_Visc,  /*!< \brief Moment y coefficient (viscous contribution) for each monitoring surface. */
  *Surface_CMz_Visc,  /*!< \brief Moment z coefficient (viscous contribution) for each monitoring surface. */
	*CEff_Visc,			/*!< \brief Efficiency (Cl/Cd) (Viscous contribution) for each boundary. */
	*CMerit_Visc,			/*!< \brief Rotor Figure of Merit (Viscous contribution) for each boundary. */
	*CT_Visc,		/*!< \brief Thrust coefficient (viscous contribution) for each boundary. */
	*CQ_Visc,		/*!< \brief Torque coefficient (viscous contribution) for each boundary. */
  *Heat_Visc,		/*!< \brief Heat load (viscous contribution) for each boundary. */
  *MaxHeatFlux_Visc, /*!< \brief Maximum heat flux (viscous contribution) for each boundary. */
	**CSkinFriction;	/*!< \brief Skin friction coefficient for each boundary and vertex. */
	su2double *ForceViscous,	/*!< \brief Viscous force for each boundary. */
	*MomentViscous;			/*!< \brief Inviscid moment for each boundary. */
	su2double AllBound_CDrag_Visc, /*!< \brief Drag coefficient (viscous contribution) for all the boundaries. */
	AllBound_CLift_Visc,		/*!< \brief Lift coefficient (viscous contribution) for all the boundaries. */
	AllBound_CSideForce_Visc,		/*!< \brief Sideforce coefficient (viscous contribution) for all the boundaries. */
	AllBound_CMx_Visc,			/*!< \brief Moment x coefficient (inviscid contribution) for all the boundaries. */
	AllBound_CMy_Visc,			/*!< \brief Moment y coefficient (inviscid contribution) for all the boundaries. */
	AllBound_CMz_Visc,			/*!< \brief Moment z coefficient (inviscid contribution) for all the boundaries. */
	AllBound_CEff_Visc,			/*!< \brief Efficient coefficient (Viscous contribution) for all the boundaries. */
	AllBound_CFx_Visc,			/*!< \brief Force x coefficient (inviscid contribution) for all the boundaries. */
	AllBound_CFy_Visc,			/*!< \brief Force y coefficient (inviscid contribution) for all the boundaries. */
	AllBound_CFz_Visc,			/*!< \brief Force z coefficient (inviscid contribution) for all the boundaries. */
	AllBound_CMerit_Visc,			/*!< \brief Rotor Figure of Merit coefficient (Viscous contribution) for all the boundaries. */
	AllBound_CT_Visc,		/*!< \brief Thrust coefficient (viscous contribution) for all the boundaries. */
	AllBound_CQ_Visc,		/*!< \brief Torque coefficient (viscous contribution) for all the boundaries. */
  AllBound_HeatFlux_Visc,		/*!< \brief Heat load (viscous contribution) for all the boundaries. */
  AllBound_MaxHeatFlux_Visc; /*!< \brief Maximum heat flux (viscous contribution) for all boundaries. */
  su2double StrainMag_Max, Omega_Max; /*!< \brief Maximum Strain Rate magnitude and Omega. */
  
public:
  
	/*!
	 * \brief Constructor of the class.
	 */
	CNSSolver(void);
    
	/*!
	 * \overload
	 * \param[in] geometry - Geometrical definition of the problem.
	 * \param[in] config - Definition of the particular problem.
	 */
	CNSSolver(CGeometry *geometry, CConfig *config, unsigned short iMesh);
    
	/*!
	 * \brief Destructor of the class.
	 */
	~CNSSolver(void);
    
	/*!
	 * \brief Compute the viscosity at the infinity.
	 * \return Value of the viscosity at the infinity.
	 */
	su2double GetViscosity_Inf(void);
  
  /*!
	 * \brief Get the turbulent kinetic energy at the infinity.
	 * \return Value of the turbulent kinetic energy at the infinity.
	 */
	su2double GetTke_Inf(void);
    
	/*!
	 * \brief Compute the time step for solving the Navier-Stokes equations with turbulence model.
	 * \param[in] geometry - Geometrical definition of the problem.
	 * \param[in] solver_container - Container vector with all the solutions.
	 * \param[in] config - Definition of the particular problem.
	 * \param[in] iMesh - Index of the mesh in multigrid computations.
	 * \param[in] Iteration - Index of the current iteration.
	 */
	void SetTime_Step(CGeometry *geometry, CSolver **solver_container, CConfig *config,
                      unsigned short iMesh, unsigned long Iteration);
    
	/*!
	 * \brief Restart residual and compute gradients.
	 * \param[in] geometry - Geometrical definition of the problem.
	 * \param[in] solver_container - Container vector with all the solutions.
	 * \param[in] config - Definition of the particular problem.
	 * \param[in] iRKStep - Current step of the Runge-Kutta iteration.
     * \param[in] RunTime_EqSystem - System of equations which is going to be solved.
	 */
	void Preprocessing(CGeometry *geometry, CSolver **solver_container, CConfig *config, unsigned short iMesh, unsigned short iRKStep, unsigned short RunTime_EqSystem, bool Output);
    
    /*!
	 * \brief Impose a constant heat-flux condition at the wall.
	 * \param[in] geometry - Geometrical definition of the problem.
	 * \param[in] solver_container - Container vector with all the solutions.
   * \param[in] conv_numerics - Description of the numerical method.
   * \param[in] visc_numerics - Description of the numerical method.
	 * \param[in] config - Definition of the particular problem.
	 * \param[in] val_marker - Surface marker where the boundary condition is applied.
	 */
	void BC_HeatFlux_Wall(CGeometry *geometry, CSolver **solver_container, CNumerics *conv_numerics, CNumerics *visc_numerics, CConfig *config, unsigned short val_marker);
    
    /*!
	 * \brief Impose the Navier-Stokes boundary condition (strong).
	 * \param[in] geometry - Geometrical definition of the problem.
	 * \param[in] solver_container - Container vector with all the solutions.
   * \param[in] conv_numerics - Description of the numerical method.
   * \param[in] visc_numerics - Description of the numerical method.
	 * \param[in] config - Definition of the particular problem.
	 * \param[in] val_marker - Surface marker where the boundary condition is applied.
	 */
	void BC_Isothermal_Wall(CGeometry *geometry, CSolver **solver_container, CNumerics *conv_numerics, CNumerics *visc_numerics, CConfig *config,
                            unsigned short val_marker);
    
	/*!
	 * \brief Compute the viscous forces and all the addimensional coefficients.
	 * \param[in] geometry - Geometrical definition of the problem.
	 * \param[in] config - Definition of the particular problem.
	 */
	void Viscous_Forces(CGeometry *geometry, CConfig *config);
    
	/*!
	 * \brief Get the non dimensional lift coefficient (viscous contribution).
	 * \param[in] val_marker - Surface marker where the coefficient is computed.
	 * \return Value of the lift coefficient (viscous contribution) on the surface <i>val_marker</i>.
	 */
	su2double GetCLift_Visc(unsigned short val_marker);
    
    /*!
	 * \brief Get the non dimensional z moment coefficient (viscous contribution).
	 * \param[in] val_marker - Surface marker where the coefficient is computed.
	 * \return Value of the z moment coefficient (viscous contribution) on the surface <i>val_marker</i>.
	 */
	su2double GetCMz_Visc(unsigned short val_marker);
  
  /*!
	 * \brief Get the non dimensional sideforce coefficient (viscous contribution).
	 * \param[in] val_marker - Surface marker where the coefficient is computed.
	 * \return Value of the sideforce coefficient (viscous contribution) on the surface <i>val_marker</i>.
	 */
	su2double GetCSideForce_Visc(unsigned short val_marker);
    
	/*!
	 * \brief Get the non dimensional drag coefficient (viscous contribution).
	 * \param[in] val_marker - Surface marker where the coefficient is computed.
	 * \return Value of the drag coefficient (viscous contribution) on the surface <i>val_marker</i>.
	 */
	su2double GetCDrag_Visc(unsigned short val_marker);
    
	/*!
	 * \brief Get the total non dimensional lift coefficient (viscous contribution).
	 * \return Value of the lift coefficient (viscous contribution).
	 */
	su2double GetAllBound_CLift_Visc(void);
  
  /*!
	 * \brief Get the total non dimensional sideforce coefficient (viscous contribution).
	 * \return Value of the lift coefficient (viscous contribution).
	 */
	su2double GetAllBound_CSideForce_Visc(void);
    
	/*!
	 * \brief Get the total non dimensional drag coefficient (viscous contribution).
	 * \return Value of the drag coefficient (viscous contribution).
	 */
	su2double GetAllBound_CDrag_Visc(void);
    
	/*!
	 * \brief Compute the viscous residuals.
	 * \param[in] geometry - Geometrical definition of the problem.
	 * \param[in] solver_container - Container vector with all the solutions.
	 * \param[in] numerics - Description of the numerical method.
	 * \param[in] config - Definition of the particular problem.
	 * \param[in] iMesh - Index of the mesh in multigrid computations.
	 * \param[in] iRKStep - Current step of the Runge-Kutta iteration.
	 */
	void Viscous_Residual(CGeometry *geometry, CSolver **solver_container, CNumerics *numerics,
                          CConfig *config, unsigned short iMesh, unsigned short iRKStep);
    
	/*!
	 * \brief Get the skin friction coefficient.
	 * \param[in] val_marker - Surface marker where the coefficient is computed.
	 * \param[in] val_vertex - Vertex of the marker <i>val_marker</i> where the coefficient is evaluated.
	 * \return Value of the skin friction coefficient.
	 */
	su2double GetCSkinFriction(unsigned short val_marker, unsigned long val_vertex);
    
	/*!
	 * \brief Get the skin friction coefficient.
	 * \param[in] val_marker - Surface marker where the coefficient is computed.
	 * \param[in] val_vertex - Vertex of the marker <i>val_marker</i> where the coefficient is evaluated.
	 * \return Value of the heat transfer coefficient.
	 */
	su2double GetHeatFlux(unsigned short val_marker, unsigned long val_vertex);
	
  /*!
	 * \brief Get the skin friction coefficient.
	 * \param[in] val_marker - Surface marker where the coefficient is computed.
	 * \param[in] val_vertex - Vertex of the marker <i>val_marker</i> where the coefficient is evaluated.
	 * \return Value of the heat transfer coefficient.
	 */
	su2double GetHeatFluxTarget(unsigned short val_marker, unsigned long val_vertex);
  
  /*!
	 * \brief Set the value of the target Pressure coefficient.
	 * \param[in] val_marker - Surface marker where the coefficient is computed.
	 * \param[in] val_vertex - Vertex of the marker <i>val_marker</i> where the coefficient is evaluated.
	 * \return Value of the pressure coefficient.
	 */
  void SetHeatFluxTarget(unsigned short val_marker, unsigned long val_vertex, su2double val_heat);
  
	/*!
	 * \brief Get the y plus.
	 * \param[in] val_marker - Surface marker where the coefficient is computed.
	 * \param[in] val_vertex - Vertex of the marker <i>val_marker</i> where the coefficient is evaluated.
	 * \return Value of the y plus.
	 */
	su2double GetYPlus(unsigned short val_marker, unsigned long val_vertex);
  
  /*!
   * \brief Get the max Omega.
   * \return Value of the max Omega.
   */
  su2double GetOmega_Max(void);
  
  /*!
   * \brief Get the max Strain rate magnitude.
   * \return Value of the max Strain rate magnitude.
   */
  su2double GetStrainMag_Max(void);
  
  /*!
   * \brief A virtual member.
   * \return Value of the StrainMag_Max
   */
  void SetStrainMag_Max(su2double val_strainmag_max);
  
  /*!
   * \brief A virtual member.
   * \return Value of the Omega_Max
   */
  void SetOmega_Max(su2double val_omega_max);
  
};

/*!
 * \class CTurbSolver
 * \brief Main class for defining the turbulence model solver.
 * \ingroup Turbulence_Model
 * \author A. Bueno.
 * \version 4.0.0 "Cardinal"
 */
class CTurbSolver : public CSolver {
protected:
	su2double *FlowPrimVar_i,  /*!< \brief Store the flow solution at point i. */
	*FlowPrimVar_j,         /*!< \brief Store the flow solution at point j. */
	*lowerlimit,            /*!< \brief contains lower limits for turbulence variables. */
	*upperlimit;            /*!< \brief contains upper limits for turbulence variables. */
	su2double Gamma;           /*!< \brief Fluid's Gamma constant (ratio of specific heats). */
	su2double Gamma_Minus_One; /*!< \brief Fluids's Gamma - 1.0  . */
    
public:
    
	/*!
	 * \brief Constructor of the class.
	 */
	CTurbSolver(void);
    
	/*!
	 * \brief Destructor of the class.
	 */
	virtual ~CTurbSolver(void);
    
	/*!
	 * \brief Constructor of the class.
	 */
	CTurbSolver(CConfig *config);
    
  /*!
	 * \brief Impose the send-receive boundary condition.
	 * \param[in] geometry - Geometrical definition of the problem.
	 * \param[in] config - Definition of the particular problem.
	 */
	void Set_MPI_Solution(CGeometry *geometry, CConfig *config);
  
  /*!
	 * \brief Impose the send-receive boundary condition.
	 * \param[in] geometry - Geometrical definition of the problem.
	 * \param[in] config - Definition of the particular problem.
	 */
	void Set_MPI_Solution_Old(CGeometry *geometry, CConfig *config);
  
  /*!
	 * \brief Impose the send-receive boundary condition.
	 * \param[in] geometry - Geometrical definition of the problem.
	 * \param[in] config - Definition of the particular problem.
	 */
	void Set_MPI_Solution_Gradient(CGeometry *geometry, CConfig *config);
  
  /*!
	 * \brief Impose the send-receive boundary condition.
	 * \param[in] geometry - Geometrical definition of the problem.
	 * \param[in] config - Definition of the particular problem.
	 */
	void Set_MPI_Solution_Limiter(CGeometry *geometry, CConfig *config);

	/*!
	 * \brief Compute the spatial integration using a upwind scheme.
	 * \param[in] geometry - Geometrical definition of the problem.
	 * \param[in] solver_container - Container vector with all the solutions.
	 * \param[in] numerics - Description of the numerical method.
	 * \param[in] config - Definition of the particular problem.
	 * \param[in] iMesh - Index of the mesh in multigrid computations.
	 */
  
	void Upwind_Residual(CGeometry *geometry, CSolver **solver_container, CNumerics *numerics, CConfig *config,
                       unsigned short iMesh);
  
	/*!
	 * \brief Compute the viscous residuals for the turbulent equation.
	 * \param[in] geometry - Geometrical definition of the problem.
	 * \param[in] solver_container - Container vector with all the solutions.
	 * \param[in] numerics - Description of the numerical method.
	 * \param[in] config - Definition of the particular problem.
	 * \param[in] iMesh - Index of the mesh in multigrid computations.
	 * \param[in] iRKStep - Current step of the Runge-Kutta iteration.
	 */
	void Viscous_Residual(CGeometry *geometry, CSolver **solver_container, CNumerics *numerics,
                        CConfig *config, unsigned short iMesh, unsigned short iRKStep);
  
	/*!
	 * \brief Impose the Symmetry Plane boundary condition.
	 * \param[in] geometry - Geometrical definition of the problem.
	 * \param[in] solver_container - Container vector with all the solutions.
   * \param[in] conv_numerics - Description of the numerical method.
   * \param[in] visc_numerics - Description of the numerical method.
	 * \param[in] config - Definition of the particular problem.
	 * \param[in] val_marker - Surface marker where the boundary condition is applied.
	 */
	void BC_Sym_Plane(CGeometry *geometry, CSolver **solver_container, CNumerics *conv_numerics, CNumerics *visc_numerics, CConfig *config, unsigned short val_marker);
    
    /*!
	 * \brief Impose via the residual the Euler wall boundary condition.
	 * \param[in] geometry - Geometrical definition of the problem.
	 * \param[in] solver_container - Container vector with all the solutions.
	 * \param[in] numerics - Description of the numerical method.
	 * \param[in] config - Definition of the particular problem.
	 * \param[in] val_marker - Surface marker where the boundary condition is applied.
	 */
	void BC_Euler_Wall(CGeometry *geometry, CSolver **solver_container, CNumerics *numerics, CConfig *config,
                       unsigned short val_marker);
    
	/*!
	 * \brief Update the solution using an implicit solver.
	 * \param[in] geometry - Geometrical definition of the problem.
	 * \param[in] solver_container - Container vector with all the solutions.
	 * \param[in] config - Definition of the particular problem.
	 */
	void ImplicitEuler_Iteration(CGeometry *geometry, CSolver **solver_container, CConfig *config);
  
  /*!
	 * \brief Set the total residual adding the term that comes from the Dual Time-Stepping Strategy.
	 * \param[in] geometry - Geometric definition of the problem.
	 * \param[in] solver_container - Container vector with all the solutions.
	 * \param[in] config - Definition of the particular problem.
	 * \param[in] iRKStep - Current step of the Runge-Kutta iteration.
	 * \param[in] iMesh - Index of the mesh in multigrid computations.
	 * \param[in] RunTime_EqSystem - System of equations which is going to be solved.
	 */
	void SetResidual_DualTime(CGeometry *geometry, CSolver **solver_container, CConfig *config,
                            unsigned short iRKStep, unsigned short iMesh, unsigned short RunTime_EqSystem);
  
};

/*!
 * \class CTurbSASolver
 * \brief Main class for defining the turbulence model solver.
 * \ingroup Turbulence_Model
 * \author A. Bueno.
 * \version 4.0.0 "Cardinal"
 */

class CTurbSASolver: public CTurbSolver {
private:
	su2double nu_tilde_Inf, nu_tilde_Engine;
	
public:
	/*!
	 * \brief Constructor of the class.
	 */
	CTurbSASolver(void);
    
	/*!
	 * \overload
	 * \param[in] geometry - Geometrical definition of the problem.
	 * \param[in] config - Definition of the particular problem.
	 */
	CTurbSASolver(CGeometry *geometry, CConfig *config, unsigned short iMesh, CFluidModel* FluidModel);
    
	/*!
	 * \brief Destructor of the class.
	 */
	~CTurbSASolver(void);
    
	/*!
	 * \brief Restart residual and compute gradients.
	 * \param[in] geometry - Geometrical definition of the problem.
	 * \param[in] solver_container - Container vector with all the solutions.
	 * \param[in] config - Definition of the particular problem.
	 * \param[in] iRKStep - Current step of the Runge-Kutta iteration.
     * \param[in] RunTime_EqSystem - System of equations which is going to be solved.
	 */
	void Preprocessing(CGeometry *geometry, CSolver **solver_container, CConfig *config, unsigned short iMesh, unsigned short iRKStep, unsigned short RunTime_EqSystem, bool Output);
    
	/*!
	 * \brief A virtual member.
	 * \param[in] geometry - Geometrical definition of the problem.
	 * \param[in] solver_container - Container vector with all the solutions.
	 * \param[in] config - Definition of the particular problem.
	 * \param[in] iMesh - Index of the mesh in multigrid computations.
	 */
	void Postprocessing(CGeometry *geometry, CSolver **solver_container, CConfig *config,
                        unsigned short iMesh);
    
	/*!
	 * \brief Source term computation.
	 * \param[in] geometry - Geometrical definition of the problem.
	 * \param[in] solver_container - Container vector with all the solutions.
	 * \param[in] numerics - Description of the numerical method.
	 * \param[in] config - Definition of the particular problem.
	 * \param[in] iMesh - Index of the mesh in multigrid computations.
	 */
	void Source_Residual(CGeometry *geometry, CSolver **solver_container, CNumerics *numerics, CNumerics *second_numerics,
                         CConfig *config, unsigned short iMesh);
    
	/*!
	 * \brief Source term computation.
	 * \param[in] geometry - Geometrical definition of the problem.
	 * \param[in] solver_container - Container vector with all the solutions.
	 * \param[in] numerics - Description of the numerical method.
	 * \param[in] config - Definition of the particular problem.
	 * \param[in] iMesh - Index of the mesh in multigrid computations.
	 */
	void Source_Template(CGeometry *geometry, CSolver **solver_container, CNumerics *numerics,
                         CConfig *config, unsigned short iMesh);
    
	/*!
	 * \brief Impose the Navier-Stokes wall boundary condition.
	 * \param[in] geometry - Geometrical definition of the problem.
	 * \param[in] solver_container - Container vector with all the solutions.
   * \param[in] conv_numerics - Description of the numerical method.
   * \param[in] visc_numerics - Description of the numerical method.
	 * \param[in] config - Definition of the particular problem.
	 * \param[in] val_marker - Surface marker where the boundary condition is applied.
	 */
	void BC_HeatFlux_Wall(CGeometry *geometry, CSolver **solver_container, CNumerics *conv_numerics, CNumerics *visc_numerics, CConfig *config,
                          unsigned short val_marker);
    
    /*!
	 * \brief Impose the Navier-Stokes wall boundary condition.
	 * \param[in] geometry - Geometrical definition of the problem.
	 * \param[in] solver_container - Container vector with all the solutions.
   * \param[in] conv_numerics - Description of the numerical method.
   * \param[in] visc_numerics - Description of the numerical method.
	 * \param[in] config - Definition of the particular problem.
	 * \param[in] val_marker - Surface marker where the boundary condition is applied.
	 */
	void BC_Isothermal_Wall(CGeometry *geometry, CSolver **solver_container, CNumerics *conv_numerics, CNumerics *visc_numerics, CConfig *config,
                            unsigned short val_marker);
    
	/*!
	 * \brief Impose the Far Field boundary condition.
	 * \param[in] geometry - Geometrical definition of the problem.
	 * \param[in] solver_container - Container vector with all the solutions.
   * \param[in] conv_numerics - Description of the numerical method.
   * \param[in] visc_numerics - Description of the numerical method.
	 * \param[in] config - Definition of the particular problem.
	 * \param[in] val_marker - Surface marker where the boundary condition is applied.
	 */
	void BC_Far_Field(CGeometry *geometry, CSolver **solver_container, CNumerics *conv_numerics, CNumerics *visc_numerics, CConfig *config,
                      unsigned short val_marker);
    
	/*!
	 * \brief Impose the inlet boundary condition.
	 * \param[in] geometry - Geometrical definition of the problem.
	 * \param[in] solver_container - Container vector with all the solutions.
   * \param[in] conv_numerics - Description of the numerical method.
   * \param[in] visc_numerics - Description of the numerical method.
	 * \param[in] config - Definition of the particular problem.
	 * \param[in] val_marker - Surface marker where the boundary condition is applied.
	 */
	void BC_Inlet(CGeometry *geometry, CSolver **solver_container, CNumerics *conv_numerics, CNumerics *visc_numerics, CConfig *config,
                  unsigned short val_marker);
    
	/*!
	 * \brief Impose the outlet boundary condition.
	 * \param[in] geometry - Geometrical definition of the problem.
	 * \param[in] solver_container - Container vector with all the solutions.
   * \param[in] conv_numerics - Description of the numerical method.
   * \param[in] visc_numerics - Description of the numerical method.
	 * \param[in] config - Definition of the particular problem.
	 * \param[in] val_marker - Surface marker where the boundary condition is applied.
	 */
    
	void BC_Outlet(CGeometry *geometry, CSolver **solver_container, CNumerics *conv_numerics, CNumerics *visc_numerics, CConfig *config,
                   unsigned short val_marker);
    
    /*!
	 * \brief Impose the engine inflow boundary condition.
	 * \param[in] geometry - Geometrical definition of the problem.
	 * \param[in] solver_container - Container vector with all the solutions.
   * \param[in] conv_numerics - Description of the numerical method.
   * \param[in] visc_numerics - Description of the numerical method.
	 * \param[in] config - Definition of the particular problem.
	 * \param[in] val_marker - Surface marker where the boundary condition is applied.
	 */
	void BC_Engine_Inflow(CGeometry *geometry, CSolver **solver_container, CNumerics *conv_numerics, CNumerics *visc_numerics,
                          CConfig *config, unsigned short val_marker);
  
  /*!
   * \brief Impose the engine bleed boundary condition.
   * \param[in] geometry - Geometrical definition of the problem.
   * \param[in] solver_container - Container vector with all the solutions.
   * \param[in] conv_numerics - Description of the numerical method.
   * \param[in] visc_numerics - Description of the numerical method.
   * \param[in] config - Definition of the particular problem.
   * \param[in] val_marker - Surface marker where the boundary condition is applied.
   */
  void BC_Engine_Bleed(CGeometry *geometry, CSolver **solver_container, CNumerics *conv_numerics, CNumerics *visc_numerics,
                        CConfig *config, unsigned short val_marker);

	/*!
	 * \brief Impose the engine exhaust boundary condition.
	 * \param[in] geometry - Geometrical definition of the problem.
	 * \param[in] solver_container - Container vector with all the solutions.
   * \param[in] conv_numerics - Description of the numerical method.
   * \param[in] visc_numerics - Description of the numerical method.
	 * \param[in] config - Definition of the particular problem.
	 * \param[in] val_marker - Surface marker where the boundary condition is applied.
	 */
	void BC_Engine_Exhaust(CGeometry *geometry, CSolver **solver_container, CNumerics *conv_numerics, CNumerics *visc_numerics,
                           CConfig *config, unsigned short val_marker);
    
    /*!
	 * \brief Impose the interface boundary condition using the residual.
	 * \param[in] geometry - Geometrical definition of the problem.
	 * \param[in] solver_container - Container vector with all the solutions.
	 * \param[in] numerics - Description of the numerical method.
	 * \param[in] config - Definition of the particular problem.
	 * \param[in] val_marker - Surface marker where the boundary condition is applied.
	 */
	void BC_Interface_Boundary(CGeometry *geometry, CSolver **solver_container, CNumerics *numerics,
                               CConfig *config);
    
	/*!
	 * \brief Impose the near-field boundary condition using the residual.
	 * \param[in] geometry - Geometrical definition of the problem.
	 * \param[in] solver_container - Container vector with all the solutions.
	 * \param[in] numerics - Description of the numerical method.
	 * \param[in] config - Definition of the particular problem.
	 * \param[in] val_marker - Surface marker where the boundary condition is applied.
	 */
	void BC_NearField_Boundary(CGeometry *geometry, CSolver **solver_container, CNumerics *numerics,
                               CConfig *config);
  
  /*!
	 * \brief Load a solution from a restart file.
	 * \param[in] geometry - Geometrical definition of the problem.
   * \param[in] solver - Container vector with all of the solvers.
	 * \param[in] config - Definition of the particular problem.
	 * \param[in] val_iter - Current external iteration number.
	 */
	void LoadRestart(CGeometry **geometry, CSolver ***solver, CConfig *config, int val_iter);

    
};

/*!
 * \class CTurbMLSolver
 * \brief Main class for defining the turbulence model solver.
 * \ingroup Turbulence_Model
 * \author B. Tracey.
 * \version 4.0.0 "Cardinal"
 */

class CTurbMLSolver: public CTurbSolver {
private:
	su2double nu_tilde_Inf;
	
public:
	/*!
	 * \brief Constructor of the class.
	 */
	CTurbMLSolver(void);
  
	/*!
	 * \overload
	 * \param[in] geometry - Geometrical definition of the problem.
	 * \param[in] config - Definition of the particular problem.
	 */
	CTurbMLSolver(CGeometry *geometry, CConfig *config, unsigned short iMesh);
  
	/*!
	 * \brief Destructor of the class.
	 */
	~CTurbMLSolver(void);
  
	/*!
	 * \brief Restart residual and compute gradients.
	 * \param[in] geometry - Geometrical definition of the problem.
	 * \param[in] solver_container - Container vector with all the solutions.
	 * \param[in] config - Definition of the particular problem.
	 * \param[in] iRKStep - Current step of the Runge-Kutta iteration.
   * \param[in] RunTime_EqSystem - System of equations which is going to be solved.
	 */
	void Preprocessing(CGeometry *geometry, CSolver **solver_container, CConfig *config, unsigned short iMesh, unsigned short iRKStep, unsigned short RunTime_EqSystem, bool Output);
  
	/*!
	 * \brief A virtual member.
	 * \param[in] geometry - Geometrical definition of the problem.
	 * \param[in] solver_container - Container vector with all the solutions.
	 * \param[in] config - Definition of the particular problem.
	 * \param[in] iMesh - Index of the mesh in multigrid computations.
	 */
	void Postprocessing(CGeometry *geometry, CSolver **solver_container, CConfig *config,
                      unsigned short iMesh);
  
	/*!
	 * \brief Source term computation.
	 * \param[in] geometry - Geometrical definition of the problem.
	 * \param[in] solver_container - Container vector with all the solutions.
	 * \param[in] numerics - Description of the numerical method.
	 * \param[in] config - Definition of the particular problem.
	 * \param[in] iMesh - Index of the mesh in multigrid computations.
	 */
	void Source_Residual(CGeometry *geometry, CSolver **solver_container, CNumerics *numerics, CNumerics *second_numerics,
                       CConfig *config, unsigned short iMesh);
  
	/*!
	 * \brief Source term computation.
	 * \param[in] geometry - Geometrical definition of the problem.
	 * \param[in] solver_container - Container vector with all the solutions.
	 * \param[in] numerics - Description of the numerical method.
	 * \param[in] config - Definition of the particular problem.
	 * \param[in] iMesh - Index of the mesh in multigrid computations.
	 */
	void Source_Template(CGeometry *geometry, CSolver **solver_container, CNumerics *numerics,
                       CConfig *config, unsigned short iMesh);
  
	/*!
	 * \brief Impose the Navier-Stokes wall boundary condition.
	 * \param[in] geometry - Geometrical definition of the problem.
	 * \param[in] solver_container - Container vector with all the solutions.
   * \param[in] conv_numerics - Description of the numerical method.
   * \param[in] visc_numerics - Description of the numerical method.
	 * \param[in] config - Definition of the particular problem.
	 * \param[in] val_marker - Surface marker where the boundary condition is applied.
	 */
	void BC_HeatFlux_Wall(CGeometry *geometry, CSolver **solver_container, CNumerics *conv_numerics, CNumerics *visc_numerics, CConfig *config,
                        unsigned short val_marker);
  
  /*!
	 * \brief Impose the Navier-Stokes wall boundary condition.
	 * \param[in] geometry - Geometrical definition of the problem.
	 * \param[in] solver_container - Container vector with all the solutions.
   * \param[in] conv_numerics - Description of the numerical method.
   * \param[in] visc_numerics - Description of the numerical method.
	 * \param[in] config - Definition of the particular problem.
	 * \param[in] val_marker - Surface marker where the boundary condition is applied.
	 */
	void BC_Isothermal_Wall(CGeometry *geometry, CSolver **solver_container, CNumerics *conv_numerics, CNumerics *visc_numerics, CConfig *config,
                          unsigned short val_marker);
  
	/*!
	 * \brief Impose the Far Field boundary condition.
	 * \param[in] geometry - Geometrical definition of the problem.
	 * \param[in] solver_container - Container vector with all the solutions.
   * \param[in] conv_numerics - Description of the numerical method.
   * \param[in] visc_numerics - Description of the numerical method.
	 * \param[in] config - Definition of the particular problem.
	 * \param[in] val_marker - Surface marker where the boundary condition is applied.
	 */
	void BC_Far_Field(CGeometry *geometry, CSolver **solver_container, CNumerics *conv_numerics, CNumerics *visc_numerics, CConfig *config,
                    unsigned short val_marker);
  
	/*!
	 * \brief Impose the inlet boundary condition.
	 * \param[in] geometry - Geometrical definition of the problem.
	 * \param[in] solver_container - Container vector with all the solutions.
   * \param[in] conv_numerics - Description of the numerical method.
   * \param[in] visc_numerics - Description of the numerical method.
	 * \param[in] config - Definition of the particular problem.
	 * \param[in] val_marker - Surface marker where the boundary condition is applied.
	 */
	void BC_Inlet(CGeometry *geometry, CSolver **solver_container, CNumerics *conv_numerics, CNumerics *visc_numerics, CConfig *config,
                unsigned short val_marker);
  
	/*!
	 * \brief Impose the outlet boundary condition.
	 * \param[in] geometry - Geometrical definition of the problem.
	 * \param[in] solver_container - Container vector with all the solutions.
   * \param[in] conv_numerics - Description of the numerical method.
   * \param[in] visc_numerics - Description of the numerical method.
	 * \param[in] config - Definition of the particular problem.
	 * \param[in] val_marker - Surface marker where the boundary condition is applied.
	 */
  
	void BC_Outlet(CGeometry *geometry, CSolver **solver_container, CNumerics *conv_numerics, CNumerics *visc_numerics, CConfig *config,
                 unsigned short val_marker);
  
  /*!
	 * \brief Load a solution from a restart file.
	 * \param[in] geometry - Geometrical definition of the problem.
   * \param[in] solver - Container vector with all of the solvers.
	 * \param[in] config - Definition of the particular problem.
	 * \param[in] val_iter - Current external iteration number.
	 */
	void LoadRestart(CGeometry **geometry, CSolver ***solver, CConfig *config, int val_iter);
  
  su2double SAProduction, SADestruction, SACrossProduction, SASource, MLProduction, MLDestruction, MLCrossProduction, MLSource, SourceDiff;
  
};

/*!
 * \class CTransLMSolver
 * \brief Main class for defining the turbulence model solver.
 * \ingroup Turbulence_Model
 * \author A. Aranake.
 * \version 4.0.0 "Cardinal"
 */

class CTransLMSolver: public CTurbSolver {
private:
	su2double Intermittency_Inf, REth_Inf;
public:
	/*!
	 * \brief Constructor of the class.
	 */
	CTransLMSolver(void);
    
	/*!
	 * \overload
	 * \param[in] geometry - Geometrical definition of the problem.
	 * \param[in] config - Definition of the particular problem.
	 */
	CTransLMSolver(CGeometry *geometry, CConfig *config, unsigned short iMesh);
    
	/*!
	 * \brief Destructor of the class.
	 */
	~CTransLMSolver(void);
    
	/*!
	 * \brief Correlation function to relate turbulence intensity to transition onset reynolds number
	 * \param[in]  tu - turbulence intensity
	 */
<<<<<<< HEAD
	//double REthCorrelation(double tu);
=======
	su2double REthCorrelation(su2double tu);
>>>>>>> 36d9023a
    
	/*!
	 * \brief Restart residual and compute gradients.
	 * \param[in] geometry - Geometrical definition of the problem.
	 * \param[in] solver_container - Container vector with all the solutions.
	 * \param[in] config - Definition of the particular problem.
	 * \param[in] iRKStep - Current step of the Runge-Kutta iteration.
     * \param[in] RunTime_EqSystem - System of equations which is going to be solved.
	 */
	void Preprocessing(CGeometry *geometry, CSolver **solver_container, CConfig *config, unsigned short iMesh, unsigned short iRKStep, unsigned short RunTime_EqSystem, bool Output);
    
	/*!
	 * \brief A virtual member.
	 * \param[in] geometry - Geometrical definition of the problem.
	 * \param[in] solver_container - Container vector with all the solutions.
	 * \param[in] config - Definition of the particular problem.
	 * \param[in] iMesh - Index of the mesh in multigrid computations.
	 */
	void Postprocessing(CGeometry *geometry, CSolver **solver_container, CConfig *config,
                        unsigned short iMesh);
  
	/*!
	 * \brief Compute the spatial integration using a upwind scheme.
	 * \param[in] geometry - Geometrical definition of the problem.
	 * \param[in] solver_container - Container vector with all the solutions.
	 * \param[in] numerics - Description of the numerical method.
	 * \param[in] config - Definition of the particular problem.
	 * \param[in] iMesh - Index of the mesh in multigrid computations.
	 */
	void Upwind_Residual(CGeometry *geometry, CSolver **solver_container,
                       CNumerics *numerics, CConfig *config, unsigned short iMesh);
  
	/*!
	 * \brief Compute the viscous residuals for the turbulent equation.
	 * \param[in] geometry - Geometrical definition of the problem.
	 * \param[in] solver_container - Container vector with all the solutions.
	 * \param[in] numerics - Description of the numerical method.
	 * \param[in] config - Definition of the particular problem.
	 * \param[in] iMesh - Index of the mesh in multigrid computations.
	 * \param[in] iRKStep - Current step of the Runge-Kutta iteration.
	 */
	void Viscous_Residual(CGeometry *geometry, CSolver **solver_container, CNumerics *numerics,
                        CConfig *config, unsigned short iMesh, unsigned short iRKStep);
  
	/*!
	 * \brief Source term computation.
	 * \param[in] geometry - Geometrical definition of the problem.
	 * \param[in] solver_container - Container vector with all the solutions.
	 * \param[in] numerics - Description of the numerical method.
	 * \param[in] config - Definition of the particular problem.
	 * \param[in] iMesh - Index of the mesh in multigrid computations.
	 */
	void Source_Residual(CGeometry *geometry, CSolver **solver_container, CNumerics *numerics, CNumerics *second_numerics,
                         CConfig *config, unsigned short iMesh);
    
	/*!
	 * \brief Source term computation.
	 * \param[in] geometry - Geometrical definition of the problem.
	 * \param[in] solver_container - Container vector with all the solutions.
	 * \param[in] numerics - Description of the numerical method.
	 * \param[in] config - Definition of the particular problem.
	 * \param[in] iMesh - Index of the mesh in multigrid computations.
	 */
	void Source_Template(CGeometry *geometry, CSolver **solver_container, CNumerics *numerics,
                         CConfig *config, unsigned short iMesh);
    
	/*!
	 * \brief Impose the Navier-Stokes wall boundary condition.
	 * \param[in] geometry - Geometrical definition of the problem.
	 * \param[in] solver_container - Container vector with all the solutions.
   * \param[in] conv_numerics - Description of the numerical method.
   * \param[in] visc_numerics - Description of the numerical method.
	 * \param[in] config - Definition of the particular problem.
	 * \param[in] val_marker - Surface marker where the boundary condition is applied.
	 */
	void BC_HeatFlux_Wall(CGeometry *geometry, CSolver **solver_container, CNumerics *conv_numerics, CNumerics *visc_numerics, CConfig *config,
                          unsigned short val_marker);
    
	/*!
	 * \brief Impose the Far Field boundary condition.
	 * \param[in] geometry - Geometrical definition of the problem.
	 * \param[in] solver_container - Container vector with all the solutions.
	   * \param[in] conv_numerics - Description of the numerical method.
   * \param[in] visc_numerics - Description of the numerical method.
	 * \param[in] config - Definition of the particular problem.
	 * \param[in] val_marker - Surface marker where the boundary condition is applied.
	 */
	void BC_Far_Field(CGeometry *geometry, CSolver **solver_container, CNumerics *conv_numerics, CNumerics *visc_numerics, CConfig *config,
                      unsigned short val_marker);
    
	/*!
	 * \brief Impose the inlet boundary condition.
	 * \param[in] geometry - Geometrical definition of the problem.
	 * \param[in] solver_container - Container vector with all the solutions.
	 * \param[in] conv_numerics - Description of the numerical method.
	 * \param[in] visc_numerics - Description of the numerical method.
	 * \param[in] config - Definition of the particular problem.
	 * \param[in] val_marker - Surface marker where the boundary condition is applied.
	 */
	void BC_Inlet(CGeometry *geometry, CSolver **solver_container, CNumerics *conv_numerics, CNumerics *visc_numerics, CConfig *config,
                  unsigned short val_marker);
    
	/*!
	 * \brief Impose the outlet boundary condition.
	 * \param[in] geometry - Geometrical definition of the problem.
	 * \param[in] solver_container - Container vector with all the solutions.
	 * \param[in] conv_numerics - Description of the numerical method.
	 * \param[in] visc_numerics - Description of the numerical method.
	 * \param[in] config - Definition of the particular problem.
	 * \param[in] val_marker - Surface marker where the boundary condition is applied.
	 */
    
	void BC_Outlet(CGeometry *geometry, CSolver **solver_container, CNumerics *conv_numerics, CNumerics *visc_numerics, CConfig *config,
                   unsigned short val_marker);
    
	/*!
	 * \brief Impose the symmetry condition.
	 * \param[in] geometry - Geometrical definition of the problem.
	 * \param[in] solver_container - Container vector with all the solutions.
	 * \param[in] conv_numerics - Description of the numerical method.
	 * \param[in] visc_numerics - Description of the numerical method.
	 * \param[in] config - Definition of the particular problem.
	 * \param[in] val_marker - Surface marker where the boundary condition is applied.
	 */
    
	void BC_Sym_Plane(CGeometry *geometry, CSolver **solver_container, CNumerics *conv_numerics, CNumerics *visc_numerics, CConfig *config,
                      unsigned short val_marker);
	/*!
	 * \brief Update the solution using an implicit solver.
	 * \param[in] geometry - Geometrical definition of the problem.
	 * \param[in] solver_container - Container vector with all the solutions.
	 * \param[in] config - Definition of the particular problem.
	 */
	void ImplicitEuler_Iteration(CGeometry *geometry, CSolver **solver_container, CConfig *config);
    
	// Another set of matrix structures for the Lm equations
	CSysMatrix JacobianItmc; /*!< \brief Complete sparse Jacobian structure for implicit computations. */
	su2double *LinSysSolItmc;		/*!< \brief vector to store iterative solution of implicit linear system. */
	su2double *LinSysResItmc;		/*!< \brief vector to store iterative residual of implicit linear system. */
	su2double *rhsItmc;		/*!< \brief right hand side of implicit linear system. */
	CSysMatrix JacobianReth; /*!< \brief Complete sparse Jacobian structure for implicit computations. */
	su2double *LinSysSolReth;		/*!< \brief vector to store iterative solution of implicit linear system. */
	su2double *LinSysResReth;		/*!< \brief vector to store iterative residual of implicit linear system. */
	su2double *rhsReth;		/*!< \brief right hand side of implicit linear system. */
};

/*!
 * \class CTurbSSTSolver
 * \brief Main class for defining the turbulence model solver.
 * \ingroup Turbulence_Model
 * \author A. Campos, F. Palacios, T. Economon
 * \version 4.0.0 "Cardinal"
 */

class CTurbSSTSolver: public CTurbSolver {
private:
	su2double *constants,  /*!< \brief Constants for the model. */
	kine_Inf,           /*!< \brief Free-stream turbulent kinetic energy. */
	omega_Inf;          /*!< \brief Free-stream specific dissipation. */
    
public:
	/*!
	 * \brief Constructor of the class.
	 */
	CTurbSSTSolver(void);
    
	/*!
	 * \overload
	 * \param[in] geometry - Geometrical definition of the problem.
	 * \param[in] config - Definition of the particular problem.
	 */
	CTurbSSTSolver(CGeometry *geometry, CConfig *config, unsigned short iMesh);
    
	/*!
	 * \brief Destructor of the class.
	 */
	~CTurbSSTSolver(void);
    
	/*!
	 * \brief Restart residual and compute gradients.
	 * \param[in] geometry - Geometrical definition of the problem.
	 * \param[in] solver_container - Container vector with all the solutions.
	 * \param[in] config - Definition of the particular problem.
	 * \param[in] iRKStep - Current step of the Runge-Kutta iteration.
     * \param[in] RunTime_EqSystem - System of equations which is going to be solved.
	 */
	void Preprocessing(CGeometry *geometry, CSolver **solver_container, CConfig *config, unsigned short iMesh, unsigned short iRKStep, unsigned short RunTime_EqSystem, bool Output);
    
	/*!
	 * \brief Computes the eddy viscosity.
	 * \param[in] geometry - Geometrical definition of the problem.
	 * \param[in] solver_container - Container vector with all the solutions.
	 * \param[in] config - Definition of the particular problem.
	 * \param[in] iMesh - Index of the mesh in multigrid computations.
	 */
	void Postprocessing(CGeometry *geometry, CSolver **solver_container, CConfig *config,
                        unsigned short iMesh);
  
	/*!
	 * \brief Source term computation.
	 * \param[in] geometry - Geometrical definition of the problem.
	 * \param[in] solver_container - Container vector with all the solutions.
	 * \param[in] numerics - Description of the numerical method.
	 * \param[in] config - Definition of the particular problem.
	 * \param[in] iMesh - Index of the mesh in multigrid computations.
	 */
	void Source_Residual(CGeometry *geometry, CSolver **solver_container, CNumerics *numerics, CNumerics *second_numerics,
                         CConfig *config, unsigned short iMesh);
    
	/*!
	 * \brief Source term computation.
	 * \param[in] geometry - Geometrical definition of the problem.
	 * \param[in] solver_container - Container vector with all the solutions.
	 * \param[in] numerics - Description of the numerical method.
	 * \param[in] config - Definition of the particular problem.
	 * \param[in] iMesh - Index of the mesh in multigrid computations.
	 */
	void Source_Template(CGeometry *geometry, CSolver **solver_container, CNumerics *numerics,
                         CConfig *config, unsigned short iMesh);
    
	/*!
	 * \brief Impose the Navier-Stokes wall boundary condition.
	 * \param[in] geometry - Geometrical definition of the problem.
	 * \param[in] solver_container - Container vector with all the solutions.
	 * \param[in] conv_numerics - Description of the numerical method.
	 * \param[in] visc_numerics - Description of the numerical method.
	 * \param[in] config - Definition of the particular problem.
	 * \param[in] val_marker - Surface marker where the boundary condition is applied.
	 */
	void BC_HeatFlux_Wall(CGeometry *geometry, CSolver **solver_container, CNumerics *conv_numerics, CNumerics *visc_numerics, CConfig *config,
                          unsigned short val_marker);
    
    /*!
	 * \brief Impose the Navier-Stokes wall boundary condition.
	 * \param[in] geometry - Geometrical definition of the problem.
	 * \param[in] solver_container - Container vector with all the solutions.
	 * \param[in] conv_numerics - Description of the numerical method.
	 * \param[in] visc_numerics - Description of the numerical method.
	 * \param[in] config - Definition of the particular problem.
	 * \param[in] val_marker - Surface marker where the boundary condition is applied.
	 */
	void BC_Isothermal_Wall(CGeometry *geometry, CSolver **solver_container, CNumerics *conv_numerics, CNumerics *visc_numerics, CConfig *config,
                            unsigned short val_marker);
    
	/*!
	 * \brief Impose the Far Field boundary condition.
	 * \param[in] geometry - Geometrical definition of the problem.
	 * \param[in] solver_container - Container vector with all the solutions.
	 * \param[in] conv_numerics - Description of the numerical method.
	 * \param[in] visc_numerics - Description of the numerical method.
	 * \param[in] config - Definition of the particular problem.
	 * \param[in] val_marker - Surface marker where the boundary condition is applied.
	 */
	void BC_Far_Field(CGeometry *geometry, CSolver **solver_container, CNumerics *conv_numerics, CNumerics *visc_numerics, CConfig *config,
                      unsigned short val_marker);
    
	/*!
	 * \brief Impose the inlet boundary condition.
	 * \param[in] geometry - Geometrical definition of the problem.
	 * \param[in] solver_container - Container vector with all the solutions.
	 * \param[in] conv_numerics - Description of the numerical method.
	 * \param[in] visc_numerics - Description of the numerical method.
	 * \param[in] config - Definition of the particular problem.
	 * \param[in] val_marker - Surface marker where the boundary condition is applied.
	 */
	void BC_Inlet(CGeometry *geometry, CSolver **solver_container, CNumerics *conv_numerics, CNumerics *visc_numerics, CConfig *config,
                  unsigned short val_marker);
    
	/*!
	 * \brief Impose the outlet boundary condition.
	 * \param[in] geometry - Geometrical definition of the problem.
	 * \param[in] solver_container - Container vector with all the solutions.
	 * \param[in] conv_numerics - Description of the numerical method.
	 * \param[in] visc_numerics - Description of the numerical method.
	 * \param[in] config - Definition of the particular problem.
	 * \param[in] val_marker - Surface marker where the boundary condition is applied.
	 */
    
	void BC_Outlet(CGeometry *geometry, CSolver **solver_container, CNumerics *conv_numerics, CNumerics *visc_numerics, CConfig *config,
                   unsigned short val_marker);
    
	/*!
	 * \brief Get the constants for the SST model.
	 * \return A pointer to an array containing a set of constants
	 */
	su2double* GetConstants();
    
};

/*!
 * \class CAdjEulerSolver
 * \brief Main class for defining the Euler's adjoint flow solver.
 * \ingroup Euler_Equations
 * \author F. Palacios
 * \version 4.0.0 "Cardinal"
 */
class CAdjEulerSolver : public CSolver {
protected:
	su2double PsiRho_Inf,	/*!< \brief PsiRho variable at the infinity. */
	PsiE_Inf,			/*!< \brief PsiE variable at the infinity. */
	*Phi_Inf;			/*!< \brief Phi vector at the infinity. */
	su2double *Sens_Mach, /*!< \brief Mach sensitivity coefficient for each boundary. */
	*Sens_AoA,			/*!< \brief Angle of attack sensitivity coefficient for each boundary. */
	*Sens_Geo,			/*!< \brief Shape sensitivity coefficient for each boundary. */
	*Sens_Press,			/*!< \brief Pressure sensitivity coefficient for each boundary. */
	*Sens_Temp,			/*!< \brief Temperature sensitivity coefficient for each boundary. */
	**CSensitivity;		/*!< \brief Shape sensitivity coefficient for each boundary and vertex. */
	su2double Total_Sens_Mach;	/*!< \brief Total mach sensitivity coefficient for all the boundaries. */
	su2double Total_Sens_AoA;		/*!< \brief Total angle of attack sensitivity coefficient for all the boundaries. */
	su2double Total_Sens_Geo;		/*!< \brief Total shape sensitivity coefficient for all the boundaries. */
	su2double Total_Sens_Press;    /*!< \brief Total farfield sensitivity to pressure. */
	su2double Total_Sens_Temp;    /*!< \brief Total farfield sensitivity to temperature. */
	su2double *iPoint_UndLapl,	/*!< \brief Auxiliary variable for the undivided Laplacians. */
	*jPoint_UndLapl;			/*!< \brief Auxiliary variable for the undivided Laplacians. */
	bool space_centered;  /*!< \brief True if space centered scheeme used. */
    su2double **Jacobian_Axisymmetric; /*!< \brief Storage for axisymmetric Jacobian. */
	unsigned long nMarker;				/*!< \brief Total number of markers using the grid information. */
	su2double Gamma;									/*!< \brief Fluid's Gamma constant (ratio of specific heats). */
	su2double Gamma_Minus_One;				/*!< \brief Fluids's Gamma - 1.0  . */
  su2double *FlowPrimVar_i,	/*!< \brief Store the flow solution at point i. */
	*FlowPrimVar_j;        /*!< \brief Store the flow solution at point j. */

  su2double pnorm;
    
public:
    
	/*!
	 * \brief Constructor of the class.
	 */
	CAdjEulerSolver(void);
    
	/*!
	 * \overload
	 * \param[in] geometry - Geometrical definition of the problem.
	 * \param[in] config - Definition of the particular problem.
     * \param[in] iMesh - Index of the mesh in multigrid computations.
	 */
	CAdjEulerSolver(CGeometry *geometry, CConfig *config, unsigned short iMesh);
    
	/*!
	 * \brief Destructor of the class.
	 */
	virtual ~CAdjEulerSolver(void);
    
  /*!
   * \brief A virtual member.
   * \param[in] geometry - Geometrical definition of the problem.
   * \param[in] solver_container - Container vector with all the solutions.
   * \param[in] config - Definition of the particular problem.
   * \param[in] iMesh - Index of the mesh in multigrid computations.
   * \param[in] Iteration - Index of the current iteration.
   */
  void SetTime_Step(CGeometry *geometry, CSolver **solver_container, CConfig *config,
                              unsigned short iMesh, unsigned long Iteration);

	/*!
	 * \brief Impose the send-receive boundary condition.
	 * \param[in] geometry - Geometrical definition of the problem.
	 * \param[in] config - Definition of the particular problem.
	 */
	void Set_MPI_Solution(CGeometry *geometry, CConfig *config);
    
  /*!
	 * \brief Impose the send-receive boundary condition.
	 * \param[in] geometry - Geometrical definition of the problem.
	 * \param[in] config - Definition of the particular problem.
	 */
	void Set_MPI_Solution_Gradient(CGeometry *geometry, CConfig *config);
    
    /*!
	 * \brief Impose the send-receive boundary condition.
	 * \param[in] geometry - Geometrical definition of the problem.
	 * \param[in] config - Definition of the particular problem.
	 */
	void Set_MPI_Solution_Limiter(CGeometry *geometry, CConfig *config);
  
  /*!
	 * \brief Impose the send-receive boundary condition.
	 * \param[in] geometry - Geometrical definition of the problem.
	 * \param[in] config - Definition of the particular problem.
	 */
	void Set_MPI_Solution_Old(CGeometry *geometry, CConfig *config);
  
  /*!
	 * \brief Compute the Fan face Mach number.
	 * \param[in] geometry - Geometrical definition of the problem.
	 * \param[in] solution - Container vector with all the solutions.
	 */
	void GetEngine_Properties(CGeometry *geometry, CConfig *config, unsigned short iMesh, bool Output);
  
	/*!
	 * \brief Created the force projection vector for adjoint boundary conditions.
	 * \param[in] geometry - Geometrical definition of the problem.
	 * \param[in] solver_container - Container vector with all the solutions.
	 * \param[in] config - Definition of the particular problem.
	 */
	void SetForceProj_Vector(CGeometry *geometry, CSolver **solver_container, CConfig *config);
    
	/*!
	 * \brief Compute the jump for the interior boundary problem.
	 * \param[in] geometry - Geometrical definition of the problem.
	 * \param[in] solver_container - Container vector with all the solutions.
	 * \param[in] config - Definition of the particular problem.
	 */
	void SetIntBoundary_Jump(CGeometry *geometry, CSolver **solver_container, CConfig *config);
    
	/*!
	 * \brief Compute adjoint density at the infinity.
	 * \return Value of the adjoint density at the infinity.
	 */
	su2double GetPsiRho_Inf(void);
    
	/*!
	 * \brief Compute the adjoint energy at the infinity.
	 * \return Value of the adjoint energy at the infinity.
	 */
	su2double GetPsiE_Inf(void);
    
	/*!
	 * \brief Compute Phi (adjoint velocity) at the infinity.
	 * \param[in] val_dim - Index of the adjoint velocity vector.
	 * \return Value of the adjoint velocity vector at the infinity.
	 */
	su2double GetPhi_Inf(unsigned short val_dim);
    
	/*!
	 * \brief Compute the spatial integration using a centered scheme for the adjoint equations.
	 * \param[in] geometry - Geometrical definition of the problem.
	 * \param[in] solver_container - Container vector with all the solutions.
	 * \param[in] numerics - Description of the numerical method.
	 * \param[in] config - Definition of the particular problem.
	 * \param[in] iMesh - Index of the mesh in multigrid computations.
	 * \param[in] iRKStep - Current step of the Runge-Kutta iteration.
	 */
	void Centered_Residual(CGeometry *geometry, CSolver **solver_container, CNumerics *numerics, CConfig *config,
                           unsigned short iMesh, unsigned short iRKStep);
    
	/*!
	 * \brief Compute the spatial integration using a upwind scheme.
	 * \param[in] geometry - Geometrical definition of the problem.
	 * \param[in] solver_container - Container vector with all the solutions.
	 * \param[in] numerics - Description of the numerical method.
	 * \param[in] config - Definition of the particular problem.
	 * \param[in] iMesh - Index of the mesh in multigrid computations.
	 */
	void Upwind_Residual(CGeometry *geometry, CSolver **solver_container, CNumerics *numerics, CConfig *config,
                         unsigned short iMesh);
    
	/*!
	 * \brief Source term integration.
	 * \param[in] geometry - Geometrical definition of the problem.
	 * \param[in] solver_container - Container vector with all the solutions.
	 * \param[in] numerics - Description of the numerical method.
	 * \param[in] config - Definition of the particular problem.
	 * \param[in] iMesh - Index of the mesh in multigrid computations.
	 */
	void Source_Residual(CGeometry *geometry, CSolver **solver_container, CNumerics *numerics, CNumerics *second_numerics,
                         CConfig *config, unsigned short iMesh);
    
	/*!
	 * \brief Source term integration.
	 * \param[in] geometry - Geometrical definition of the problem.
	 * \param[in] solver_container - Container vector with all the solutions.
	 * \param[in] numerics - Description of the numerical method.
	 * \param[in] config - Definition of the particular problem.
	 * \param[in] iMesh - Index of the mesh in multigrid computations.
	 */
	void Source_Template(CGeometry *geometry, CSolver **solver_container, CNumerics *numerics,
                         CConfig *config, unsigned short iMesh);
    
	/*!
	 * \brief Compute the undivided laplacian for the adjoint solution.
	 * \param[in] geometry - Geometrical definition of the problem.
	 * \param[in] config - Definition of the particular problem.
	 */
	void SetUndivided_Laplacian(CGeometry *geometry, CConfig *config);
    
    /*!
	 * \brief Parallelization of Undivided Laplacian.
	 * \param[in] geometry - Geometrical definition of the problem.
	 * \param[in] config - Definition of the particular problem.
	 */
	void Set_MPI_Undivided_Laplacian(CGeometry *geometry, CConfig *config);
    
	/*!
	 * \brief Compute the sensor for higher order dissipation control in rotating problems.
	 * \param[in] geometry - Geometrical definition of the problem.
	 * \param[in] solver_container - Container vector with all the solutions.
	 * \param[in] config - Definition of the particular problem.
	 */
	void SetDissipation_Switch(CGeometry *geometry, CConfig *config);
    
    /*!
	 * \brief A virtual member.
	 * \param[in] geometry - Geometrical definition of the problem.
	 * \param[in] solver_container - Container vector with all the solutions.
	 * \param[in] config - Definition of the particular problem.
	 */
	void Set_MPI_Dissipation_Switch(CGeometry *geometry, CConfig *config);
    
	/*!
	 * \brief Impose via the residual the adjoint Euler wall boundary condition.
	 * \param[in] geometry - Geometrical definition of the problem.
	 * \param[in] solver_container - Container vector with all the solutions.
	 * \param[in] numerics - Description of the numerical method.
	 * \param[in] config - Definition of the particular problem.
	 * \param[in] val_marker - Surface marker where the boundary condition is applied.
	 */
	void BC_Euler_Wall(CGeometry *geometry, CSolver **solver_container, CNumerics *numerics, CConfig *config,
                       unsigned short val_marker);
    
	/*!
	 * \brief Impose via the residual the interface adjoint boundary condition.
	 * \param[in] geometry - Geometrical definition of the problem.
	 * \param[in] solver_container - Container vector with all the solutions.
	 * \param[in] numerics - Description of the numerical method.
	 * \param[in] config - Definition of the particular problem.
	 * \param[in] val_marker - Surface marker where the boundary condition is applied.
	 */
	void BC_Interface_Boundary(CGeometry *geometry, CSolver **solver_container, CNumerics *numerics, CConfig *config);
    
	/*!
	 * \brief Impose via the residual the near-field adjoint boundary condition.
	 * \param[in] geometry - Geometrical definition of the problem.
	 * \param[in] solver_container - Container vector with all the solutions.
	 * \param[in] numerics - Description of the numerical method.
	 * \param[in] config - Definition of the particular problem.
	 * \param[in] val_marker - Surface marker where the boundary condition is applied.
	 */
	void BC_NearField_Boundary(CGeometry *geometry, CSolver **solver_container, CNumerics *numerics, CConfig *config);
    
	/*!
	 * \brief Impose via the residual the adjoint symmetry boundary condition.
	 * \param[in] geometry - Geometrical definition of the problem.
	 * \param[in] solver_container - Container vector with all the solutions.
	 * \param[in] conv_numerics - Description of the numerical method.
	 * \param[in] visc_numerics - Description of the numerical method.
	 * \param[in] config - Definition of the particular problem.
	 * \param[in] val_marker - Surface marker where the boundary condition is applied.
	 */
	void BC_Sym_Plane(CGeometry *geometry, CSolver **solver_container, CNumerics *conv_numerics, CNumerics *visc_numerics, CConfig *config,
                      unsigned short val_marker);
    
	/*!
	 * \brief Impose the boundary condition to the far field using characteristics.
	 * \param[in] geometry - Geometrical definition of the problem.
	 * \param[in] solver_container - Container vector with all the solutions.
	 * \param[in] conv_numerics - Description of the numerical method.
	 * \param[in] visc_numerics - Description of the numerical method.
	 * \param[in] config - Definition of the particular problem.
	 * \param[in] val_marker - Surface marker where the boundary condition is applied.
	 */
	void BC_Far_Field(CGeometry *geometry, CSolver **solver_container, CNumerics *conv_numerics, CNumerics *visc_numerics, CConfig *config,
                      unsigned short val_marker);
    
	/*!
	 * \brief Impose the inlet boundary condition.
	 * \param[in] geometry - Geometrical definition of the problem.
	 * \param[in] solver_container - Container vector with all the solutions.
	 * \param[in] conv_numerics - Description of the numerical method.
	 * \param[in] visc_numerics - Description of the numerical method.
	 * \param[in] config - Definition of the particular problem.
	 * \param[in] val_marker - Surface marker where the boundary condition is applied.
	 */
	void BC_Inlet(CGeometry *geometry, CSolver **solver_container, CNumerics *conv_numerics, CNumerics *visc_numerics, CConfig *config,
                  unsigned short val_marker);
    

  /*!
   * \brief Impose the supersonic inlet boundary condition.
   * \param[in] geometry - Geometrical definition of the problem.
   * \param[in] solver_container - Container vector with all the solutions.
   * \param[in] solver - Description of the numerical method.
   * \param[in] config - Definition of the particular problem.
   * \param[in] val_marker - Surface marker where the boundary condition is applied.
   */
	void BC_Supersonic_Inlet(CGeometry *geometry, CSolver **solver_container, CNumerics *conv_numerics, CNumerics *visc_numerics, CConfig *config,
	              unsigned short val_marker);
  
  /*!
   * \brief Impose the supersonic outlet boundary condition.
   * \param[in] geometry - Geometrical definition of the problem.
   * \param[in] solver_container - Container vector with all the solutions.
   * \param[in] solver - Description of the numerical method.
   * \param[in] config - Definition of the particular problem.
   * \param[in] val_marker - Surface marker where the boundary condition is applied.
   */
  void BC_Supersonic_Outlet(CGeometry *geometry, CSolver **solver_container, CNumerics *conv_numerics, CNumerics *visc_numerics, CConfig *config,
                           unsigned short val_marker);

	/*!
	 * \brief Impose the outlet boundary condition.
	 * \param[in] geometry - Geometrical definition of the problem.
	 * \param[in] solver_container - Container vector with all the solutions.
	 * \param[in] conv_numerics - Description of the numerical method.
	 * \param[in] visc_numerics - Description of the numerical method.
	 * \param[in] config - Definition of the particular problem.
	 * \param[in] val_marker - Surface marker where the boundary condition is applied.
	 */
	void BC_Outlet(CGeometry *geometry, CSolver **solver_container, CNumerics *conv_numerics, CNumerics *visc_numerics, CConfig *config,
                   unsigned short val_marker);
    
	/*!
	 * \brief Impose the engine inflow adjoint boundary condition.
	 * \param[in] geometry - Geometrical definition of the problem.
	 * \param[in] solver_container - Container vector with all the solutions.
	 * \param[in] conv_numerics - Description of the numerical method.
	 * \param[in] visc_numerics - Description of the numerical method.
	 * \param[in] config - Definition of the particular problem.
	 * \param[in] val_marker - Surface marker where the boundary condition is applied.
	 */
	void BC_Engine_Inflow(CGeometry *geometry, CSolver **solver_container, CNumerics *conv_numerics, CNumerics *visc_numerics,
                          CConfig *config, unsigned short val_marker);
  
  /*!
   * \brief Impose the engine bleed adjoint boundary condition.
   * \param[in] geometry - Geometrical definition of the problem.
   * \param[in] solver_container - Container vector with all the solutions.
   * \param[in] conv_numerics - Description of the numerical method.
   * \param[in] visc_numerics - Description of the numerical method.
   * \param[in] config - Definition of the particular problem.
   * \param[in] val_marker - Surface marker where the boundary condition is applied.
   */
  void BC_Engine_Bleed(CGeometry *geometry, CSolver **solver_container, CNumerics *conv_numerics, CNumerics *visc_numerics,
                        CConfig *config, unsigned short val_marker);
  
	/*!
	 * \brief Impose the engine exhaust boundary condition.
	 * \param[in] geometry - Geometrical definition of the problem.
	 * \param[in] solver_container - Container vector with all the solutions.
	 * \param[in] conv_numerics - Description of the numerical method.
	 * \param[in] visc_numerics - Description of the numerical method.
	 * \param[in] config - Definition of the particular problem.
	 * \param[in] val_marker - Surface marker where the boundary condition is applied.
	 */
	void BC_Engine_Exhaust(CGeometry *geometry, CSolver **solver_container, CNumerics *conv_numerics, CNumerics *visc_numerics,
                           CConfig *config, unsigned short val_marker);
    
	/*!
	 * \brief Update the solution using a Runge-Kutta strategy.
	 * \param[in] geometry - Geometrical definition of the problem.
	 * \param[in] solver_container - Container vector with all the solutions.
	 * \param[in] config - Definition of the particular problem.
	 * \param[in] iRKStep - Current step of the Runge-Kutta iteration.
	 */
	void ExplicitRK_Iteration(CGeometry *geometry, CSolver **solver_container, CConfig *config,
                              unsigned short iRKStep);
    
	/*!
	 * \brief Update the solution using a explicit Euler scheme.
	 * \param[in] geometry - Geometrical definition of the problem.
	 * \param[in] solver_container - Container vector with all the solutions.
	 * \param[in] config - Definition of the particular problem.
	 */
	void ExplicitEuler_Iteration(CGeometry *geometry, CSolver **solver_container, CConfig *config);
    
	/*!
	 * \brief Update the solution using an implicit solver.
	 * \param[in] geometry - Geometrical definition of the problem.
	 * \param[in] solver_container - Container vector with all the solutions.
	 * \param[in] config - Definition of the particular problem.
	 */
	void ImplicitEuler_Iteration(CGeometry *geometry, CSolver **solver_container, CConfig *config);
    
	/*!
	 * \brief Initialize the residual vectors.
	 * \param[in] geometry - Geometrical definition of the problem.
	 * \param[in] solver_container - Container vector with all the solutions.
	 * \param[in] config - Definition of the particular problem.
	 * \param[in] iRKStep - Current step of the Runge-Kutta iteration.
     * \param[in] RunTime_EqSystem - System of equations which is going to be solved.
	 */
	void Preprocessing(CGeometry *geometry, CSolver **solver_container, CConfig *config, unsigned short iMesh, unsigned short iRKStep, unsigned short RunTime_EqSystem, bool Output);
    
	/*!
	 * \brief Compute the inviscid sensitivity of the functional.
	 * \param[in] geometry - Geometrical definition of the problem.
	 * \param[in] solver_container - Container vector with all the solutions.
	 * \param[in] numerics - Description of the numerical method.
	 * \param[in] config - Definition of the particular problem.
	 */
	void Inviscid_Sensitivity(CGeometry *geometry, CSolver **solver_container, CNumerics *numerics, CConfig *config);
    
	/*!
	 * \brief Smooth the inviscid sensitivity of the functional.
	 * \param[in] geometry - Geometrical definition of the problem.
	 * \param[in] solver_container - Container vector with all the solutions.
	 * \param[in] numerics - Description of the numerical method.
	 * \param[in] config - Definition of the particular problem.
	 */
	void Smooth_Sensitivity(CGeometry *geometry, CSolver **solver_container, CNumerics *numerics, CConfig *config);
    
	/*!
	 * \brief Get the shape sensitivity coefficient.
	 * \param[in] val_marker - Surface marker where the coefficient is computed.
	 * \param[in] val_vertex - Vertex of the marker <i>val_marker</i> where the coefficient is evaluated.
	 * \return Value of the sensitivity coefficient.
	 */
	su2double GetCSensitivity(unsigned short val_marker, unsigned long val_vertex);
    
	/*!
	 * \brief Set the shape sensitivity coefficient.
	 * \param[in] val_marker - Surface marker where the coefficient is computed.
	 * \param[in] val_vertex - Vertex of the marker <i>val_marker</i> where the coefficient is evaluated.
	 * \param[in] val_sensitivity - Value of the sensitivity coefficient.
	 */
	void SetCSensitivity(unsigned short val_marker, unsigned long val_vertex, su2double val_sensitivity);
    
	/*!
	 * \brief Provide the total shape sensitivity coefficient.
	 * \return Value of the geometrical sensitivity coefficient
	 *         (inviscid + viscous contribution).
	 */
	su2double GetTotal_Sens_Geo(void);
    
	/*!
	 * \brief Set the total Mach number sensitivity coefficient.
	 * \return Value of the Mach sensitivity coefficient
	 *         (inviscid + viscous contribution).
	 */
	su2double GetTotal_Sens_Mach(void);
    
	/*!
	 * \brief Set the total angle of attack sensitivity coefficient.
	 * \return Value of the angle of attack sensitivity coefficient
	 *         (inviscid + viscous contribution).
	 */
	su2double GetTotal_Sens_AoA(void);
    
	/*!
	 * \brief Set the total farfield pressure sensitivity coefficient.
	 * \return Value of the farfield pressure sensitivity coefficient
	 *         (inviscid + viscous contribution).
	 */
	su2double GetTotal_Sens_Press(void);
    
	/*!
	 * \brief Set the total farfield temperature sensitivity coefficient.
	 * \return Value of the farfield temperature sensitivity coefficient
	 *         (inviscid + viscous contribution).
	 */
	su2double GetTotal_Sens_Temp(void);
  
	/*!
	 * \brief Set the total residual adding the term that comes from the Dual Time Strategy.
	 * \param[in] geometry - Geometrical definition of the problem.
	 * \param[in] solver_container - Container vector with all the solutions.
	 * \param[in] config - Definition of the particular problem.
	 * \param[in] iRKStep - Current step of the Runge-Kutta iteration.
	 * \param[in] iMesh - Index of the mesh in multigrid computations.
	 * \param[in] RunTime_EqSystem - System of equations which is going to be solved.
	 */
	void SetResidual_DualTime(CGeometry *geometry, CSolver **solver_container, CConfig *config,
                              unsigned short iRKStep, unsigned short iMesh, unsigned short RunTime_EqSystem);
    
    /*!
	 * \brief Set the initial condition for the Euler Equations.
	 * \param[in] geometry - Geometrical definition of the problem.
	 * \param[in] solver_container - Container with all the solutions.
	 * \param[in] config - Definition of the particular problem.
	 * \param[in] ExtIter - External iteration.
	 */
	void SetInitialCondition(CGeometry **geometry, CSolver ***solver_container, CConfig *config, unsigned long ExtIter);


};

/*!
 * \class CAdjNSSolver
 * \brief Main class for defining the Navier-Stokes' adjoint flow solver.
 * \ingroup Navier_Stokes_Equations
 * \author F. Palacios
 * \version 4.0.0 "Cardinal"
 */
class CAdjNSSolver : public CAdjEulerSolver {
public:
    
	/*!
	 * \brief Constructor of the class.
	 */
	CAdjNSSolver(void);
    
	/*!
	 * \overload
	 * \param[in] geometry - Geometrical definition of the problem.
	 * \param[in] config - Definition of the particular problem.
     * \param[in] iMesh - Index of the mesh in multigrid computations.
	 */
	CAdjNSSolver(CGeometry *geometry, CConfig *config, unsigned short iMesh);
    
	/*!
	 * \brief Destructor of the class.
	 */
	~CAdjNSSolver(void);

  /*!
   * \brief A virtual member.
   * \param[in] geometry - Geometrical definition of the problem.
   * \param[in] solver_container - Container vector with all the solutions.
   * \param[in] config - Definition of the particular problem.
   * \param[in] iMesh - Index of the mesh in multigrid computations.
   * \param[in] Iteration - Index of the current iteration.
   */
  void SetTime_Step(CGeometry *geometry, CSolver **solver_container, CConfig *config,
                              unsigned short iMesh, unsigned long Iteration);

    
	/*!
	 * \brief Impose via the residual or brute force the Navier-Stokes adjoint boundary condition (heat flux).
	 * \param[in] geometry - Geometrical definition of the problem.
	 * \param[in] solver_container - Container vector with all the solutions.
	 * \param[in] conv_numerics - Description of the numerical method.
	 * \param[in] visc_numerics - Description of the numerical method.
	 * \param[in] config - Definition of the particular problem.
	 * \param[in] val_marker - Surface marker where the boundary condition is applied.
	 */
	void BC_HeatFlux_Wall(CGeometry *geometry, CSolver **solver_container, CNumerics *conv_numerics, CNumerics *visc_numerics, CConfig *config,
                          unsigned short val_marker);
    
    /*!
	 * \brief Impose via the residual or brute force the Navier-Stokes adjoint boundary condition (heat flux).
	 * \param[in] geometry - Geometrical definition of the problem.
	 * \param[in] solver_container - Container vector with all the solutions.
	 * \param[in] conv_numerics - Description of the numerical method.
	 * \param[in] visc_numerics - Description of the numerical method.
	 * \param[in] config - Definition of the particular problem.
	 * \param[in] val_marker - Surface marker where the boundary condition is applied.
	 */
	void BC_Isothermal_Wall(CGeometry *geometry, CSolver **solver_container, CNumerics *conv_numerics, CNumerics *visc_numerics, CConfig *config, unsigned short val_marker);
    
	/*!
	 * \brief Restart residual and compute gradients.
	 * \param[in] geometry - Geometrical definition of the problem.
	 * \param[in] solver_container - Container vector with all the solutions.
	 * \param[in] config - Definition of the particular problem.
	 * \param[in] iRKStep - Current step of the Runge-Kutta iteration.
     * \param[in] RunTime_EqSystem - System of equations which is going to be solved.
	 */
	void Preprocessing(CGeometry *geometry, CSolver **solver_container, CConfig *config, unsigned short iMesh, unsigned short iRKStep, unsigned short RunTime_EqSystem, bool Output);
    
	/*!
	 * \brief Compute the viscous sensitivity of the functional.
	 * \param[in] geometry - Geometrical definition of the problem.
	 * \param[in] solver_container - Container vector with all the solutions.
	 * \param[in] numerics - Description of the numerical method.
	 * \param[in] config - Definition of the particular problem.
	 */
	void Viscous_Sensitivity(CGeometry *geometry, CSolver **solver_container, CNumerics *numerics, CConfig *config);
    
	/*!
	 * \brief Compute the viscous residuals for the adjoint equation.
	 * \param[in] geometry - Geometrical definition of the problem.
	 * \param[in] solver_container - Container vector with all the solutions.
	 * \param[in] numerics - Description of the numerical method.
	 * \param[in] config - Definition of the particular problem.
	 * \param[in] iMesh - Index of the mesh in multigrid computations.
	 * \param[in] iRKStep - Current step of the Runge-Kutta iteration.
	 */
	void Viscous_Residual(CGeometry *geometry, CSolver **solver_container, CNumerics *numerics,
                          CConfig *config, unsigned short iMesh, unsigned short iRKStep);
    
	/*!
	 * \brief Source term computation.
	 * \param[in] geometry - Geometrical definition of the problem.
	 * \param[in] solver_container - Container vector with all the solutions.
	 * \param[in] numerics - Description of the numerical method.
	 * \param[in] config - Definition of the particular problem.
	 * \param[in] iMesh - Index of the mesh in multigrid computations.
	 */
	void Source_Residual(CGeometry *geometry, CSolver **solver_container, CNumerics *numerics, CNumerics *second_numerics,
                         CConfig *config, unsigned short iMesh);
    
};

/*!
 * \class CAdjTurbSolver
 * \brief Main class for defining the adjoint turbulence model solver.
 * \ingroup Turbulence_Model
 * \author F. Palacios, A. Bueno.
 * \version 4.0.0 "Cardinal"
 */
class CAdjTurbSolver : public CSolver {
private:
	su2double PsiNu_Inf,	/*!< \brief PsiNu variable at the infinity. */
	*FlowSolution_i,	/*!< \brief Store the flow solution at point i. */
	*FlowSolution_j;	/*!< \brief Store the flow solution at point j. */

	su2double Gamma;									/*!< \brief Fluid's Gamma constant (ratio of specific heats). */
	su2double Gamma_Minus_One;				/*!< \brief Fluids's Gamma - 1.0  . */
        
public:
    
	/*!
	 * \brief Default constructor of the class.
	 */
	CAdjTurbSolver(void);
    
	/*!
	 * \overload
	 * \param[in] geometry - Geometrical definition of the problem.
	 * \param[in] config - Definition of the particular problem.
	 */
	CAdjTurbSolver(CGeometry *geometry, CConfig *config, unsigned short iMesh);
    
    /*!
	 * \brief Impose the send-receive boundary condition.
	 * \param[in] geometry - Geometrical definition of the problem.
	 * \param[in] config - Definition of the particular problem.
	 */
	void Set_MPI_Solution(CGeometry *geometry, CConfig *config);
  
  /*!
	 * \brief Impose the send-receive boundary condition.
	 * \param[in] geometry - Geometrical definition of the problem.
	 * \param[in] config - Definition of the particular problem.
	 */
	void Set_MPI_Solution_Old(CGeometry *geometry, CConfig *config);
  
    /*!
	 * \brief Impose the send-receive boundary condition.
	 * \param[in] geometry - Geometrical definition of the problem.
	 * \param[in] config - Definition of the particular problem.
	 */
	void Set_MPI_Solution_Gradient(CGeometry *geometry, CConfig *config);
    
	/*!
	 * \brief Default destructor of the class.
	 */
	virtual ~CAdjTurbSolver(void);
    
	/*!
	 * \brief Impose the Navier-Stokes turbulent adjoint boundary condition.
	 * \param[in] geometry - Geometrical definition of the problem.
	 * \param[in] solver_container - Container vector with all the solutions.
	 * \param[in] conv_numerics - Description of the numerical method.
	 * \param[in] visc_numerics - Description of the numerical method.
	 * \param[in] config - Definition of the particular problem.
	 * \param[in] val_marker - Surface marker where the boundary condition is applied.
	 */
	void BC_HeatFlux_Wall(CGeometry *geometry, CSolver **solver_container, CNumerics *conv_numerics, CNumerics *visc_numerics, CConfig *config,
                          unsigned short val_marker);
  
  /*!
	 * \brief Impose an isothermal wall boundary condition (no-slip).
	 * \param[in] geometry - Geometrical definition of the problem.
	 * \param[in] solver_container - Container vector with all the solutions.
	 * \param[in] conv_numerics - Description of the numerical method.
	 * \param[in] visc_numerics - Description of the numerical method.
	 * \param[in] config - Definition of the particular problem.
	 * \param[in] val_marker - Surface marker where the boundary condition is applied.
	 */
	void BC_Isothermal_Wall(CGeometry *geometry, CSolver **solver_container, CNumerics *conv_numerics, CNumerics *visc_numerics, CConfig *config,
                          unsigned short val_marker);
  
	/*!
	 * \brief Impose the boundary condition to the far field using characteristics.
	 * \param[in] geometry - Geometrical definition of the problem.
	 * \param[in] solver_container - Container vector with all the solutions.
	 * \param[in] conv_numerics - Description of the numerical method.
	 * \param[in] visc_numerics - Description of the numerical method.
	 * \param[in] config - Definition of the particular problem.
	 * \param[in] val_marker - Surface marker where the boundary condition is applied.
	 */
	void BC_Far_Field(CGeometry *geometry, CSolver **solver_container, CNumerics *conv_numerics, CNumerics *visc_numerics, CConfig *config,
                      unsigned short val_marker);
    
	/*!
	 * \brief Initializate the residual vectors.
	 * \param[in] geometry - Geometrical definition of the problem.
	 * \param[in] solver_container - Container vector with all the solutions.
	 * \param[in] config - Definition of the particular problem.
	 * \param[in] iRKStep - Current step of the Runge-Kutta iteration.
     * \param[in] RunTime_EqSystem - System of equations which is going to be solved.
	 */
	void Preprocessing(CGeometry *geometry, CSolver **solver_container, CConfig *config, unsigned short iMesh, unsigned short iRKStep, unsigned short RunTime_EqSystem, bool Output);
    
	/*!
	 * \brief Compute the spatial integration using a upwind scheme.
	 * \param[in] geometry - Geometrical definition of the problem.
	 * \param[in] solver_container - Container vector with all the solutions.
	 * \param[in] numerics - Description of the numerical method.
	 * \param[in] config - Definition of the particular problem.
	 * \param[in] iMesh - Index of the mesh in multigrid computations.
	 */
	void Upwind_Residual(CGeometry *geometry, CSolver **solver_container, CNumerics *numerics, CConfig *config,
                         unsigned short iMesh);
    
	/*!
	 * \brief Compute the viscous residuals for the turbulent adjoint equation.
	 * \param[in] geometry - Geometrical definition of the problem.
	 * \param[in] solver_container - Container vector with all the solutions.
	 * \param[in] numerics - Description of the numerical method.
	 * \param[in] config - Definition of the particular problem.
	 * \param[in] iMesh - Index of the mesh in multigrid computations.
	 * \param[in] iRKStep - Current step of the Runge-Kutta iteration.
	 */
	void Viscous_Residual(CGeometry *geometry, CSolver **solver_container, CNumerics *numerics, CConfig *config,
                          unsigned short iMesh, unsigned short iRKStep);
    
	/*!
	 * \brief Source term computation.
	 * \param[in] geometry - Geometrical definition of the problem.
	 * \param[in] solver_container - Container vector with all the solutions.
	 * \param[in] numerics - Description of the numerical method.
	 * \param[in] config - Definition of the particular problem.
	 * \param[in] iMesh - Index of the mesh in multigrid computations.
	 */
	void Source_Residual(CGeometry *geometry, CSolver **solver_container, CNumerics *numerics, CNumerics *second_numerics,
                         CConfig *config, unsigned short iMesh);
    
	/*!
	 * \brief Update the solution using an implicit solver.
	 * \param[in] geometry - Geometrical definition of the problem.
	 * \param[in] solver_container - Container vector with all the solutions.
	 * \param[in] config - Definition of the particular problem.
	 */
	void ImplicitEuler_Iteration(CGeometry *geometry, CSolver **solver_container, CConfig *config);
    
};

/*!
 * \class CLinEulerSolver
 * \brief Main class for defining the linearized Euler solver.
 * \ingroup Euler_Equations
 * \author F. Palacios
 * \version 4.0.0 "Cardinal"
 */
class CLinEulerSolver : public CSolver {
private:
	su2double DeltaRho_Inf,	/*!< \brief Linearized density variable at the infinity. */
	DeltaE_Inf,				/*!< \brief Linearized energy at the infinity. */
	*DeltaVel_Inf;			/*!< \brief Linearized velocity vector at the infinity. */
	su2double *iPoint_UndLapl,	/*!< \brief Undivided Laplacians for centered scheme. */
	*jPoint_UndLapl;			/*!< \brief Undivided Laplacians for centered scheme. */
	su2double *CDeltaDrag_Inv, /*!< \brief Linearized drag coefficient (inviscid contribution) for each boundary. */
	*CDeltaLift_Inv,		/*!< \brief Linearized lift coefficient (inviscid contribution) for each boundary. */
	*DeltaForceInviscid;	/*!< \brief Linearized inviscid force for each boundary. */
	su2double AllBound_CDeltaDrag_Inv, /*!< \brief Total linearized drag coefficient (inviscid contribution) for all the boundaries. */
	AllBound_CDeltaLift_Inv;		/*!< \brief Total linearized lift coefficient (inviscid contribution) for all the boundaries. */
	su2double Total_CDeltaDrag,	/*!< \brief Total linearized drag coefficient for all the boundaries. */
	Total_CDeltaLift;			/*!< \brief Total linearized lift coefficient for all the boundaries. */
	su2double Gamma;									/*!< \brief Fluid's Gamma constant (ratio of specific heats). */
	su2double Gamma_Minus_One;				/*!< \brief Fluids's Gamma - 1.0  . */
    
public:
    
	/*!
	 * \brief Constructor of the class.
	 */
	CLinEulerSolver(void);
    
	/*!
	 * \overload
	 * \param[in] geometry - Geometrical definition of the problem.
	 * \param[in] config - Definition of the particular problem.
	 */
	CLinEulerSolver(CGeometry *geometry, CConfig *config, unsigned short iMesh);
    
	/*!
	 * \brief Destructor of the class.
	 */
	~CLinEulerSolver(void);
    
	/*!
	 * \brief Compute the spatial integration using a centered scheme for the linearized equations.
	 * \param[in] geometry - Geometrical definition of the problem.
	 * \param[in] solver_container - Container vector with all the solutions.
	 * \param[in] numerics - Description of the numerical method.
	 * \param[in] config - Definition of the particular problem.
	 * \param[in] iMesh - Index of the mesh in multigrid computations.
	 * \param[in] iRKStep - Current step of the Runge-Kutta iteration.
	 */
	void Centered_Residual(CGeometry *geometry, CSolver **solver_container, CNumerics *numerics, CConfig *config,
                           unsigned short iMesh, unsigned short iRKStep);
    
	/*!
	 * \brief Compute the undivided laplacian for the linearized solution.
	 * \param[in] geometry - Geometrical definition of the problem.
	 * \param[in] config - Definition of the particular problem.
	 */
	void SetUndivided_Laplacian(CGeometry *geometry, CConfig *config);
    
	/*!
	 * \brief Impose via the residual the linearized Euler wall boundary condition.
	 * \param[in] geometry - Geometrical definition of the problem.
	 * \param[in] solver_container - Container vector with all the solutions.
	 * \param[in] numerics - Description of the numerical method.
	 * \param[in] config - Definition of the particular problem.
	 * \param[in] val_marker - Surface marker where the boundary condition is applied.
	 */
	void BC_Euler_Wall(CGeometry *geometry, CSolver **solver_container, CNumerics *numerics, CConfig *config,
                       unsigned short val_marker);
    
	/*!
	 * \brief Impose the far-field boundary condition using characteristics.
	 * \param[in] geometry - Geometrical definition of the problem.
	 * \param[in] solver_container - Container vector with all the solutions.
	 * \param[in] conv_numerics - Description of the numerical method.
	 * \param[in] visc_numerics - Description of the numerical method.
	 * \param[in] config - Definition of the particular problem.
	 * \param[in] val_marker - Surface marker where the boundary condition is applied.
	 */
	void BC_Far_Field(CGeometry *geometry, CSolver **solver_container, CNumerics *conv_numerics, CNumerics *visc_numerics, CConfig *config,
                      unsigned short val_marker);
    
	/*!
	 * \brief Update the solution using a Runge-Kutta scheme.
	 * \param[in] geometry - Geometrical definition of the problem.
	 * \param[in] solver_container - Container vector with all the solutions.
	 * \param[in] config - Definition of the particular problem.
	 * \param[in] iRKStep - Current step of the Runge-Kutta iteration.
	 */
	void ExplicitRK_Iteration(CGeometry *geometry, CSolver **solver_container, CConfig *config,
                              unsigned short iRKStep);
    
	/*!
	 * \brief Restart residual.
	 * \param[in] geometry - Geometrical definition of the problem.
	 * \param[in] solver_container - Container vector with all the solutions.
	 * \param[in] config - Definition of the particular problem.
	 * \param[in] iRKStep - Current step of the Runge-Kutta iteration.
     * \param[in] RunTime_EqSystem - System of equations which is going to be solved.
	 */
	void Preprocessing(CGeometry *geometry, CSolver **solver_container, CConfig *config, unsigned short iMesh, unsigned short iRKStep, unsigned short RunTime_EqSystem, bool Output);
    
	/*!
	 * \brief Compute the linearization of the pressure forces and all the adimensional coefficients.
	 * \param[in] geometry - Geometrical definition of the problem.
	 * \param[in] solver_container - Container vector with all the solutions.
	 * \param[in] config - Definition of the particular problem.
	 */
	void Inviscid_DeltaForces(CGeometry *geometry, CSolver **solver_container, CConfig *config);
    
	/*!
	 * \brief Get the total non dimensional drag coefficient.
	 * \return Value of the linearized drag coefficient (inviscid contribution).
	 */
	su2double GetTotal_CDeltaDrag(void);
    
	/*!
	 * \brief Get the total non dimensional lift coefficient.
	 * \return Value of the linearized lift coefficient (inviscid contribution).
	 */
	su2double GetTotal_CDeltaLift(void);
};

/*! \class CPoissonSolver
 *  \brief Main class for defining the poisson potential solver.
 *  \author F. Palacios
 *  \version 4.0.0 "Cardinal"
 *  \date May 3, 2010.
 */
class CPoissonSolver : public CSolver {
private:
	su2double Total_CCharge;			/*!< \brief Total charge coefficient for all the domain. */
	su2double *Source_Vector;		/*!< \brief Auxiliary vector for storing element source vector. */
    
    su2double Gamma;									/*!< \brief Fluid's Gamma constant (ratio of specific heats). */
	su2double Gamma_Minus_One;				/*!< \brief Fluids's Gamma - 1.0  . */
    
    su2double **StiffMatrix_Elem,			/*!< \brief Auxiliary matrices for storing point to point Stiffness Matrices. */
	**StiffMatrix_Node;							/*!< \brief Auxiliary matrices for storing point to point Stiffness Matrices. */
    
    
public:
    
	/*!
	 * \brief Constructor of the class.
	 */
	CPoissonSolver(void);
    
	/*!
	 * \overload
	 * \param[in] geometry - Geometrical definition of the problem.
	 * \param[in] config - Definition of the particular problem.
	 */
	CPoissonSolver(CGeometry *geometry, CConfig *config);
    
	/*!
	 * \brief A virtual member.
	 * \param[in] solver1_geometry - Geometrical definition of the problem.
	 * \param[in] solver1_solution - Container vector with all the solutions.
	 * \param[in] solver1_config - Definition of the particular problem.
	 * \param[in] solver2_geometry - Geometrical definition of the problem.
	 * \param[in] solver2_solution - Container vector with all the solutions.
	 * \param[in] solver2_config - Definition of the particular problem.
	 */
	void Copy_Zone_Solution(CSolver ***solver1_solution, CGeometry **solver1_geometry, CConfig *solver1_config, CSolver ***solver2_solution, CGeometry **solver2_geometry, CConfig *solver2_config);
    
	/*!
	 * \brief Destructor of the class.
	 */
	~CPoissonSolver(void);
    
	/*!
	 * \brief Integrate the Poisson equation using a Galerkin method.
	 * \param[in] geometry - Geometrical definition of the problem.
	 * \param[in] solver_container - Container vector with all the solutions.
	 * \param[in] numerics - Description of the numerical method.
	 * \param[in] config - Definition of the particular problem.
	 * \param[in] iMesh - Index of the mesh in multigrid computations.
	 */
	void Viscous_Residual(CGeometry *geometry, CSolver **solver_container, CNumerics *numerics, CConfig *config,
                         unsigned short iMesh, unsigned short iRKStep);
    
	/*!
	 * \brief Integrate the Poisson equation using a Galerkin method.
	 * \param[in] StiffMatrix_Elem - Element stiffness matrix
	 */
	void AddStiffMatrix(su2double **StiffMatrix_Elem, unsigned long Point_0, unsigned long Point_1, unsigned long Point_2, unsigned long Point_3);

	/*!
	 * \brief Compute the residual.
	 * \param[in] geometry - Geometrical definition of the problem.
	 * \param[in] solver_container - Container vector with all the solutions.
	 * \param[in] config - Definition of the particular problem.
	 * \param[in] iMesh - Index of the mesh in multigrid computations.
	 */
	void Compute_Residual(CGeometry *geometry, CSolver **solver_container, CConfig *config,
                          unsigned short iMesh);
  
  /*!
	 * \brief Impose via the residual the Dirichlet boundary condition.
	 * \param[in] geometry - Geometrical definition of the problem.
	 * \param[in] solver_container - Container vector with all the solutions.
	 * \param[in] config - Definition of the particular problem.
	 * \param[in] val_marker - Surface marker where the boundary condition is applied.
	 */
  void BC_Dirichlet(CGeometry *geometry, CSolver **solver_container, CConfig *config, unsigned short val_marker);
  
  /*!
	 * \brief Impose via the residual the Neumann boundary condition.
	 * \param[in] geometry - Geometrical definition of the problem.
	 * \param[in] solver_container - Container vector with all the solutions.
	 * \param[in] numerics - Description of the numerical method.
	 * \param[in] config - Definition of the particular problem.
	 * \param[in] val_marker - Surface marker where the boundary condition is applied.
	 */
  void BC_Neumann(CGeometry *geometry, CSolver **solver_container, CNumerics *numerics, CConfig *config, unsigned short val_marker);
    
	/*!
	 * \brief Set residuals to zero.
	 * \param[in] geometry - Geometrical definition of the problem.
	 * \param[in] solver_container - Container vector with all the solutions.
	 * \param[in] config - Definition of the particular problem.
	 * \param[in] iRKStep - Current step of the Runge-Kutta iteration.
   * \param[in] RunTime_EqSystem - System of equations which is going to be solved.
	 */
	void Preprocessing(CGeometry *geometry, CSolver **solver_container, CConfig *config, unsigned short iMesh, unsigned short iRKStep, unsigned short RunTime_EqSystem, bool Output);
    
	/*!
	 * \brief Source term computation.
	 * \param[in] geometry - Geometrical definition of the problem.
	 * \param[in] solver_container - Container vector with all the solutions.
	 * \param[in] numerics - Description of the numerical method.
	 * \param[in] config - Definition of the particular problem.
	 * \param[in] iMesh - Index of the mesh in multigrid computations.
	 */
	void Source_Residual(CGeometry *geometry, CSolver **solver_container, CNumerics *numerics, CNumerics *second_numerics,
                         CConfig *config, unsigned short iMesh);
    
	/*!
	 * \brief Source term computation.
	 * \param[in] geometry - Geometrical definition of the problem.
	 * \param[in] solver_container - Container vector with all the solutions.
	 * \param[in] numerics - Description of the numerical method.
	 * \param[in] config - Definition of the particular problem.
	 * \param[in] iMesh - Index of the mesh in multigrid computations.
	 */
	void Source_Template(CGeometry *geometry, CSolver **solver_container, CNumerics *numerics,
                         CConfig *config, unsigned short iMesh);
  
	/*!
	 * \brief Update the solution using an implicit solver.
	 * \param[in] geometry - Geometrical definition of the problem.
	 * \param[in] solver_container - Container vector with all the solutions.
	 * \param[in] config - Definition of the particular problem.
	 */
	void ImplicitEuler_Iteration(CGeometry *geometry, CSolver **solver_container, CConfig *config);
  
};

/*! \class CWaveSolver
 *  \brief Main class for defining the wave solver.
 *  \author F. Palacios
 *  \version 4.0.0 "Cardinal"
 *  \date May 3, 2010.
 */
class CWaveSolver : public CSolver {
private:
	su2double *CWave;	/*!< \brief Wave strength for each boundary. */
	su2double AllBound_CWave;	/*!< \brief Total wave strength for all the boundaries. */
	su2double Total_CWave; /*!< \brief Total wave strength for all the boundaries. */
    
    CSysMatrix StiffMatrixSpace; /*!< \brief Sparse structure for storing the stiffness matrix in Galerkin computations. */
	CSysMatrix StiffMatrixTime;	/*!< \brief Sparse structure for storing the stiffness matrix in Galerkin computations. */
    
    su2double **StiffMatrix_Elem,			/*!< \brief Auxiliary matrices for storing point to point Stiffness Matrices. */
	**StiffMatrix_Node;							/*!< \brief Auxiliary matrices for storing point to point Stiffness Matrices. */
    
public:
    
	/*!
	 * \brief Constructor of the class.
	 */
	CWaveSolver(void);
    
	/*!
	 * \overload
	 * \param[in] geometry - Geometrical definition of the problem.
	 * \param[in] config - Definition of the particular problem.
	 */
	CWaveSolver(CGeometry *geometry, CConfig *config);
    
	/*!
	 * \brief Destructor of the class.
	 */
	~CWaveSolver(void);
    
	/*!
	 * \brief Integrate the Poisson equation using a Galerkin method.
	 * \param[in] geometry - Geometrical definition of the problem.
	 * \param[in] solver_container - Container vector with all the solutions.
	 * \param[in] numerics - Description of the numerical method.
	 * \param[in] config - Definition of the particular problem.
	 * \param[in] iMesh - Index of the mesh in multigrid computations.
	 */
	void Viscous_Residual(CGeometry *geometry, CSolver **solver_container, CNumerics *numerics, CConfig *config,
                         unsigned short iMesh, unsigned short iRKStep);
    
	/*!
	 * \brief Impose via the residual the Euler wall boundary condition.
	 * \param[in] geometry - Geometrical definition of the problem.
	 * \param[in] solver_container - Container vector with all the solutions.
	 * \param[in] numerics - Description of the numerical method.
	 * \param[in] config - Definition of the particular problem.
	 * \param[in] val_marker - Surface marker where the boundary condition is applied.
	 */
	void BC_Euler_Wall(CGeometry *geometry, CSolver **solver_container, CNumerics *numerics, CConfig *config,
                       unsigned short val_marker);
    
	/*!
	 * \brief Impose a Dirichlet boundary condition.
	 * \param[in] geometry - Geometrical definition of the problem.
	 * \param[in] solver_container - Container vector with all the solutions.
	 * \param[in] conv_numerics - Description of the numerical method.
	 * \param[in] visc_numerics - Description of the numerical method.
	 * \param[in] config - Definition of the particular problem.
	 * \param[in] val_marker - Surface marker where the boundary condition is applied.
	 */
	void BC_Far_Field(CGeometry *geometry, CSolver **solver_container, CNumerics *conv_numerics, CNumerics *visc_numerics, CConfig *config,
                      unsigned short val_marker);
    
	/*!
	 * \brief Set residuals to zero.
	 * \param[in] geometry - Geometrical definition of the problem.
	 * \param[in] solver_container - Container vector with all the solutions.
	 * \param[in] config - Definition of the particular problem.
	 * \param[in] iRKStep - Current step of the Runge-Kutta iteration.
     * \param[in] RunTime_EqSystem - System of equations which is going to be solved.
	 */
	void Preprocessing(CGeometry *geometry, CSolver **solver_container, CConfig *config, unsigned short iMesh, unsigned short iRKStep, unsigned short RunTime_EqSystem, bool Output);
    
	/*!
	 * \brief Source term computation.
	 * \param[in] geometry - Geometrical definition of the problem.
	 * \param[in] solver_container - Container vector with all the solutions.
	 * \param[in] numerics - Description of the numerical method.
	 * \param[in] config - Definition of the particular problem.
	 * \param[in] iMesh - Index of the mesh in multigrid computations.
	 */
	void Source_Residual(CGeometry *geometry, CSolver **solver_container, CNumerics *numerics, CNumerics *second_numerics,
                         CConfig *config, unsigned short iMesh);
    
	/*!
	 * \brief Source term computation.
	 * \param[in] geometry - Geometrical definition of the problem.
	 * \param[in] solver_container - Container vector with all the solutions.
	 * \param[in] numerics - Description of the numerical method.
	 * \param[in] config - Definition of the particular problem.
	 * \param[in] iMesh - Index of the mesh in multigrid computations.
	 */
	void Source_Template(CGeometry *geometry, CSolver **solver_container, CNumerics *numerics,
                         CConfig *config, unsigned short iMesh);
    
	/*!
	 * \brief Update the solution using an implicit solver.
	 * \param[in] geometry - Geometrical definition of the problem.
	 * \param[in] solver_container - Container vector with all the solutions.
	 * \param[in] config - Definition of the particular problem.
	 */
	void ImplicitEuler_Iteration(CGeometry *geometry, CSolver **solver_container, CConfig *config);
    
	/*!
	 * \brief Set the total residual adding the term that comes from the Dual Time Strategy.
	 * \param[in] geometry - Geometrical definition of the problem.
	 * \param[in] solver_container - Container vector with all the solutions.
	 * \param[in] config - Definition of the particular problem.
	 * \param[in] iRKStep - Current step of the Runge-Kutta iteration.
	 * \param[in] iMesh - Index of the mesh in multigrid computations.
	 * \param[in] RunTime_EqSystem - System of equations which is going to be solved.
	 */
	void SetResidual_DualTime(CGeometry *geometry, CSolver **solver_container, CConfig *config,
                              unsigned short iRKStep, unsigned short iMesh, unsigned short RunTime_EqSystem);
  
  /*!
	 * \brief Load a solution from a restart file.
	 * \param[in] geometry - Geometrical definition of the problem.
   * \param[in] solver - Container vector with all of the solvers.
	 * \param[in] config - Definition of the particular problem.
   * \param[in] val_iter - Current external iteration number.
	 */
	void LoadRestart(CGeometry **geometry, CSolver ***solver, CConfig *config, int val_iter);
    
	/*!
	 * \brief Compute the total wave strength coefficient.
	 * \param[in] geometry - Geometrical definition of the problem.
	 * \param[in] config - Definition of the particular problem.
	 */
	void Wave_Strength(CGeometry *geometry, CConfig *config);
    
	/*!
	 * \brief Build stiffness matrix in space.
	 * \param[in] geometry - Geometrical definition of the problem.
	 * \param[in] config - Definition of the particular problem.
	 */
	void SetSpace_Matrix(CGeometry *geometry,
                         CConfig   *config);

	/*!
	 * \brief Provide the total wave strength.
	 * \return Value of the wave strength.
	 */
	su2double GetTotal_CWave(void);
    
};

/*! \class CHeatSolver
 *  \brief Main class for defining the heat solver.
 *  \author F. Palacios
 *  \version 4.0.0 "Cardinal"
 *  \date May 3, 2010.
 */
class CHeatSolver : public CSolver {
private:
	su2double *CHeat;	/*!< \brief Heat strength for each boundary. */
	su2double AllBound_CHeat;	/*!< \brief Total Heat strength for all the boundaries. */
	su2double Total_CHeat; /*!< \brief Total Heat strength for all the boundaries. */
    
  CSysMatrix StiffMatrixSpace; /*!< \brief Sparse structure for storing the stiffness matrix in Galerkin computations. */
	CSysMatrix StiffMatrixTime;	/*!< \brief Sparse structure for storing the stiffness matrix in Galerkin computations. */
    
  su2double **StiffMatrix_Elem,			/*!< \brief Auxiliary matrices for storing point to point Stiffness Matrices. */
	**StiffMatrix_Node;							/*!< \brief Auxiliary matrices for storing point to point Stiffness Matrices. */
    
public:
    
	/*!
	 * \brief Constructor of the class.
	 */
	CHeatSolver(void);
    
	/*!
	 * \overload
	 * \param[in] geometry - Geometrical definition of the problem.
	 * \param[in] config - Definition of the particular problem.
	 */
	CHeatSolver(CGeometry *geometry, CConfig *config);
    
	/*!
	 * \brief Destructor of the class.
	 */
	~CHeatSolver(void);
    
	/*!
	 * \brief Integrate the Poisson equation using a Galerkin method.
	 * \param[in] geometry - Geometrical definition of the problem.
	 * \param[in] solver_container - Container vector with all the solutions.
	 * \param[in] numerics - Description of the numerical method.
	 * \param[in] config - Definition of the particular problem.
	 * \param[in] iMesh - Index of the mesh in multigrid computations.
	 */
	void Viscous_Residual(CGeometry *geometry, CSolver **solver_container, CNumerics *numerics, CConfig *config,
                         unsigned short iMesh, unsigned short iRKStep);
  
  /*!
	 * \brief Impose via the residual or brute force the Navier-Stokes adjoint boundary condition (heat flux).
	 * \param[in] geometry - Geometrical definition of the problem.
	 * \param[in] solver_container - Container vector with all the solutions.
	 * \param[in] conv_numerics - Description of the numerical method.
	 * \param[in] visc_numerics - Description of the numerical method.
	 * \param[in] config - Definition of the particular problem.
	 * \param[in] val_marker - Surface marker where the boundary condition is applied.
	 */
	void BC_HeatFlux_Wall(CGeometry *geometry, CSolver **solver_container, CNumerics *conv_numerics, CNumerics *visc_numerics, CConfig *config,
                        unsigned short val_marker);
  
  /*!
	 * \brief Impose via the residual or brute force the Navier-Stokes adjoint boundary condition (heat flux).
	 * \param[in] geometry - Geometrical definition of the problem.
	 * \param[in] solver_container - Container vector with all the solutions.
	 * \param[in] conv_numerics - Description of the numerical method.
	 * \param[in] visc_numerics - Description of the numerical method.
	 * \param[in] config - Definition of the particular problem.
	 * \param[in] val_marker - Surface marker where the boundary condition is applied.
	 */
	void BC_Isothermal_Wall(CGeometry *geometry, CSolver **solver_container, CNumerics *conv_numerics, CNumerics *visc_numerics, CConfig *config, unsigned short val_marker);
  
	/*!
	 * \brief Set residuals to zero.
	 * \param[in] geometry - Geometrical definition of the problem.
	 * \param[in] solver_container - Container vector with all the solutions.
	 * \param[in] config - Definition of the particular problem.
	 * \param[in] iRKStep - Current step of the Runge-Kutta iteration.
     * \param[in] RunTime_EqSystem - System of equations which is going to be solved.
	 */
	void Preprocessing(CGeometry *geometry, CSolver **solver_container, CConfig *config, unsigned short iMesh, unsigned short iRKStep, unsigned short RunTime_EqSystem, bool Output);
    
	/*!
	 * \brief Source term computation.
	 * \param[in] geometry - Geometrical definition of the problem.
	 * \param[in] solver_container - Container vector with all the solutions.
	 * \param[in] numerics - Description of the numerical method.
	 * \param[in] config - Definition of the particular problem.
	 * \param[in] iMesh - Index of the mesh in multigrid computations.
	 */
	void Source_Residual(CGeometry *geometry, CSolver **solver_container, CNumerics *numerics, CNumerics *second_numerics,
                         CConfig *config, unsigned short iMesh);
    
	/*!
	 * \brief Update the solution using an implicit solver.
	 * \param[in] geometry - Geometrical definition of the problem.
	 * \param[in] solver_container - Container vector with all the solutions.
	 * \param[in] config - Definition of the particular problem.
	 */
	void ImplicitEuler_Iteration(CGeometry *geometry, CSolver **solver_container, CConfig *config);
    
	/*!
	 * \brief Set the total residual adding the term that comes from the Dual Time Strategy.
	 * \param[in] geometry - Geometrical definition of the problem.
	 * \param[in] solver_container - Container vector with all the solutions.
	 * \param[in] config - Definition of the particular problem.
	 * \param[in] iRKStep - Current step of the Runge-Kutta iteration.
	 * \param[in] iMesh - Index of the mesh in multigrid computations.
	 * \param[in] RunTime_EqSystem - System of equations which is going to be solved.
	 */
	void SetResidual_DualTime(CGeometry *geometry, CSolver **solver_container, CConfig *config,
                              unsigned short iRKStep, unsigned short iMesh, unsigned short RunTime_EqSystem);

	/*!
	 * \brief Provide the total heat strength.
	 * \return Value of the heat strength.
	 */
	su2double GetTotal_CHeat(void);
    
};

/*! \class CFEASolver
 *  \brief Main class for defining the FEA solver.
 *  \author F. Palacios, R. Sanchez.
 *  \version 4.0.0 "Cardinal"
 *  \date May 3, 2010.
 */
class CFEASolver : public CSolver {
private:
  
	su2double  Total_CFEA;			/*!< \brief Total FEA coefficient for all the boundaries. */
    CSysMatrix StiffMatrixSpace; /*!< \brief Sparse structure for storing the stiffness matrix in Galerkin computations. */
	CSysMatrix StiffMatrixTime;	/*!< \brief Sparse structure for storing the stiffness matrix in Galerkin computations. */

    CSysMatrix MassMatrix; 		/*!< \brief Sparse structure for storing the mass matrix in Galerkin computations. */
	CSysMatrix DampMatrix;	/*!< \brief Sparse structure for storing the damping matrix in Galerkin computations. */

	CSysVector TimeRes_Aux;				/*!< \brief Auxiliary vector for adding mass and damping contributions to the residual. */
	CSysVector TimeRes;					/*!< \brief Vector for adding mass and damping contributions to the residual */
  
  su2double **StiffMatrix_Elem,			/*!< \brief Auxiliary matrices for storing elem to elem Stiffness Matrices. */
	**StiffMatrix_Node,					/*!< \brief Auxiliary matrices for storing point to point Stiffness Matrices. */
	**MassMatrix_Elem,					/*!< \brief Auxiliary matrices for storing elem to elem Mass Matrices. */
	**MassMatrix_Node,					/*!< \brief Auxiliary matrices for storing point to point Mass Matrices. */
	**MassMatrix_Node_Int,				/*!< \brief Auxiliary matrices for storing point to point Mass Matrices * a0. */
	**DampMatrix_Elem,					/*!< \brief Auxiliary matrices for storing elem to elem Damping Matrices. */
	**DampMatrix_Node,					/*!< \brief Auxiliary matrices for storing point to point Damping Matrices. */
	*DeadLoadVector_Elem,				/*!< \brief Auxiliary vector for storing point to point Dead Loads. */
	*DeadLoadVector_Node;				/*!< \brief Auxiliary vector for storing point to point Dead Loads. */

  su2double a_dt[8];			/*!< \brief Integration constants. */

  su2double WAitken_Dyn;			/*!< \brief Aitken's dynamic coefficient */
  su2double WAitken_Dyn_tn1;		/*!< \brief Aitken's dynamic coefficient in the previous iteration */

  su2double FSI_Conv[2];		/*!< \brief Values to check the convergence of the FSI problem. */



public:
    
	/*!
	 * \brief Constructor of the class.
	 */
	CFEASolver(void);
    
	/*!
	 * \overload
	 * \param[in] geometry - Geometrical definition of the problem.
	 * \param[in] config - Definition of the particular problem.
	 */
	CFEASolver(CGeometry *geometry, CConfig *config);
    
	/*!
	 * \brief Destructor of the class.
	 */
	~CFEASolver(void);
    
	/*!
	 * \brief Integrate the Poisson equation using a Galerkin method.
	 * \param[in] geometry - Geometrical definition of the problem.
	 * \param[in] solver_container - Container vector with all the solutions.
	 * \param[in] numerics - Description of the numerical method.
	 * \param[in] config - Definition of the particular problem.
	 * \param[in] iMesh - Index of the mesh in multigrid computations.
	 */
	void Viscous_Residual(CGeometry *geometry, CSolver **solver_container, CNumerics *numerics, CConfig *config,
                         unsigned short iMesh, unsigned short iRKStep);

	/*!
	 * \brief Impose a displacement (constraint) boundary condition --> Clamped boundary.
	 * \param[in] geometry - Geometrical definition of the problem.
	 * \param[in] solver_container - Container vector with all the solutions.
	 * \param[in] solver - Description of the numerical method.
	 * \param[in] config - Definition of the particular problem.
	 * \param[in] val_marker - Surface marker where the boundary condition is applied.
	 */
	void BC_Clamped(CGeometry *geometry, CSolver **solver_container, CNumerics *numerics, CConfig *config,
                         unsigned short val_marker);
	/*!
	 * \brief Impose a displacement (constraint) boundary condition --> Clamped boundary.
	 * \param[in] geometry - Geometrical definition of the problem.
	 * \param[in] solver_container - Container vector with all the solutions.
	 * \param[in] solver - Description of the numerical method.
	 * \param[in] config - Definition of the particular problem.
	 * \param[in] val_marker - Surface marker where the boundary condition is applied.
	 */
	void BC_Clamped_Post(CGeometry *geometry, CSolver **solver_container, CNumerics *numerics, CConfig *config,
                         unsigned short val_marker);
    
	/*!
	 * \brief Impose a displacement (constraint) boundary condition.
	 * \param[in] geometry - Geometrical definition of the problem.
	 * \param[in] solver_container - Container vector with all the solutions.
	 * \param[in] numerics - Description of the numerical method.
	 * \param[in] config - Definition of the particular problem.
	 * \param[in] val_marker - Surface marker where the boundary condition is applied.
	 */
	void BC_Normal_Displacement(CGeometry *geometry, CSolver **solver_container, CNumerics *numerics, CConfig *config,
                         unsigned short val_marker);
    
	/*!
	 * \brief Impose a load boundary condition.
	 * \param[in] geometry - Geometrical definition of the problem.
	 * \param[in] solver_container - Container vector with all the solutions.
	 * \param[in] numerics - Description of the numerical method.
	 * \param[in] config - Definition of the particular problem.
	 * \param[in] val_marker - Surface marker where the boundary condition is applied.
	 */
	void BC_Flow_Load(CGeometry *geometry, CSolver **solver_container, CNumerics *numerics, CConfig *config,
                     unsigned short val_marker);
    
	/*!
	 * \brief Impose a load boundary condition.
	 * \param[in] geometry - Geometrical definition of the problem.
	 * \param[in] solver_container - Container vector with all the solutions.
	 * \param[in] numerics - Description of the numerical method.
	 * \param[in] config - Definition of the particular problem.
	 * \param[in] val_marker - Surface marker where the boundary condition is applied.
	 */
	void BC_Normal_Load(CGeometry *geometry, CSolver **solver_container, CNumerics *numerics, CConfig *config,
                 unsigned short val_marker);
  
	/*!
	 * \brief Impose a load boundary condition in cartesian coordinates.
	 * \param[in] geometry - Geometrical definition of the problem.
	 * \param[in] solver_container - Container vector with all the solutions.
	 * \param[in] numerics - Description of the numerical method.
	 * \param[in] config - Definition of the particular problem.
	 * \param[in] val_marker - Surface marker where the boundary condition is applied.
	 */
	void BC_Dir_Load(CGeometry *geometry, CSolver **solver_container, CNumerics *numerics, CConfig *config,
                 unsigned short val_marker);

	/*!
	 * \brief Impose a sine-wave load boundary condition in cartesian coordinates.
	 * \param[in] geometry - Geometrical definition of the problem.
	 * \param[in] solver_container - Container vector with all the solutions.
	 * \param[in] numerics - Description of the numerical method.
	 * \param[in] config - Definition of the particular problem.
	 * \param[in] val_marker - Surface marker where the boundary condition is applied.
	 */
	void BC_Sine_Load(CGeometry *geometry, CSolver **solver_container, CNumerics *numerics, CConfig *config,
                 unsigned short val_marker);


  /*!
	 * \brief Impose a load boundary condition.
	 * \param[in] geometry - Geometrical definition of the problem.
	 * \param[in] solver_container - Container vector with all the solutions.
	 * \param[in] numerics - Description of the numerical method.
	 * \param[in] config - Definition of the particular problem.
	 * \param[in] val_marker - Surface marker where the boundary condition is applied.
	 */
	void BC_Pressure(CGeometry *geometry, CSolver **solver_container, CNumerics *numerics, CConfig *config,
                      unsigned short val_marker);
    
	/*!
	 * \brief Set residuals to zero.
	 * \param[in] geometry - Geometrical definition of the problem.
	 * \param[in] solver_container - Container vector with all the solutions.
	 * \param[in] config - Definition of the particular problem.
	 * \param[in] iRKStep - Current step of the Runge-Kutta iteration.
     * \param[in] RunTime_EqSystem - System of equations which is going to be solved.
	 */
	void Preprocessing(CGeometry *geometry, CSolver **solver_container, CConfig *config, CNumerics **numerics, unsigned short iMesh, unsigned long Iteration, unsigned short RunTime_EqSystem, bool Output);

	/*!
	 * \brief A virtual member.
	 * \param[in] geometry - Geometrical definition of the problem.
	 * \param[in] solver_container - Container vector with all the solutions.
	 * \param[in] config - Definition of the particular problem.
	 * \param[in] iMesh - Index of the mesh in multigrid computations.
	 */
	void Postprocessing(CGeometry *geometry, CSolver **solver_container, CConfig *config,  CNumerics **numerics,
			unsigned short iMesh);
    
	/*!
	 * \brief Source term computation.
	 * \param[in] geometry - Geometrical definition of the problem.
	 * \param[in] solver_container - Container vector with all the solutions.
	 * \param[in] numerics - Description of the numerical method.
	 * \param[in] config - Definition of the particular problem.
	 * \param[in] iMesh - Index of the mesh in multigrid computations.
	 */
	void Source_Residual(CGeometry *geometry, CSolver **solver_container, CNumerics *numerics, CNumerics *second_numerics,
                         CConfig *config, unsigned short iMesh);
    
	/*!
	 * \brief Update the solution using an implicit solver.
	 * \param[in] geometry - Geometrical definition of the problem.
	 * \param[in] solver_container - Container vector with all the solutions.
	 * \param[in] config - Definition of the particular problem.
	 */
	void ImplicitEuler_Iteration(CGeometry *geometry, CSolver **solver_container, CConfig *config);

	/*!
	 * \brief Update the solution using an implicit Newmark solver.
	 * \param[in] geometry - Geometrical definition of the problem.
	 * \param[in] solver_container - Container vector with all the solutions.
	 * \param[in] config - Definition of the particular problem.
	 */
	void ImplicitNewmark_Iteration(CGeometry *geometry, CSolver **solver_container, CConfig *config);
    
	/*!
	 * \brief Set the total residual adding the term that comes from the Dual Time Strategy.
	 * \param[in] geometry - Geometrical definition of the problem.
	 * \param[in] solver_container - Container vector with all the solutions.
	 * \param[in] config - Definition of the particular problem.
	 * \param[in] iRKStep - Current step of the Runge-Kutta iteration.
	 * \param[in] iMesh - Index of the mesh in multigrid computations.
	 * \param[in] RunTime_EqSystem - System of equations which is going to be solved.
	 */
	void SetResidual_DualTime(CGeometry *geometry, CSolver **solver_container, CConfig *config,
                              unsigned short iRKStep, unsigned short iMesh, unsigned short RunTime_EqSystem);
  
  /*!
	 * \brief Get the surface pressure from a file.
	 * \param[in] geometry - Geometrical definition of the problem.
	 * \param[in] config - Definition of the particular problem.
	 */
  void GetSurface_Pressure(CGeometry *geometry, CConfig *config);
  
	/*!
	 * \brief Set the the pressure load in the FEA solver.
	 * \param[in] fea_geometry - Geometrical definition of the problem.
	 * \param[in] flow_solution - Container vector with all the solutions.
	 * \param[in] fea_config - Definition of the particular problem.
	 */
	void SetFEA_Load(CSolver ***flow_solution, CGeometry **fea_geometry, CGeometry **flow_geometry, CConfig *fea_config, CConfig *flow_config, CNumerics *fea_numerics);
    
	/*!
	 * \brief Set the initial condition for the FEA Equations.
	 * \param[in] geometry - Geometrical definition of the problem.
	 * \param[in] solver_container - Container with all the solutions.
	 * \param[in] config - Definition of the particular problem.
	 * \param[in] ExtIter - External iteration.
	 */
	void SetInitialCondition(CGeometry **geometry, CSolver ***solver_container, CConfig *config, unsigned long ExtIter);
    
	/*!
	 * \brief Provide the total (inviscid + viscous) non dimensional FEA coefficient.
	 * \return Value of the FEA coefficient (inviscid + viscous contribution).
	 */
	su2double GetTotal_CFEA(void);
    
	/*!
	 * \brief Set the value of the FEA coefficient.
	 * \param[in] val_cfea - Value of the FEA coefficient.
	 */
	void SetTotal_CFEA(su2double val_cfea);

	/*!
	 * \brief Set the displacement for the nodes in the structural mesh
	 * \param[in] fea_geometry - Geometrical definition of the problem.
	 * \param[in] fea_grid_movement - Geometrical definition of the problem.
	 * \param[in] fea_config - Geometrical definition of the problem.
	 * \param[in] flow_geometry - Definition of the particular problem.
	 */
	void SetStruct_Displacement(CGeometry **fea_geometry,
                                CConfig *fea_config,
                                CSolver ***fea_solution);

	/*!
	 * \brief Predictor for structural displacements based on previous iterations
	 * \param[in] fea_geometry - Geometrical definition of the problem.
	 * \param[in] fea_grid_movement - Geometrical definition of the problem.
	 * \param[in] fea_config - Geometrical definition of the problem.
	 * \param[in] flow_geometry - Definition of the particular problem.
	 */
	void PredictStruct_Displacement(CGeometry **fea_geometry,
                                	CConfig *fea_config,
                                	CSolver ***fea_solution);

	/*!
	 * \brief Computation of Aitken's coefficient.
	 * \param[in] fea_geometry - Geometrical definition of the problem.
	 * \param[in] fea_config - Geometrical definition of the problem.
	 * \param[in] fea_geometry - Definition of the particular problem.
	 */
	void ComputeAitken_Coefficient(CGeometry **fea_geometry,
            				  CConfig *fea_config,
            				  CSolver ***fea_solution,
            				  unsigned long iFSIIter);

	/*!
	 * \brief Aitken's relaxation of the solution.
	 * \param[in] fea_geometry - Geometrical definition of the problem.
	 * \param[in] fea_config - Geometrical definition of the problem.
	 * \param[in] fea_geometry - Definition of the particular problem.
	 */
	void SetAitken_Relaxation(CGeometry **fea_geometry,
            				  CConfig *fea_config,
            				  CSolver ***fea_solution);

	/*!
	 * \brief Aitken's relaxation of the solution.
	 * \param[in] fea_geometry - Geometrical definition of the problem.
	 * \param[in] fea_config - Geometrical definition of the problem.
	 * \param[in] fea_geometry - Definition of the particular problem.
	 */
	void Update_StructSolution(CGeometry **fea_geometry,
            				  CConfig *fea_config,
            				  CSolver ***fea_solution);

	/*!
	 * \brief Get the value of the FSI convergence.
	 * \param[in] Set value of interest: 0 - Initial value, 1 - Current value.
	 */
	void SetFSI_ConvValue(unsigned short val_index, su2double val_criteria);

	/*!
	 * \brief Get the value of the FSI convergence.
	 * \param[in]  Value of interest: 0 - Initial value, 1 - Current value.
	 * \return Values to compare
	 */
	su2double GetFSI_ConvValue(unsigned short val_index);

	/*!
	 * \brief A virtual member.
	 * \param[in] geometry - Geometrical definition of the problem.
	 * \param[in] solver_container - Container vector with all the solutions.
	 * \param[in] solver - Description of the numerical method.
	 * \param[in] config - Definition of the particular problem.
	 */
	void Compute_StiffMatrix(CGeometry *geometry, CSolver **solver_container, CNumerics *numerics, CConfig *config);

	/*!
	 * \brief A virtual member.
	 * \param[in] geometry - Geometrical definition of the problem.
	 * \param[in] solver_container - Container vector with all the solutions.
	 * \param[in] solver - Description of the numerical method.
	 * \param[in] config - Definition of the particular problem.
	 */
	void Compute_StiffMassMatrix(CGeometry *geometry, CSolver **solver_container, CNumerics *numerics, CConfig *config);

	/*!
	 * \brief A virtual member.
	 * \param[in] geometry - Geometrical definition of the problem.
	 * \param[in] solver_container - Container vector with all the solutions.
	 * \param[in] solver - Description of the numerical method.
	 * \param[in] config - Definition of the particular problem.
	 */
	void Compute_StiffMassDampMatrix(CGeometry *geometry, CSolver **solver_container, CNumerics *numerics, CConfig *config);

	/*!
	 * \brief A virtual member.
	 * \param[in] geometry - Geometrical definition of the problem.
	 * \param[in] solver_container - Container vector with all the solutions.
	 * \param[in] solver - Description of the numerical method.
	 * \param[in] config - Definition of the particular problem.
	 */
	void Initialize_SystemMatrix(CGeometry *geometry, CSolver **solver_container, CConfig *config);

	/*!
	 * \brief A virtual member.
	 * \param[in] geometry - Geometrical definition of the problem.
	 * \param[in] solver_container - Container vector with all the solutions.
	 * \param[in] solver - Description of the numerical method.
	 * \param[in] config - Definition of the particular problem.
	 */
	void Compute_IntegrationConstants(CGeometry *geometry, CSolver **solver_container, CNumerics *numerics, CConfig *config);

	/*!
	 * \brief Set the solution variables at time n to the current solution.
	 * \param[in] geometry - Geometrical definition of the problem.
	 */
	void SetSolution_time_n(CGeometry *geometry, CConfig *config);

	/*!
	 * \brief Retrieve the value of the dynamic Aitken relaxation factor.
	 * \return Value of the dynamic Aitken relaxation factor.
	 */
	su2double GetWAitken_Dyn(void);

	/*!
	 * \brief Retrieve the value of the last Aitken relaxation factor in the previous time step.
	 * \return Value of the last Aitken relaxation factor in the previous time step.
	 */
	su2double GetWAitken_Dyn_tn1(void);

	/*!
	 * \brief Set the value of the dynamic Aitken relaxation factor
	 * \param[in] Value of the dynamic Aitken relaxation factor
	 */
	void SetWAitken_Dyn(su2double waitk);

	/*!
	 * \brief Set the value of the last Aitken relaxation factor in the current time step.
	 * \param[in] Value of the last Aitken relaxation factor in the current time step.
	 */
	void SetWAitken_Dyn_tn1(su2double waitk_tn1);

    
};

/*!
 * \class CAdjLevelSetSolver
 * \brief Main class for defining the level set solver.
 * \ingroup LevelSet_Model
 * \author F. Palacios
 * \version 4.0.0 "Cardinal"
 */
class CAdjLevelSetSolver : public CSolver {
protected:
	su2double *FlowSolution_i,	/*!< \brief Store the flow solution at point i. */
	*FlowSolution_j,		/*!< \brief Store the flow solution at point j. */
	Total_CFreeSurface;			/*!< \brief Total Free Surface coefficient for all the boundaries. */
    
public:
    
	/*!
	 * \brief Constructor of the class.
	 * \param[in] geometry - Geometrical definition of the problem.
	 * \param[in] config - Definition of the particular problem.
	 */
	CAdjLevelSetSolver(CGeometry *geometry, CConfig *config, unsigned short iMesh);
    
	/*!
	 * \brief Destructor of the class.
	 */
	virtual ~CAdjLevelSetSolver(void);
    
    /*!
	 * \brief Impose the send-receive boundary condition.
	 * \param[in] geometry - Geometrical definition of the problem.
	 * \param[in] config - Definition of the particular problem.
	 */
	void Set_MPI_Solution(CGeometry *geometry, CConfig *config);
    
    /*!
	 * \brief Impose the send-receive boundary condition.
	 * \param[in] geometry - Geometrical definition of the problem.
	 * \param[in] config - Definition of the particular problem.
	 */
	void Set_MPI_Solution_Gradient(CGeometry *geometry, CConfig *config);
    
  /*!
	 * \brief Impose the send-receive boundary condition.
	 * \param[in] geometry - Geometrical definition of the problem.
	 * \param[in] config - Definition of the particular problem.
	 */
  void Set_MPI_Solution_Limiter(CGeometry *geometry, CConfig *config);
  
	/*!
	 * \brief Impose the Symmetry Plane boundary condition.
	 * \param[in] geometry - Geometrical definition of the problem.
	 * \param[in] solver_container - Container vector with all the solutions.
	 * \param[in] conv_numerics - Description of the numerical method.
	 * \param[in] visc_numerics - Description of the numerical method.
	 * \param[in] config - Definition of the particular problem.
	 * \param[in] val_marker - Surface marker where the boundary condition is applied.
	 */
	void BC_Sym_Plane(CGeometry *geometry, CSolver **solver_container, CNumerics *conv_numerics, CNumerics *visc_numerics, CConfig *config,
                      unsigned short val_marker);
    
	/*!
	 * \brief Update the solution using an implicit solver.
	 * \param[in] geometry - Geometrical definition of the problem.
	 * \param[in] solver_container - Container vector with all the solutions.
	 * \param[in] config - Definition of the particular problem.
	 */
	void ImplicitEuler_Iteration(CGeometry *geometry, CSolver **solver_container, CConfig *config);
    
	/*!
	 * \brief Restart residual and compute gradients.
	 * \param[in] geometry - Geometrical definition of the problem.
	 * \param[in] solver_container - Container vector with all the solutions.
	 * \param[in] config - Definition of the particular problem.
	 * \param[in] iRKStep - Current step of the Runge-Kutta iteration.
     * \param[in] RunTime_EqSystem - System of equations which is going to be solved.
	 */
	void Preprocessing(CGeometry *geometry, CSolver **solver_container, CConfig *config, unsigned short iMesh, unsigned short iRKStep, unsigned short RunTime_EqSystem, bool Output);
    
	/*!
	 * \brief Compute the spatial integration using a upwind scheme.
	 * \param[in] geometry - Geometrical definition of the problem.
	 * \param[in] solver_container - Container vector with all the solutions.
	 * \param[in] numerics - Description of the numerical method.
	 * \param[in] config - Definition of the particular problem.
	 * \param[in] iMesh - Index of the mesh in multigrid computations.
	 */
	void Upwind_Residual(CGeometry *geometry, CSolver **solver_container, CNumerics *numerics, CConfig *config,
                         unsigned short iMesh);
    
	/*!
	 * \brief Source term computation.
	 * \param[in] geometry - Geometrical definition of the problem.
	 * \param[in] solver_container - Container vector with all the solutions.
	 * \param[in] numerics - Description of the numerical method.
	 * \param[in] config - Definition of the particular problem.
	 * \param[in] iMesh - Index of the mesh in multigrid computations.
	 */
	void Source_Residual(CGeometry *geometry, CSolver **solver_container, CNumerics *numerics, CNumerics *second_numerics,
                         CConfig *config, unsigned short iMesh);
    
	/*!
	 * \brief Source term computation.
	 * \param[in] geometry - Geometrical definition of the problem.
	 * \param[in] solver_container - Container vector with all the solutions.
	 * \param[in] numerics - Description of the numerical method.
	 * \param[in] config - Definition of the particular problem.
	 * \param[in] iMesh - Index of the mesh in multigrid computations.
	 */
	void Source_Template(CGeometry *geometry, CSolver **solver_container, CNumerics *numerics,
                         CConfig *config, unsigned short iMesh);
    
	/*!
	 * \brief Impose via the residual the Euler wall boundary condition.
	 * \param[in] geometry - Geometrical definition of the problem.
	 * \param[in] solver_container - Container vector with all the solutions.
	 * \param[in] numerics - Description of the numerical method.
	 * \param[in] config - Definition of the particular problem.
	 * \param[in] val_marker - Surface marker where the boundary condition is applied.
	 */
	void BC_Euler_Wall(CGeometry *geometry, CSolver **solver_container, CNumerics *numerics, CConfig *config,
                       unsigned short val_marker);
    
	/*!
	 * \brief Impose the Navier-Stokes wall boundary condition.
	 * \param[in] geometry - Geometrical definition of the problem.
	 * \param[in] solver_container - Container vector with all the solutions.
	 * \param[in] conv_numerics - Description of the numerical method.
	 * \param[in] visc_numerics - Description of the numerical method.
	 * \param[in] config - Definition of the particular problem.
	 * \param[in] val_marker - Surface marker where the boundary condition is applied.
	 */
	void BC_HeatFlux_Wall(CGeometry *geometry, CSolver **solver_container, CNumerics *conv_numerics, CNumerics *visc_numerics, CConfig *config,
                          unsigned short val_marker);
    
	/*!
	 * \brief Impose the Far Field boundary condition.
	 * \param[in] geometry - Geometrical definition of the problem.
	 * \param[in] solver_container - Container vector with all the solutions.
	 * \param[in] conv_numerics - Description of the numerical method.
	 * \param[in] visc_numerics - Description of the numerical method.
	 * \param[in] config - Definition of the particular problem.
	 * \param[in] val_marker - Surface marker where the boundary condition is applied.
	 */
	void BC_Far_Field(CGeometry *geometry, CSolver **solver_container, CNumerics *conv_numerics, CNumerics *visc_numerics, CConfig *config,
                      unsigned short val_marker);
    
	/*!
	 * \brief Impose the Far Field boundary condition.
	 * \param[in] geometry - Geometrical definition of the problem.
	 * \param[in] solver_container - Container vector with all the solutions.
	 * \param[in] conv_numerics - Description of the numerical method.
	 * \param[in] visc_numerics - Description of the numerical method.
	 * \param[in] config - Definition of the particular problem.
	 * \param[in] val_marker - Surface marker where the boundary condition is applied.
	 */
	void BC_Inlet(CGeometry *geometry, CSolver **solver_container, CNumerics *conv_numerics, CNumerics *visc_numerics, CConfig *config,
                  unsigned short val_marker);
    
	/*!
	 * \brief Impose the Far Field boundary condition.
	 * \param[in] geometry - Geometrical definition of the problem.
	 * \param[in] solver_container - Container vector with all the solutions.
	 * \param[in] conv_numerics - Description of the numerical method.
	 * \param[in] visc_numerics - Description of the numerical method.
	 * \param[in] config - Definition of the particular problem.
	 * \param[in] val_marker - Surface marker where the boundary condition is applied.
	 */
	void BC_Outlet(CGeometry *geometry, CSolver **solver_container, CNumerics *conv_numerics, CNumerics *visc_numerics, CConfig *config,
                   unsigned short val_marker);
    
	/*!
	 * \brief Set the total residual adding the term that comes from the Dual Time Strategy.
	 * \param[in] geometry - Geometrical definition of the problem.
	 * \param[in] solver_container - Container vector with all the solutions.
	 * \param[in] config - Definition of the particular problem.
	 * \param[in] iRKStep - Current step of the Runge-Kutta iteration.
	 * \param[in] iMesh - Index of the mesh in multigrid computations.
	 * \param[in] RunTime_EqSystem - System of equations which is going to be solved.
	 */
	void SetResidual_DualTime(CGeometry *geometry, CSolver **solver_container, CConfig *config,
                              unsigned short iRKStep, unsigned short iMesh, unsigned short RunTime_EqSystem);
    
};

/*!
 * \class CTemplateSolver
 * \brief Main class for defining the template model solver.
 * \ingroup Template_Flow_Equation
 * \author F. Palacios
 * \version 4.0.0 "Cardinal"
 */
class CTemplateSolver : public CSolver {
private:
    
public:
    
	/*!
	 * \brief Constructor of the class.
	 */
	CTemplateSolver(void);
    
	/*!
	 * \overload
	 * \param[in] geometry - Geometrical definition of the problem.
	 * \param[in] config - Definition of the particular problem.
	 */
	CTemplateSolver(CGeometry *geometry, CConfig *config);
    
	/*!
	 * \brief Destructor of the class.
	 */
	~CTemplateSolver(void);
    
	/*!
	 * \brief Compute the velocity^2, SoundSpeed, Pressure.
	 * \param[in] geometry - Geometrical definition of the problem.
	 * \param[in] solver_container - Container vector with all the solutions.
	 * \param[in] config - Definition of the particular problem.
	 * \param[in] iRKStep - Current step of the Runge-Kutta iteration.
     * \param[in] RunTime_EqSystem - System of equations which is going to be solved.
	 */
	void Preprocessing(CGeometry *geometry, CSolver **solver_container, CConfig *config, unsigned short iMesh, unsigned short iRKStep, unsigned short RunTime_EqSystem, bool Output);
    
	/*!
	 * \brief Compute the time step for solving the Euler equations.
	 * \param[in] geometry - Geometrical definition of the problem.
	 * \param[in] solver_container - Container vector with all the solutions.
	 * \param[in] config - Definition of the particular problem.
	 * \param[in] iMesh - Index of the mesh in multigrid computations.
	 * \param[in] Iteration - Index of the current iteration.
	 */
	void SetTime_Step(CGeometry *geometry, CSolver **solver_container, CConfig *config,
                      unsigned short iMesh, unsigned long Iteration);
    
	/*!
	 * \brief Compute the spatial integration using a centered scheme.
	 * \param[in] geometry - Geometrical definition of the problem.
	 * \param[in] solver_container - Container vector with all the solutions.
	 * \param[in] numerics - Description of the numerical method.
	 * \param[in] config - Definition of the particular problem.
	 * \param[in] iMesh - Index of the mesh in multigrid computations.
	 * \param[in] iRKStep - Current step of the Runge-Kutta iteration.
	 */
	void Centered_Residual(CGeometry *geometry, CSolver **solver_container, CNumerics *numerics,
                           CConfig *config, unsigned short iMesh, unsigned short iRKStep);
    
	/*!
	 * \brief Compute the spatial integration using a upwind scheme.
	 * \param[in] geometry - Geometrical definition of the problem.
	 * \param[in] solver_container - Container vector with all the solutions.
	 * \param[in] numerics - Description of the numerical method.
	 * \param[in] config - Definition of the particular problem.
	 * \param[in] iMesh - Index of the mesh in multigrid computations.
	 */
	void Upwind_Residual(CGeometry *geometry, CSolver **solver_container, CNumerics *numerics,
                         CConfig *config, unsigned short iMesh);
    
	/*!
	 * \brief Source term integration.
	 * \param[in] geometry - Geometrical definition of the problem.
	 * \param[in] solver_container - Container vector with all the solutions.
	 * \param[in] numerics - Description of the numerical method.
	 * \param[in] config - Definition of the particular problem.
	 * \param[in] iMesh - Index of the mesh in multigrid computations.
	 */
	void Source_Residual(CGeometry *geometry, CSolver **solver_container, CNumerics *numerics, CNumerics *second_numerics,
                         CConfig *config, unsigned short iMesh);
    
	/*!
	 * \brief Source term integration.
	 * \param[in] geometry - Geometrical definition of the problem.
	 * \param[in] solver_container - Container vector with all the solutions.
	 * \param[in] numerics - Description of the numerical method.
	 * \param[in] config - Definition of the particular problem.
	 * \param[in] iMesh - Index of the mesh in multigrid computations.
	 */
	void Source_Template(CGeometry *geometry, CSolver **solver_container, CNumerics *numerics,
                         CConfig *config, unsigned short iMesh);
    
	/*!
	 * \brief Impose via the residual the Euler wall boundary condition.
	 * \param[in] geometry - Geometrical definition of the problem.
	 * \param[in] solver_container - Container vector with all the solutions.
	 * \param[in] numerics - Description of the numerical method.
	 * \param[in] config - Definition of the particular problem.
	 * \param[in] val_marker - Surface marker where the boundary condition is applied.
	 */
	void BC_Euler_Wall(CGeometry *geometry, CSolver **solver_container, CNumerics *numerics, CConfig *config,
                       unsigned short val_marker);
    
	/*!
	 * \brief Impose the Navier-Stokes boundary condition (strong).
	 * \param[in] geometry - Geometrical definition of the problem.
	 * \param[in] solver_container - Container vector with all the solutions.
	 * \param[in] conv_numerics - Description of the numerical method.
	 * \param[in] visc_numerics - Description of the numerical method.
	 * \param[in] config - Definition of the particular problem.
	 * \param[in] val_marker - Surface marker where the boundary condition is applied.
	 */
	void BC_HeatFlux_Wall(CGeometry *geometry, CSolver **solver_container, CNumerics *conv_numerics, CNumerics *visc_numerics, CConfig *config,
                          unsigned short val_marker);
    
	/*!
	 * \brief Impose the far-field boundary condition.
	 * \param[in] geometry - Geometrical definition of the problem.
	 * \param[in] solver_container - Container vector with all the solutions.
	 * \param[in] conv_numerics - Description of the numerical method.
	 * \param[in] visc_numerics - Description of the numerical method.
	 * \param[in] config - Definition of the particular problem.
	 * \param[in] val_marker - Surface marker where the boundary condition is applied.
	 */
	void BC_Far_Field(CGeometry *geometry, CSolver **solver_container, CNumerics *conv_numerics, CNumerics *visc_numerics, CConfig *config,
                      unsigned short val_marker);
    
	/*!
	 * \brief Impose the inlet boundary condition.
	 * \param[in] geometry - Geometrical definition of the problem.
	 * \param[in] solver_container - Container vector with all the solutions.
	 * \param[in] conv_numerics - Description of the numerical method.
	 * \param[in] visc_numerics - Description of the numerical method.
	 * \param[in] config - Definition of the particular problem.
	 * \param[in] val_marker - Surface marker where the boundary condition is applied.
	 */
	void BC_Inlet(CGeometry *geometry, CSolver **solver_container, CNumerics *conv_numerics, CNumerics *visc_numerics, CConfig *config,
                  unsigned short val_marker);
    
	/*!
	 * \brief Impose the outlet boundary condition.
	 * \param[in] geometry - Geometrical definition of the problem.
	 * \param[in] solver_container - Container vector with all the solutions.
	 * \param[in] conv_numerics - Description of the numerical method.
	 * \param[in] visc_numerics - Description of the numerical method.
	 * \param[in] config - Definition of the particular problem.
	 * \param[in] val_marker - Surface marker where the boundary condition is applied.
	 */
	void BC_Outlet(CGeometry *geometry, CSolver **solver_container, CNumerics *conv_numerics, CNumerics *visc_numerics, CConfig *config,
                   unsigned short val_marker);
    
	/*!
	 * \brief Impose the symmetry plane boundary condition.
	 * \param[in] geometry - Geometrical definition of the problem.
	 * \param[in] solver_container - Container vector with all the solutions.
	 * \param[in] conv_numerics - Description of the numerical method.
	 * \param[in] visc_numerics - Description of the numerical method.
	 * \param[in] config - Definition of the particular problem.
	 * \param[in] val_marker - Surface marker where the boundary condition is applied.
	 */
	void BC_Sym_Plane(CGeometry *geometry, CSolver **solver_container, CNumerics *conv_numerics, CNumerics *visc_numerics, CConfig *config,
                      unsigned short val_marker);
    
	/*!
	 * \brief Impose the dirichlet boundary condition.
	 * \param[in] geometry - Geometrical definition of the problem.
	 * \param[in] solver_container - Container vector with all the solutions.
	 * \param[in] numerics - Description of the numerical method.
	 * \param[in] config - Definition of the particular problem.
	 * \param[in] val_marker - Surface marker where the boundary condition is applied.
	 */
	void BC_Custom(CGeometry *geometry, CSolver **solver_container, CNumerics *numerics,
                   CConfig *config, unsigned short val_marker);
    
	/*!
	 * \brief Update the solution using a Runge-Kutta scheme.
	 * \param[in] geometry - Geometrical definition of the problem.
	 * \param[in] solver_container - Container vector with all the solutions.
	 * \param[in] config - Definition of the particular problem.
	 * \param[in] iRKStep - Current step of the Runge-Kutta iteration.
	 */
	void ExplicitRK_Iteration(CGeometry *geometry, CSolver **solver_container, CConfig *config,
                              unsigned short iRKStep);
    
	/*!
	 * \brief Update the solution using the explicit Euler scheme.
	 * \param[in] geometry - Geometrical definition of the problem.
	 * \param[in] solver_container - Container vector with all the solutions.
	 * \param[in] config - Definition of the particular problem.
	 */
	void ExplicitEuler_Iteration(CGeometry *geometry, CSolver **solver_container, CConfig *config);
    
	/*!
	 * \brief Update the solution using an implicit Euler scheme.
	 * \param[in] geometry - Geometrical definition of the problem.
	 * \param[in] solver_container - Container vector with all the solutions.
	 * \param[in] config - Definition of the particular problem.
	 */
	void ImplicitEuler_Iteration(CGeometry *geometry, CSolver **solver_container, CConfig *config);
    
};

/*!
 * \class CTNE2EulerSolver
 * \brief Main class for defining the TNE2 Euler's flow solver.
 * \ingroup Euler_Equations
 * \author S. R. Copeland, F. Palacios
 * \version 2.0.6
 */
class CTNE2EulerSolver : public CSolver {
protected:

  unsigned short
  nSpecies;	                /*!< \brief Number of species in the gas mixture. */
  
  su2double
  Gamma,                    /*!< \brief Mixture Cp/Cv. */
	Gamma_Minus_One;	        /*!< \brief Mixture Cp/Cv - 1. */
	
  su2double
  Mach_Inf,       	        /*!< \brief Free stream Mach number. */
  *Density,                 /*!< \brief Free stream species density. */
  Energy_ve_Inf,            /*!< \brief Vib.-el. free stream energy. */
	Pressure_Inf,		          /*!< \brief Free stream pressure. */
	*Velocity_Inf,		        /*!< \brief Free stream flow velocity. */
  *MassFrac_Inf,            /*!< \brief Free stream species mass fraction. */
  Temperature_Inf,          /*!< \brief Trans.-rot. free stream temperature. */
  Temperature_ve_Inf;       /*!< \brief Vib.-el. free stream temperature. */

  su2double
  *lowerlimit,            /*!< \brief contains lower limits for conserved variables. */
	*upperlimit;            /*!< \brief contains upper limits for conserved variables. */

	su2double                    
  *CDrag_Inv,	              /*!< \brief Boundary invisc. Cd contribution. */
	*CLift_Inv,			          /*!< \brief Boundary invisc. Cl contribution. */
	*CSideForce_Inv,		      /*!< \brief Boundary invisc. sideforce contribution. */
	*CMx_Inv,			            /*!< \brief X-moment contribution on boundaries. */
	*CMy_Inv,			            /*!< \brief Y-moment contribution on boundaries. */
	*CMz_Inv,			            /*!< \brief Z-moment contribution on boundaries. */
	*CFx_Inv,			            /*!< \brief X-force contribution on boundaries. */
	*CFy_Inv,                 /*!< \brief Y-force contribution on boundaries. */
	*CFz_Inv,                 /*!< \brief Z-force contribution on boundaries. */
	*CEff_Inv,			        	/*!< \brief Invisc. Cl/Cd on boundaries. */
  *ForceInviscid,		        /*!< \brief Inviscid forces at domain boundaries. */
	*MomentInviscid,	        /*!< \brief Inviscid moments at domain boundaries. */
	**CPressure,		          /*!< \brief Cp at each node on domain boundaries . */
	**HeatFlux,		      /*!< \brief Cq at each node on domain boundaries . */
	**CharacPrimVar,		      /*!< \brief Value of the characteristic variables at the boundary . */
  AllBound_CDrag_Inv,	      /*!< \brief Sum of CDrag_Inv from all boundaries. */
	AllBound_CLift_Inv,			  /*!< \brief Sum of CLift_Inv from all boundaries. */
	AllBound_CSideForce_Inv,	/*!< \brief Sum of CSideForce_Inv from all boundaries. */
	AllBound_CMx_Inv,			    /*!< \brief Sum of CMx_Inv from all boundaries. */
	AllBound_CMy_Inv,			    /*!< \brief Sum of CMy_Inv from all boundaries. */
	AllBound_CMz_Inv,			    /*!< \brief Sum of CMz_Inv from all boundaries. */
	AllBound_CFx_Inv,			    /*!< \brief Sum of CFx_Inv from all boundaries. */
	AllBound_CFy_Inv,			    /*!< \brief Sum of CFy_Inv from all boundaries. */
	AllBound_CFz_Inv,			    /*!< \brief Sum of CFz_Inv from all boundaries. */
	AllBound_CEff_Inv;        /*!< \brief Sum of CEff_Inv from all boundaries. */
  
	su2double
  Total_CDrag,              /*!< \brief Total Cd. */
	Total_CLift,		          /*!< \brief Total Cl. */
	Total_CSideForce,		      /*!< \brief Total CSideForce. */
	Total_CMx,			          /*!< \brief Total CMx. */
	Total_CMy,                /*!< \brief Total CMy. */
	Total_CMz,                /*!< \brief Total CMz. */
	Total_CFx,                /*!< \brief Total CFx. */
	Total_CFy,                /*!< \brief Total CFy. */
	Total_CFz,                /*!< \brief Total CFz. */
	Total_CEff,               /*!< \brief Total CEff. */
  Total_Heat,                  /*!< \brief Total heat load. */
  Total_MaxHeat;               /*!< \brief Maximum heat flux on all boundaries. */

	su2double
  *PrimVar_i,	      /*!< \brief Vector for storing primitives at node i. */
	*PrimVar_j;			  /*!< \brief Vector for storing primitives at node j. */

	su2double
  **LowMach_Precontioner; /*!< \brief Matrix for storing the inverse of preconditioner. */
	
  unsigned long
  nMarker;				  /*!< \brief Total number of domain boundaries. */
  
	bool least_squares;     /*!< \brief Indicator for least-squares computed grads. */
  
public:
  
	/*!
	 * \brief Constructor of the class.
	 */
	CTNE2EulerSolver(void);
  
	/*!
	 * \overload
	 * \param[in] geometry - Geometrical definition of the problem.
	 * \param[in] config - Definition of the particular problem.
	 */
	CTNE2EulerSolver(CGeometry *geometry, CConfig *config, unsigned short iMesh);
  
	/*!
	 * \brief Destructor of the class.
	 */
	virtual ~CTNE2EulerSolver(void);
  
  /*!
	 * \brief Impose the send-receive boundary condition.
	 * \param[in] geometry - Geometrical definition of the problem.
	 * \param[in] config - Definition of the particular problem.
	 */
	void Set_MPI_Solution(CGeometry *geometry, CConfig *config);
  
  /*!
	 * \brief Impose the send-receive boundary condition.
	 * \param[in] geometry - Geometrical definition of the problem.
	 * \param[in] config - Definition of the particular problem.
	 */
	void Set_MPI_Solution_Old(CGeometry *geometry, CConfig *config);

  /*!
	 * \brief Impose the send-receive boundary condition.
	 * \param[in] geometry - Geometrical definition of the problem.
	 * \param[in] config - Definition of the particular problem.
	 */
  void Set_MPI_Primitive(CGeometry *geometry, CConfig *config);
  
  /*!
	 * \brief Impose the send-receive boundary condition.
	 * \param[in] geometry - Geometrical definition of the problem.
	 * \param[in] config - Definition of the particular problem.
	 */
  void Set_MPI_Solution_Limiter(CGeometry *geometry, CConfig *config);
  
  /*!
	 * \brief Impose the send-receive boundary condition.
	 * \param[in] geometry - Geometrical definition of the problem.
	 * \param[in] config - Definition of the particular problem.
	 */
  void Set_MPI_Primitive_Limiter(CGeometry *geometry, CConfig *config);
  
  /*!
	 * \brief Impose the send-receive boundary condition.
	 * \param[in] geometry - Geometrical definition of the problem.
	 * \param[in] config - Definition of the particular problem.
	 */
  void Set_MPI_Undivided_Laplacian(CGeometry *geometry, CConfig *config);

  /*!
	 * \brief Impose the send-receive boundary condition.
	 * \param[in] geometry - Geometrical definition of the problem.
	 * \param[in] config - Definition of the particular problem.
	 */
  void Set_MPI_MaxEigenvalue(CGeometry *geometry, CConfig *config);

  /*!
	 * \brief Impose the send-receive boundary condition.
	 * \param[in] geometry - Geometrical definition of the problem.
	 * \param[in] config - Definition of the particular problem.
	 */
  void Set_MPI_Dissipation_Switch(CGeometry *geometry, CConfig *config);
  
  /*!
	 * \brief Impose the send-receive boundary condition.
	 * \param[in] geometry - Geometrical definition of the problem.
	 * \param[in] config - Definition of the particular problem.
	 */
  void Set_MPI_Solution_Gradient(CGeometry *geometry, CConfig *config);

  /*!
	 * \brief Impose the send-receive boundary condition.
	 * \param[in] geometry - Geometrical definition of the problem.
	 * \param[in] config - Definition of the particular problem.
	 */
  void Set_MPI_Primitive_Gradient(CGeometry *geometry, CConfig *config);
  
  /*!
	 * \brief Set the fluid solver nondimensionalization.
	 * \param[in] geometry - Geometrical definition of the problem.
	 * \param[in] config - Definition of the particular problem.
	 */
  void SetNondimensionalization(CGeometry *geometry, CConfig *config, unsigned short iMesh);

  /*!
	 * \brief Set the maximum value of the eigenvalue.
	 * \param[in] geometry - Geometrical definition of the problem.
	 * \param[in] config - Definition of the particular problem.
	 */
  void SetMax_Eigenvalue(CGeometry *geometry, CConfig *config);
  
	/*!
	 * \brief Compute the density at the infinity.
	 * \return Value of the density at the infinity.
	 */
	su2double GetDensity_Inf(void);
  
	/*!
	 * \brief Compute 2-norm of the velocity at the infinity.
	 * \return Value of the 2-norm of the velocity at the infinity.
	 */
	su2double GetModVelocity_Inf(void);
  
	/*!
	 * \brief Compute the density multiply by energy at the infinity.
	 * \return Value of the density multiply by  energy at the infinity.
	 */
	su2double GetDensity_Energy_Inf(void);
  
	/*!
	 * \brief Compute the pressure at the infinity.
	 * \return Value of the pressure at the infinity.
	 */
	su2double GetPressure_Inf(void);
  
	/*!
	 * \brief Compute the density multiply by velocity at the infinity.
	 * \param[in] val_dim - Index of the velocity vector.
	 * \return Value of the density multiply by the velocity at the infinity.
	 */
	su2double GetDensity_Velocity_Inf(unsigned short val_dim);
  
	/*!
	 * \brief Get the velocity at the infinity.
	 * \param[in] val_dim - Index of the velocity vector.
	 * \return Value of the velocity at the infinity.
	 */
	su2double GetVelocity_Inf(unsigned short val_dim);
  
	/*!
	 * \brief Compute the time step for solving the Euler equations.
	 * \param[in] geometry - Geometrical definition of the problem.
	 * \param[in] solver_container - Container vector with all the solutions.
	 * \param[in] config - Definition of the particular problem.
	 * \param[in] iMesh - Index of the mesh in multigrid computations.
	 * \param[in] Iteration - Value of the current iteration.
	 */
	void SetTime_Step(CGeometry *geometry, CSolver **solver_container, CConfig *config,
                    unsigned short iMesh, unsigned long Iteration);
  
  /*!
	 * \brief Compute the spatial integration using a centered scheme.
	 * \param[in] geometry - Geometrical definition of the problem.
	 * \param[in] solver_container - Container vector with all the solutions.
	 * \param[in] numerics - Description of the numerical method.
	 * \param[in] config - Definition of the particular problem.
	 * \param[in] iMesh - Index of the mesh in multigrid computations.
	 */
  void Centered_Residual(CGeometry *geometry, CSolver **solver_container, CNumerics *numerics,
                         CConfig *config, unsigned short iMesh, unsigned short iRKStep);
  
	/*!
	 * \brief Compute the spatial integration using a upwind scheme.
	 * \param[in] geometry - Geometrical definition of the problem.
	 * \param[in] solver_container - Container vector with all the solutions.
	 * \param[in] numerics - Description of the numerical method.
	 * \param[in] config - Definition of the particular problem.
	 * \param[in] iMesh - Index of the mesh in multigrid computations.
	 */
	void Upwind_Residual(CGeometry *geometry, CSolver **solver_container, CNumerics *numerics,
                       CConfig *config, unsigned short iMesh);
  
	/*!
	 * \brief Source term integration.
	 * \param[in] geometry - Geometrical definition of the problem.
	 * \param[in] solver_container - Container vector with all the solutions.
	 * \param[in] numerics - Description of the numerical method.
   * \param[in] second_numerics - Description of the second numerical method.
	 * \param[in] config - Definition of the particular problem.
	 * \param[in] iMesh - Index of the mesh in multigrid computations.
	 */
	void Source_Residual(CGeometry *geometry, CSolver **solver_container, CNumerics *numerics,
                       CNumerics *second_numerics, CConfig *config, unsigned short iMesh);
  
	/*!
	 * \brief Compute the velocity^2, SoundSpeed, Pressure, Enthalpy, Viscosity.
	 * \param[in] geometry - Geometrical definition of the problem.
	 * \param[in] solver_container - Container vector with all the solutions.
	 * \param[in] config - Definition of the particular problem.
	 * \param[in] iRKStep - Current step of the Runge-Kutta iteration.
   * \param[in] RunTime_EqSystem - System of equations which is going to be solved.
	 */
	void Preprocessing(CGeometry *geometry, CSolver **solver_container, CConfig *config, unsigned short iMesh, unsigned short iRKStep, unsigned short RunTime_EqSystem, bool Output);
  
	/*!
	 * \brief Compute the gradient of the primitive variables using Green-Gauss method,
	 *        and stores the result in the <i>Gradient_Primitive</i> variable.
	 * \param[in] geometry - Geometrical definition of the problem.
	 * \param[in] config - Definition of the particular problem.
	 */
	void SetPrimitive_Gradient_GG(CGeometry *geometry, CConfig *config);
  
	/*!
	 * \brief Compute the gradient of the primitive variables using a Least-Squares method,
	 *        and stores the result in the <i>Gradient_Primitive</i> variable.
	 * \param[in] geometry - Geometrical definition of the problem.
	 * \param[in] config - Definition of the particular problem.
	 */
	void SetPrimitive_Gradient_LS(CGeometry *geometry, CConfig *config);
  
  /*!
	 * \brief Compute the gradient of the primitive variables using a Least-Squares method,
	 *        and stores the result in the <i>Gradient_Primitive</i> variable.
	 * \param[in] geometry - Geometrical definition of the problem.
	 * \param[in] config - Definition of the particular problem.
	 */
	void SetPrimitive_Gradient_LS(CGeometry *geometry, CConfig *config, unsigned long val_Point);
  
	/*!
	 * \brief Compute the limiter of the primitive variables.
	 * \param[in] geometry - Geometrical definition of the problem.
	 * \param[in] config - Definition of the particular problem.
	 */
	void SetPrimitive_Limiter(CGeometry *geometry, CConfig *config);
  
  /*!
	 * \brief Compute slope limiter.
	 * \param[in] geometry - Geometrical definition of the problem.
	 * \param[in] config - Definition of the particular problem.
	 */
	void SetSolution_Limiter(CGeometry *geometry, CConfig *config);
  
	/*!
	 * \brief Compute the preconditioner for convergence acceleration by Roe-Turkel method.
	 * \param[in] iPoint - Index of the grid point
	 * \param[in] config - Definition of the particular problem.
	 */
	void SetPreconditioner(CConfig *config, unsigned long iPoint);
   
	/*!
	 * \brief Impose via the residual the Euler wall boundary condition.
	 * \param[in] geometry - Geometrical definition of the problem.
	 * \param[in] solver_container - Container vector with all the solutions.
	 * \param[in] numerics - Description of the numerical method.
	 * \param[in] config - Definition of the particular problem.
	 * \param[in] val_marker - Surface marker where the boundary condition is applied.
	 */
	void BC_Euler_Wall(CGeometry *geometry, CSolver **solver_container, CNumerics *numerics,
                     CConfig *config, unsigned short val_marker);
  
	/*!
	 * \brief Impose the far-field boundary condition using characteristics.
	 * \param[in] geometry - Geometrical definition of the problem.
	 * \param[in] solver_container - Container vector with all the solutions.
	 * \param[in] conv_numerics - Description of the numerical method for convective terms.
   * \param[in] visc_numerics - Description of the numerical method for viscous terms.
	 * \param[in] config - Definition of the particular problem.
	 * \param[in] val_marker - Surface marker where the boundary condition is applied.
	 */
	void BC_Far_Field(CGeometry *geometry, CSolver **solver_container, CNumerics *conv_numerics,
                    CNumerics *visc_numerics, CConfig *config, unsigned short val_marker);
  
	/*!
	 * \brief Impose the symmetry boundary condition using the residual.
	 * \param[in] geometry - Geometrical definition of the problem.
	 * \param[in] solver_container - Container vector with all the solutions.
	 * \param[in] conv_numerics - Description of the numerical method for convective terms.
   * \param[in] visc_numerics - Description of the numerical method for viscous terms.
	 * \param[in] config - Definition of the particular problem.
	 * \param[in] val_marker - Surface marker where the boundary condition is applied.
	 */
	void BC_Sym_Plane(CGeometry *geometry, CSolver **solver_container, CNumerics *conv_numerics,
                    CNumerics *visc_numerics, CConfig *config, unsigned short val_marker);
  
	/*!
	 * \brief Impose a subsonic inlet boundary condition.
	 * \param[in] geometry - Geometrical definition of the problem.
	 * \param[in] solver_container - Container vector with all the solutions.
	 * \param[in] conv_numerics - Description of the numerical method for convective terms.
   * \param[in] visc_numerics - Description of the numerical method for viscous terms.
	 * \param[in] config - Definition of the particular problem.
	 * \param[in] val_marker - Surface marker where the boundary condition is applied.
	 */
	void BC_Inlet(CGeometry *geometry, CSolver **solver_container, CNumerics *conv_numerics,
                CNumerics *visc_numerics, CConfig *config, unsigned short val_marker);
  
	/*!
	 * \brief Impose a supersonic inlet boundary condition.
	 * \param[in] geometry - Geometrical definition of the problem.
	 * \param[in] solver_container - Container vector with all the solutions.
	 * \param[in] conv_numerics - Description of the numerical method for convective terms.
   * \param[in] visc_numerics - Description of the numerical method for viscous terms.
	 * \param[in] config - Definition of the particular problem.
	 * \param[in] val_marker - Surface marker where the boundary condition is applied.
	 */
	void BC_Supersonic_Inlet(CGeometry *geometry, CSolver **solver_container,
                           CNumerics *conv_numerics, CNumerics *visc_numerics,
                           CConfig *config, unsigned short val_marker);

  /*!
	 * \brief Impose the outlet boundary condition.
	 * \param[in] geometry - Geometrical definition of the problem.
	 * \param[in] solver_container - Container vector with all the solutions.
	 * \param[in] conv_numerics - Description of the numerical method for convective terms.
   * \param[in] visc_numerics - Description of the numerical method for viscous terms.
	 * \param[in] config - Definition of the particular problem.
	 * \param[in] val_marker - Surface marker where the boundary condition is applied.
   
	 */
	void BC_Outlet(CGeometry *geometry, CSolver **solver_container, CNumerics *conv_numerics,
                 CNumerics *visc_numerics, CConfig *config, unsigned short val_marker);

  /*!
	 * \brief Update the solution using an explicit Euler scheme.
	 * \param[in] geometry - Geometrical definition of the problem.
	 * \param[in] solver_container - Container vector with all the solutions.
	 * \param[in] config - Definition of the particular problem.
	 */
  void ExplicitEuler_Iteration(CGeometry *geometry, CSolver **solver_container, CConfig *config);

	/*!
	 * \brief Update the solution using an implicit Euler scheme.
	 * \param[in] geometry - Geometrical definition of the problem.
	 * \param[in] solver_container - Container vector with all the solutions.
	 * \param[in] config - Definition of the particular problem.
	 */
	void ImplicitEuler_Iteration(CGeometry *geometry, CSolver **solver_container, CConfig *config);
  
	/*!
	 * \brief Compute the pressure forces and all the adimensional coefficients.
	 * \param[in] geometry - Geometrical definition of the problem.
	 * \param[in] config - Definition of the particular problem.
	 */
	void Inviscid_Forces(CGeometry *geometry, CConfig *config);
  
	/*!
	 * \brief Provide the non dimensional lift coefficient (inviscid contribution).
	 * \param val_marker Surface where the coefficient is going to be computed.
	 * \return Value of the lift coefficient (inviscid contribution) on the surface <i>val_marker</i>.
	 */
	su2double GetCLift_Inv(unsigned short val_marker);
  
	/*!
	 * \brief Provide the non dimensional drag coefficient (inviscid contribution).
	 * \param val_marker Surface where the coeficient is going to be computed.
	 * \return Value of the drag coefficient (inviscid contribution) on the surface <i>val_marker</i>.
	 */
	su2double GetCDrag_Inv(unsigned short val_marker);
  
	/*!
	 * \brief Provide the non dimensional sideforce coefficient (inviscid contribution).
	 * \param val_marker Surface where the coeficient is going to be computed.
	 * \return Value of the sideforce coefficient (inviscid contribution) on the surface <i>val_marker</i>.
	 */
	su2double GetCSideForce_Inv(unsigned short val_marker);
  
	/*!
	 * \brief Provide the non dimensional efficiency coefficient (inviscid contribution).
	 * \param val_marker Surface where the coeficient is going to be computed.
	 * \return Value of the efficiency coefficient (inviscid contribution) on the surface <i>val_marker</i>.
	 */
	su2double GetCEff_Inv(unsigned short val_marker);
  
	/*!
	 * \brief Provide the total (inviscid + viscous) non dimensional sideforce coefficient.
	 * \return Value of the sideforce coefficient (inviscid + viscous contribution).
	 */
	su2double GetTotal_CSideForce(void);
  
	/*!
	 * \brief Provide the total (inviscid + viscous) non dimensional efficiency coefficient.
	 * \return Value of the efficiency coefficient (inviscid + viscous contribution).
	 */
	su2double GetTotal_CEff(void);
  
	/*!
	 * \brief Store the total (inviscid + viscous) non dimensional lift coefficient.
	 * \param[in] val_Total_CLift - Value of the total lift coefficient.
	 */
	void SetTotal_CLift(su2double val_Total_CLift);
  
	/*!
	 * \brief Provide the total (inviscid + viscous) non dimensional lift coefficient.
	 * \return Value of the lift coefficient (inviscid + viscous contribution).
	 */
	su2double GetTotal_CLift(void);
  
	/*!
	 * \brief Provide the total (inviscid + viscous) non dimensional drag coefficient.
	 * \return Value of the drag coefficient (inviscid + viscous contribution).
	 */
	su2double GetTotal_CDrag(void);
  
	/*!
	 * \brief Provide the total (inviscid + viscous) non dimensional x moment coefficient.
	 * \return Value of the moment x coefficient (inviscid + viscous contribution).
	 */
	su2double GetTotal_CMx(void);
  
	/*!
	 * \brief Provide the total (inviscid + viscous) non dimensional y moment coefficient.
	 * \return Value of the moment y coefficient (inviscid + viscous contribution).
	 */
	su2double GetTotal_CMy(void);
  
	/*!
	 * \brief Provide the total (inviscid + viscous) non dimensional z moment coefficient.
	 * \return Value of the moment z coefficient (inviscid + viscous contribution).
	 */
	su2double GetTotal_CMz(void);
  
	/*!
	 * \brief Provide the total (inviscid + viscous) non dimensional x force coefficient.
	 * \return Value of the force x coefficient (inviscid + viscous contribution).
	 */
	su2double GetTotal_CFx(void);
  
	/*!
	 * \brief Provide the total (inviscid + viscous) non dimensional y force coefficient.
	 * \return Value of the force y coefficient (inviscid + viscous contribution).
	 */
	su2double GetTotal_CFy(void);
  
	/*!
	 * \brief Provide the total (inviscid + viscous) non dimensional z force coefficient.
	 * \return Value of the force z coefficient (inviscid + viscous contribution).
	 */
	su2double GetTotal_CFz(void);
  
  /*!
	 * \brief Provide the total heat load.
	 * \return Value of the heat load (viscous contribution).
	 */
	su2double GetTotal_HeatFlux(void);
  
  /*!
	 * \brief Provide the total heat load.
	 * \return Value of the heat load (viscous contribution).
	 */
	su2double GetTotal_MaxHeatFlux(void);
  
  /*!
	 * \brief Store the total heat load.
	 * \param[in] val_Total_Heat - Value of the heat load.
	 */
	void SetTotal_HeatFlux(su2double val_Total_Heat);
  
  /*!
	 * \brief Store the total heat load.
	 * \param[in] val_Total_HeatMax - Value of the heat load.
	 */
	void SetTotal_MaxHeatFlux(su2double val_Total_MaxHeat);
  
	/*!
	 * \brief Store the total (inviscid + viscous) non dimensional drag coefficient.
	 * \param[in] val_Total_CDrag - Value of the total drag coefficient.
	 */
	void SetTotal_CDrag(su2double val_Total_CDrag);
  
	/*!
	 * \brief Get the inviscid contribution to the lift coefficient.
	 * \return Value of the lift coefficient (inviscid contribution).
	 */
	su2double GetAllBound_CLift_Inv(void);
  
	/*!
	 * \brief Get the inviscid contribution to the drag coefficient.
	 * \return Value of the drag coefficient (inviscid contribution).
	 */
	su2double GetAllBound_CDrag_Inv(void);
  
	/*!
	 * \brief Get the inviscid contribution to the sideforce coefficient.
	 * \return Value of the sideforce coefficient (inviscid contribution).
	 */
	su2double GetAllBound_CSideForce_Inv(void);
  
	/*!
	 * \brief Get the inviscid contribution to the efficiency coefficient.
	 * \return Value of the efficiency coefficient (inviscid contribution).
	 */
	su2double GetAllBound_CEff_Inv(void);
  
  /*!
   * \brief Get the inviscid contribution to the efficiency coefficient.
   * \return Value of the efficiency coefficient (inviscid contribution).
   */
  su2double GetAllBound_CMx_Inv(void);
  
  /*!
   * \brief Get the inviscid contribution to the efficiency coefficient.
   * \return Value of the efficiency coefficient (inviscid contribution).
   */
  su2double GetAllBound_CMy_Inv(void);
  
  /*!
   * \brief Get the inviscid contribution to the efficiency coefficient.
   * \return Value of the efficiency coefficient (inviscid contribution).
   */
  su2double GetAllBound_CMz_Inv(void);
  
  /*!
   * \brief Get the inviscid contribution to the efficiency coefficient.
   * \return Value of the efficiency coefficient (inviscid contribution).
   */
  su2double GetAllBound_CFx_Inv(void);
  
  /*!
   * \brief Get the inviscid contribution to the efficiency coefficient.
   * \return Value of the efficiency coefficient (inviscid contribution).
   */
  su2double GetAllBound_CFy_Inv(void);
  
  /*!
   * \brief Get the inviscid contribution to the efficiency coefficient.
   * \return Value of the efficiency coefficient (inviscid contribution).
   */
  su2double GetAllBound_CFz_Inv(void);
  
	/*!
	 * \brief Provide the Pressure coefficient.
	 * \param[in] val_marker - Surface marker where the coefficient is computed.
	 * \param[in] val_vertex - Vertex of the marker <i>val_marker</i> where the coefficient is evaluated.
	 * \return Value of the pressure coefficient.
	 */
	su2double GetCPressure(unsigned short val_marker, unsigned long val_vertex);
  
	/*!
	 * \brief Set the total residual adding the term that comes from the Dual Time Strategy.
	 * \param[in] geometry - Geometrical definition of the problem.
	 * \param[in] solver_container - Container vector with all the solutions.
	 * \param[in] config - Definition of the particular problem.
	 * \param[in] iRKStep - Current step of the Runge-Kutta iteration.
	 * \param[in] iMesh - Index of the mesh in multigrid computations.
	 * \param[in] RunTime_EqSystem - System of equations which is going to be solved.
	 */
	void SetResidual_DualTime(CGeometry *geometry, CSolver **solver_container, CConfig *config,
                            unsigned short iRKStep, unsigned short iMesh, unsigned short RunTime_EqSystem);
  
	/*!
	 * \brief Load a direct flow solution for use with the adjoint solver.
	 * \param[in] geometry - Geometrical definition of the problem.
	 * \param[in] config - Definition of the particular problem.
	 * \param[in] val_iZone - Current zone in the mesh.
	 */
	void GetRestart(CGeometry *geometry, CConfig *config, unsigned short val_iZone);
  
  /*!
	 * \brief Load the output data container with the variables to be written to the volume solution file.
   * \param[in] config - Definition of the particular problem.
	 * \param[in] geometry - Geometrical definition of the problem.
	 * \param[in] data_container - Container holding the output variable data.
   * \param[in] nOutput_Vars - Number of output variables being stored.
	 */
	void SetVolume_Output(CConfig *config, CGeometry *geometry, su2double **data_container, unsigned short nOutput_Vars);
  
};

/*!
 * \class CTNE2NSSolver
 * \brief Main class for defining the TNE2 Navier-Stokes flow solver.
 * \ingroup Navier_Stokes_Equations
 * \author S. R. Copeland, F. Palacios
 * \version 2.0.6
 */
class CTNE2NSSolver : public CTNE2EulerSolver {
private:
	su2double Viscosity_Inf;	/*!< \brief Viscosity at the infinity. */
	su2double Prandtl_Lam,   /*!< \brief Laminar Prandtl number. */
	Prandtl_Turb;         /*!< \brief Turbulent Prandtl number. */
	su2double *CDrag_Visc,	/*!< \brief Drag coefficient (viscous contribution) for each boundary. */
	*CLift_Visc,		/*!< \brief Lift coefficient (viscous contribution) for each boundary. */
	*CMx_Visc,			/*!< \brief Moment x coefficient (viscous contribution) for each boundary. */
	*CMy_Visc,			/*!< \brief Moment y coefficient (viscous contribution) for each boundary. */
	*CMz_Visc,			/*!< \brief Moment z coefficient (viscous contribution) for each boundary. */
	*CFx_Visc,			/*!< \brief Force x coefficient (viscous contribution) for each boundary. */
	*CFy_Visc,			/*!< \brief Force y coefficient (viscous contribution) for each boundary. */
	*CFz_Visc,			/*!< \brief Force z coefficient (viscous contribution) for each boundary. */
	*CEff_Visc,			/*!< \brief Efficiency (Cl/Cd) (Viscous contribution) for each boundary. */
  *Heat_Visc,		/*!< \brief Heat load (viscous contribution) for each boundary. */
  *MaxHeatFlux_Visc, /*!< \brief Maximum heat flux (viscous contribution) for each boundary. */
  
	**CSkinFriction;	/*!< \brief Skin friction coefficient for each boundary and vertex. */
	su2double *ForceViscous,	/*!< \brief Viscous force for each boundary. */
	*MomentViscous;			/*!< \brief Inviscid moment for each boundary. */
	su2double AllBound_CDrag_Visc, /*!< \brief Drag coefficient (viscous contribution) for all the boundaries. */
	AllBound_CLift_Visc,		/*!< \brief Lift coefficient (viscous contribution) for all the boundaries. */
	AllBound_CMx_Visc,			/*!< \brief Moment x coefficient (inviscid contribution) for all the boundaries. */
	AllBound_CMy_Visc,			/*!< \brief Moment y coefficient (inviscid contribution) for all the boundaries. */
	AllBound_CMz_Visc,			/*!< \brief Moment z coefficient (inviscid contribution) for all the boundaries. */
	AllBound_CEff_Visc,			/*!< \brief Efficient coefficient (Viscous contribution) for all the boundaries. */
	AllBound_CFx_Visc,			/*!< \brief Force x coefficient (inviscid contribution) for all the boundaries. */
	AllBound_CFy_Visc,			/*!< \brief Force y coefficient (inviscid contribution) for all the boundaries. */
	AllBound_CFz_Visc,			/*!< \brief Force z coefficient (inviscid contribution) for all the boundaries. */
  AllBound_HeatFlux_Visc,		/*!< \brief Heat load (viscous contribution) for all the boundaries. */
  AllBound_MaxHeatFlux_Visc; /*!< \brief Maximum heat flux (viscous contribution) for all boundaries. */
  
public:
  
	/*!
	 * \brief Constructor of the class.
	 */
	CTNE2NSSolver(void);
  
	/*!
	 * \overload
	 * \param[in] geometry - Geometrical definition of the problem.
	 * \param[in] config - Definition of the particular problem.
	 */
	CTNE2NSSolver(CGeometry *geometry, CConfig *config, unsigned short iMesh);
  
	/*!
	 * \brief Destructor of the class.
	 */
	~CTNE2NSSolver(void);
  
	/*!
	 * \brief Compute the viscosity at the infinity.
	 * \return Value of the viscosity at the infinity.
	 */
	su2double GetViscosity_Inf(void);
  
	/*!
	 * \brief Compute the time step for solving the Navier-Stokes equations with turbulence model.
	 * \param[in] geometry - Geometrical definition of the problem.
	 * \param[in] solver_container - Container vector with all the solutions.
	 * \param[in] config - Definition of the particular problem.
	 * \param[in] iMesh - Index of the mesh in multigrid computations.
	 * \param[in] Iteration - Index of the current iteration.
	 */
	void SetTime_Step(CGeometry *geometry, CSolver **solver_container, CConfig *config,
                    unsigned short iMesh, unsigned long Iteration);
  
	/*!
	 * \brief Restart residual and compute gradients.
	 * \param[in] geometry - Geometrical definition of the problem.
	 * \param[in] solver_container - Container vector with all the solutions.
	 * \param[in] config - Definition of the particular problem.
	 * \param[in] iRKStep - Current step of the Runge-Kutta iteration.
   * \param[in] RunTime_EqSystem - System of equations which is going to be solved.
	 */
	void Preprocessing(CGeometry *geometry, CSolver **solver_container, CConfig *config, unsigned short iMesh, unsigned short iRKStep, unsigned short RunTime_EqSystem, bool Output);
  
  /*!
	 * \brief Impose the symmetry boundary condition using the residual.
	 * \param[in] geometry - Geometrical definition of the problem.
	 * \param[in] solver_container - Container vector with all the solutions.
	 * \param[in] conv_numerics - Description of the numerical method for convective terms.
   * \param[in] visc_numerics - Description of the numerical method for viscous terms.
	 * \param[in] config - Definition of the particular problem.
	 * \param[in] val_marker - Surface marker where the boundary condition is applied.
	 */
	void BC_Sym_Plane(CGeometry *geometry, CSolver **solver_container, CNumerics *conv_numerics,
                    CNumerics *visc_numerics, CConfig *config, unsigned short val_marker);
  
  /*!
	 * \brief Impose a constant heat-flux condition at the wall.
	 * \param[in] geometry - Geometrical definition of the problem.
	 * \param[in] solver_container - Container vector with all the solutions.
	 * \param[in] conv_numerics - Description of the numerical method for convective terms.
   * \param[in] visc_numerics - Description of the numerical method for viscous terms.
	 * \param[in] config - Definition of the particular problem.
	 * \param[in] val_marker - Surface marker where the boundary condition is applied.
	 */
	void BC_HeatFlux_Wall(CGeometry *geometry, CSolver **solver_container, CNumerics *conv_numerics,
                        CNumerics *visc_numerics, CConfig *config, unsigned short val_marker);
  
  /*!
	 * \brief Impose a constant heat-flux condition at the wall.
	 * \param[in] geometry - Geometrical definition of the problem.
	 * \param[in] solver_container - Container vector with all the solutions.
	 * \param[in] conv_numerics - Description of the numerical method for convective terms.
   * \param[in] visc_numerics - Description of the numerical method for viscous terms.
	 * \param[in] config - Definition of the particular problem.
	 * \param[in] val_marker - Surface marker where the boundary condition is applied.
	 */
	void BC_HeatFluxCatalytic_Wall(CGeometry *geometry,
                                 CSolver **solver_container,
                                 CNumerics *conv_numerics,
                                 CNumerics *visc_numerics,
                                 CConfig *config, unsigned short val_marker);
  
  /*!
	 * \brief Impose a constant heat-flux condition at the wall.
	 * \param[in] geometry - Geometrical definition of the problem.
	 * \param[in] solver_container - Container vector with all the solutions.
	 * \param[in] conv_numerics - Description of the numerical method for convective terms.
   * \param[in] visc_numerics - Description of the numerical method for viscous terms.
	 * \param[in] config - Definition of the particular problem.
	 * \param[in] val_marker - Surface marker where the boundary condition is applied.
	 */
	void BC_HeatFluxNonCatalytic_Wall(CGeometry *geometry,
                                    CSolver **solver_container,
                                    CNumerics *conv_numerics,
                                    CNumerics *visc_numerics,
                                    CConfig *config, unsigned short val_marker);
  
  /*!
	 * \brief Impose the Navier-Stokes boundary condition (strong).
	 * \param[in] geometry - Geometrical definition of the problem.
	 * \param[in] solver_container - Container vector with all the solutions.
	 * \param[in] conv_numerics - Description of the numerical method for convective terms.
   * \param[in] visc_numerics - Description of the numerical method for viscous terms.
	 * \param[in] config - Definition of the particular problem.
	 * \param[in] val_marker - Surface marker where the boundary condition is applied.
	 */
	void BC_Isothermal_Wall(CGeometry *geometry, CSolver **solver_container, CNumerics *conv_numerics,
                          CNumerics *visc_numerics, CConfig *config, unsigned short val_marker);
  
  /*!
	 * \brief Impose the Navier-Stokes boundary condition (strong).
	 * \param[in] geometry - Geometrical definition of the problem.
	 * \param[in] solver_container - Container vector with all the solutions.
	 * \param[in] conv_numerics - Description of the numerical method for convective terms.
   * \param[in] visc_numerics - Description of the numerical method for viscous terms.
	 * \param[in] config - Definition of the particular problem.
	 * \param[in] val_marker - Surface marker where the boundary condition is applied.
	 */
	void BC_IsothermalCatalytic_Wall(CGeometry *geometry,
                                   CSolver **solver_container,
                                   CNumerics *conv_numerics,
                                   CNumerics *visc_numerics,
                                   CConfig *config, unsigned short val_marker);
  
  /*!
	 * \brief Impose the Navier-Stokes boundary condition (strong).
	 * \param[in] geometry - Geometrical definition of the problem.
	 * \param[in] solver_container - Container vector with all the solutions.
	 * \param[in] conv_numerics - Description of the numerical method for convective terms.
   * \param[in] visc_numerics - Description of the numerical method for viscous terms.
	 * \param[in] config - Definition of the particular problem.
	 * \param[in] val_marker - Surface marker where the boundary condition is applied.
	 */
	void BC_IsothermalNonCatalytic_Wall(CGeometry *geometry,
                                      CSolver **solver_container,
                                      CNumerics *conv_numerics,
                                      CNumerics *visc_numerics,
                                      CConfig *config,
                                      unsigned short val_marker);
  
	/*!
	 * \brief Compute the viscous forces and all the addimensional coefficients.
	 * \param[in] geometry - Geometrical definition of the problem.
	 * \param[in] config - Definition of the particular problem.
	 */
	void Viscous_Forces(CGeometry *geometry, CConfig *config);
  
	/*!
	 * \brief Get the non dimensional lift coefficient (viscous contribution).
	 * \param[in] val_marker - Surface marker where the coefficient is computed.
	 * \return Value of the lift coefficient (viscous contribution) on the surface <i>val_marker</i>.
	 */
	su2double GetCLift_Visc(unsigned short val_marker);
  
	/*!
	 * \brief Get the non dimensional drag coefficient (viscous contribution).
	 * \param[in] val_marker - Surface marker where the coefficient is computed.
	 * \return Value of the drag coefficient (viscous contribution) on the surface <i>val_marker</i>.
	 */
	su2double GetCDrag_Visc(unsigned short val_marker);
  
	/*!
	 * \brief Get the total non dimensional lift coefficient (viscous contribution).
	 * \return Value of the lift coefficient (viscous contribution).
	 */
	su2double GetAllBound_CLift_Visc(void);
  
	/*!
	 * \brief Get the total non dimensional drag coefficient (viscous contribution).
	 * \return Value of the drag coefficient (viscous contribution).
	 */
	su2double GetAllBound_CDrag_Visc(void);
  
	/*!
	 * \brief Compute the viscous residuals.
	 * \param[in] geometry - Geometrical definition of the problem.
	 * \param[in] solver_container - Container vector with all the solutions.
	 * \param[in] numerics - Description of the numerical method.
	 * \param[in] config - Definition of the particular problem.
	 * \param[in] iMesh - Index of the mesh in multigrid computations.
	 * \param[in] iRKStep - Current step of the Runge-Kutta iteration.
	 */
	void Viscous_Residual(CGeometry *geometry, CSolver **solver_container, CNumerics *numerics,
                        CConfig *config, unsigned short iMesh, unsigned short iRKStep);
  
	/*!
	 * \brief Get the skin friction coefficient.
	 * \param[in] val_marker - Surface marker where the coefficient is computed.
	 * \param[in] val_vertex - Vertex of the marker <i>val_marker</i> where the coefficient is evaluated.
	 * \return Value of the skin friction coefficient.
	 */
	su2double GetCSkinFriction(unsigned short val_marker, unsigned long val_vertex);
  
	/*!
	 * \brief Get the skin friction coefficient.
	 * \param[in] val_marker - Surface marker where the coefficient is computed.
	 * \param[in] val_vertex - Vertex of the marker <i>val_marker</i> where the coefficient is evaluated.
	 * \return Value of the heat transfer coefficient.
	 */
	su2double GetHeatFlux(unsigned short val_marker, unsigned long val_vertex);

};


/*!
 * \class CAdjEulerSolver
 * \brief Main class for defining the Euler's adjoint flow solver.
 * \ingroup Euler_Equations
 * \author F. Palacios
 * \version 2.0.6
 */
class CAdjTNE2EulerSolver : public CSolver {
protected:
  unsigned short
  nSpecies;
  
	su2double
  *PsiRho_Inf,	/*!< \brief Free-stream adjoint density. */
	*Phi_Inf,			/*!< \brief Phi vector at the infinity. */
  PsiE_Inf,			/*!< \brief PsiE variable at the infinity. */
  PsiEve_Inf;
  
	su2double *Sens_Mach, /*!< \brief Mach sensitivity coefficient for each boundary. */
	*Sens_AoA,			/*!< \brief Angle of attack sensitivity coefficient for each boundary. */
	*Sens_Geo,			/*!< \brief Shape sensitivity coefficient for each boundary. */
	*Sens_Press,			/*!< \brief Pressure sensitivity coefficient for each boundary. */
	*Sens_Temp,			/*!< \brief Temperature sensitivity coefficient for each boundary. */
	**CSensitivity;		/*!< \brief Shape sensitivity coefficient for each boundary and vertex. */
	su2double Total_Sens_Mach;	/*!< \brief Total mach sensitivity coefficient for all the boundaries. */
	su2double Total_Sens_AoA;		/*!< \brief Total angle of attack sensitivity coefficient for all the boundaries. */
	su2double Total_Sens_Geo;		/*!< \brief Total shape sensitivity coefficient for all the boundaries. */
	su2double Total_Sens_Press;    /*!< \brief Total farfield sensitivity to pressure. */
	su2double Total_Sens_Temp;    /*!< \brief Total farfield sensitivity to temperature. */
	su2double *iPoint_UndLapl,	/*!< \brief Auxiliary variable for the undivided Laplacians. */
	*jPoint_UndLapl;			/*!< \brief Auxiliary variable for the undivided Laplacians. */
	bool space_centered;  /*!< \brief True if space centered scheeme used. */
	unsigned long nMarker;				/*!< \brief Total number of markers using the grid information. */
  su2double Gamma, Gamma_Minus_One;
  su2double **Jacobian_Axisymmetric;
  
public:
  
	/*!
	 * \brief Constructor of the class.
	 */
	CAdjTNE2EulerSolver(void);
  
	/*!
	 * \overload
	 * \param[in] geometry - Geometrical definition of the problem.
	 * \param[in] config - Definition of the particular problem.
   * \param[in] iMesh - Index of the mesh in multigrid computations.
	 */
	CAdjTNE2EulerSolver(CGeometry *geometry, CConfig *config, unsigned short iMesh);
  
	/*!
	 * \brief Destructor of the class.
	 */
	virtual ~CAdjTNE2EulerSolver(void);
  
  /*!
	 * \brief Impose the send-receive boundary condition.
	 * \param[in] geometry - Geometrical definition of the problem.
	 * \param[in] config - Definition of the particular problem.
	 */
	void Set_MPI_Solution(CGeometry *geometry, CConfig *config);
  
  /*!
	 * \brief Impose the send-receive boundary condition.
	 * \param[in] geometry - Geometrical definition of the problem.
	 * \param[in] config - Definition of the particular problem.
	 */
	void Set_MPI_Solution_Gradient(CGeometry *geometry, CConfig *config);
  
  /*!
	 * \brief Impose the send-receive boundary condition.
	 * \param[in] geometry - Geometrical definition of the problem.
	 * \param[in] config - Definition of the particular problem.
	 */
	void Set_MPI_Solution_Limiter(CGeometry *geometry, CConfig *config);
  
  /*!
	 * \brief Impose the send-receive boundary condition.
	 * \param[in] geometry - Geometrical definition of the problem.
	 * \param[in] config - Definition of the particular problem.
	 */
	void Set_MPI_Solution_Old(CGeometry *geometry, CConfig *config);
  
	/*!
	 * \brief Created the force projection vector for adjoint boundary conditions.
	 * \param[in] geometry - Geometrical definition of the problem.
	 * \param[in] solver_container - Container vector with all the solutions.
	 * \param[in] config - Definition of the particular problem.
	 */
	void SetForceProj_Vector(CGeometry *geometry, CSolver **solver_container, CConfig *config);
  
	/*!
	 * \brief Compute adjoint density at the infinity.
	 * \return Value of the adjoint density at the infinity.
	 */
	su2double* GetPsiRhos_Inf(void);
  
	/*!
	 * \brief Compute the adjoint energy at the infinity.
	 * \return Value of the adjoint energy at the infinity.
	 */
	su2double GetPsiE_Inf(void);
  
	/*!
	 * \brief Compute Phi (adjoint velocity) at the infinity.
	 * \param[in] val_dim - Index of the adjoint velocity vector.
	 * \return Value of the adjoint velocity vector at the infinity.
	 */
	su2double GetPhi_Inf(unsigned short val_dim);
  
	/*!
	 * \brief Compute the spatial integration using a centered scheme for the adjoint equations.
	 * \param[in] geometry - Geometrical definition of the problem.
	 * \param[in] solver_container - Container vector with all the solutions.
	 * \param[in] numerics - Description of the numerical method.
	 * \param[in] config - Definition of the particular problem.
	 * \param[in] iMesh - Index of the mesh in multigrid computations.
	 * \param[in] iRKStep - Current step of the Runge-Kutta iteration.
	 */
	void Centered_Residual(CGeometry *geometry, CSolver **solver_container, CNumerics *numerics, CConfig *config,
                         unsigned short iMesh, unsigned short iRKStep);
  
	/*!
	 * \brief Compute the spatial integration using a upwind scheme.
	 * \param[in] geometry - Geometrical definition of the problem.
	 * \param[in] solver_container - Container vector with all the solutions.
	 * \param[in] numerics - Description of the numerical method.
	 * \param[in] config - Definition of the particular problem.
	 * \param[in] iMesh - Index of the mesh in multigrid computations.
	 */
	void Upwind_Residual(CGeometry *geometry, CSolver **solver_container, CNumerics *numerics, CConfig *config,
                       unsigned short iMesh);
  
	/*!
	 * \brief Source term integration.
	 * \param[in] geometry - Geometrical definition of the problem.
	 * \param[in] solver_container - Container vector with all the solutions.
	 * \param[in] numerics - Description of the numerical method.
	 * \param[in] config - Definition of the particular problem.
	 * \param[in] iMesh - Index of the mesh in multigrid computations.
	 */
	void Source_Residual(CGeometry *geometry, CSolver **solver_container, CNumerics *numerics, CNumerics *second_numerics,
                       CConfig *config, unsigned short iMesh);
  
	/*!
	 * \brief Compute the undivided laplacian for the adjoint solution.
	 * \param[in] geometry - Geometrical definition of the problem.
	 * \param[in] config - Definition of the particular problem.
	 */
	void SetUndivided_Laplacian(CGeometry *geometry, CConfig *config);
  
  /*!
	 * \brief Parallelization of Undivided Laplacian.
	 * \param[in] geometry - Geometrical definition of the problem.
	 * \param[in] config - Definition of the particular problem.
	 */
	void Set_MPI_Undivided_Laplacian(CGeometry *geometry, CConfig *config);
  
	/*!
	 * \brief Impose via the residual the adjoint Euler wall boundary condition.
	 * \param[in] geometry - Geometrical definition of the problem.
	 * \param[in] solver_container - Container vector with all the solutions.
	 * \param[in] numerics - Description of the numerical method.
	 * \param[in] config - Definition of the particular problem.
	 * \param[in] val_marker - Surface marker where the boundary condition is applied.
	 */
	void BC_Euler_Wall(CGeometry *geometry, CSolver **solver_container, CNumerics *numerics, CConfig *config,
                     unsigned short val_marker);
  
	/*!
	 * \brief Impose via the residual the adjoint symmetry boundary condition.
	 * \param[in] geometry - Geometrical definition of the problem.
	 * \param[in] solver_container - Container vector with all the solutions.
	 * \param[in] conv_numerics - Description of the numerical method.
	 * \param[in] visc_numerics - Description of the numerical method.
	 * \param[in] config - Definition of the particular problem.
	 * \param[in] val_marker - Surface marker where the boundary condition is applied.
	 */
	void BC_Sym_Plane(CGeometry *geometry, CSolver **solver_container, CNumerics *conv_numerics, CNumerics *visc_numerics, CConfig *config,
                    unsigned short val_marker);
  
	/*!
	 * \brief Impose the boundary condition to the far field using characteristics.
	 * \param[in] geometry - Geometrical definition of the problem.
	 * \param[in] solver_container - Container vector with all the solutions.
	 * \param[in] conv_numerics - Description of the numerical method.
	 * \param[in] visc_numerics - Description of the numerical method.
	 * \param[in] config - Definition of the particular problem.
	 * \param[in] val_marker - Surface marker where the boundary condition is applied.
	 */
	void BC_Far_Field(CGeometry *geometry, CSolver **solver_container, CNumerics *conv_numerics, CNumerics *visc_numerics, CConfig *config,
                    unsigned short val_marker);
  
	/*!
	 * \brief Update the solution using an explicit solver.
	 * \param[in] geometry - Geometrical definition of the problem.
	 * \param[in] solver_container - Container vector with all the solutions.
	 * \param[in] config - Definition of the particular problem.
	 */
	void ExplicitEuler_Iteration(CGeometry *geometry, CSolver **solver_container, CConfig *config);
	
  /*!
	 * \brief Update the solution using an implicit solver.
	 * \param[in] geometry - Geometrical definition of the problem.
	 * \param[in] solver_container - Container vector with all the solutions.
	 * \param[in] config - Definition of the particular problem.
	 */
	void ImplicitEuler_Iteration(CGeometry *geometry, CSolver **solver_container, CConfig *config);
  
	/*!
	 * \brief Initialize the residual vectors.
	 * \param[in] geometry - Geometrical definition of the problem.
	 * \param[in] solver_container - Container vector with all the solutions.
	 * \param[in] config - Definition of the particular problem.
	 * \param[in] iRKStep - Current step of the Runge-Kutta iteration.
   * \param[in] RunTime_EqSystem - System of equations which is going to be solved.
	 */
	void Preprocessing(CGeometry *geometry, CSolver **solver_container, CConfig *config, unsigned short iMesh, unsigned short iRKStep, unsigned short RunTime_EqSystem, bool Output);
  
	/*!
	 * \brief Compute the inviscid sensitivity of the functional.
	 * \param[in] geometry - Geometrical definition of the problem.
	 * \param[in] solver_container - Container vector with all the solutions.
	 * \param[in] numerics - Description of the numerical method.
	 * \param[in] config - Definition of the particular problem.
	 */
	void Inviscid_Sensitivity(CGeometry *geometry, CSolver **solver_container, CNumerics *numerics, CConfig *config);
  
	/*!
	 * \brief Get the shape sensitivity coefficient.
	 * \param[in] val_marker - Surface marker where the coefficient is computed.
	 * \param[in] val_vertex - Vertex of the marker <i>val_marker</i> where the coefficient is evaluated.
	 * \return Value of the sensitivity coefficient.
	 */
	su2double GetCSensitivity(unsigned short val_marker, unsigned long val_vertex);
  
	/*!
	 * \brief Set the shape sensitivity coefficient.
	 * \param[in] val_marker - Surface marker where the coefficient is computed.
	 * \param[in] val_vertex - Vertex of the marker <i>val_marker</i> where the coefficient is evaluated.
	 * \param[in] val_sensitivity - Value of the sensitivity coefficient.
	 */
	void SetCSensitivity(unsigned short val_marker, unsigned long val_vertex, su2double val_sensitivity);
  
	/*!
	 * \brief Provide the total shape sensitivity coefficient.
	 * \return Value of the geometrical sensitivity coefficient
	 *         (inviscid + viscous contribution).
	 */
	su2double GetTotal_Sens_Geo(void);
  
	/*!
	 * \brief Set the total Mach number sensitivity coefficient.
	 * \return Value of the Mach sensitivity coefficient
	 *         (inviscid + viscous contribution).
	 */
	su2double GetTotal_Sens_Mach(void);
  
	/*!
	 * \brief Set the total angle of attack sensitivity coefficient.
	 * \return Value of the angle of attack sensitivity coefficient
	 *         (inviscid + viscous contribution).
	 */
	su2double GetTotal_Sens_AoA(void);
  
	/*!
	 * \brief Set the total farfield pressure sensitivity coefficient.
	 * \return Value of the farfield pressure sensitivity coefficient
	 *         (inviscid + viscous contribution).
	 */
	su2double GetTotal_Sens_Press(void);
  
	/*!
	 * \brief Set the total farfield temperature sensitivity coefficient.
	 * \return Value of the farfield temperature sensitivity coefficient
	 *         (inviscid + viscous contribution).
	 */
	su2double GetTotal_Sens_Temp(void);
  
  /*!
	 * \brief Set the initial condition for the Euler Equations.
	 * \param[in] geometry - Geometrical definition of the problem.
	 * \param[in] solver_container - Container with all the solutions.
	 * \param[in] config - Definition of the particular problem.
	 * \param[in] ExtIter - External iteration.
	 */
	void SetInitialCondition(CGeometry **geometry, CSolver ***solver_container, CConfig *config, unsigned long ExtIter);
  
};

/*!
 * \class CAdjNSSolver
 * \brief Main class for defining the Navier-Stokes' adjoint flow solver.
 * \ingroup Navier_Stokes_Equations
 * \author F. Palacios
 * \version 2.0.6
 */
class CAdjTNE2NSSolver : public CAdjTNE2EulerSolver {
public:
  
	/*!
	 * \brief Constructor of the class.
	 */
	CAdjTNE2NSSolver(void);
  
	/*!
	 * \overload
	 * \param[in] geometry - Geometrical definition of the problem.
	 * \param[in] config - Definition of the particular problem.
   * \param[in] iMesh - Index of the mesh in multigrid computations.
	 */
	CAdjTNE2NSSolver(CGeometry *geometry, CConfig *config, unsigned short iMesh);
  
	/*!
	 * \brief Destructor of the class.
	 */
	~CAdjTNE2NSSolver(void);
  
	/*!
	 * \brief Impose via the residual or brute force the Navier-Stokes adjoint boundary condition (heat flux).
	 * \param[in] geometry - Geometrical definition of the problem.
	 * \param[in] solver_container - Container vector with all the solutions.
	 * \param[in] conv_numerics - Description of the numerical method.
	 * \param[in] visc_numerics - Description of the numerical method.
	 * \param[in] config - Definition of the particular problem.
	 * \param[in] val_marker - Surface marker where the boundary condition is applied.
	 */
	void BC_HeatFlux_Wall(CGeometry *geometry, CSolver **solver_container, CNumerics *conv_numerics, CNumerics *visc_numerics, CConfig *config,
                        unsigned short val_marker);
  
  /*!
	 * \brief Impose via the residual or brute force the Navier-Stokes adjoint boundary condition (heat flux).
	 * \param[in] geometry - Geometrical definition of the problem.
	 * \param[in] solver_container - Container vector with all the solutions.
	 * \param[in] conv_numerics - Description of the numerical method.
	 * \param[in] visc_numerics - Description of the numerical method.
	 * \param[in] config - Definition of the particular problem.
	 * \param[in] val_marker - Surface marker where the boundary condition is applied.
	 */
	void BC_Isothermal_Wall(CGeometry *geometry, CSolver **solver_container, CNumerics *conv_numerics, CNumerics *visc_numerics, CConfig *config, unsigned short val_marker);
  
	/*!
	 * \brief Restart residual and compute gradients.
	 * \param[in] geometry - Geometrical definition of the problem.
	 * \param[in] solver_container - Container vector with all the solutions.
	 * \param[in] config - Definition of the particular problem.
	 * \param[in] iRKStep - Current step of the Runge-Kutta iteration.
   * \param[in] RunTime_EqSystem - System of equations which is going to be solved.
	 */
	void Preprocessing(CGeometry *geometry, CSolver **solver_container, CConfig *config, unsigned short iMesh, unsigned short iRKStep, unsigned short RunTime_EqSystem, bool Output);
  
	/*!
	 * \brief Compute the viscous sensitivity of the functional.
	 * \param[in] geometry - Geometrical definition of the problem.
	 * \param[in] solver_container - Container vector with all the solutions.
	 * \param[in] numerics - Description of the numerical method.
	 * \param[in] config - Definition of the particular problem.
	 */
	void Viscous_Sensitivity(CGeometry *geometry, CSolver **solver_container, CNumerics *numerics, CConfig *config);
  
	/*!
	 * \brief Compute the viscous residuals for the adjoint equation.
	 * \param[in] geometry - Geometrical definition of the problem.
	 * \param[in] solver_container - Container vector with all the solutions.
	 * \param[in] numerics - Description of the numerical method.
	 * \param[in] config - Definition of the particular problem.
	 * \param[in] iMesh - Index of the mesh in multigrid computations.
	 * \param[in] iRKStep - Current step of the Runge-Kutta iteration.
	 */
	void Viscous_Residual(CGeometry *geometry, CSolver **solver_container, CNumerics *numerics,
                        CConfig *config, unsigned short iMesh, unsigned short iRKStep);
  
	/*!
	 * \brief Source term computation.
	 * \param[in] geometry - Geometrical definition of the problem.
	 * \param[in] solver_container - Container vector with all the solutions.
	 * \param[in] numerics - Description of the numerical method.
	 * \param[in] config - Definition of the particular problem.
	 * \param[in] iMesh - Index of the mesh in multigrid computations.
	 */
	void Source_Residual(CGeometry *geometry, CSolver **solver_container, CNumerics *numerics, CNumerics *second_numerics,
                       CConfig *config, unsigned short iMesh);
  
};

/*!
 * \class CDiscAdjSolver
 * \brief Main class for defining the discrete adjoint solver.
 * \ingroup Discrete_Adjoint
 * \author T. Albring
 * \version 4.0.0 "Cardinal"
 */
class CDiscAdjSolver : public CSolver {
private:
  unsigned short KindDirect_Solver;
  CSolver *direct_solver;
  su2double *Sens_Mach, /*!< \brief Mach sensitivity coefficient for each boundary. */
  *Sens_AoA,			/*!< \brief Angle of attack sensitivity coefficient for each boundary. */
  *Sens_Geo,			/*!< \brief Shape sensitivity coefficient for each boundary. */
  *Sens_Press,			/*!< \brief Pressure sensitivity coefficient for each boundary. */
  *Sens_Temp,			/*!< \brief Temperature sensitivity coefficient for each boundary. */
  **CSensitivity;	/*!< \brief Shape sensitivity coefficient for each boundary and vertex. */
  su2double Total_Sens_Mach;	/*!< \brief Total mach sensitivity coefficient for all the boundaries. */
  su2double Total_Sens_AoA;		/*!< \brief Total angle of attack sensitivity coefficient for all the boundaries. */
  su2double Total_Sens_Geo;		/*!< \brief Total shape sensitivity coefficient for all the boundaries. */
  su2double Total_Sens_Press;    /*!< \brief Total farfield sensitivity to pressure. */
  su2double Total_Sens_Temp;    /*!< \brief Total farfield sensitivity to temperature. */
  su2double ObjFunc_Value;        /*!< \brief Value of the objective function. */
  unsigned long nMarker;				/*!< \brief Total number of markers using the grid information. */

public:

  /*!
   * \brief Constructor of the class.
   */
  CDiscAdjSolver(void);

  /*!
   * \overload
   * \param[in] geometry - Geometrical definition of the problem.
   * \param[in] config - Definition of the particular problem.
   * \param[in] iMesh - Index of the mesh in multigrid computations.
   */
  CDiscAdjSolver(CGeometry *geometry, CConfig *config);

  /*!
   * \overload
   * \param[in] geometry - Geometrical definition of the problem.
   * \param[in] config - Definition of the particular problem.
   * \param[in] solver - Initialize the discrete adjoint solver with the corresponding direct solver.
   * \param[in] Kind_Solver - The kind of direct solver.
   */
  CDiscAdjSolver(CGeometry *geometry, CConfig *config, CSolver* solver, unsigned short Kind_Solver, unsigned short iMesh);

  /*!
   * \brief Performs the preprocessing of the adjoint AD-based solver.
   *        Registers all necessary variables on the tape. Called while tape is active.
   * \param[in] geometry_container - The geometry container holding all grid levels.
   * \param[in] config_container - The particular config.
   */
  void RegisterInput(CGeometry *geometry, CConfig *config);

  /*!
   * \brief Performs the preprocessing of the adjoint AD-based solver.
   *        Registers all necessary variables that are output variables on the tape.
   *        Called while tape is active.
   * \param[in] geometry_container - The geometry container holding all grid levels.
   * \param[in] config_container - The particular config.
   */
  void RegisterOutput(CGeometry *geometry, CConfig *config);

  /*!
  * \brief Sets the adjoint values of the output of the flow (+turb.) iteration
  *         before evaluation of the tape.
  * \param[in] geometry - The geometrical definition of the problem.
  * \param[in] config - The particular config.
  */
  void SetAdjointOutput(CGeometry *geometry, CConfig *config);

  /*!
  * \brief Sets the adjoint values of the input variables of the flow (+turb.) iteration
  *        after tape has been evaluated.
  * \param[in] geometry - The geometrical definition of the problem.
  * \param[in] config - The particular config.
  */
  void SetAdjointInput(CGeometry *geometry, CConfig *config);

  /*!
  * \brief Register the objective function as output.
  * \param[in] geometry - The geometrical definition of the problem.
  */
  void RegisterObj_Func(CConfig *config);

  /*!
   * \brief Set the surface sensitivity.
   * \param[in] geometry - Geometrical definition of the problem.
   * \param[in] config - Definition of the particular problem.
   */
  void SetSurface_Sensitivity(CGeometry *geometry, CConfig* config);

  /*!
   * \brief Extract and set the geometrical sensitivity.
   * \param[in] geometry - Geometrical definition of the problem.
   * \param[in] config - Definition of the particular problem.
   */
  void SetSensitivity(CGeometry *geometry, CConfig *config);

  /*!
   * \brief Set the objective function.
   * \param[in] geometry - Geometrical definition of the problem.
   * \param[in] config - Definition of the particular problem.
   */
  void SetAdj_ObjFunc(CGeometry *geometry, CConfig* config);


  /*!
   * \brief Provide the total shape sensitivity coefficient.
   * \return Value of the geometrical sensitivity coefficient
   *         (inviscid + viscous contribution).
   */
  su2double GetTotal_Sens_Geo(void);

  /*!
   * \brief Set the total Mach number sensitivity coefficient.
   * \return Value of the Mach sensitivity coefficient
   *         (inviscid + viscous contribution).
   */
  su2double GetTotal_Sens_Mach(void);

  /*!
   * \brief Set the total angle of attack sensitivity coefficient.
   * \return Value of the angle of attack sensitivity coefficient
   *         (inviscid + viscous contribution).
   */
  su2double GetTotal_Sens_AoA(void);

  /*!
   * \brief Set the total farfield pressure sensitivity coefficient.
   * \return Value of the farfield pressure sensitivity coefficient
   *         (inviscid + viscous contribution).
   */
  su2double GetTotal_Sens_Press(void);

  /*!
   * \brief Set the total farfield temperature sensitivity coefficient.
   * \return Value of the farfield temperature sensitivity coefficient
   *         (inviscid + viscous contribution).
   */
  su2double GetTotal_Sens_Temp(void);

  /*!
   * \brief Get the shape sensitivity coefficient.
   * \param[in] val_marker - Surface marker where the coefficient is computed.
   * \param[in] val_vertex - Vertex of the marker <i>val_marker</i> where the coefficient is evaluated.
   * \return Value of the sensitivity coefficient.
   */
  su2double GetCSensitivity(unsigned short val_marker, unsigned long val_vertex);


};
#include "solver_structure.inl"<|MERGE_RESOLUTION|>--- conflicted
+++ resolved
@@ -4549,11 +4549,9 @@
 	 * \brief Correlation function to relate turbulence intensity to transition onset reynolds number
 	 * \param[in]  tu - turbulence intensity
 	 */
-<<<<<<< HEAD
-	//double REthCorrelation(double tu);
-=======
-	su2double REthCorrelation(su2double tu);
->>>>>>> 36d9023a
+
+	//su2double REthCorrelation(su2double tu);
+
     
 	/*!
 	 * \brief Restart residual and compute gradients.
