/*!
 * \file turb_sources.hpp
 * \brief Numerics classes for integration of source terms in turbulence problems.
 * \version 8.1.0 "Harrier"
 *
 * SU2 Project Website: https://su2code.github.io
 *
 * The SU2 Project is maintained by the SU2 Foundation
 * (http://su2foundation.org)
 *
 * Copyright 2012-2024, SU2 Contributors (cf. AUTHORS.md)
 *
 * SU2 is free software; you can redistribute it and/or
 * modify it under the terms of the GNU Lesser General Public
 * License as published by the Free Software Foundation; either
 * version 2.1 of the License, or (at your option) any later version.
 *
 * SU2 is distributed in the hope that it will be useful,
 * but WITHOUT ANY WARRANTY; without even the implied warranty of
 * MERCHANTABILITY or FITNESS FOR A PARTICULAR PURPOSE. See the GNU
 * Lesser General Public License for more details.
 *
 * You should have received a copy of the GNU Lesser General Public
 * License along with SU2. If not, see <http://www.gnu.org/licenses/>.
 */

#pragma once

#include "../../../../Common/include/toolboxes/geometry_toolbox.hpp"
#include "../scalar/scalar_sources.hpp"

/*!
 * \class CSAVariables
 * \ingroup SourceDiscr
 * \brief Structure with SA common auxiliary functions and constants.
 */
struct CSAVariables {
  /*--- List of constants ---*/
  const su2double cv1_3 = pow(7.1, 3);
  const su2double k2 = pow(0.41, 2);
  const su2double cb1 = 0.1355;
  const su2double cw2 = 0.3;
  const su2double ct3 = 1.2;
  const su2double ct4 = 0.5;
  const su2double cw3_6 = pow(2, 6);
  const su2double sigma = 2.0 / 3.0;
  const su2double cb2 = 0.622;
  const su2double cb2_sigma = cb2 / sigma;
  const su2double cw1 = cb1 / k2 + (1 + cb2) / sigma;
  const su2double cr1 = 0.5;
  const su2double CRot = 2.0;
  const su2double c2 = 0.7, c3 = 0.9;

  /*--- List of auxiliary functions ---*/
  su2double ft2, d_ft2, r, d_r, g, d_g, glim, fw, d_fw, Ji, d_Ji, Shat, d_Shat, fv1, d_fv1, fv2, d_fv2, Prod;

  /*--- List of helpers ---*/
  su2double Omega, dist_i_2, inv_k2_d2, inv_Shat, g_6, norm2_Grad;

  su2double intermittency, interDestrFactor;
};

/*!
 * \class CSourceBase_TurbSA
 * \ingroup SourceDiscr
 * \brief Class for integrating the source terms of the Spalart-Allmaras turbulence model equation.
 * The variables that are subject to change in each variation/correction have their own class.
 * \note Additional source terms (e.g. compressibility) are implemented as decorators.
 */
template <class FlowIndices, class Omega, class ft2, class ModVort, class rFunc, class SourceTerms>
class CSourceBase_TurbSA : public CNumerics {
 protected:

  /*--- Residual and Jacobian ---*/
  su2double Residual, *Jacobian_i;
  su2double Jacobian_Buffer; /*!< \brief Static storage for the Jacobian (which needs to be pointer for return type). */

  const FlowIndices idx; /*!< \brief Object to manage the access to the flow primitives. */
  const SA_ParsedOptions options; /*!< \brief Struct with SA options. */
  const bool axisymmetric = false;

  bool transition_LM;

  /*!
   * \brief Add contribution from diffusion due to axisymmetric formulation to 2D residual
   */
  inline void ResidualAxisymmetricDiffusion(su2double sigma) {
    if (Coord_i[1] < EPS) return;
    
    const su2double yinv = 1.0 / Coord_i[1];
    const su2double& nue = ScalarVar_i[0];

    const auto& density = V_i[idx.Density()];
    const auto& laminar_viscosity = V_i[idx.LaminarViscosity()];

    const su2double nu = laminar_viscosity/density;

    su2double nu_e;

    if (options.version == SA_OPTIONS::NEG && nue < 0.0) {
      const su2double cn1 = 16.0;
      const su2double Xi = nue / nu;
      const su2double fn = (cn1 + Xi*Xi*Xi) / (cn1 - Xi*Xi*Xi);
      nu_e = nu + fn * nue;
    } else {
      nu_e = nu + nue;
    }

    /* Diffusion source term */
    const su2double dv_axi = (1.0/sigma)*nu_e*ScalarVar_Grad_i[0][1];

    Residual += yinv * dv_axi * Volume;
  }

 public:
  /*!
   * \brief Constructor of the class.
   * \param[in] nDim - Number of dimensions of the problem.
   * \param[in] config - Definition of the particular problem.
   */
  CSourceBase_TurbSA(unsigned short nDim, const CConfig* config)
      : CNumerics(nDim, 1, config),
        idx(nDim, config->GetnSpecies()),
        options(config->GetSAParsedOptions()),
        axisymmetric(config->GetAxisymmetric()),
        transition_LM(config->GetKind_Trans_Model() == TURB_TRANS_MODEL::LM) {
    /*--- Setup the Jacobian pointer, we need to return su2double** but we know
     * the Jacobian is 1x1 so we use this trick to avoid heap allocation. ---*/
    Jacobian_i = &Jacobian_Buffer;
  }


  /*!
   * \brief Residual for source term integration.
   * \param[in] config - Definition of the particular problem.
   * \return A lightweight const-view (read-only) of the residual/flux and Jacobians.
   */
  ResidualType<> ComputeResidual(const CConfig* config) override {
    const auto& density = V_i[idx.Density()];
    const auto& laminar_viscosity = V_i[idx.LaminarViscosity()];

    AD::StartPreacc();
    AD::SetPreaccIn(density, laminar_viscosity, StrainMag_i, ScalarVar_i[0], Volume, dist_i, roughness_i);
    AD::SetPreaccIn(Vorticity_i, 3);
    AD::SetPreaccIn(PrimVar_Grad_i + idx.Velocity(), nDim, nDim);
    AD::SetPreaccIn(ScalarVar_Grad_i[0], nDim);

    /*--- Common auxiliary variables and constants of the model. ---*/
    CSAVariables var;

    Residual = 0.0;
    Jacobian_i[0] = 0.0;

    if (dist_i > 1e-10) {

      var.dist_i_2 = pow(dist_i, 2);
      const su2double nu = laminar_viscosity / density;
      var.inv_k2_d2 = 1.0 / (var.k2 * var.dist_i_2);

      /*--- Modified values for roughness, roughness_i = 0 for smooth walls and Ji remains the same.
       * Ref: Aupoix, B. and Spalart, P. R., "Extensions of the Spalart-Allmaras Turbulence Model to Account for Wall
       * Roughness," International Journal of Heat and Fluid Flow, Vol. 24, 2003, pp. 454-462.
       * See https://turbmodels.larc.nasa.gov/spalart.html#sarough for detailed explanation. ---*/
      var.Ji = ScalarVar_i[0] / nu + var.cr1 * (roughness_i / (dist_i + EPS));
      var.d_Ji = 1.0 / nu;

      const su2double Ji_2 = pow(var.Ji, 2);
      const su2double Ji_3 = Ji_2 * var.Ji;

      var.fv1 = Ji_3 / (Ji_3 + var.cv1_3);
      var.d_fv1 = 3 * Ji_2 * var.cv1_3 / (nu * pow(Ji_3 + var.cv1_3, 2));

      /*--- Using a modified relation so as to not change the Shat that depends on fv2.
       * From NASA turb modeling resource and 2003 paper. ---*/
      var.fv2 = 1 - ScalarVar_i[0] / (nu + ScalarVar_i[0] * var.fv1);
      var.d_fv2 = -(1 / nu - Ji_2 * var.d_fv1) / pow(1 + var.Ji * var.fv1, 2);

      /*--- Evaluate Omega with a rotational correction term. ---*/

      Omega::get(Vorticity_i, nDim, PrimVar_Grad_i + idx.Velocity(), var);

      /*--- Compute modified vorticity ---*/
      ModVort::get(ScalarVar_i[0], nu, var);
      var.inv_Shat = 1.0 / var.Shat;
      var.Prod = var.Shat;

      /*--- Dacles-Mariani et. al. rotation correction ("-R"). ---*/
      if (options.rot) {
        var.Prod += var.CRot * min(0.0, StrainMag_i - var.Omega);
        /*--- Do not allow negative production for SA-neg. ---*/
        if (ScalarVar_i[0] < 0) var.Prod = abs(var.Prod);
      }

      /*--- Compute ft2 term ---*/
      ft2::get(var);

      /*--- Compute auxiliary function r ---*/
      rFunc::get(ScalarVar_i[0], var);

      var.g = var.r + var.cw2 * (pow(var.r, 6) - var.r);
      var.g_6 = pow(var.g, 6);
      var.glim = pow((1 + var.cw3_6) / (var.g_6 + var.cw3_6), 1.0 / 6.0);
      var.fw = var.g * var.glim;

      var.d_g = var.d_r * (1 + var.cw2 * (6 * pow(var.r, 5) - 1));
      var.d_fw = var.d_g * var.glim * (1 - var.g_6 / (var.g_6 + var.cw3_6));

      var.norm2_Grad = GeometryToolbox::SquaredNorm(nDim, ScalarVar_Grad_i[0]);

      if (options.bc) {
        /*--- BC transition model (2020 revision). This should only be used with SA-noft2.
         * TODO: Consider making this part of the "SourceTerms" template. ---*/
        const su2double chi_1 = 0.002;
        const su2double chi_2 = 50.0;

        /*--- Turbulence intensity is u'/U so we multiply by 100 to get percentage. ---*/
        const su2double tu = 100.0 * config->GetTurbulenceIntensity_FreeStream();
        const su2double nu_t = ScalarVar_i[0] * var.fv1;

        const su2double re_v = density * var.dist_i_2 / laminar_viscosity * var.Omega;
        const su2double re_theta = re_v / 2.193;
        /*--- Menter correlation. ---*/
        const su2double re_theta_t = 803.73 * pow(tu + 0.6067, -1.027);

        const su2double term1 = sqrt(max(re_theta - re_theta_t, 0.0) / (chi_1 * re_theta_t));
        const su2double term2 = sqrt(max((nu_t * chi_2) / nu, 0.0));
        const su2double term_exponential = (term1 + term2);

        intermittency_eff_i = 1.0 - exp(-term_exponential);
        var.intermittency = intermittency_eff_i;
        var.interDestrFactor = 1;

      } else if (transition_LM){

        var.intermittency = intermittency_eff_i;
        // Is wrong the reference from NASA?
        // Original max(min(gamma, 0.5), 1.0) always gives 1 as result.
        var.interDestrFactor = min(max(intermittency_i, 0.5), 1.0);

      } else {
        /*--- Do not modify the production. ---*/
        var.intermittency = 1.0;
        var.interDestrFactor = 1.0;
      }

      /*--- Compute production, destruction and cross production and jacobian ---*/
      su2double Production = 0.0, Destruction = 0.0, CrossProduction = 0.0;
      SourceTerms::get(ScalarVar_i[0], var, Production, Destruction, CrossProduction, Jacobian_i[0]);

      Residual = (Production - Destruction + CrossProduction) * Volume;

      if (axisymmetric) ResidualAxisymmetricDiffusion(var.sigma);
      
      Jacobian_i[0] *= Volume;
    }

    AD::SetPreaccOut(Residual);
    AD::EndPreacc();

    return ResidualType<>(&Residual, &Jacobian_i, nullptr);
  }
};

namespace detail {

/* =============================================================================
 * SPALART-ALLMARAS VARIATIONS AND CORRECTIONS
 * ============================================================================*/

/*!
 * \brief SA strain rate classes.
 * \ingroup SourceDiscr
 * \param[in] vorticity: Vorticity array.
 * \param[in] nDim: Problem dimension.
 * \param[in] velocity_grad: Velocity gradients.
 * \param[out] var: Common SA variables struct (to set Omega).
 */
struct Omega {

/*! \brief Baseline. */
struct Bsl {
  template <class MatrixType>
  static void get(const su2double* vorticity, unsigned short, const MatrixType&, CSAVariables& var) {
    var.Omega = GeometryToolbox::Norm(3, vorticity);
  }
};

/*! \brief Edward. Here Omega is the Strain Rate. */
struct Edw {
  template <class MatrixType>
  static void get(const su2double*, unsigned short nDim, const MatrixType& velocity_grad, CSAVariables& var) {
    su2double Sbar = 0.0;
    for (unsigned short iDim = 0; iDim < nDim; ++iDim) {
      for (unsigned short jDim = 0; jDim < nDim; ++jDim) {
        Sbar += (velocity_grad[iDim][jDim] + velocity_grad[jDim][iDim]) * velocity_grad[iDim][jDim];
      }
    }
    for (unsigned short iDim = 0; iDim < nDim; ++iDim) {
      Sbar -= (2.0 / 3.0) * pow(velocity_grad[iDim][iDim], 2);
    }
    var.Omega = sqrt(max(Sbar, 0.0));
  }
};
};

/*!
 * \brief SA classes to set the ft2 term and its derivative.
 * \ingroup SourceDiscr
 * \param[in,out] var: Common SA variables struct.
 */
struct ft2 {

/*! \brief No-ft2 term. */
struct Zero {
  static void get(CSAVariables& var) {
    var.ft2 = 0.0;
    var.d_ft2 = 0.0;
  }
};

/*! \brief Non-zero ft2 term according to the literature. */
struct Nonzero {
  static void get(CSAVariables& var) {
    const su2double xsi2 = pow(var.Ji, 2);
    var.ft2 = var.ct3 * exp(-var.ct4 * xsi2);
    var.d_ft2 = -2.0 * var.ct4 * var.Ji * var.ft2 * var.d_Ji;
  }
};
};

/*!
 * \brief SA classes to compute the modified vorticity (\tilde{S}) and its derivative.
 * \ingroup SourceDiscr
 * \param[in] nue: SA variable.
 * \param[in] nu: Laminar viscosity.
 * \param[in,out] var: Common SA variables struct.
 */
struct ModVort {

/*! \brief Baseline. */
struct Bsl {
  static void get(const su2double& nue, const su2double& nu, CSAVariables& var) {
    const su2double Sbar = nue * var.fv2 * var.inv_k2_d2;
    const su2double c2 = 0.7, c3 = 0.9;

    /*--- Limiting of \hat{S} based on "Modifications and Clarifications for the Implementation of the Spalart-Allmaras Turbulence Model"
     * Note 1 option c in https://turbmodels.larc.nasa.gov/spalart.html ---*/
    if (Sbar >= - c2 * var.Omega) {
      var.Shat = var.Omega + Sbar;
    } else {
      const su2double Num = var.Omega * (c2 * c2 * var.Omega + c3 * Sbar);
      const su2double Den = (c3 - 2 * c2) * var.Omega - Sbar;
      var.Shat = var.Omega + Num / Den;
    }
    if (var.Shat <= 1e-10) {
      var.Shat = 1e-10;
      var.d_Shat = 0.0;
    } else {
      var.d_Shat = (var.fv2 + nue * var.d_fv2) * var.inv_k2_d2;
    }
  }
};

/*! \brief Edward. */
struct Edw {
  static void get(const su2double& nue, const su2double& nu, CSAVariables& var) {
    var.Shat = max(var.Omega * ((1.0 / max(var.Ji, 1.0e-16)) + var.fv1), 1.0e-16);
    var.Shat = max(var.Shat, 1.0e-10);
    if (var.Shat <= 1.0e-10) {
      var.d_Shat = 0.0;
    } else {
      var.d_Shat = -var.Omega * pow(var.Ji, -2) / nu + var.Omega * var.d_fv1;
    }
  }
};

/*! \brief Negative. */
struct Neg {
  static void get(const su2double& nue, const su2double& nu, CSAVariables& var) {
    if (nue > 0.0) {
      // Baseline solution
      Bsl::get(nue, nu, var);
    } else {
      var.Shat = var.Omega;
      var.d_Shat = 0.0;
    }
    /*--- Don't check whether Sbar <>= -cv2*S.
     * Steven R. Allmaras, Forrester T. Johnson and Philippe R. Spalart -
     * "Modifications and Clarifications for the Implementation of the Spalart-Allmaras Turbulence Model" eq. 12
     * No need for Sbar ---*/
  }
};
};

/*!
 * \brief SA auxiliary function r and its derivative.
 * \ingroup SourceDiscr
 * \param[in] nue: SA variable.
 * \param[in,out] var: Common SA variables struct.
 */
struct r {

/*! \brief Baseline. */
struct Bsl {
  static void get(const su2double& nue, CSAVariables& var) {
    var.r = min(nue * var.inv_Shat * var.inv_k2_d2, 10.0);
    var.d_r = (var.Shat - nue * var.d_Shat) * pow(var.inv_Shat, 2) * var.inv_k2_d2;
    if (var.r >= 10.0) var.d_r = 0.0;
  }
};

/*! \brief Edward. */
struct Edw {
  static void get(const su2double& nue, CSAVariables& var) {
    var.r = min(nue * var.inv_Shat * var.inv_k2_d2, 10.0);
    var.r = tanh(var.r) / tanh(1.0);

    var.d_r = (var.Shat - nue * var.d_Shat) * pow(var.inv_Shat, 2) * var.inv_k2_d2;
    var.d_r = (1 - pow(tanh(var.r), 2.0)) * (var.d_r) / tanh(1.0);
  }
};
};

/*!
 * \brief SA source terms classes: production, destruction and cross-productions term and their derivative.
 * \ingroup SourceDiscr
 * \param[in] nue: SA variable.
 * \param[in] var: Common SA variables struct.
 * \param[out] production: Production term.
 * \param[out] destruction: Destruction term.
 * \param[out] cross_production: CrossProduction term.
 * \param[out] jacobian: Derivative of the combined source term wrt nue.
 */
struct SourceTerms {

/*! \brief Baseline (Original SA model). */
struct Bsl {
  static void get(const su2double& nue, const CSAVariables& var, su2double& production, su2double& destruction,
                  su2double& cross_production, su2double& jacobian) {
    ComputeProduction(nue, var, production, jacobian);
    ComputeDestruction(nue, var, destruction, jacobian);
    ComputeCrossProduction(nue, var, cross_production, jacobian);
  }

  static void ComputeProduction(const su2double& nue, const CSAVariables& var, su2double& production,
                                su2double& jacobian) {
    const su2double factor = var.intermittency * var.cb1;
    production = factor * (1.0 - var.ft2) * var.Prod * nue;
    jacobian += factor * (-var.Prod * nue * var.d_ft2 + (1.0 - var.ft2) * (nue * var.d_Shat + var.Prod));
  }

  static void ComputeDestruction(const su2double& nue, const CSAVariables& var, su2double& destruction,
                                 su2double& jacobian) {
    const su2double cb1_k2 = var.cb1 / var.k2;
    const su2double factor = var.cw1 * var.fw - cb1_k2 * var.ft2;
    destruction = var.interDestrFactor * factor * pow(nue, 2) / var.dist_i_2;
    jacobian -= var.interDestrFactor * ((var.cw1 * var.d_fw - cb1_k2 * var.d_ft2) * pow(nue, 2) + factor * 2 * nue) / var.dist_i_2;
  }

  static void ComputeCrossProduction(const su2double& nue, const CSAVariables& var, su2double& cross_production,
                                     su2double&) {
    cross_production = var.cb2_sigma * var.norm2_Grad;
    /*--- No contribution to the jacobian. ---*/
  }
};

/*! \brief Negative. */
struct Neg {
  static void get(const su2double& nue, const CSAVariables& var, su2double& production, su2double& destruction,
                  su2double& cross_production, su2double& jacobian) {
    if (nue > 0.0) {
      Bsl::get(nue, var, production, destruction, cross_production, jacobian);
    } else {
      ComputeProduction(nue, var, production, jacobian);
      ComputeDestruction(nue, var, destruction, jacobian);
      ComputeCrossProduction(nue, var, cross_production, jacobian);
    }
  }

  static void ComputeProduction(const su2double& nue, const CSAVariables& var, su2double& production,
                                su2double& jacobian) {
    const su2double dP_dnu = var.intermittency * var.cb1 * (1.0 - var.ct3) * var.Prod;
    production = dP_dnu * nue;
    jacobian += dP_dnu;
  }

  static void ComputeDestruction(const su2double& nue, const CSAVariables& var, su2double& destruction,
                                 su2double& jacobian) {
    /*--- The destruction when nue < 0 is added instead of the usual subtraction, hence the negative sign. ---*/
    const su2double dD_dnu = -var.cw1 * nue / var.dist_i_2;
    destruction = dD_dnu * nue * var.interDestrFactor;
    jacobian -= 2 * dD_dnu * var.interDestrFactor;
  }

  static void ComputeCrossProduction(const su2double& nue, const CSAVariables& var, su2double& cross_production,
                                     su2double& jacobian) {
    Bsl::ComputeCrossProduction(nue, var, cross_production, jacobian);
  }
};
};

/* =============================================================================
 * SPALART-ALLMARAS ADDITIONAL SOURCE TERMS DECORATORS
 * ============================================================================*/

/*!
 * \class CCompressibilityCorrection
 * \ingroup SourceDiscr
 * \brief Mixing Layer Compressibility Correction (SA-comp).
 */
template <class ParentClass>
class CCompressibilityCorrection final : public ParentClass {
 private:
  using ParentClass::Gamma;
  using ParentClass::idx;
  using ParentClass::nDim;
  using ParentClass::PrimVar_Grad_i;
  using ParentClass::ScalarVar_i;
  using ParentClass::V_i;
  using ParentClass::Volume;

  using ResidualType = typename ParentClass::template ResidualType<>;

  const su2double c5 = 3.5;

 public:
  /*!
   * \brief Constructor of the class.
   * \param[in] nDim - Number of dimensions of the problem.
   * \param[in] config - Definition of the particular problem.
   */
  CCompressibilityCorrection(unsigned short nDim, const CConfig* config)
      : ParentClass(nDim, config) {}

  /*!
   * \brief Residual for source term integration.
   * \param[in] config - Definition of the particular problem.
   * \return A lightweight const-view (read-only) of the residual/flux and Jacobians.
   */
  ResidualType ComputeResidual(const CConfig* config) override {
    /*--- Residual from standard SA ---*/
    ParentClass::ComputeResidual(config);

    /*--- Compressibility Correction term ---*/
    const auto& pressure = V_i[idx.Pressure()];
    const auto& density = V_i[idx.Density()];
    const su2double sound_speed = sqrt(pressure * Gamma / density);
    su2double aux_cc = 0;
    for (unsigned short iDim = 0; iDim < nDim; ++iDim) {
      for (unsigned short jDim = 0; jDim < nDim; ++jDim) {
        aux_cc += pow(PrimVar_Grad_i[idx.Velocity() + iDim][jDim], 2);
      }
    }
    const su2double d_CompCorrection = 2.0 * c5 * ScalarVar_i[0] / pow(sound_speed, 2) * aux_cc * Volume;
    const su2double CompCorrection = 0.5 * ScalarVar_i[0] * d_CompCorrection;

    /*--- Axisymmetric contribution ---*/
    if (this->axisymmetric && this->Coord_i[1] > EPS) {
      const su2double yinv = 1.0 / this->Coord_i[1];
      const su2double nue = ScalarVar_i[0];
      const su2double v = V_i[idx.Velocity() + 1];

      const su2double d_axiCorrection = 2.0 * c5 * nue * pow(v * yinv / sound_speed, 2) * Volume;
      const su2double axiCorrection = 0.5 * nue * d_axiCorrection; 

      this->Residual -= axiCorrection;
      this->Jacobian_i[0] -= d_axiCorrection;
    }

    this->Residual -= CompCorrection;
    this->Jacobian_i[0] -= d_CompCorrection;

    return ResidualType(&this->Residual, &this->Jacobian_i, nullptr);
  }
};

/* =============================================================================
 * HELPERS TO INSTANTIATE THE SA BASE CLASS
 * ============================================================================*/

template <class FlowIndices>
struct BaselineSA {
  template <class Ft2>
  using type = CSourceBase_TurbSA<FlowIndices, Omega::Bsl, Ft2, ModVort::Bsl, r::Bsl, SourceTerms::Bsl>;
};

template <class FlowIndices>
struct NegativeSA {
  template <class Ft2>
  using type = CSourceBase_TurbSA<FlowIndices, Omega::Bsl, Ft2, ModVort::Neg, r::Bsl, SourceTerms::Neg>;
};

template <class FlowIndices>
struct EdwardsSA {
  template <class Ft2>
  using type = CSourceBase_TurbSA<FlowIndices, Omega::Edw, Ft2, ModVort::Edw, r::Edw, SourceTerms::Bsl>;
};

template <class BaseType, class... Ts>
CNumerics* AddCompressibilityCorrection(bool use_comp, Ts... args) {
  if (use_comp) {
    return new detail::CCompressibilityCorrection<BaseType>(args...);
  } else {
    return new BaseType(args...);
  }
}

template <class BaseType, class... Ts>
CNumerics* SAFactoryImpl(bool use_ft2, Ts... args) {
  if (use_ft2) {
    return AddCompressibilityCorrection<typename BaseType::template type<ft2::Nonzero>>(args...);
  } else {
    return AddCompressibilityCorrection<typename BaseType::template type<ft2::Zero>>(args...);
  }
}

}  // namespace detail

/*!
 * \brief Creates an SA source based on the version and modifications/correction in the config.
 * \ingroup SourceDiscr
 */
template <class FlowIndices>
CNumerics* SAFactory(unsigned short nDim, const CConfig* config) {
  const auto options = config->GetSAParsedOptions();

  switch (options.version) {
    case SA_OPTIONS::NONE:
      return detail::SAFactoryImpl<detail::BaselineSA<FlowIndices>>(options.ft2, options.comp, nDim, config);
    case SA_OPTIONS::NEG:
      return detail::SAFactoryImpl<detail::NegativeSA<FlowIndices>>(options.ft2, options.comp, nDim, config);
    case SA_OPTIONS::EDW:
      return detail::SAFactoryImpl<detail::EdwardsSA<FlowIndices>>(options.ft2, options.comp, nDim, config);
    default:
      break;
  }
  return nullptr;
}

/*!
 * \class CSourcePieceWise_TurbSST
 * \ingroup SourceDiscr
 * \brief Class for integrating the source terms of the Menter SST turbulence model equations.
 */
template <class FlowIndices>
class CSourcePieceWise_TurbSST final : public CNumerics {
 private:
  const FlowIndices idx; /*!< \brief Object to manage the access to the flow primitives. */
  const bool sustaining_terms = false;
  const bool axisymmetric = false;

  /*--- Closure constants ---*/
  const su2double sigma_k_1, sigma_k_2, sigma_w_1, sigma_w_2, beta_1, beta_2, beta_star, a1, alfa_1, alfa_2;
  const su2double prod_lim_const;

  /*--- Ambient values for SST-SUST. ---*/
  const su2double kAmb, omegaAmb;

  su2double F1_i, F2_i, CDkw_i;
  su2double Residual[2];
  su2double* Jacobian_i[2];
  su2double Jacobian_Buffer[4];  /// Static storage for the Jacobian (which needs to be pointer for return type).

  /*!
   * \brief Get strain magnitude based on perturbed reynolds stress matrix.
   * \param[in] turb_ke: turbulent kinetic energy of the node.
   */
  inline su2double PerturbedStrainMag(su2double turb_ke) const {
    /*--- Compute norm of perturbed strain rate tensor. ---*/

    su2double perturbedStrainMag = 0;
    for (unsigned short iDim = 0; iDim < nDim; iDim++) {
      for (unsigned short jDim = 0; jDim < nDim; jDim++) {
        su2double StrainRate_ij = MeanPerturbedRSM[iDim][jDim] - TWO3 * turb_ke * delta[iDim][jDim];
        StrainRate_ij = -StrainRate_ij * Density_i / (2 * Eddy_Viscosity_i);

        perturbedStrainMag += pow(StrainRate_ij, 2.0);
      }
    }
    return sqrt(2.0 * perturbedStrainMag);
  }

  /*!
   * \brief Add contribution from convection and diffusion due to axisymmetric formulation to 2D residual
   */
  inline void ResidualAxisymmetricConvectionDiffusion(su2double alfa_blended, su2double zeta) {
    if (Coord_i[1] < EPS) return;

    const su2double yinv = 1.0 / Coord_i[1];
    const su2double rhov = Density_i * V_i[idx.Velocity() + 1];
    const su2double& k = ScalarVar_i[0];
    const su2double& w = ScalarVar_i[1];

    /*--- Compute blended constants ---*/
    const su2double sigma_k_i = F1_i * sigma_k_1 + (1.0 - F1_i) * sigma_k_2;
    const su2double sigma_w_i = F1_i * sigma_w_1 + (1.0 - F1_i) * sigma_w_2;

    /*--- Convection-Diffusion ---*/
    const su2double cdk_axi = rhov * k - (Laminar_Viscosity_i + sigma_k_i * Eddy_Viscosity_i) * ScalarVar_Grad_i[0][1];
    const su2double cdw_axi = rhov * w - (Laminar_Viscosity_i + sigma_w_i * Eddy_Viscosity_i) * ScalarVar_Grad_i[1][1];

    /*--- Add terms to the residuals ---*/

    Residual[0] -= yinv * Volume * cdk_axi;
    Residual[1] -= yinv * Volume * cdw_axi;

    Jacobian_i[0][0] -= yinv * Volume * rhov;
    Jacobian_i[0][1] -= 0.0;
    Jacobian_i[1][0] -= 0.0;
    Jacobian_i[1][1] -= yinv * Volume * rhov;

  }

 public:
  /*!
   * \brief Constructor of the class.
   * \param[in] val_nDim - Number of dimensions of the problem.
   * \param[in] constants - SST model constants.
   * \param[in] val_kine_Inf - Freestream k, for SST with sustaining terms.
   * \param[in] val_omega_Inf - Freestream w, for SST with sustaining terms.
   * \param[in] config - Definition of the particular problem.
   */
  CSourcePieceWise_TurbSST(unsigned short val_nDim, unsigned short, const su2double* constants, su2double val_kine_Inf,
                           su2double val_omega_Inf, const CConfig* config)
      : CNumerics(val_nDim, 2, config),
        idx(val_nDim, config->GetnSpecies()),
        axisymmetric(config->GetAxisymmetric()),
        sigma_k_1(constants[0]),
        sigma_k_2(constants[1]),
        sigma_w_1(constants[2]),
        sigma_w_2(constants[3]),
        beta_1(constants[4]),
        beta_2(constants[5]),
        beta_star(constants[6]),
        a1(constants[7]),
        alfa_1(constants[8]),
        alfa_2(constants[9]),
        prod_lim_const(constants[10]),
        kAmb(val_kine_Inf),
        omegaAmb(val_omega_Inf) {
    /*--- "Allocate" the Jacobian using the static buffer. ---*/
    Jacobian_i[0] = Jacobian_Buffer;
    Jacobian_i[1] = Jacobian_Buffer + 2;
  }

  /*!
   * \brief Set the value of the first blending function.
   * \param[in] val_F1_i - Value of the first blending function at point i.
   * \param[in] Not used.
   */
  inline void SetF1blending(su2double val_F1_i, su2double) override {
    F1_i = val_F1_i;
  }

  /*!
   * \brief Set the value of the second blending function.
   * \param[in] val_F2_i - Value of the second blending function at point i.
   */
  inline void SetF2blending(su2double val_F2_i) override {
    F2_i = val_F2_i;
  }

  /*!
   * \brief Set the value of the cross diffusion for the SST model.
   * \param[in] val_CDkw_i - Value of the cross diffusion at point i.
   */
  inline void SetCrossDiff(su2double val_CDkw_i) override {
    CDkw_i = val_CDkw_i;
  }

  /*!
   * \brief Residual for source term integration.
   * \param[in] config - Definition of the particular problem.
   * \return A lightweight const-view (read-only) of the residual/flux and Jacobians.
   */
  ResidualType<> ComputeResidual(const CConfig* config) override {
    AD::StartPreacc();
    AD::SetPreaccIn(StrainMag_i);
    AD::SetPreaccIn(ScalarVar_i, nVar);
    AD::SetPreaccIn(ScalarVar_Grad_i, nVar, nDim);
    AD::SetPreaccIn(Volume);
    AD::SetPreaccIn(dist_i);
    AD::SetPreaccIn(F1_i);
    AD::SetPreaccIn(F2_i);
    AD::SetPreaccIn(CDkw_i);
    AD::SetPreaccIn(PrimVar_Grad_i, nDim + idx.Velocity(), nDim);
    AD::SetPreaccIn(Vorticity_i, 3);
    AD::SetPreaccIn(V_i[idx.Density()], V_i[idx.LaminarViscosity()], V_i[idx.EddyViscosity()]);
    AD::SetPreaccIn(V_i[idx.Velocity() + 1]);
    AD::SetPreaccIn(V_i[idx.SoundSpeed()]);

    Density_i = V_i[idx.Density()];
    Laminar_Viscosity_i = V_i[idx.LaminarViscosity()];
    Eddy_Viscosity_i = V_i[idx.EddyViscosity()];

    Residual[0] = 0.0;
    Residual[1] = 0.0;
    Jacobian_i[0][0] = 0.0;
    Jacobian_i[0][1] = 0.0;
    Jacobian_i[1][0] = 0.0;
    Jacobian_i[1][1] = 0.0;

    /*--- Computation of blended constants for the source terms ---*/

    const su2double alfa_blended = F1_i * alfa_1 + (1.0 - F1_i) * alfa_2;
    const su2double beta_blended = F1_i * beta_1 + (1.0 - F1_i) * beta_2;

    su2double eff_intermittency = 1.0;

    if (config->GetKind_Trans_Model() == TURB_TRANS_MODEL::LM) {
      AD::SetPreaccIn(intermittency_eff_i);
      eff_intermittency = intermittency_eff_i;
    }

    if (dist_i > 1e-10) {

      su2double diverg = 0.0;
      for (unsigned short iDim = 0; iDim < nDim; iDim++)
        diverg += PrimVar_Grad_i[iDim + idx.Velocity()][iDim];
      if (axisymmetric && Coord_i[1] > EPS) {
        AD::SetPreaccIn(Coord_i[1]);
        diverg += V_i[idx.Velocity() + 1] / Coord_i[1];
      }

      /*--- If using UQ methodolgy, calculate production using perturbed Reynolds stress matrix ---*/

      const su2double VorticityMag = GeometryToolbox::Norm(3, Vorticity_i);
      su2double P_Base = 0;
      su2double zetaFMt = 0.0;
      const su2double Mt = sqrt(2.0 * ScalarVar_i[0]) / V_i[idx.SoundSpeed()];

      /*--- Apply production term modifications ---*/
      switch (sstParsedOptions.production) {
        case SST_OPTIONS::UQ:
          ComputePerturbedRSM(nDim, Eig_Val_Comp, uq_permute, uq_delta_b, uq_urlx, PrimVar_Grad_i + idx.Velocity(),
                            Density_i, Eddy_Viscosity_i, ScalarVar_i[0], MeanPerturbedRSM);
          P_Base = PerturbedStrainMag(ScalarVar_i[0]);
          break;

        case SST_OPTIONS::V:
          P_Base = VorticityMag;
          break;

        case SST_OPTIONS::KL:
          P_Base = sqrt(StrainMag_i*VorticityMag);
          break;

        case SST_OPTIONS::COMP_Wilcox:
          P_Base = StrainMag_i;
          if (Mt >= 0.25) {
            zetaFMt = 2.0 * (Mt * Mt - 0.25 * 0.25);
          }
          break;

        case SST_OPTIONS::COMP_Sarkar:
          P_Base = StrainMag_i;
          if (Mt >= 0.25) {
            zetaFMt = 0.5 * (Mt * Mt);
          }
          break;

        default:
          /*--- Base production term for SST-1994 and SST-2003 ---*/
          P_Base = StrainMag_i;
          break;
      }

      /*--- Production limiter. ---*/
      const su2double prod_limit = prod_lim_const * beta_star * Density_i * ScalarVar_i[1] * ScalarVar_i[0];

      su2double P = Eddy_Viscosity_i * pow(P_Base, 2);
      su2double pk = max(0.0, min(P, prod_limit));

      const auto& eddy_visc_var = sstParsedOptions.version == SST_OPTIONS::V1994 ? VorticityMag : StrainMag_i;
      const su2double zeta = max(ScalarVar_i[1], eddy_visc_var * F2_i / a1);

      /*--- Production limiter only for V2003, recompute for V1994. ---*/
      su2double pw;
      if (sstParsedOptions.version == SST_OPTIONS::V1994) {
        pw = alfa_blended * Density_i * pow(P_Base, 2);
      } else {
        pw = (alfa_blended * Density_i / Eddy_Viscosity_i) * pk;
      }

      /*--- Sustaining terms, if desired. Note that if the production terms are
            larger equal than the sustaining terms, the original formulation is
            obtained again. This is in contrast to the version in literature
            where the sustaining terms are simply added. This latter approach could
            lead to problems for very big values of the free-stream turbulence
            intensity. ---*/
      if (sstParsedOptions.sust) {
        const su2double sust_k = beta_star * Density_i * kAmb * omegaAmb;
        const su2double sust_w = beta_blended * Density_i * omegaAmb * omegaAmb;
        pk = max(pk, sust_k);
        pw = max(pw, sust_w);
      }

      if (sstParsedOptions.production == SST_OPTIONS::COMP_Sarkar) {
        const su2double Dilatation_Sarkar = -0.15 * pk * Mt + 0.2 * beta_star * (1.0 +zetaFMt) * Density_i * ScalarVar_i[1] * ScalarVar_i[0] * Mt * Mt;
        pk += Dilatation_Sarkar;
      }

      /*--- Dissipation ---*/

      su2double dk = beta_star * Density_i * ScalarVar_i[1] * ScalarVar_i[0] * (1.0 + zetaFMt);
      su2double dw = beta_blended * Density_i * ScalarVar_i[1] * ScalarVar_i[1] * (1.0 - 0.09/beta_blended * zetaFMt);

      /*--- LM model coupling with production and dissipation term for k transport equation---*/
      if (config->GetKind_Trans_Model() == TURB_TRANS_MODEL::LM) {
        pk = pk * eff_intermittency;
        dk = min(max(eff_intermittency, 0.1), 1.0) * dk;
      }

      /*--- Add the production terms to the residuals. ---*/

      Residual[0] += pk * Volume;
      Residual[1] += pw * Volume;

      /*--- Add the dissipation  terms to the residuals.---*/

      Residual[0] -= dk * Volume;
      Residual[1] -= dw * Volume;

      /*--- Cross diffusion ---*/

      Residual[1] += (1.0 - F1_i) * CDkw_i * Volume;

      /*--- Contribution due to 2D axisymmetric formulation ---*/

      if (axisymmetric) ResidualAxisymmetricConvectionDiffusion(alfa_blended, zeta);

      /*--- Implicit part ---*/

<<<<<<< HEAD

      su2double rok = Density_i * ScalarVar_i[0];
      su2double ik1   = -max(dk - pk,0.0) / rok;
      su2double ik2   = -pk / rok;
      
      su2double row = Density_i * ScalarVar_i[1];
      su2double iw1   = -max(dw - pw,0.0) / row;
      su2double iw2   = -(pw + dw)/ row;
      

      Jacobian_i[0][0] = (ik1 + ik2) * Volume;
      Jacobian_i[0][1] = 0.0;
      Jacobian_i[1][0] = 0.0;
      Jacobian_i[1][1] = (iw1 + iw2) * Volume;
=======
      Jacobian_i[0][0] = -beta_star * ScalarVar_i[1] * Volume * (1.0 + zetaFMt);
      Jacobian_i[0][1] = -beta_star * ScalarVar_i[0] * Volume * (1.0 + zetaFMt);
      Jacobian_i[1][0] = 0.0;
      Jacobian_i[1][1] = -2.0 * beta_blended * ScalarVar_i[1] * Volume * (1.0 - 0.09/beta_blended * zetaFMt);
>>>>>>> cde88927
    }

    AD::SetPreaccOut(Residual, nVar);
    AD::EndPreacc();

    return ResidualType<>(Residual, Jacobian_i, nullptr);
  }
};<|MERGE_RESOLUTION|>--- conflicted
+++ resolved
@@ -931,27 +931,24 @@
 
       /*--- Implicit part ---*/
 
-<<<<<<< HEAD
-
-      su2double rok = Density_i * ScalarVar_i[0];
-      su2double ik1   = -max(dk - pk,0.0) / rok;
-      su2double ik2   = -pk / rok;
+
+      // su2double rok = Density_i * ScalarVar_i[0];
+      // su2double ik1   = -max(dk - pk,0.0) / rok;
+      // su2double ik2   = -pk / rok;
       
-      su2double row = Density_i * ScalarVar_i[1];
-      su2double iw1   = -max(dw - pw,0.0) / row;
-      su2double iw2   = -(pw + dw)/ row;
+      // su2double row = Density_i * ScalarVar_i[1];
+      // su2double iw1   = -max(dw - pw,0.0) / row;
+      // su2double iw2   = -(pw + dw)/ row;
       
 
-      Jacobian_i[0][0] = (ik1 + ik2) * Volume;
-      Jacobian_i[0][1] = 0.0;
-      Jacobian_i[1][0] = 0.0;
-      Jacobian_i[1][1] = (iw1 + iw2) * Volume;
-=======
+      // Jacobian_i[0][0] = (ik1 + ik2) * Volume;
+      // Jacobian_i[0][1] = 0.0;
+      // Jacobian_i[1][0] = 0.0;
+      // Jacobian_i[1][1] = (iw1 + iw2) * Volume;
       Jacobian_i[0][0] = -beta_star * ScalarVar_i[1] * Volume * (1.0 + zetaFMt);
       Jacobian_i[0][1] = -beta_star * ScalarVar_i[0] * Volume * (1.0 + zetaFMt);
       Jacobian_i[1][0] = 0.0;
       Jacobian_i[1][1] = -2.0 * beta_blended * ScalarVar_i[1] * Volume * (1.0 - 0.09/beta_blended * zetaFMt);
->>>>>>> cde88927
     }
 
     AD::SetPreaccOut(Residual, nVar);
