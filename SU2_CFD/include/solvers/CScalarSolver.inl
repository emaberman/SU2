--- conflicted
+++ resolved
@@ -86,12 +86,7 @@
    * before calling these solver functions. ---*/
   const bool implicit = (config->GetKind_TimeIntScheme() == EULER_IMPLICIT);
   const bool muscl = config->GetMUSCL();
-<<<<<<< HEAD
-  const bool limiter = (config->GetKind_SlopeLimit() != NO_LIMITER) &&
-                       (config->GetKind_SlopeLimit() != VAN_ALBADA_EDGE) &&
-=======
   const bool limiter = (config->GetKind_SlopeLimit() != LIMITER::NONE) &&
->>>>>>> 6acc62f5
                        (config->GetInnerIter() <= config->GetLimiterIter());
 
   /*--- Clear residual and system matrix, not needed for
@@ -163,7 +158,7 @@
 
 template <class V>
 void CScalarSolver<V>::SetPrimitive_Limiter(CGeometry* geometry, const CConfig* config) {
-  auto kindLimiter = static_cast<ENUM_LIMITER>(config->GetKind_SlopeLimit_Flow());
+  auto kindLimiter = config->GetKind_SlopeLimit_Flow();
   const auto& primitives = nodes->GetPrimitive();
   const auto& gradient = nodes->GetGradient_Reconstruction();
   auto& primMin = nodes->GetSolution_Min();
