--- conflicted
+++ resolved
@@ -153,15 +153,6 @@
   else
     AD::StartNoSharedReading();
 
-<<<<<<< HEAD
-  
-  bool bounded_scalar{false};
-  if((config->GetKind_Upwind_Species() == UPWIND::BOUNDED_SCALAR) || 
-     (config->GetKind_Upwind_Turb() == UPWIND::BOUNDED_SCALAR)) bounded_scalar = true;
-=======
-  su2double EdgeMassFlux, Project_Grad_i, Project_Grad_j, FluxCorrection_i, FluxCorrection_j;
->>>>>>> ab947d08
-
   su2double **Jacobian_i_correction, **Jacobian_j_correction;
   Jacobian_i_correction = new su2double*[nVar];
   Jacobian_j_correction = new su2double*[nVar];
