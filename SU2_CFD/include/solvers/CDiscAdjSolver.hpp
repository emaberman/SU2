--- conflicted
+++ resolved
@@ -297,15 +297,7 @@
                    int val_iter,
                    bool val_update_geo) override;
 
-<<<<<<< HEAD
-  /*!
-   * \brief Compute the multizone residual.
-   * \param[in] geometry - Geometrical definition of the problem.
-   * \param[in] config - Definition of the particular problem.
-   */
-  void ComputeResidual_Multizone(CGeometry *geometry, CConfig *config) override;
-
-   /*!
+  /*!
    * \brief A virtual member.
    * \param[in] geometry - Geometrical definition of the problem.
    * \param[in] solver - Container vector with all of the solvers.
@@ -318,6 +310,4 @@
                            CConfig *config, vector<vector<passivedouble> > const &SolAdap,
                            int val_iter, bool val_update_geo) final;
 
-=======
->>>>>>> 58bc0dc8
 };