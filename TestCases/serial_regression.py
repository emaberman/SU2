--- conflicted
+++ resolved
@@ -921,23 +921,6 @@
     ddes_flatplate.new_output = True
     test_list.append(ddes_flatplate)
 
-<<<<<<< HEAD
-    # WMLES Channel Flow
-    wmles_channel        = TestCase('wmles_channel')
-    wmles_channel.cfg_dir   = "wmles/channel"
-    wmles_channel.cfg_file  = "wmles_channel.cfg"
-    wmles_channel.test_iter = 10
-    wmles_channel.test_vals = [ -8.164737,-8.595764,-8.114846,-7.649493] #last 4 columns
-    wmles_channel.su2_exec  = "python wmles.py -f wmles_channel.cfg -n 1"
-    wmles_channel.timeout   = 1600
-    wmles_channel.tol       = 0.00001
-    wmles_channel.unsteady  = True
-    wmles_channel.new_output = True
-    test_list.append(wmles_channel)
-
-
-=======
->>>>>>> c23eed47
     # unsteady pitching NACA0015, SA
     unst_inc_turb_naca0015_sa           = TestCase('unst_inc_turb_naca0015_sa')
     unst_inc_turb_naca0015_sa.cfg_dir   = "unsteady/pitching_naca0015_rans_inc"
