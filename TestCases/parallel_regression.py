#!/usr/bin/env python

## \file parallel_regression.py
#  \brief Python script for automated regression testing of SU2 examples
#  \author A. Aranake, A. Campos, T. Economon, T. Lukaczyk, S. Padron
#  \version 7.3.1 "Blackbird"
#
# SU2 Project Website: https://su2code.github.io
#
# The SU2 Project is maintained by the SU2 Foundation
# (http://su2foundation.org)
#
# Copyright 2012-2022, SU2 Contributors (cf. AUTHORS.md)
#
# SU2 is free software; you can redistribute it and/or
# modify it under the terms of the GNU Lesser General Public
# License as published by the Free Software Foundation; either
# version 2.1 of the License, or (at your option) any later version.
#
# SU2 is distributed in the hope that it will be useful,
# but WITHOUT ANY WARRANTY; without even the implied warranty of
# MERCHANTABILITY or FITNESS FOR A PARTICULAR PURPOSE. See the GNU
# Lesser General Public License for more details.
#
# You should have received a copy of the GNU Lesser General Public
# License along with SU2. If not, see <http://www.gnu.org/licenses/>.

# make print(*args) function available in PY2.6+, does'nt work on PY < 2.6
from __future__ import print_function

import sys
from TestCase import TestCase

def main():
    '''This program runs SU2 and ensures that the output matches specified values.
       This will be used to do checks when code is pushed to github
       to make sure nothing is broken. '''

    test_list = []

    #########################
    ## NEMO solver ###
    #########################

    # Adiabatic thermal bath
    thermalbath           = TestCase('thermalbath')
    thermalbath.cfg_dir   = "nonequilibrium/thermalbath/finitechemistry"
    thermalbath.cfg_file  = "thermalbath.cfg"
    thermalbath.test_iter = 10
    thermalbath.test_vals = [0.945997, 0.945997, -12.039262, -12.171767, -32.000000, 10.013239]
    thermalbath.su2_exec  = "mpirun -n 2 SU2_CFD"
    thermalbath.timeout   = 1600
    thermalbath.new_output = True
    thermalbath.tol       = 0.00001
    test_list.append(thermalbath)

    # Adiabatic thermal bath
    ionized           = TestCase('ionized')
    ionized.cfg_dir   = "nonequilibrium/thermalbath/finitechemistry"
    ionized.cfg_file  = "weakly_ionized.cfg"
    ionized.test_iter = 10
    ionized.test_vals = [-29.806157, -11.130797, -11.337264, -17.235059, -17.578729, -15.190274, -25.013626, -32.000000, -5.174887, 0.000000, 0.000000]
    ionized.su2_exec  = "mpirun -n 2 SU2_CFD"
    ionized.timeout   = 1600
    ionized.new_output = True
    ionized.tol       = 0.00001
    test_list.append(ionized)

    # Adiabatic frozen thermal bath
    thermalbath_frozen           = TestCase('thermalbath_frozen')
    thermalbath_frozen.cfg_dir   = "nonequilibrium/thermalbath/frozen"
    thermalbath_frozen.cfg_file  = "thermalbath_frozen.cfg"
    thermalbath_frozen.test_iter = 10
    thermalbath_frozen.test_vals = [-32.000000, -32.000000, -11.962477, -11.962477, -32.000000, 10.013545]
    thermalbath_frozen.su2_exec  = "mpirun -n 2 SU2_CFD"
    thermalbath_frozen.timeout   = 1600
    thermalbath_frozen.new_output = True
    thermalbath_frozen.tol       = 0.00001
    test_list.append(thermalbath_frozen)

    # Inviscid single wedge, implicit
    invwedge           = TestCase('invwedge')
    invwedge.cfg_dir   = "nonequilibrium/invwedge"
    invwedge.cfg_file  = "invwedge.cfg"
    invwedge.test_iter = 10
    invwedge.test_vals = [-1.042842, -1.567605, -18.300680, -18.628055, -18.574084, 2.275192, 1.879772, 5.319421, 0.873699]
    invwedge.su2_exec  = "mpirun -n 2 SU2_CFD"
    invwedge.timeout   = 1600
    invwedge.new_output = True
    invwedge.tol       = 0.00001
    test_list.append(invwedge)

    # Viscous single cone - axisymmetric
    visc_cone           = TestCase('visc_cone')
    visc_cone.cfg_dir   = "nonequilibrium/axi_visccone"
    visc_cone.cfg_file  = "axi_visccone.cfg"
    visc_cone.test_iter = 10
    visc_cone.test_vals = [-5.222278, -5.746529, -20.569425, -20.633787, -20.547644, -1.928717, -2.247306, 1.255759, -3.208374]
    visc_cone.su2_exec  = "mpirun -n 2 SU2_CFD"
    visc_cone.timeout   = 1600
    visc_cone.new_output = True
    visc_cone.tol       = 0.00001
    test_list.append(visc_cone)

    # Viscous single wedge with Mutation++
    #viscwedge_mpp           = TestCase('viscwedge_mpp')
    #viscwedge_mpp.cfg_dir   = "nonequilibrium/viscwedge_mpp"
    #viscwedge_mpp.cfg_file  = "viscwedge_mpp.cfg"
    #viscwedge_mpp.test_iter = 10
    #viscwedge_mpp.test_vals = [-20.608474, -20.586446,-20.707524, -5.171304,-5.696067,-1.548350,-2.071211,2.231054,-2.545494]
    #viscwedge_mpp.su2_exec  = "mpirun -n 2 SU2_CFD"
    #viscwedge_mpp.timeout   = 1600
    #viscwedge_mpp.new_output = True
    #viscwedge_mpp.tol       = 0.00001
    #test_list.append(viscwedge_mpp)


    ##########################
    ### Compressible Euler ###
    ##########################

    # Channel
    channel           = TestCase('channel')
    channel.cfg_dir   = "euler/channel"
    channel.cfg_file  = "inv_channel_RK.cfg"
    channel.test_iter = 20
    channel.test_vals = [-2.647975, 2.818090, 0.022280, 0.004644]
    channel.su2_exec  = "parallel_computation.py -f"
    channel.timeout   = 1600
    channel.tol       = 0.00001
    test_list.append(channel)

    # NACA0012
    naca0012           = TestCase('naca0012')
    naca0012.cfg_dir   = "euler/naca0012"
    naca0012.cfg_file  = "inv_NACA0012_Roe.cfg"
    naca0012.test_iter = 20
    naca0012.test_vals = [-4.014140, -3.537888, 0.333403, 0.021227]
    naca0012.su2_exec  = "parallel_computation.py -f"
    naca0012.timeout   = 1600
    naca0012.tol       = 0.00001
    test_list.append(naca0012)

    # Supersonic wedge
    wedge           = TestCase('wedge')
    wedge.cfg_dir   = "euler/wedge"
    wedge.cfg_file  = "inv_wedge_HLLC.cfg"
    wedge.test_iter = 20
    wedge.test_vals = [-0.944740, 4.782451, -0.208522, 0.036742]
    wedge.su2_exec  = "parallel_computation.py -f"
    wedge.timeout   = 1600
    wedge.tol       = 0.00001
    test_list.append(wedge)

    # ONERA M6 Wing
    oneram6           = TestCase('oneram6')
    oneram6.cfg_dir   = "euler/oneram6"
    oneram6.cfg_file  = "inv_ONERAM6.cfg"
    oneram6.test_iter = 10
    oneram6.test_vals = [-9.277150, -8.694005, 0.281703, 0.011821]
    oneram6.su2_exec  = "parallel_computation.py -f"
    oneram6.timeout   = 3200
    oneram6.tol       = 0.00001
    test_list.append(oneram6)

    # Fixed CL NACA0012
    fixedCL_naca0012           = TestCase('fixedcl_naca0012')
    fixedCL_naca0012.cfg_dir   = "fixed_cl/naca0012"
    fixedCL_naca0012.cfg_file  = "inv_NACA0012.cfg"
    fixedCL_naca0012.test_iter = 10
    fixedCL_naca0012.test_vals = [-7.379831, -1.886302, 0.300000, 0.019471]
    fixedCL_naca0012.su2_exec  = "parallel_computation.py -f"
    fixedCL_naca0012.timeout   = 1600
    fixedCL_naca0012.tol       = 0.00001
    test_list.append(fixedCL_naca0012)

    # Polar sweep of the inviscid NACA0012
    polar_naca0012           = TestCase('polar_naca0012')
    polar_naca0012.cfg_dir   = "polar/naca0012"
    polar_naca0012.cfg_file  = "inv_NACA0012.cfg"
    polar_naca0012.polar     = True
    polar_naca0012.test_iter = 10
    polar_naca0012.test_vals = [-1.217981, 4.256386, 0.009084, 0.016823]
    polar_naca0012.su2_exec  = "compute_polar.py -i 11"
    polar_naca0012.timeout   = 1600
    polar_naca0012.tol       = 0.00001
    test_list.append(polar_naca0012)

    # HYPERSONIC FLOW PAST BLUNT BODY
    bluntbody           = TestCase('bluntbody')
    bluntbody.cfg_dir   = "euler/bluntbody"
    bluntbody.cfg_file  = "blunt.cfg"
    bluntbody.test_iter = 20
    bluntbody.test_vals = [0.540009, 6.916653, 0.000000, 1.868976] #last 4 columns
    bluntbody.su2_exec  = "parallel_computation.py -f"
    bluntbody.timeout   = 1600
    bluntbody.tol       = 0.00001
    test_list.append(bluntbody)

    # Equivalent area NACA64-206
    ea_naca64206           = TestCase('ea_naca64206')
    ea_naca64206.cfg_dir   = "optimization_euler/equivalentarea_naca64206"
    ea_naca64206.cfg_file  = "NACA64206.cfg"
    ea_naca64206.test_iter = 10
    ea_naca64206.test_vals = [-1.076215, -0.391987, -0.000701, 67775.0]
    ea_naca64206.su2_exec  = "mpirun -n 2 SU2_CFD"
    ea_naca64206.timeout   = 1600
    ea_naca64206.tol       = 0.00001
    test_list.append(ea_naca64206)

    ##########################
    ###  Compressible N-S  ###
    ##########################

    # Laminar flat plate
    flatplate           = TestCase('flatplate')
    flatplate.cfg_dir   = "navierstokes/flatplate"
    flatplate.cfg_file  = "lam_flatplate.cfg"
    flatplate.test_iter = 100
    flatplate.test_vals = [-9.336395, -3.849426, 0.001112, 0.036276, 2.361500, -2.325300, -2.279700, -2.279700]
    flatplate.su2_exec  = "mpirun -n 2 SU2_CFD"
    flatplate.timeout   = 1600
    flatplate.tol       = 0.00001
    test_list.append(flatplate)

    # Custom objective function
    flatplate_udobj           = TestCase('flatplate_udobj')
    flatplate_udobj.cfg_dir   = "user_defined_functions"
    flatplate_udobj.cfg_file  = "lam_flatplate.cfg"
    flatplate_udobj.test_iter = 20
    flatplate_udobj.test_vals = [-6.653802, -1.18143, -0.794887, 0.000611, -3.6850e-04, 7.3568e-04, -1.1042e-03, 5.9669e+02, 2.9980e+02, 2.9689e+02, 1.7147]
    flatplate_udobj.su2_exec  = "mpirun -n 2 SU2_CFD"
    flatplate_udobj.timeout   = 1600
    flatplate_udobj.tol       = 0.00001
    test_list.append(flatplate_udobj)

    # Laminar cylinder (steady)
    cylinder           = TestCase('cylinder')
    cylinder.cfg_dir   = "navierstokes/cylinder"
    cylinder.cfg_file  = "lam_cylinder.cfg"
    cylinder.test_iter = 25
    cylinder.test_vals = [-6.754517, -1.286785, -0.213640, 0.706519]
    cylinder.su2_exec  = "parallel_computation.py -f"
    cylinder.timeout   = 1600
    cylinder.tol       = 0.00001
    test_list.append(cylinder)

    # Laminar cylinder (low Mach correction)
    cylinder_lowmach           = TestCase('cylinder_lowmach')
    cylinder_lowmach.cfg_dir   = "navierstokes/cylinder"
    cylinder_lowmach.cfg_file  = "cylinder_lowmach.cfg"
    cylinder_lowmach.test_iter = 25
    cylinder_lowmach.test_vals = [-6.858484, -1.396528, -1.854558, 110.033249]
    cylinder_lowmach.su2_exec  = "parallel_computation.py -f"
    cylinder_lowmach.timeout   = 1600
    cylinder_lowmach.tol       = 0.00001
    test_list.append(cylinder_lowmach)

    # 2D Poiseuille flow (body force driven with periodic inlet / outlet)
    poiseuille           = TestCase('poiseuille')
    poiseuille.cfg_dir   = "navierstokes/poiseuille"
    poiseuille.cfg_file  = "lam_poiseuille.cfg"
    poiseuille.test_iter = 10
    poiseuille.test_vals = [-5.050847, 0.648238, 0.000200, 13.639839]
    poiseuille.su2_exec  = "parallel_computation.py -f"
    poiseuille.timeout   = 1600
    poiseuille.tol       = 0.001
    test_list.append(poiseuille)

    # 2D Poiseuille flow (inlet profile file)
    poiseuille_profile           = TestCase('poiseuille_profile')
    poiseuille_profile.cfg_dir   = "navierstokes/poiseuille"
    poiseuille_profile.cfg_file  = "profile_poiseuille.cfg"
    poiseuille_profile.test_iter = 10
    poiseuille_profile.test_vals = [-12.492859, -7.672756, -0.000000, 2.085796]
    poiseuille_profile.su2_exec  = "parallel_computation.py -f"
    poiseuille_profile.timeout   = 1600
    poiseuille_profile.tol       = 0.00001
    test_list.append(poiseuille_profile)

    ##########################
    ### Compressible RANS  ###
    ##########################

    # RAE2822 SA
    rae2822_sa           = TestCase('rae2822_sa')
    rae2822_sa.cfg_dir   = "rans/rae2822"
    rae2822_sa.cfg_file  = "turb_SA_RAE2822.cfg"
    rae2822_sa.test_iter = 20
    rae2822_sa.test_vals = [-2.004689, -5.265793, 0.809463, 0.062016]
    rae2822_sa.su2_exec  = "parallel_computation.py -f"
    rae2822_sa.timeout   = 1600
    rae2822_sa.tol       = 0.00001
    test_list.append(rae2822_sa)

    # RAE2822 SST
    rae2822_sst           = TestCase('rae2822_sst')
    rae2822_sst.cfg_dir   = "rans/rae2822"
    rae2822_sst.cfg_file  = "turb_SST_RAE2822.cfg"
    rae2822_sst.test_iter = 20
    rae2822_sst.test_vals = [-0.510641, 4.870022, 0.813722, 0.062439]
    rae2822_sst.su2_exec  = "parallel_computation.py -f"
    rae2822_sst.timeout   = 1600
    rae2822_sst.tol       = 0.00001
    test_list.append(rae2822_sst)

    # RAE2822 SST_SUST
    rae2822_sst_sust           = TestCase('rae2822_sst_sust')
    rae2822_sst_sust.cfg_dir   = "rans/rae2822"
    rae2822_sst_sust.cfg_file  = "turb_SST_SUST_RAE2822.cfg"
    rae2822_sst_sust.test_iter = 20
    rae2822_sst_sust.test_vals = [-2.435890, 4.870022, 0.813722, 0.062439]
    rae2822_sst_sust.su2_exec  = "parallel_computation.py -f"
    rae2822_sst_sust.timeout   = 1600
    rae2822_sst_sust.tol       = 0.00001
    test_list.append(rae2822_sst_sust)

    # Flat plate
    turb_flatplate           = TestCase('turb_flatplate')
    turb_flatplate.cfg_dir   = "rans/flatplate"
    turb_flatplate.cfg_file  = "turb_SA_flatplate.cfg"
    turb_flatplate.test_iter = 20
    turb_flatplate.test_vals = [-4.147548, -6.729213, -0.176227, 0.057731]
    turb_flatplate.su2_exec  = "parallel_computation.py -f"
    turb_flatplate.timeout   = 1600
    turb_flatplate.tol       = 0.00001
    test_list.append(turb_flatplate)

    # Flat plate (compressible) with species inlet
    turb_flatplate_species           = TestCase('turb_flatplate_species')
    turb_flatplate_species.cfg_dir   = "rans/flatplate"
    turb_flatplate_species.cfg_file  = "turb_SA_flatplate_species.cfg"
    turb_flatplate_species.test_iter = 20
    turb_flatplate_species.test_vals = [-4.147548, -0.634735, -1.770801, 1.335176, -3.250308, 9, -6.700992, 5, -6.999234, 10, -6.033847, 0.996033, 0.996033]
    turb_flatplate_species.su2_exec  = "parallel_computation.py -f"
    turb_flatplate_species.timeout   = 1600
    turb_flatplate_species.tol       = 0.00001
    test_list.append(turb_flatplate_species)

    # ONERA M6 Wing
    turb_oneram6           = TestCase('turb_oneram6')
    turb_oneram6.cfg_dir   = "rans/oneram6"
    turb_oneram6.cfg_file  = "turb_ONERAM6.cfg"
    turb_oneram6.test_iter = 10
    turb_oneram6.test_vals = [-2.388839, -6.689413, 0.230321, 0.157640] #last 4 columns
    turb_oneram6.su2_exec  = "parallel_computation.py -f"
    turb_oneram6.timeout   = 3200
    turb_oneram6.tol       = 0.00001
    test_list.append(turb_oneram6)

    # ONERA M6 Wing - Newton-Krylov
    turb_oneram6_nk           = TestCase('turb_oneram6_nk')
    turb_oneram6_nk.cfg_dir   = "rans/oneram6"
    turb_oneram6_nk.cfg_file  = "turb_ONERAM6_nk.cfg"
    turb_oneram6_nk.test_iter = 20
    turb_oneram6_nk.test_vals = [-4.892257, -4.514011, -11.432312, 0.221025, 0.045570, 2, -0.899459, 3.1384e+01]
    turb_oneram6_nk.su2_exec  = "mpirun -n 2 SU2_CFD"
    turb_oneram6_nk.timeout   = 600
    turb_oneram6_nk.tol       = 0.0001
    test_list.append(turb_oneram6_nk)

    # NACA0012 (SA, FUN3D finest grid results: CL=1.0983, CD=0.01242)
    turb_naca0012_sa           = TestCase('turb_naca0012_sa')
    turb_naca0012_sa.cfg_dir   = "rans/naca0012"
    turb_naca0012_sa.cfg_file  = "turb_NACA0012_sa.cfg"
    turb_naca0012_sa.test_iter = 10
    turb_naca0012_sa.test_vals = [-8.621456, -10.378269, 1.064502, 0.019710, 20.000000, -1.811700, 20.000000, -5.171326]
    turb_naca0012_sa.su2_exec  = "parallel_computation.py -f"
    turb_naca0012_sa.timeout   = 3200
    turb_naca0012_sa.tol       = 0.00001
    test_list.append(turb_naca0012_sa)

    # NACA0012 (SST, FUN3D finest grid results: CL=1.0840, CD=0.01253)
    turb_naca0012_sst           = TestCase('turb_naca0012_sst')
    turb_naca0012_sst.cfg_dir   = "rans/naca0012"
    turb_naca0012_sst.cfg_file  = "turb_NACA0012_sst.cfg"
    turb_naca0012_sst.test_iter = 10
    turb_naca0012_sst.test_vals = [-11.456387, -12.800055, -5.865784, 1.049989, 0.019163, -1.838252]
    turb_naca0012_sst.su2_exec  = "parallel_computation.py -f"
    turb_naca0012_sst.timeout   = 3200
    turb_naca0012_sst.tol       = 0.00001
    test_list.append(turb_naca0012_sst)

    # NACA0012 (SST_SUST, FUN3D finest grid results: CL=1.0840, CD=0.01253)
    turb_naca0012_sst_sust           = TestCase('turb_naca0012_sst_sust')
    turb_naca0012_sst_sust.cfg_dir   = "rans/naca0012"
    turb_naca0012_sst_sust.cfg_file  = "turb_NACA0012_sst_sust.cfg"
    turb_naca0012_sst_sust.test_iter = 10
    turb_naca0012_sst_sust.test_vals = [-11.370785, -12.641676, -5.748419, 1.005233, 0.019017, -2.057144]
    turb_naca0012_sst_sust.su2_exec  = "parallel_computation.py -f"
    turb_naca0012_sst_sust.timeout   = 3200
    turb_naca0012_sst_sust.tol       = 0.00001
    test_list.append(turb_naca0012_sst_sust)

    # NACA0012 (SST, 2003m, Vorticity)
    turb_naca0012_sst_2003_Vm           = TestCase('turb_naca0012_sst_2003_Vm')
    turb_naca0012_sst_2003_Vm.cfg_dir   = "rans/naca0012"
    turb_naca0012_sst_2003_Vm.cfg_file  = "turb_NACA0012_sst_2003-Vm.cfg"
    turb_naca0012_sst_2003_Vm.test_iter = 10
    turb_naca0012_sst_2003_Vm.test_vals = [-7.672926, -10.025010, -3.365892, 1.048735, 0.019723, -2.052543]
    turb_naca0012_sst_2003_Vm.su2_exec  = "parallel_computation.py -f"
    turb_naca0012_sst_2003_Vm.timeout   = 3200
    turb_naca0012_sst_2003_Vm.tol       = 0.00001
    test_list.append(turb_naca0012_sst_2003_Vm)

    # NACA0012 (SST, 1994m Kato-Launder)
    turb_naca0012_sst_1994_KLm           = TestCase('turb_naca0012_sst_1994_KLm')
    turb_naca0012_sst_1994_KLm.cfg_dir   = "rans/naca0012"
    turb_naca0012_sst_1994_KLm.cfg_file  = "turb_NACA0012_sst_1994-KLm.cfg"
    turb_naca0012_sst_1994_KLm.test_iter = 10
    turb_naca0012_sst_1994_KLm.test_vals = [-8.567268, -10.798763, -3.990577, 1.049274, 0.019199, -1.809017]
    turb_naca0012_sst_1994_KLm.su2_exec  = "parallel_computation.py -f"
    turb_naca0012_sst_1994_KLm.timeout   = 3200
    turb_naca0012_sst_1994_KLm.tol       = 0.00001
    test_list.append(turb_naca0012_sst_1994_KLm)


    # NACA0012 (SST, fixed values for turbulence quantities)
    turb_naca0012_sst_fixedvalues           = TestCase('turb_naca0012_sst_fixedvalues')
    turb_naca0012_sst_fixedvalues.cfg_dir   = "rans/naca0012"
    turb_naca0012_sst_fixedvalues.cfg_file  = "turb_NACA0012_sst_fixedvalues.cfg"
    turb_naca0012_sst_fixedvalues.test_iter = 10
    turb_naca0012_sst_fixedvalues.test_vals = [ -5.216685, -9.562448, -1.565778, 1.022393, 0.040542, -3.729648]
    turb_naca0012_sst_fixedvalues.su2_exec  = "parallel_computation.py -f"
    turb_naca0012_sst_fixedvalues.timeout   = 3200
    turb_naca0012_sst_fixedvalues.tol       = 0.00001
    test_list.append(turb_naca0012_sst_fixedvalues)

    # NACA0012 (SST, explicit Euler for flow and turbulence equations)
    turb_naca0012_sst_expliciteuler           = TestCase('turb_naca0012_sst_expliciteuler')
    turb_naca0012_sst_expliciteuler.cfg_dir   = "rans/naca0012"
    turb_naca0012_sst_expliciteuler.cfg_file  = "turb_NACA0012_sst_expliciteuler.cfg"
    turb_naca0012_sst_expliciteuler.test_iter = 10
    turb_naca0012_sst_expliciteuler.test_vals = [-3.532228, -3.157766, 3.364025, 1.124824, 0.501717, -float("inf")]
    turb_naca0012_sst_expliciteuler.su2_exec  = "parallel_computation.py -f"
    turb_naca0012_sst_expliciteuler.timeout   = 3200
    turb_naca0012_sst_expliciteuler.tol       = 0.00001
    test_list.append(turb_naca0012_sst_expliciteuler)

    # PROPELLER
    propeller           = TestCase('propeller')
    propeller.cfg_dir   = "rans/propeller"
    propeller.cfg_file  = "propeller.cfg"
    propeller.test_iter = 10
    propeller.test_vals = [-3.389575, -8.409529, 0.000048, 0.056329] #last 4 columns
    propeller.su2_exec  = "parallel_computation.py -f"
    propeller.timeout   = 3200
    propeller.tol       = 0.00001
    test_list.append(propeller)

    #######################################
    ### Axisymmetric Compressible RANS  ###
    #######################################
    
    # Axisymmetric air nozzle (transonic)
    axi_rans_air_nozzle           = TestCase('axi_rans_air_nozzle')
    axi_rans_air_nozzle.cfg_dir   = "axisymmetric_rans/air_nozzle"
    axi_rans_air_nozzle.cfg_file  = "air_nozzle.cfg"
    axi_rans_air_nozzle.test_iter = 10
    axi_rans_air_nozzle.test_vals = [-12.096377, -6.636625, -8.786639, -2.399099]
    axi_rans_air_nozzle.su2_exec  = "mpirun -n 2 SU2_CFD"
    axi_rans_air_nozzle.timeout   = 1600
    axi_rans_air_nozzle.tol       = 0.0001
    test_list.append(axi_rans_air_nozzle)

    #################################
    ## Compressible RANS Restart  ###
    #################################

    # NACA0012 SST Multigrid restart
    turb_naca0012_sst_restart_mg           = TestCase('turb_naca0012_sst_restart_mg')
    turb_naca0012_sst_restart_mg.cfg_dir   = "rans/naca0012"
    turb_naca0012_sst_restart_mg.cfg_file  = "turb_NACA0012_sst_multigrid_restart.cfg"
    turb_naca0012_sst_restart_mg.test_iter = 20
    turb_naca0012_sst_restart_mg.ntest_vals = 5
    turb_naca0012_sst_restart_mg.test_vals = [-7.619889, -7.729499, -1.981039, -0.000016, 0.079062]
    turb_naca0012_sst_restart_mg.su2_exec  = "parallel_computation.py -f"
    turb_naca0012_sst_restart_mg.timeout   = 3200
    turb_naca0012_sst_restart_mg.tol       = 0.000001
    test_list.append(turb_naca0012_sst_restart_mg)

    #############################
    ### Incompressible Euler  ###
    #############################

    # NACA0012 Hydrofoil
    inc_euler_naca0012           = TestCase('inc_euler_naca0012')
    inc_euler_naca0012.cfg_dir   = "incomp_euler/naca0012"
    inc_euler_naca0012.cfg_file  = "incomp_NACA0012.cfg"
    inc_euler_naca0012.test_iter = 20
    inc_euler_naca0012.test_vals = [-4.801273, -3.773079, 0.495236, 0.007346]
    inc_euler_naca0012.su2_exec  = "parallel_computation.py -f"
    inc_euler_naca0012.timeout   = 1600
    inc_euler_naca0012.tol       = 0.00001
    test_list.append(inc_euler_naca0012)

    # C-D nozzle with pressure inlet and mass flow outlet
    inc_nozzle           = TestCase('inc_nozzle')
    inc_nozzle.cfg_dir   = "incomp_euler/nozzle"
    inc_nozzle.cfg_file  = "inv_nozzle.cfg"
    inc_nozzle.test_iter = 20
    inc_nozzle.test_vals = [-5.982321, -4.953536, 0.000454, 0.121390]
    inc_nozzle.su2_exec  = "parallel_computation.py -f"
    inc_nozzle.timeout   = 1600
    inc_nozzle.tol       = 0.00001
    test_list.append(inc_nozzle)

    #############################
    ### Incompressible N-S    ###
    #############################

    # Laminar cylinder
    inc_lam_cylinder          = TestCase('inc_lam_cylinder')
    inc_lam_cylinder.cfg_dir   = "incomp_navierstokes/cylinder"
    inc_lam_cylinder.cfg_file  = "incomp_cylinder.cfg"
    inc_lam_cylinder.test_iter = 10
    inc_lam_cylinder.test_vals = [-4.004072, -3.194881, -0.076553, 7.780048]
    inc_lam_cylinder.su2_exec  = "parallel_computation.py -f"
    inc_lam_cylinder.timeout   = 1600
    inc_lam_cylinder.tol       = 0.00001
    test_list.append(inc_lam_cylinder)

    # Buoyancy-driven cavity
    inc_buoyancy          = TestCase('inc_buoyancy')
    inc_buoyancy.cfg_dir   = "incomp_navierstokes/buoyancy_cavity"
    inc_buoyancy.cfg_file  = "lam_buoyancy_cavity.cfg"
    inc_buoyancy.test_iter = 20
    inc_buoyancy.test_vals = [-4.435827, 0.508037, 0.000000, 0.000000]
    inc_buoyancy.su2_exec  = "parallel_computation.py -f"
    inc_buoyancy.timeout   = 1600
    inc_buoyancy.tol       = 0.00001
    test_list.append(inc_buoyancy)

    # Laminar heated cylinder with polynomial fluid model
    inc_poly_cylinder          = TestCase('inc_poly_cylinder')
    inc_poly_cylinder.cfg_dir   = "incomp_navierstokes/cylinder"
    inc_poly_cylinder.cfg_file  = "poly_cylinder.cfg"
    inc_poly_cylinder.test_iter = 20
    inc_poly_cylinder.test_vals = [-7.791831, -2.062292, 0.013040, 1.913997]
    inc_poly_cylinder.su2_exec  = "parallel_computation.py -f"
    inc_poly_cylinder.timeout   = 1600
    inc_poly_cylinder.tol       = 0.00001
    test_list.append(inc_poly_cylinder)

    # X-coarse laminar bend as a mixed element CGNS test
    inc_lam_bend          = TestCase('inc_lam_bend')
    inc_lam_bend.cfg_dir   = "incomp_navierstokes/bend"
    inc_lam_bend.cfg_file  = "lam_bend.cfg"
    inc_lam_bend.test_iter = 10
    inc_lam_bend.test_vals = [-3.447746, -3.085237, -0.020816, 1.147373]
    inc_lam_bend.su2_exec  = "mpirun -n 2 SU2_CFD"
    inc_lam_bend.timeout   = 1600
    inc_lam_bend.tol       = 0.00001
    test_list.append(inc_lam_bend)

    # 3D laminar channnel with 1 cell in flow direction, streamwise periodic
    sp_pipeSlice_3d_dp_hf_tp           = TestCase('sp_pipeSlice_3d_dp_hf_tp')
    sp_pipeSlice_3d_dp_hf_tp.cfg_dir   = "incomp_navierstokes/streamwise_periodic/pipeSlice_3d"
    sp_pipeSlice_3d_dp_hf_tp.cfg_file  = "sp_pipeSlice_3d_dp_hf_tp.cfg"
    sp_pipeSlice_3d_dp_hf_tp.test_iter = 10
    sp_pipeSlice_3d_dp_hf_tp.test_vals = [-11.119796, -11.234737, -8.694310, -0.000023] #last 4 lines
    sp_pipeSlice_3d_dp_hf_tp.su2_exec  = "mpirun -n 2 SU2_CFD"
    sp_pipeSlice_3d_dp_hf_tp.timeout   = 1600
    sp_pipeSlice_3d_dp_hf_tp.tol       = 0.00001
    test_list.append(sp_pipeSlice_3d_dp_hf_tp)

    # 2D pin array with heat transfer BC on pin surfaces
    inc_heatTransfer_BC           = TestCase('inc_heatTransfer_BC')
    inc_heatTransfer_BC.cfg_dir   = "incomp_navierstokes/streamwise_periodic/chtPinArray_2d"
    inc_heatTransfer_BC.cfg_file  = "BC_HeatTransfer.cfg"
    inc_heatTransfer_BC.test_iter = 50
    inc_heatTransfer_BC.test_vals = [-8.242651, -7.341179, -7.407346, -0.152603, -1667.300000] #last 5 lines
    inc_heatTransfer_BC.su2_exec  = "mpirun -n 2 SU2_CFD"
    inc_heatTransfer_BC.timeout   = 1600
    inc_heatTransfer_BC.tol       = 0.00001
    test_list.append(inc_heatTransfer_BC)

    ############################
    ### Incompressible RANS  ###
    ############################

    # NACA0012
    inc_turb_naca0012           = TestCase('inc_turb_naca0012')
    inc_turb_naca0012.cfg_dir   = "incomp_rans/naca0012"
    inc_turb_naca0012.cfg_file  = "naca0012.cfg"
    inc_turb_naca0012.test_iter = 20
    inc_turb_naca0012.test_vals = [-4.788595, -11.040557, -0.000002, 0.309519]
    inc_turb_naca0012.su2_exec  = "parallel_computation.py -f"
    inc_turb_naca0012.timeout   = 1600
    inc_turb_naca0012.tol       = 0.00001
    test_list.append(inc_turb_naca0012)

    # NACA0012, SST_SUST
    inc_turb_naca0012_sst_sust           = TestCase('inc_turb_naca0012_sst_sust')
    inc_turb_naca0012_sst_sust.cfg_dir   = "incomp_rans/naca0012"
    inc_turb_naca0012_sst_sust.cfg_file  = "naca0012_SST_SUST.cfg"
    inc_turb_naca0012_sst_sust.test_iter = 20
    inc_turb_naca0012_sst_sust.test_vals = [-7.276430, 0.145859, -0.000001, 0.312020]
    inc_turb_naca0012_sst_sust.su2_exec  = "parallel_computation.py -f"
    inc_turb_naca0012_sst_sust.timeout   = 1600
    inc_turb_naca0012_sst_sust.tol       = 0.00001
    test_list.append(inc_turb_naca0012_sst_sust)

    ####################
    ### DG-FEM Euler ###
    ####################

    # NACA0012
    fem_euler_naca0012           = TestCase('fem_euler_naca0012')
    fem_euler_naca0012.cfg_dir   = "hom_euler/NACA0012_5thOrder"
    fem_euler_naca0012.cfg_file  = "fem_NACA0012_reg.cfg"
    fem_euler_naca0012.test_iter = 10
    fem_euler_naca0012.test_vals = [-6.519946,-5.976944,0.255551,0.000028] #last 4 columns
    fem_euler_naca0012.su2_exec  = "mpirun -n 2 SU2_CFD"
    fem_euler_naca0012.timeout   = 1600
    fem_euler_naca0012.tol       = 0.00001
    test_list.append(fem_euler_naca0012)

    ############################
    ### DG-FEM Navier-Stokes ###
    ############################

    # Flat plate
    fem_ns_flatplate           = TestCase('fem_ns_flatplate')
    fem_ns_flatplate.cfg_dir   = "hom_navierstokes/FlatPlate/nPoly4"
    fem_ns_flatplate.cfg_file  = "lam_flatplate_reg.cfg"
    fem_ns_flatplate.test_iter = 25
    fem_ns_flatplate.test_vals = [1.383727,3.175247,0.058387,0.257951] #last 4 columns
    fem_ns_flatplate.su2_exec  = "mpirun -n 2 SU2_CFD"
    fem_ns_flatplate.timeout   = 1600
    fem_ns_flatplate.tol       = 0.00001
    test_list.append(fem_ns_flatplate)

    # Steady cylinder
    fem_ns_cylinder           = TestCase('fem_ns_cylinder')
    fem_ns_cylinder.cfg_dir   = "hom_navierstokes/CylinderViscous/nPoly3"
    fem_ns_cylinder.cfg_file  = "fem_Cylinder_reg.cfg"
    fem_ns_cylinder.test_iter = 10
    fem_ns_cylinder.test_vals = [0.454960,0.979123,-0.000028,79.984799] #last 4 columns
    fem_ns_cylinder.su2_exec  = "mpirun -n 2 SU2_CFD"
    fem_ns_cylinder.timeout   = 1600
    fem_ns_cylinder.tol       = 0.00001
    test_list.append(fem_ns_cylinder)

    # Steady sphere
    fem_ns_sphere           = TestCase('fem_ns_sphere')
    fem_ns_sphere.cfg_dir   = "hom_navierstokes/SphereViscous/nPoly3_QuadDominant"
    fem_ns_sphere.cfg_file  = "fem_Sphere_reg.cfg"
    fem_ns_sphere.test_iter = 10
    fem_ns_sphere.test_vals = [-0.288121,0.240324,0.000258,21.797363] #last 4 columns
    fem_ns_sphere.su2_exec  = "SU2_CFD"
    fem_ns_sphere.timeout   = 1600
    fem_ns_sphere.tol       = 0.00001
    test_list.append(fem_ns_sphere)

    # Unsteady sphere ADER
    fem_ns_sphere_ader           = TestCase('fem_ns_sphere_ader')
    fem_ns_sphere_ader.cfg_dir   = "hom_navierstokes/SphereViscous/nPoly3_QuadDominant"
    fem_ns_sphere_ader.cfg_file  = "fem_Sphere_reg_ADER.cfg"
    fem_ns_sphere_ader.test_iter = 10
    fem_ns_sphere_ader.test_vals = [-35.000000,-35.000000,0.000047,31.110911] #last 4 columns
    fem_ns_sphere_ader.su2_exec  = "SU2_CFD"
    fem_ns_sphere_ader.timeout   = 1600
    fem_ns_sphere_ader.tol       = 0.00001
    test_list.append(fem_ns_sphere_ader)

    # Unsteady cylinder
    fem_ns_unsteady_cylinder           = TestCase('fem_ns_unsteady_cylinder')
    fem_ns_unsteady_cylinder.cfg_dir   = "hom_navierstokes/UnsteadyCylinder/nPoly4"
    fem_ns_unsteady_cylinder.cfg_file  = "fem_unst_cylinder.cfg"
    fem_ns_unsteady_cylinder.test_iter = 11
    fem_ns_unsteady_cylinder.test_vals = [-3.558582,-3.014464,-0.038927,1.383983] #last 4 columns
    fem_ns_unsteady_cylinder.su2_exec  = "SU2_CFD"
    fem_ns_unsteady_cylinder.timeout   = 1600
    fem_ns_unsteady_cylinder.unsteady  = True
    fem_ns_unsteady_cylinder.tol       = 0.00001
    test_list.append(fem_ns_unsteady_cylinder)

    # Unsteady cylinder ADER
    fem_ns_unsteady_cylinder_ader           = TestCase('fem_ns_unsteady_cylinder_ader')
    fem_ns_unsteady_cylinder_ader.cfg_dir   = "hom_navierstokes/UnsteadyCylinder/nPoly4"
    fem_ns_unsteady_cylinder_ader.cfg_file  = "fem_unst_cylinder_ADER.cfg"
    fem_ns_unsteady_cylinder_ader.test_iter = 11
    fem_ns_unsteady_cylinder_ader.test_vals = [-35.000000,-35.000000,-0.041003,1.391339] #last 4 columns
    fem_ns_unsteady_cylinder_ader.su2_exec  = "SU2_CFD"
    fem_ns_unsteady_cylinder_ader.timeout   = 1600
    fem_ns_unsteady_cylinder_ader.unsteady  = True
    fem_ns_unsteady_cylinder_ader.tol       = 0.00001
    test_list.append(fem_ns_unsteady_cylinder_ader)

    ###########################
    ### Turbulence modeling ###
    ###########################

    # SA Baseline (Identical to RANS SA RAE2822)
    turbmod_sa_bsl_rae2822           = TestCase('turbmod_sa_bsl_rae2822')
    turbmod_sa_bsl_rae2822.cfg_dir   = "turbulence_models/sa/rae2822"
    turbmod_sa_bsl_rae2822.cfg_file  = "turb_SA_BSL_RAE2822.cfg"
    turbmod_sa_bsl_rae2822.test_iter = 20
    turbmod_sa_bsl_rae2822.test_vals = [-2.004689, 0.742306, 0.497308, -5.265793, 0.809463, 0.062016]
    turbmod_sa_bsl_rae2822.su2_exec  = "mpirun -n 2 SU2_CFD"
    turbmod_sa_bsl_rae2822.timeout   = 1600
    turbmod_sa_bsl_rae2822.new_output = True
    turbmod_sa_bsl_rae2822.tol       = 0.00001
    test_list.append(turbmod_sa_bsl_rae2822)

    # SA Negative
    turbmod_sa_neg_rae2822           = TestCase('turbmod_sa_neg_rae2822')
    turbmod_sa_neg_rae2822.cfg_dir   = "turbulence_models/sa/rae2822"
    turbmod_sa_neg_rae2822.cfg_file  = "turb_SA_NEG_RAE2822.cfg"
    turbmod_sa_neg_rae2822.test_iter = 10
    turbmod_sa_neg_rae2822.test_vals = [-1.094542, 3.161741, 2.333560, 2.864805, 1.494301, 0.530135]
    turbmod_sa_neg_rae2822.su2_exec  = "mpirun -n 2 SU2_CFD"
    turbmod_sa_neg_rae2822.timeout   = 1600
    turbmod_sa_neg_rae2822.new_output = True
    turbmod_sa_neg_rae2822.tol       = 0.00001
    test_list.append(turbmod_sa_neg_rae2822)

    # SA Compressibility Correction
    turbmod_sa_comp_rae2822           = TestCase('turbmod_sa_comp_rae2822')
    turbmod_sa_comp_rae2822.cfg_dir   = "turbulence_models/sa/rae2822"
    turbmod_sa_comp_rae2822.cfg_file  = "turb_SA_COMP_RAE2822.cfg"
    turbmod_sa_comp_rae2822.test_iter = 20
    turbmod_sa_comp_rae2822.test_vals = [-2.004687, 0.742304, 0.497309, -5.266081, 0.809467, 0.062029]
    turbmod_sa_comp_rae2822.su2_exec  = "mpirun -n 2 SU2_CFD"
    turbmod_sa_comp_rae2822.timeout   = 1600
    turbmod_sa_comp_rae2822.new_output = True
    turbmod_sa_comp_rae2822.tol       = 0.00001
    test_list.append(turbmod_sa_comp_rae2822)

    # SA Edwards
    turbmod_sa_edw_rae2822           = TestCase('turbmod_sa_edw_rae2822')
    turbmod_sa_edw_rae2822.cfg_dir   = "turbulence_models/sa/rae2822"
    turbmod_sa_edw_rae2822.cfg_file  = "turb_SA_EDW_RAE2822.cfg"
    turbmod_sa_edw_rae2822.test_iter = 20
    turbmod_sa_edw_rae2822.test_vals = [-2.004687, 0.742306, 0.497310, -5.290769, 0.809485, 0.062036]
    turbmod_sa_edw_rae2822.su2_exec  = "mpirun -n 2 SU2_CFD"
    turbmod_sa_edw_rae2822.timeout   = 1600
    turbmod_sa_edw_rae2822.new_output = True
    turbmod_sa_edw_rae2822.tol       = 0.00001
    test_list.append(turbmod_sa_edw_rae2822)

    # SA Compressibility and Edwards
    turbmod_sa_comp_edw_rae2822           = TestCase('turbmod_sa_comp_edw_rae2822')
    turbmod_sa_comp_edw_rae2822.cfg_dir   = "turbulence_models/sa/rae2822"
    turbmod_sa_comp_edw_rae2822.cfg_file  = "turb_SA_COMP_EDW_RAE2822.cfg"
    turbmod_sa_comp_edw_rae2822.test_iter = 20
    turbmod_sa_comp_edw_rae2822.test_vals = [-2.004685, 0.742307, 0.497311, -5.290750, 0.809487, 0.062045]
    turbmod_sa_comp_edw_rae2822.su2_exec  = "mpirun -n 2 SU2_CFD"
    turbmod_sa_comp_edw_rae2822.timeout   = 1600
    turbmod_sa_comp_edw_rae2822.new_output = True
    turbmod_sa_comp_edw_rae2822.tol       = 0.00001
    test_list.append(turbmod_sa_comp_edw_rae2822)

    # SA QCR
    turbmod_sa_qcr_rae2822           = TestCase('turbmod_sa_qcr_rae2822')
    turbmod_sa_qcr_rae2822.cfg_dir   = "turbulence_models/sa/rae2822"
    turbmod_sa_qcr_rae2822.cfg_file  = "turb_SA_QCR_RAE2822.cfg"
    turbmod_sa_qcr_rae2822.test_iter = 20
    turbmod_sa_qcr_rae2822.test_vals = [-2.004793, 0.742353, 0.497315, -5.265974, 0.807841, 0.062027]
    turbmod_sa_qcr_rae2822.su2_exec  = "mpirun -n 2 SU2_CFD"
    turbmod_sa_qcr_rae2822.timeout   = 1600
    turbmod_sa_qcr_rae2822.new_output = True
    turbmod_sa_qcr_rae2822.tol       = 0.00001
    test_list.append(turbmod_sa_qcr_rae2822)

    ############################
    ###      Transition      ###
    ############################

    # Schubauer-Klebanoff Natural Transition Case
    schubauer_klebanoff_transition              = TestCase('Schubauer_Klebanoff')
    schubauer_klebanoff_transition.cfg_dir      = "transition/Schubauer_Klebanoff"
    schubauer_klebanoff_transition.cfg_file     = "transitional_BC_model_ConfigFile.cfg"
    schubauer_klebanoff_transition.test_iter    = 10
    schubauer_klebanoff_transition.test_vals    = [-7.994740, -13.240225, 0.000046, 0.007987]
    schubauer_klebanoff_transition.su2_exec     = "parallel_computation.py -f"
    schubauer_klebanoff_transition.timeout      = 1600
    schubauer_klebanoff_transition.tol          = 0.00001
    test_list.append(schubauer_klebanoff_transition)

    #####################################
    ### Cont. adj. compressible Euler ###
    #####################################

    # Inviscid NACA0012
    contadj_naca0012           = TestCase('contadj_naca0012')
    contadj_naca0012.cfg_dir   = "cont_adj_euler/naca0012"
    contadj_naca0012.cfg_file  = "inv_NACA0012.cfg"
    contadj_naca0012.test_iter = 5
    contadj_naca0012.test_vals = [-9.300815, -14.587362, 0.300920, 0.019552]
    contadj_naca0012.su2_exec  = "parallel_computation.py -f"
    contadj_naca0012.timeout   = 1600
    contadj_naca0012.tol       = 0.00001
    test_list.append(contadj_naca0012)

    # Inviscid ONERA M6
    contadj_oneram6           = TestCase('contadj_oneram6')
    contadj_oneram6.cfg_dir   = "cont_adj_euler/oneram6"
    contadj_oneram6.cfg_file  = "inv_ONERAM6.cfg"
    contadj_oneram6.test_iter = 10
    contadj_oneram6.test_vals = [-12.130993, -12.702085, 0.685900, 0.007594]
    contadj_oneram6.su2_exec  = "parallel_computation.py -f"
    contadj_oneram6.timeout   = 1600
    contadj_oneram6.tol       = 0.00001
    test_list.append(contadj_oneram6)

    # Inviscid WEDGE: tests averaged outflow total pressure adjoint
    contadj_wedge             = TestCase('contadj_wedge')
    contadj_wedge.cfg_dir   = "cont_adj_euler/wedge"
    contadj_wedge.cfg_file  = "inv_wedge_ROE.cfg"
    contadj_wedge.test_iter = 10
    contadj_wedge.test_vals = [2.872691, -2.755572, 853010.000000, 0.000000] #last 4 columns
    contadj_wedge.su2_exec  = "parallel_computation.py -f"
    contadj_wedge.timeout   = 1600
    contadj_wedge.tol       = 0.00001
    test_list.append(contadj_wedge)

    # Inviscid fixed CL NACA0012
    contadj_fixed_CL_naca0012           = TestCase('contadj_fixedcl_naca0012')
    contadj_fixed_CL_naca0012.cfg_dir   = "fixed_cl/naca0012"
    contadj_fixed_CL_naca0012.cfg_file  = "inv_NACA0012_ContAdj.cfg"
    contadj_fixed_CL_naca0012.test_iter = 100
    contadj_fixed_CL_naca0012.test_vals = [0.275856, -5.200511, 0.342710, 0.000105]
    contadj_fixed_CL_naca0012.su2_exec  = "parallel_computation.py -f"
    contadj_fixed_CL_naca0012.timeout   = 1600
    contadj_fixed_CL_naca0012.tol       = 0.00001
    test_list.append(contadj_fixed_CL_naca0012)

    ###################################
    ### Cont. adj. compressible N-S ###
    ###################################

    # Adjoint laminar cylinder
    contadj_ns_cylinder           = TestCase('contadj_ns_cylinder')
    contadj_ns_cylinder.cfg_dir   = "cont_adj_navierstokes/cylinder"
    contadj_ns_cylinder.cfg_file  = "lam_cylinder.cfg"
    contadj_ns_cylinder.test_iter = 20
    contadj_ns_cylinder.test_vals = [-3.651435, -9.113086, 2.056700, -0.000000]
    contadj_ns_cylinder.su2_exec  = "parallel_computation.py -f"
    contadj_ns_cylinder.timeout   = 1600
    contadj_ns_cylinder.tol       = 0.00001
    test_list.append(contadj_ns_cylinder)

    # Adjoint laminar naca0012 subsonic
    contadj_ns_naca0012_sub           = TestCase('contadj_ns_naca0012_sub')
    contadj_ns_naca0012_sub.cfg_dir   = "cont_adj_navierstokes/naca0012_sub"
    contadj_ns_naca0012_sub.cfg_file  = "lam_NACA0012.cfg"
    contadj_ns_naca0012_sub.test_iter = 20
    contadj_ns_naca0012_sub.test_vals = [-2.743268, -8.215193, 0.518810, 0.001210] #last 4 columns
    contadj_ns_naca0012_sub.su2_exec  = "parallel_computation.py -f"
    contadj_ns_naca0012_sub.timeout   = 1600
    contadj_ns_naca0012_sub.tol       = 0.00001
    test_list.append(contadj_ns_naca0012_sub)

    # Adjoint laminar naca0012 transonic
    contadj_ns_naca0012_trans           = TestCase('contadj_ns_naca0012_trans')
    contadj_ns_naca0012_trans.cfg_dir   = "cont_adj_navierstokes/naca0012_trans"
    contadj_ns_naca0012_trans.cfg_file  = "lam_NACA0012.cfg"
    contadj_ns_naca0012_trans.test_iter = 20
    contadj_ns_naca0012_trans.test_vals = [ -1.039664, -6.575019, 1.772300, 0.012495] #last 4 columns
    contadj_ns_naca0012_trans.su2_exec  = "parallel_computation.py -f"
    contadj_ns_naca0012_trans.timeout   = 1600
    contadj_ns_naca0012_trans.tol       = 0.00001
    test_list.append(contadj_ns_naca0012_trans)

    #######################################################
    ### Cont. adj. compressible RANS (frozen viscosity) ###
    #######################################################

    # Adjoint turbulent NACA0012
    contadj_rans_naca0012           = TestCase('contadj_rans_naca0012')
    contadj_rans_naca0012.cfg_dir   = "cont_adj_rans/naca0012"
    contadj_rans_naca0012.cfg_file  = "turb_nasa.cfg"
    contadj_rans_naca0012.test_iter = 20
    contadj_rans_naca0012.test_vals = [-0.794162, -5.761722, 19.214000, -0.000000] #last 4 columns
    contadj_rans_naca0012.su2_exec  = "parallel_computation.py -f"
    contadj_rans_naca0012.timeout   = 1600
    contadj_rans_naca0012.tol       = 0.00001
    test_list.append(contadj_rans_naca0012)

    # Adjoint turbulent NACA0012 with binary restarts
    contadj_rans_naca0012_bin           = TestCase('contadj_rans_naca0012_bin')
    contadj_rans_naca0012_bin.cfg_dir   = "cont_adj_rans/naca0012"
    contadj_rans_naca0012_bin.cfg_file  = "turb_nasa_binary.cfg"
    contadj_rans_naca0012_bin.test_iter = 18
    contadj_rans_naca0012_bin.test_vals = [-0.794169, -5.761671, 19.214000, -0.000000] #last 4 columns
    contadj_rans_naca0012_bin.su2_exec  = "parallel_computation.py -f"
    contadj_rans_naca0012_bin.timeout   = 1600
    contadj_rans_naca0012_bin.tol       = 0.00001
    test_list.append(contadj_rans_naca0012_bin)

    # Adjoint turbulent RAE2822
    contadj_rans_rae2822           = TestCase('contadj_rans_rae822')
    contadj_rans_rae2822.cfg_dir   = "cont_adj_rans/rae2822"
    contadj_rans_rae2822.cfg_file  = "turb_SA_RAE2822.cfg"
    contadj_rans_rae2822.test_iter = 20
    contadj_rans_rae2822.test_vals = [-5.372407, -10.874841, -0.212470, 0.005448]
    contadj_rans_rae2822.su2_exec  = "parallel_computation.py -f"
    contadj_rans_rae2822.timeout   = 1600
    contadj_rans_rae2822.tol       = 0.00001
    test_list.append(contadj_rans_rae2822)

    #############################
    ### Compressibele RANS UQ ###
    #############################

    # NACA0012 1c
    turb_naca0012_1c           = TestCase('turb_naca0012_1c')
    turb_naca0012_1c.cfg_dir   = "rans_uq/naca0012"
    turb_naca0012_1c.cfg_file  = "turb_NACA0012_uq_1c.cfg"
    turb_naca0012_1c.test_iter = 10
    turb_naca0012_1c.test_vals = [-4.976246, 1.141479, 0.459999, -0.078853]
    turb_naca0012_1c.su2_exec  = "parallel_computation.py -f"
    turb_naca0012_1c.timeout   = 1600
    turb_naca0012_1c.tol       = 0.00001
    test_list.append(turb_naca0012_1c)

    # NACA0012 2c
    turb_naca0012_2c           = TestCase('turb_naca0012_2c')
    turb_naca0012_2c.cfg_dir   = "rans_uq/naca0012"
    turb_naca0012_2c.cfg_file  = "turb_NACA0012_uq_2c.cfg"
    turb_naca0012_2c.test_iter = 10
    turb_naca0012_2c.test_vals = [-5.483311, 0.968826, 0.303278, -0.113945]
    turb_naca0012_2c.su2_exec  = "parallel_computation.py -f"
    turb_naca0012_2c.timeout   = 1600
    turb_naca0012_2c.tol       = 0.00001
    test_list.append(turb_naca0012_2c)

    # NACA0012 3c
    turb_naca0012_3c           = TestCase('turb_naca0012_3c')
    turb_naca0012_3c.cfg_dir   = "rans_uq/naca0012"
    turb_naca0012_3c.cfg_file  = "turb_NACA0012_uq_3c.cfg"
    turb_naca0012_3c.test_iter = 10
    turb_naca0012_3c.test_vals = [-5.584310, 0.931348, 0.279056, -0.113209]
    turb_naca0012_3c.su2_exec  = "parallel_computation.py -f"
    turb_naca0012_3c.timeout   = 1600
    turb_naca0012_3c.tol       = 0.00001
    test_list.append(turb_naca0012_3c)

    # NACA0012 p1c1
    turb_naca0012_p1c1           = TestCase('turb_naca0012_p1c1')
    turb_naca0012_p1c1.cfg_dir   = "rans_uq/naca0012"
    turb_naca0012_p1c1.cfg_file  = "turb_NACA0012_uq_p1c1.cfg"
    turb_naca0012_p1c1.test_iter = 10
    turb_naca0012_p1c1.test_vals = [-5.128788, 1.077306, 0.584228, -0.048152]
    turb_naca0012_p1c1.su2_exec  = "parallel_computation.py -f"
    turb_naca0012_p1c1.timeout   = 1600
    turb_naca0012_p1c1.tol       = 0.00001
    test_list.append(turb_naca0012_p1c1)

    # NACA0012 p1c2
    turb_naca0012_p1c2           = TestCase('turb_naca0012_p1c2')
    turb_naca0012_p1c2.cfg_dir   = "rans_uq/naca0012"
    turb_naca0012_p1c2.cfg_file  = "turb_NACA0012_uq_p1c2.cfg"
    turb_naca0012_p1c2.test_iter = 10
    turb_naca0012_p1c2.test_vals = [-5.554534, 0.943774, 0.400400, -0.095514]
    turb_naca0012_p1c2.su2_exec  = "parallel_computation.py -f"
    turb_naca0012_p1c2.timeout   = 1600
    turb_naca0012_p1c2.tol       = 0.00001
    test_list.append(turb_naca0012_p1c2)

    ######################################
    ### Harmonic Balance               ###
    ######################################

    # Description of the regression test
    harmonic_balance           = TestCase('harmonic_balance')
    harmonic_balance.cfg_dir   = "harmonic_balance"
    harmonic_balance.cfg_file  = "HB.cfg"
    harmonic_balance.test_iter = 25
    harmonic_balance.test_vals = [-1.589739, 3.922579, 0.006702, 0.099632]
    harmonic_balance.su2_exec  = "parallel_computation.py -f"
    harmonic_balance.timeout   = 1600
    harmonic_balance.tol       = 0.00001
    harmonic_balance.new_output = False
    test_list.append(harmonic_balance)

    # Turbulent pitching NACA 64a010 airfoil
    hb_rans_preconditioning           = TestCase('hb_rans_preconditioning')
    hb_rans_preconditioning.cfg_dir   = "harmonic_balance/hb_rans_preconditioning"
    hb_rans_preconditioning.cfg_file  = "davis.cfg"
    hb_rans_preconditioning.test_iter = 25
    hb_rans_preconditioning.test_vals = [-1.902099, -5.949279, 0.007768, 0.128062]
    hb_rans_preconditioning.su2_exec  = "parallel_computation.py -f"
    hb_rans_preconditioning.timeout   = 1600
    hb_rans_preconditioning.tol       = 0.00001
    hb_rans_preconditioning.new_output = False
    test_list.append(hb_rans_preconditioning)

    ######################################
    ### Moving Wall                    ###
    ######################################

    # Rotating NACA 0012
    rot_naca0012           = TestCase('rot_naca0012')
    rot_naca0012.cfg_dir   = "rotating/naca0012"
    rot_naca0012.cfg_file  = "rot_NACA0012.cfg"
    rot_naca0012.test_iter = 25
    rot_naca0012.test_vals = [-2.698005, 2.845328, -0.079439, 0.002128]
    rot_naca0012.su2_exec  = "parallel_computation.py -f"
    rot_naca0012.timeout   = 1600
    rot_naca0012.tol       = 0.00001
    test_list.append(rot_naca0012)

    # Lid-driven cavity
    cavity           = TestCase('cavity')
    cavity.cfg_dir   = "moving_wall/cavity"
    cavity.cfg_file  = "lam_cavity.cfg"
    cavity.test_iter = 25
    cavity.test_vals = [-5.611007, -0.146826, 1.113206, 1.491678]
    cavity.su2_exec  = "parallel_computation.py -f"
    cavity.timeout   = 1600
    cavity.tol       = 0.00001
    test_list.append(cavity)

    # Spinning cylinder
    spinning_cylinder           = TestCase('spinning_cylinder')
    spinning_cylinder.cfg_dir   = "moving_wall/spinning_cylinder"
    spinning_cylinder.cfg_file  = "spinning_cylinder.cfg"
    spinning_cylinder.test_iter = 25
    spinning_cylinder.test_vals = [-7.802803, -2.362844, 1.687705, 1.519676]
    spinning_cylinder.su2_exec  = "parallel_computation.py -f"
    spinning_cylinder.timeout   = 1600
    spinning_cylinder.tol       = 0.00001
    test_list.append(spinning_cylinder)

    ######################################
    ### Unsteady                       ###
    ######################################

    # Square cylinder
    square_cylinder           = TestCase('square_cylinder')
    square_cylinder.cfg_dir   = "unsteady/square_cylinder"
    square_cylinder.cfg_file  = "turb_square.cfg"
    square_cylinder.test_iter = 3
    square_cylinder.test_vals = [-1.162664, 0.066378, 1.399789, 2.220404, 1.399743, 2.218605]
    square_cylinder.su2_exec  = "parallel_computation.py -f"
    square_cylinder.timeout   = 1600
    square_cylinder.tol       = 0.00001
    square_cylinder.unsteady  = True
    test_list.append(square_cylinder)

    # Gust
    sine_gust           = TestCase('sine_gust')
    sine_gust.cfg_dir   = "gust"
    sine_gust.cfg_file  = "inv_gust_NACA0012.cfg"
    sine_gust.test_iter = 5
    sine_gust.test_vals = [-1.977520, 3.481804, -0.012378, -0.007388]
    sine_gust.su2_exec  = "parallel_computation.py -f"
    sine_gust.timeout   = 1600
    sine_gust.tol       = 0.00001
    sine_gust.unsteady  = True
    test_list.append(sine_gust)

    # Aeroelastic
    aeroelastic           = TestCase('aeroelastic')
    aeroelastic.cfg_dir   = "aeroelastic"
    aeroelastic.cfg_file  = "aeroelastic_NACA64A010.cfg"
    aeroelastic.test_iter = 2
    aeroelastic.test_vals = [0.076550, 0.033042, -0.001650, -0.000127]
    aeroelastic.su2_exec  = "parallel_computation.py -f"
    aeroelastic.timeout   = 1600
    aeroelastic.tol       = 0.00001
    aeroelastic.unsteady  = True
    test_list.append(aeroelastic)

    # Delayed Detached Eddy Simulation
    ddes_flatplate        = TestCase('ddes_flatplate')
    ddes_flatplate.cfg_dir   = "ddes/flatplate"
    ddes_flatplate.cfg_file  = "ddes_flatplate.cfg"
    ddes_flatplate.test_iter = 10
    ddes_flatplate.test_vals = [-2.714758, -5.883004, -0.215005, 0.023783] #last 4 columns
    ddes_flatplate.su2_exec  = "parallel_computation.py -f"
    ddes_flatplate.timeout   = 1600
    ddes_flatplate.tol       = 0.00001
    ddes_flatplate.unsteady  = True
    test_list.append(ddes_flatplate)

    # unsteady pitching NACA0015, SA
    unst_inc_turb_naca0015_sa           = TestCase('unst_inc_turb_naca0015_sa')
    unst_inc_turb_naca0015_sa.cfg_dir   = "unsteady/pitching_naca0015_rans_inc"
    unst_inc_turb_naca0015_sa.cfg_file  = "config_incomp_turb_sa.cfg"
    unst_inc_turb_naca0015_sa.test_iter = 1
    unst_inc_turb_naca0015_sa.test_vals = [-3.004011, -6.876230, 1.487888, 0.421869]
    unst_inc_turb_naca0015_sa.su2_exec  = "parallel_computation.py -f"
    unst_inc_turb_naca0015_sa.timeout   = 1600
    unst_inc_turb_naca0015_sa.tol       = 0.00001
    unst_inc_turb_naca0015_sa.unsteady  = True
    test_list.append(unst_inc_turb_naca0015_sa)

    # Flat plate
    flatplate_unsteady           = TestCase('flatplate_unsteady')
    flatplate_unsteady.cfg_dir   = "navierstokes/flatplate"
    flatplate_unsteady.cfg_file  = "lam_flatplate_unst.cfg"
    flatplate_unsteady.test_iter = 3
    flatplate_unsteady.test_vals = [7.9509e-06, -8.868859, -8.231652, -6.283262, -5.466675, -3.391163, 0.002078, -0.343642]
    flatplate_unsteady.su2_exec  = "mpirun -n 2 SU2_CFD"
    flatplate_unsteady.timeout   = 1600
    flatplate_unsteady.tol       = 0.00001
    flatplate_unsteady.unsteady  = True
    test_list.append(flatplate_unsteady)

    ######################################
    ### NICFD                          ###
    ######################################

    # Rarefaction shock wave edge_VW
    edge_VW           = TestCase('edge_VW')
    edge_VW.cfg_dir   = "nicf/edge"
    edge_VW.cfg_file  = "edge_VW.cfg"
    edge_VW.test_iter = 100
    edge_VW.test_vals = [-5.048044, 1.115667, -0.000009, 0.000000]
    edge_VW.su2_exec  = "parallel_computation.py -f"
    edge_VW.timeout   = 1600
    edge_VW.tol       = 0.00001
    test_list.append(edge_VW)

    # Rarefaction shock wave edge_PPR
    edge_PPR           = TestCase('edge_PPR')
    edge_PPR.cfg_dir   = "nicf/edge"
    edge_PPR.cfg_file  = "edge_PPR.cfg"
    edge_PPR.test_iter = 100
    edge_PPR.test_vals = [-5.400790, 0.739723, -0.000035, 0.000000]
    edge_PPR.su2_exec  = "parallel_computation.py -f"
    edge_PPR.timeout   = 1600
    edge_PPR.tol       = 0.00001
    test_list.append(edge_PPR)

    ######################################
    ### Turbomachinery                 ###
    ######################################

    # Jones APU Turbocharger
    Jones_tc           = TestCase('jones_turbocharger')
    Jones_tc.cfg_dir   = "turbomachinery/APU_turbocharger"
    Jones_tc.cfg_file  = "Jones.cfg"
    Jones_tc.test_iter = 5
    Jones_tc.test_vals = [-5.279937, 0.379652, 72.211410, 1.277508]
    Jones_tc.su2_exec  = "parallel_computation.py -f"
    Jones_tc.timeout   = 1600
    Jones_tc.new_output = False
    Jones_tc.tol       = 0.00001
    test_list.append(Jones_tc)

	# Jones APU Turbocharger restart
    Jones_tc_rst           = TestCase('jones_turbocharger_restart')
    Jones_tc_rst.cfg_dir   = "turbomachinery/APU_turbocharger"
    Jones_tc_rst.cfg_file  = "Jones_rst.cfg"
    Jones_tc_rst.test_iter = 5
    Jones_tc_rst.test_vals = [-4.625153, -1.568706, 33.994680, 10.181950]
    Jones_tc_rst.su2_exec  = "parallel_computation.py -f"
    Jones_tc_rst.timeout   = 1600
    Jones_tc_rst.new_output = False
    Jones_tc_rst.tol       = 0.00001
    test_list.append(Jones_tc_rst)

    # 2D axial stage
    axial_stage2D           = TestCase('axial_stage2D')
    axial_stage2D.cfg_dir   = "turbomachinery/axial_stage_2D"
    axial_stage2D.cfg_file  = "Axial_stage2D.cfg"
    axial_stage2D.test_iter = 20
    axial_stage2D.test_vals = [-1.933143, 5.379977, 73.357940, 0.925863]
    axial_stage2D.su2_exec  = "parallel_computation.py -f"
    axial_stage2D.timeout   = 1600
    axial_stage2D.new_output = False
    axial_stage2D.tol       = 0.00001
    test_list.append(axial_stage2D)

    # 2D transonic stator
    transonic_stator           = TestCase('transonic_stator')
    transonic_stator.cfg_dir   = "turbomachinery/transonic_stator_2D"
    transonic_stator.cfg_file  = "transonic_stator.cfg"
    transonic_stator.test_iter = 20
    transonic_stator.test_vals = [-0.578498, 5.831370, 96.910090, 0.062988]
    transonic_stator.su2_exec  = "parallel_computation.py -f"
    transonic_stator.timeout   = 1600
    transonic_stator.new_output = False
    transonic_stator.tol       = 0.00001
    test_list.append(transonic_stator)

    # 2D transonic stator restart
    transonic_stator_rst           = TestCase('transonic_stator_restart')
    transonic_stator_rst.cfg_dir   = "turbomachinery/transonic_stator_2D"
    transonic_stator_rst.cfg_file  = "transonic_stator_rst.cfg"
    transonic_stator_rst.test_iter = 20
    transonic_stator_rst.test_vals = [-6.628529, -0.613969, 5.002986, 0.002951]
    transonic_stator_rst.su2_exec  = "parallel_computation.py -f"
    transonic_stator_rst.timeout   = 1600
    transonic_stator_rst.new_output = False
    transonic_stator_rst.tol       = 0.00001
    test_list.append(transonic_stator_rst)

    ######################################
    ### Sliding Mesh                   ###
    ######################################

    # Uniform flow
    uniform_flow         = TestCase('uniform_flow')
    uniform_flow.cfg_dir   = "sliding_interface/uniform_flow"
    uniform_flow.cfg_file  = "uniform_NN.cfg"
    uniform_flow.test_iter = 5
    uniform_flow.test_vals = [5.000000, 0.000000, -0.188747, -10.631534] #last 4 columns
    uniform_flow.su2_exec  = "parallel_computation.py -f"
    uniform_flow.timeout   = 1600
    uniform_flow.tol       = 0.00001
    uniform_flow.unsteady  = True
    uniform_flow.multizone = True
    test_list.append(uniform_flow)

    # Channel_2D
    channel_2D           = TestCase('channel_2D')
    channel_2D.cfg_dir   = "sliding_interface/channel_2D"
    channel_2D.cfg_file  = "channel_2D_WA.cfg"
    channel_2D.test_iter = 2
    channel_2D.test_vals = [2.000000, 0.000000, 0.398052, 0.352783, 0.405462]
    channel_2D.su2_exec  = "parallel_computation.py -f"
    channel_2D.timeout   = 100
    channel_2D.tol       = 0.00001
    channel_2D.unsteady  = True
    channel_2D.multizone = True
    test_list.append(channel_2D)

    # Channel_3D
    channel_3D           = TestCase('channel_3D')
    channel_3D.cfg_dir   = "sliding_interface/channel_3D"
    channel_3D.cfg_file  = "channel_3D_WA.cfg"
    channel_3D.test_iter = 2
    channel_3D.test_vals = [2.000000, 0.000000, 0.620176, 0.505161, 0.415248]
    channel_3D.su2_exec  = "parallel_computation.py -f"
    channel_3D.timeout   = 1600
    channel_3D.tol       = 0.00001
    channel_3D.unsteady  = True
    channel_3D.multizone = True
    test_list.append(channel_3D)

    # Pipe
    pipe           = TestCase('pipe')
    pipe.cfg_dir   = "sliding_interface/pipe"
    pipe.cfg_file  = "pipe_NN.cfg"
    pipe.test_iter = 2
    pipe.test_vals = [0.150024, 0.491953, 0.677755, 0.963980, 1.006936]
    pipe.su2_exec  = "parallel_computation.py -f"
    pipe.timeout   = 1600
    pipe.tol       = 0.00001
    pipe.unsteady  = True
    pipe.multizone = True
    test_list.append(pipe)

    # Rotating cylinders
    rotating_cylinders           = TestCase('rotating_cylinders')
    rotating_cylinders.cfg_dir   = "sliding_interface/rotating_cylinders"
    rotating_cylinders.cfg_file  = "rot_cylinders_WA.cfg"
    rotating_cylinders.test_iter = 3
    rotating_cylinders.test_vals = [3.000000, 0.000000, 0.777575, 1.134804, 1.224136] #last 4 columns
    rotating_cylinders.su2_exec  = "parallel_computation.py -f"
    rotating_cylinders.timeout   = 1600
    rotating_cylinders.tol       = 0.00001
    rotating_cylinders.unsteady  = True
    rotating_cylinders.multizone  = True
    test_list.append(rotating_cylinders)

    # Supersonic vortex shedding
    supersonic_vortex_shedding           = TestCase('supersonic_vortex_shedding')
    supersonic_vortex_shedding.cfg_dir   = "sliding_interface/supersonic_vortex_shedding"
    supersonic_vortex_shedding.cfg_file  = "sup_vor_shed_WA.cfg"
    supersonic_vortex_shedding.test_iter = 5
    supersonic_vortex_shedding.test_vals = [5.000000, 0.000000, 1.227386, 1.638722] #last 4 columns
    supersonic_vortex_shedding.su2_exec  = "parallel_computation.py -f"
    supersonic_vortex_shedding.timeout   = 1600
    supersonic_vortex_shedding.tol       = 0.00001
    supersonic_vortex_shedding.unsteady  = True
    supersonic_vortex_shedding.multizone  = True
    test_list.append(supersonic_vortex_shedding)

    # Bars_SST_2D
    bars_SST_2D           = TestCase('bars_SST_2D')
    bars_SST_2D.cfg_dir   = "sliding_interface/bars_SST_2D"
    bars_SST_2D.cfg_file  = "bars.cfg"
    bars_SST_2D.test_iter = 13
    bars_SST_2D.test_vals = [13.000000, -0.619686, -1.564594]
    bars_SST_2D.su2_exec  = "SU2_CFD"
    bars_SST_2D.timeout   = 1600
    bars_SST_2D.tol       = 0.00001
    bars_SST_2D.multizone = True
    test_list.append(bars_SST_2D)

    # Sliding mesh with incompressible flows (steady)
    slinc_steady           = TestCase('slinc_steady')
    slinc_steady.cfg_dir   = "sliding_interface/incompressible_steady"
    slinc_steady.cfg_file  = "config.cfg"
    slinc_steady.test_iter = 19
    slinc_steady.test_vals = [19.000000, -1.803732, -2.108492] #last 3 columns
    slinc_steady.su2_exec  = "SU2_CFD"
    slinc_steady.timeout   = 100
    slinc_steady.tol       = 0.00002
    slinc_steady.multizone = True
    test_list.append(slinc_steady)

    # Sliding mesh with incompressible flows (unsteady)
    # slinc_unsteady           = TestCase('slinc_unsteady')
    # slinc_unsteady.cfg_dir   = "sliding_interface/incompressible_unsteady"
    # slinc_unsteady.cfg_file  = "config.cfg"
    # slinc_unsteady.test_iter = 19
    # slinc_unsteady.test_vals = [-3.513701,1.931626,0.000000,0.000000] #last 4 columns
    # slinc_unsteady.su2_exec  = "SU2_CFD"
    # slinc_unsteady.timeout   = 100
    # slinc_unsteady.tol       = 0.00001
    # slinc_unsteady.unsteady  = True
    # test_list.append(slinc_unsteady)

    ##########################
    ### FEA - FSI          ###
    ##########################

    # Static beam, 3d
    statbeam3d           = TestCase('statbeam3d')
    statbeam3d.cfg_dir   = "fea_fsi/StatBeam_3d"
    statbeam3d.cfg_file  = "configBeam_3d.cfg"
    statbeam3d.test_iter = 0
    statbeam3d.test_vals = [-8.396797, -8.162206, -8.156102, 64095.0] #last 4 columns
    statbeam3d.su2_exec  = "parallel_computation_fsi.py -f"
    statbeam3d.timeout   = 1600
    statbeam3d.tol       = 0.00001
    test_list.append(statbeam3d)

    # Dynamic beam, 2d
    dynbeam2d           = TestCase('dynbeam2d')
    dynbeam2d.cfg_dir   = "fea_fsi/DynBeam_2d"
    dynbeam2d.cfg_file  = "configBeam_2d.cfg"
    dynbeam2d.test_iter = 6
    dynbeam2d.test_vals = [-3.240015, 2.895057, -0.353146, 6.6127e+04] #last 4 columns
    dynbeam2d.su2_exec  = "parallel_computation.py -f"
    dynbeam2d.timeout   = 1600
    dynbeam2d.unsteady  = True
    dynbeam2d.tol       = 0.00001
    test_list.append(dynbeam2d)

    # FSI, 2d
    fsi2d           = TestCase('fsi2d')
    fsi2d.cfg_dir   = "fea_fsi/WallChannel_2d"
    fsi2d.cfg_file  = "configFSI.cfg"
    fsi2d.test_iter = 4
    fsi2d.test_vals = [4, 0, -3.743210, -4.133483] #last 4 columns
    fsi2d.su2_exec  = "parallel_computation_fsi.py -f"
    fsi2d.timeout   = 1600
    fsi2d.multizone= True
    fsi2d.unsteady = True
    fsi2d.tol       = 0.00001
    test_list.append(fsi2d)

    # FSI, Static, 2D, new mesh solver
    stat_fsi           = TestCase('stat_fsi')
    stat_fsi.cfg_dir   = "fea_fsi/stat_fsi"
    stat_fsi.cfg_file  = "config.cfg"
    stat_fsi.test_iter = 7
    stat_fsi.test_vals = [-3.296605, -4.934646, 0.000000, 7.000000] #last 4 columns
    stat_fsi.su2_exec  = "mpirun -n 2 SU2_CFD"
    stat_fsi.multizone = True
    stat_fsi.timeout   = 1600
    stat_fsi.tol       = 0.00001
    test_list.append(stat_fsi)

    # FSI, Dynamic, 2D, new mesh solver
    dyn_fsi           = TestCase('dyn_fsi')
    dyn_fsi.cfg_dir   = "fea_fsi/dyn_fsi"
    dyn_fsi.cfg_file  = "config.cfg"
    dyn_fsi.test_iter = 4
    dyn_fsi.test_vals = [-4.355829, -4.060587, 5.3837e-08, 98]
    dyn_fsi.multizone = True
    dyn_fsi.unsteady  = True
    dyn_fsi.su2_exec  = "mpirun -n 2 SU2_CFD"
    dyn_fsi.timeout   = 1600
    dyn_fsi.tol       = 0.00001
    test_list.append(dyn_fsi)

    # FSI, Static, 2D, new mesh solver, restart
    stat_fsi_restart           = TestCase('stat_fsi_restart')
    stat_fsi_restart.cfg_dir   = "fea_fsi/stat_fsi"
    stat_fsi_restart.cfg_file  = "config_restart.cfg"
    stat_fsi_restart.test_iter = 1
    stat_fsi_restart.test_vals = [-3.435926, -4.264912, 0.000000, 28.000000] #last 4 columns
    stat_fsi_restart.su2_exec  = "mpirun -n 2 SU2_CFD"
    stat_fsi_restart.multizone = True
    stat_fsi_restart.timeout   = 1600
    stat_fsi_restart.tol       = 0.00001
    test_list.append(stat_fsi_restart)

    # ###############################
    # ### Radiative Heat Transfer ###
    # ###############################

    # Radiative heat transfer
    p1rad           = TestCase('p1rad')
    p1rad.cfg_dir   = "radiation/p1model"
    p1rad.cfg_file  = "configp1.cfg"
    p1rad.new_output= True
    p1rad.test_iter = 100
    p1rad.test_vals = [-7.743666, -7.921411, -2.111848, 0.098302] #last 4 columns
    p1rad.su2_exec  = "mpirun -n 2 SU2_CFD"
    p1rad.timeout   = 1600
    p1rad.tol       = 0.00001
    test_list.append(p1rad)


    # #############################
    # ### Solid Heat Conduction ###
    # #############################

    # 2D pins, periodically connected
    solid_periodic_pins           = TestCase('solid_periodic_pins')
    solid_periodic_pins.cfg_dir   = "solid_heat_conduction/periodic_pins"
    solid_periodic_pins.cfg_file  = "configSolid.cfg"
    solid_periodic_pins.test_iter = 750
    solid_periodic_pins.test_vals = [-15.878958, -14.569206, 300.900000, 425.320000, 0.000000, 5.000000, -1.672714] #last 7 lines
    solid_periodic_pins.su2_exec  = "mpirun -n 2 SU2_CFD"
    solid_periodic_pins.timeout   = 1600
    solid_periodic_pins.tol       = 0.00001
    test_list.append(solid_periodic_pins)

    # ###############################
    # ### Conjugate heat transfer ###
    # ###############################

    # CHT incompressible
    cht_incompressible           = TestCase('cht_incompressible')
    cht_incompressible.cfg_dir   = "coupled_cht/incomp_2d"
    cht_incompressible.cfg_file  = "cht_2d_3cylinders.cfg"
    cht_incompressible.test_iter = 10
    cht_incompressible.test_vals = [-2.128826, -0.588813, -0.588813, -0.588813] #last 4 columns
    cht_incompressible.su2_exec  = "SU2_CFD"
    cht_incompressible.timeout   = 1600
    cht_incompressible.multizone = True
    cht_incompressible.tol       = 0.00001
    test_list.append(cht_incompressible)

    # CHT compressible
    cht_compressible           = TestCase('cht_compressible')
    cht_compressible.cfg_dir   = "coupled_cht/comp_2d"
    cht_compressible.cfg_file  = "cht_2d_3cylinders.cfg"
    cht_compressible.test_iter = 10
    cht_compressible.test_vals = [-4.256032, -0.532728, -0.532729, -0.532728]
    cht_compressible.su2_exec  = "SU2_CFD"
    cht_compressible.timeout   = 1600
    cht_compressible.multizone = True
    cht_compressible.tol       = 0.00001
    test_list.append(cht_compressible)

    # 2D CHT case streamwise periodicity. Also test Multizone PerSurface screen output.
    sp_pinArray_cht_2d_dp_hf           = TestCase('sp_pinArray_cht_2d_dp_hf')
    sp_pinArray_cht_2d_dp_hf.cfg_dir   = "incomp_navierstokes/streamwise_periodic/chtPinArray_2d"
    sp_pinArray_cht_2d_dp_hf.cfg_file  = "configMaster.cfg"
    sp_pinArray_cht_2d_dp_hf.test_iter = 100
    sp_pinArray_cht_2d_dp_hf.test_vals = [0.246959, -0.811849, -0.962120, -0.753320, 208.023676, 349.990000, -8.9660e-10, -7.5332e-01, 7.5332e-01]
    sp_pinArray_cht_2d_dp_hf.su2_exec  = "mpirun -n 2 SU2_CFD"
    sp_pinArray_cht_2d_dp_hf.timeout   = 1600
    sp_pinArray_cht_2d_dp_hf.tol       = 0.00001
    sp_pinArray_cht_2d_dp_hf.multizone = True
    test_list.append(sp_pinArray_cht_2d_dp_hf)

    # simple small 3D pin case massflow periodic with heatflux BC
    sp_pinArray_3d_cht_mf_hf_tp           = TestCase('sp_pinArray_3d_cht_mf_hf_tp')
    sp_pinArray_3d_cht_mf_hf_tp.cfg_dir   = "incomp_navierstokes/streamwise_periodic/chtPinArray_3d"
    sp_pinArray_3d_cht_mf_hf_tp.cfg_file  = "configMaster.cfg"
    sp_pinArray_3d_cht_mf_hf_tp.test_iter = 30
    sp_pinArray_3d_cht_mf_hf_tp.test_vals = [-13.374306, -7.476945, -7.025285, -0.009675, 99.879812, 419.200000]
    sp_pinArray_3d_cht_mf_hf_tp.su2_exec  = "mpirun -n 2 SU2_CFD"
    sp_pinArray_3d_cht_mf_hf_tp.timeout   = 1600
    sp_pinArray_3d_cht_mf_hf_tp.tol       = 0.00001
    sp_pinArray_3d_cht_mf_hf_tp.multizone = True
    test_list.append(sp_pinArray_3d_cht_mf_hf_tp)

    ##########################
    ###   Python wrapper   ###
    ##########################

    # NACA0012
    pywrapper_naca0012           = TestCase('pywrapper_naca0012')
    pywrapper_naca0012.cfg_dir   = "euler/naca0012"
    pywrapper_naca0012.cfg_file  = "inv_NACA0012_Roe.cfg"
    pywrapper_naca0012.test_iter = 100
    pywrapper_naca0012.test_vals = [-6.747210, -6.149915, 0.333445, 0.021241] #last 4 columns
    pywrapper_naca0012.su2_exec  = "mpirun -np 2 SU2_CFD.py --parallel -f"
    pywrapper_naca0012.timeout   = 1600
    pywrapper_naca0012.tol       = 0.00001
    test_list.append(pywrapper_naca0012)

    # NACA0012 (SST, FUN3D results for finest grid: CL=1.0840, CD=0.01253)
    pywrapper_turb_naca0012_sst           = TestCase('pywrapper_turb_naca0012_sst')
    pywrapper_turb_naca0012_sst.cfg_dir   = "rans/naca0012"
    pywrapper_turb_naca0012_sst.cfg_file  = "turb_NACA0012_sst.cfg"
    pywrapper_turb_naca0012_sst.test_iter = 10
    pywrapper_turb_naca0012_sst.test_vals = [-11.456387, -12.800055, -5.865784, 1.049989, 0.019163, -1.838252]
    pywrapper_turb_naca0012_sst.su2_exec  = "mpirun -np 2 SU2_CFD.py --parallel -f"
    pywrapper_turb_naca0012_sst.timeout   = 3200
    pywrapper_turb_naca0012_sst.tol       = 0.00001
    test_list.append(pywrapper_turb_naca0012_sst)

    # Square cylinder
    pywrapper_square_cylinder           = TestCase('pywrapper_square_cylinder')
    pywrapper_square_cylinder.cfg_dir   = "unsteady/square_cylinder"
    pywrapper_square_cylinder.cfg_file  = "turb_square.cfg"
    pywrapper_square_cylinder.test_iter = 3
    pywrapper_square_cylinder.test_vals = [-1.162664, 0.066378, 1.399789, 2.220404, 1.399743, 2.218605] #last 4 columns
    pywrapper_square_cylinder.su2_exec  = "mpirun -np 2 SU2_CFD.py --parallel -f"
    pywrapper_square_cylinder.timeout   = 1600
    pywrapper_square_cylinder.tol       = 0.00001
    pywrapper_square_cylinder.unsteady  = True
    test_list.append(pywrapper_square_cylinder)

    # Aeroelastic
    pywrapper_aeroelastic         = TestCase('pywrapper_aeroelastic')
    pywrapper_aeroelastic.cfg_dir   = "aeroelastic"
    pywrapper_aeroelastic.cfg_file  = "aeroelastic_NACA64A010.cfg"
    pywrapper_aeroelastic.test_iter = 2
    pywrapper_aeroelastic.test_vals = [0.076550, 0.033042, -0.001650, -0.000127]
    pywrapper_aeroelastic.su2_exec  = "mpirun -np 2 SU2_CFD.py --parallel -f"
    pywrapper_aeroelastic.timeout   = 1600
    pywrapper_aeroelastic.tol       = 0.00001
    pywrapper_aeroelastic.unsteady  = True
    test_list.append(pywrapper_aeroelastic)

    # FSI, 2d
    pywrapper_fsi2d           = TestCase('pywrapper_fsi2d')
    pywrapper_fsi2d.cfg_dir   = "fea_fsi/WallChannel_2d"
    pywrapper_fsi2d.cfg_file  = "configFSI.cfg"
    pywrapper_fsi2d.test_iter = 4
    pywrapper_fsi2d.test_vals = [4, 0, -3.743210, -4.133483] #last 4 columns
    pywrapper_fsi2d.su2_exec  = "mpirun -np 2 SU2_CFD.py --nZone 2 --fsi True --parallel -f"
    pywrapper_fsi2d.timeout   = 1600
    pywrapper_fsi2d.unsteady  = True
    pywrapper_fsi2d.multizone = True
    pywrapper_fsi2d.tol       = 0.00001
    test_list.append(pywrapper_fsi2d)

    # Unsteady CHT
    pywrapper_unsteadyCHT               = TestCase('pywrapper_unsteadyCHT')
    pywrapper_unsteadyCHT.cfg_dir       = "py_wrapper/flatPlate_unsteady_CHT"
    pywrapper_unsteadyCHT.cfg_file      = "unsteady_CHT_FlatPlate_Conf.cfg"
    pywrapper_unsteadyCHT.test_iter     = 5
    pywrapper_unsteadyCHT.test_vals     = [-1.614167, 2.245726, -0.001240, 0.175715]
    pywrapper_unsteadyCHT.su2_exec      = "mpirun -np 2 python launch_unsteady_CHT_FlatPlate.py --parallel -f"
    pywrapper_unsteadyCHT.timeout       = 1600
    pywrapper_unsteadyCHT.tol           = 0.00001
    pywrapper_unsteadyCHT.unsteady      = True
    pywrapper_unsteadyCHT.new_output    = True
    test_list.append(pywrapper_unsteadyCHT)

    # Rigid motion
    pywrapper_rigidMotion               = TestCase('pywrapper_rigidMotion')
    pywrapper_rigidMotion.cfg_dir       = "py_wrapper/flatPlate_rigidMotion"
    pywrapper_rigidMotion.cfg_file      = "flatPlate_rigidMotion_Conf.cfg"
    pywrapper_rigidMotion.test_iter     = 5
    pywrapper_rigidMotion.test_vals     = [-1.614170, 2.242953, 0.350036, 0.093137]
    pywrapper_rigidMotion.su2_exec      = "mpirun -np 2 python launch_flatPlate_rigidMotion.py --parallel -f"
    pywrapper_rigidMotion.timeout       = 1600
    pywrapper_rigidMotion.tol           = 0.00001
    pywrapper_rigidMotion.unsteady      = True
    test_list.append(pywrapper_rigidMotion)

    ##############################################
    ### Method of Manufactured Solutions (MMS) ###
    ##############################################

    # FVM, compressible, laminar N-S
    mms_fvm_ns           = TestCase('mms_fvm_ns')
    mms_fvm_ns.cfg_dir   = "mms/fvm_navierstokes"
    mms_fvm_ns.cfg_file  = "lam_mms_roe.cfg"
    mms_fvm_ns.test_iter = 20
    mms_fvm_ns.test_vals = [-2.851428, 2.192348, 0.000000, 0.000000] #last 4 columns
    mms_fvm_ns.su2_exec  = "mpirun -n 2 SU2_CFD"
    mms_fvm_ns.timeout   = 1600
    mms_fvm_ns.tol       = 0.0001
    test_list.append(mms_fvm_ns)

    # FVM, incompressible, euler
    mms_fvm_inc_euler           = TestCase('mms_fvm_inc_euler')
    mms_fvm_inc_euler.cfg_dir   = "mms/fvm_incomp_euler"
    mms_fvm_inc_euler.cfg_file  = "inv_mms_jst.cfg"
    mms_fvm_inc_euler.test_iter = 20
    mms_fvm_inc_euler.test_vals = [-9.128660, -9.441806, 0.000000, 0.000000] #last 4 columns
    mms_fvm_inc_euler.su2_exec  = "mpirun -np 2 SU2_CFD"
    mms_fvm_inc_euler.timeout   = 1600
    mms_fvm_inc_euler.tol       = 0.0001
    test_list.append(mms_fvm_inc_euler)

    # FVM, incompressible, laminar N-S
    mms_fvm_inc_ns           = TestCase('mms_fvm_inc_ns')
    mms_fvm_inc_ns.cfg_dir   = "mms/fvm_incomp_navierstokes"
    mms_fvm_inc_ns.cfg_file  = "lam_mms_fds.cfg"
    mms_fvm_inc_ns.test_iter = 20
    mms_fvm_inc_ns.test_vals = [-7.414944, -7.631546, 0.000000, 0.000000] #last 4 columns
    mms_fvm_inc_ns.su2_exec  = "mpirun -np 2 SU2_CFD"
    mms_fvm_inc_ns.timeout   = 1600
    mms_fvm_inc_ns.tol       = 0.0001
    test_list.append(mms_fvm_inc_ns)

    # DG, compressible, euler
    ringleb_dg_euler           = TestCase('ringleb_dg_euler')
    ringleb_dg_euler.cfg_dir   = "mms/dg_ringleb"
    ringleb_dg_euler.cfg_file  = "ringleb_dg.cfg"
    ringleb_dg_euler.test_iter = 100
    ringleb_dg_euler.test_vals = [-5.136652, -4.724941, 0.000000, 0.000000] #last 4 columns
    ringleb_dg_euler.su2_exec  = "SU2_CFD"
    ringleb_dg_euler.timeout   = 1600
    ringleb_dg_euler.tol       = 0.0001
    test_list.append(ringleb_dg_euler)

    # DG, compressible, laminar N-S
    mms_dg_ns           = TestCase('mms_dg_ns')
    mms_dg_ns.cfg_dir   = "mms/dg_navierstokes"
    mms_dg_ns.cfg_file  = "lam_mms_dg.cfg"
    mms_dg_ns.test_iter = 100
    mms_dg_ns.test_vals = [-1.845393, 3.520699, 0.000000, 0.000000] #last 4 columns
    mms_dg_ns.su2_exec  = "SU2_CFD"
    mms_dg_ns.timeout   = 1600
    mms_dg_ns.tol       = 0.0001
    test_list.append(mms_dg_ns)

    # DG, compressible, laminar N-S 3D
    mms_dg_ns_3d           = TestCase('mms_dg_ns_3d')
    mms_dg_ns_3d.cfg_dir   = "mms/dg_navierstokes_3d"
    mms_dg_ns_3d.cfg_file  = "lam_mms_dg_3d.cfg"
    mms_dg_ns_3d.test_iter = 100
    mms_dg_ns_3d.test_vals = [-0.146826, 5.356413, 0.000000, 0.000000] #last 4 columns
    mms_dg_ns_3d.su2_exec  = "SU2_CFD"
    mms_dg_ns_3d.timeout   = 1600
    mms_dg_ns_3d.tol       = 0.0001
    test_list.append(mms_dg_ns_3d)

    #####################
    ## Species solver ###
    #####################

    # 2 species (1 eq) primitive venturi mixing using mixing model
<<<<<<< HEAD
    species2_primitiveVenturi           = TestCase('species2_primitiveVenturi_mixingmodel')
    species2_primitiveVenturi.cfg_dir   = "species_transport/venturi_primitive_3species"
    species2_primitiveVenturi.cfg_file  = "species2_primitiveVenturi_mixingmodel.cfg"
    species2_primitiveVenturi.test_iter = 50
    species2_primitiveVenturi.test_vals = [-5.202613, -4.360404, -4.302482, -5.421138, -0.149680, -5.384145, 5, -2.019088, 5, -5.238107, 5, -1.937033, 2.444375, 0.970420, 0.602035, 0.871920]
    species2_primitiveVenturi.su2_exec  = "mpirun -n 2 SU2_CFD"
    species2_primitiveVenturi.timeout   = 1600
    species2_primitiveVenturi.new_output = True
    species2_primitiveVenturi.tol       = 0.00001
    test_list.append(species2_primitiveVenturi)
=======
    species2_primitiveVenturi_mixingmodel           = TestCase('species2_primitiveVenturi_mixingmodel')
    species2_primitiveVenturi_mixingmodel.cfg_dir   = "species_transport/venturi_primitive_3species"
    species2_primitiveVenturi_mixingmodel.cfg_file  = "species2_primitiveVenturi_mixingmodel.cfg"
    species2_primitiveVenturi_mixingmodel.test_iter = 50
    species2_primitiveVenturi_mixingmodel.test_vals = [-5.484300, -4.583931, -4.581775, -5.695135, -0.089602, -5.629851, 5.000000, -1.654640, 5.000000, -4.842236, 5.000000, -1.175120, 0.000429, 0.000409, 0.000020, 0.000000]
    species2_primitiveVenturi_mixingmodel.su2_exec  = "mpirun -n 2 SU2_CFD"
    species2_primitiveVenturi_mixingmodel.timeout   = 1600
    species2_primitiveVenturi_mixingmodel.new_output = True
    species2_primitiveVenturi_mixingmodel.tol       = 0.00001
    test_list.append(species2_primitiveVenturi_mixingmodel)
>>>>>>> 52160fc2
 
    # 2 species (1 eq) primitive venturi mixing
    species2_primitiveVenturi           = TestCase('species2_primitiveVenturi')
    species2_primitiveVenturi.cfg_dir   = "species_transport/venturi_primitive_3species"
    species2_primitiveVenturi.cfg_file  = "species2_primitiveVenturi.cfg"
    species2_primitiveVenturi.test_iter = 50
    species2_primitiveVenturi.test_vals = [-5.955472, -5.194868, -5.040170, -5.861356, -1.514787, -6.044817, 5.000000, -0.841155, 5.000000, -2.343846, 5.000000, -0.257718, 0.000089, 0.000088, 0.000001, 0.000000]
    species2_primitiveVenturi.su2_exec  = "mpirun -n 2 SU2_CFD"
    species2_primitiveVenturi.timeout   = 1600
    species2_primitiveVenturi.new_output = True
    species2_primitiveVenturi.tol       = 0.00001
    test_list.append(species2_primitiveVenturi)

    # 3 species (2 eq) primitive venturi mixing with inlet files.
    # Note that the residuals are exactly the same as for the non-inlet case which should be the case for a fresh inlet file.
    species3_primitiveVenturi_inletFile           = TestCase('species3_primitiveVenturi_inletFile')
    species3_primitiveVenturi_inletFile.cfg_dir   = "species_transport/venturi_primitive_3species"
    species3_primitiveVenturi_inletFile.cfg_file  = "species3_primitiveVenturi_inletFile.cfg"
    species3_primitiveVenturi_inletFile.test_iter = 50
    species3_primitiveVenturi_inletFile.test_vals = [-6.026100, -5.265495, -5.110799, -5.931985, -1.585414, -6.311820, -6.434690, 5.000000, -0.841163, 5.000000, -2.343847, 5.000000, -0.295673]
    species3_primitiveVenturi_inletFile.su2_exec  = "mpirun -n 2 SU2_CFD"
    species3_primitiveVenturi_inletFile.timeout   = 1600
    species3_primitiveVenturi_inletFile.new_output = True
    species3_primitiveVenturi_inletFile.tol       = 0.00001
    test_list.append(species3_primitiveVenturi_inletFile)

    # rectangle passive transport validation
    species_passive_val           = TestCase('species_passive_val')
    species_passive_val.cfg_dir   = "species_transport/passive_transport_validation"
    species_passive_val.cfg_file  = "passive_transport.cfg"
    species_passive_val.test_iter = 50
    species_passive_val.test_vals = [-16.559189, -16.315116, -16.908670, -4.257599, 10.000000, -4.523292, 8.000000, -5.193350]
    species_passive_val.su2_exec  = "mpirun -n 2 SU2_CFD"
    species_passive_val.timeout   = 1600
    species_passive_val.new_output = True
    species_passive_val.tol       = 0.00001
    test_list.append(species_passive_val)

    ######################################
    ### RUN TESTS                      ###
    ######################################

    pass_list = [ test.run_test() for test in test_list ]

    ######################################
    ### RUN SU2_SOL TESTS              ###
    ######################################

    # parallel STL output using
    stl_writer_test                = TestCase('stl_writer_test')
    stl_writer_test.cfg_dir        = "rans/oneram6"
    stl_writer_test.cfg_file       = "turb_ONERAM6.cfg"
    stl_writer_test.test_iter      = 1
    stl_writer_test.su2_exec       = "mpirun -n 2 SU2_SOL"
    stl_writer_test.timeout        = 1600
    stl_writer_test.reference_file = "surface_flow.stl.ref"
    stl_writer_test.test_file      = "surface_flow.stl"
    pass_list.append(stl_writer_test.run_filediff())
    test_list.append(stl_writer_test)

    ######################################
    ### RUN SU2_DEF TESTS              ###
    ######################################

    # Inviscid NACA0012 (triangles)
    naca0012_def            = TestCase('naca0012_def')
    naca0012_def.cfg_dir   = "deformation/naca0012"
    naca0012_def.cfg_file  = "def_NACA0012.cfg"
    naca0012_def.test_iter = 10
    naca0012_def.test_vals = [0.00352488] #residual
    naca0012_def.su2_exec  = "mpirun -n 2 SU2_DEF"
    naca0012_def.timeout   = 1600
    naca0012_def.tol       = 1e-8

    pass_list.append(naca0012_def.run_def())
    test_list.append(naca0012_def)

    # Inviscid NACA0012 based on SURFACE_FILE input (surface_bump.dat)
    naca0012_def_file            = TestCase('naca0012_def_file')
    naca0012_def_file.cfg_dir   = "deformation/naca0012"
    naca0012_def_file.cfg_file  = "surface_file_NACA0012.cfg"
    naca0012_def_file.test_iter = 10
    naca0012_def_file.test_vals = [0.00352488] #residual
    naca0012_def_file.su2_exec  = "mpirun -n 2 SU2_DEF"
    naca0012_def_file.timeout   = 1600
    naca0012_def_file.tol       = 1e-8

    pass_list.append(naca0012_def_file.run_def())
    test_list.append(naca0012_def_file)

    # RAE2822 (mixed tris + quads)
    rae2822_def            = TestCase('rae2822_def')
    rae2822_def.cfg_dir   = "deformation/rae2822"
    rae2822_def.cfg_file  = "def_RAE2822.cfg"
    rae2822_def.test_iter = 10
    rae2822_def.test_vals = [8.24002e-09] #residual
    rae2822_def.su2_exec  = "mpirun -n 2 SU2_DEF"
    rae2822_def.timeout   = 1600
    rae2822_def.tol       = 1e-13

    pass_list.append(rae2822_def.run_def())
    test_list.append(rae2822_def)

    # Turb NACA4412 (quads, wall distance)
    naca4412_def            = TestCase('naca4412_def')
    naca4412_def.cfg_dir   = "deformation/naca4412"
    naca4412_def.cfg_file  = "def_NACA4412.cfg"
    naca4412_def.test_iter = 10
    naca4412_def.test_vals = [2.210380e-12] #residual
    naca4412_def.su2_exec  = "mpirun -n 2 SU2_DEF"
    naca4412_def.timeout   = 1600
    naca4412_def.tol       = 1e-12

    pass_list.append(naca4412_def.run_def())
    test_list.append(naca4412_def)

    # Brick of tets (inverse volume)
    brick_tets_def            = TestCase('brick_tets_def')
    brick_tets_def.cfg_dir   = "deformation/brick_tets"
    brick_tets_def.cfg_file  = "def_brick_tets.cfg"
    brick_tets_def.test_iter = 10
    brick_tets_def.test_vals = [0.000955394] #residual
    brick_tets_def.su2_exec  = "mpirun -n 2 SU2_DEF"
    brick_tets_def.timeout   = 1600
    brick_tets_def.tol       = 1e-9

    pass_list.append(brick_tets_def.run_def())
    test_list.append(brick_tets_def)

    # Brick of isotropic hexas (inverse volume)
    brick_hex_def           = TestCase('brick_hex_def')
    brick_hex_def.cfg_dir   = "deformation/brick_hex"
    brick_hex_def.cfg_file  = "def_brick_hex.cfg"
    brick_hex_def.test_iter = 10
    brick_hex_def.test_vals = [0.000166575] #residual
    brick_hex_def.su2_exec  = "mpirun -n 2 SU2_DEF"
    brick_hex_def.timeout   = 1600
    brick_hex_def.tol       = 1e-9

    pass_list.append(brick_hex_def.run_def())
    test_list.append(brick_hex_def)

    # Brick with a pyramid layer (inverse volume)
    brick_pyra_def           = TestCase('brick_pyra_def')
    brick_pyra_def.cfg_dir   = "deformation/brick_pyra"
    brick_pyra_def.cfg_file  = "def_brick_pyra.cfg"
    brick_pyra_def.test_iter = 10
    brick_pyra_def.test_vals = [0.00161454] #residual
    brick_pyra_def.su2_exec  = "mpirun -n 2 SU2_DEF"
    brick_pyra_def.timeout   = 1600
    brick_pyra_def.tol       = 1e-8

    pass_list.append(brick_pyra_def.run_def())
    test_list.append(brick_pyra_def)

    # Brick of isotropic prisms (inverse volume)
    brick_prism_def           = TestCase('brick_prism_def')
    brick_prism_def.cfg_dir   = "deformation/brick_prism"
    brick_prism_def.cfg_file  = "def_brick_prism.cfg"
    brick_prism_def.test_iter = 10
    brick_prism_def.test_vals = [0.00254732] #residual
    brick_prism_def.su2_exec  = "mpirun -n 2 SU2_DEF"
    brick_prism_def.timeout   = 1600
    brick_prism_def.tol       = 1e-8

    pass_list.append(brick_prism_def.run_def())
    test_list.append(brick_prism_def)

    # Brick of prisms with high aspect ratio cells near the wall (wall distance)
    brick_prism_rans_def           = TestCase('brick_prism_rans_def')
    brick_prism_rans_def.cfg_dir   = "deformation/brick_prism_rans"
    brick_prism_rans_def.cfg_file  = "def_brick_prism_rans.cfg"
    brick_prism_rans_def.test_iter = 10
    brick_prism_rans_def.test_vals = [2.99461e-07] #residual
    brick_prism_rans_def.su2_exec  = "mpirun -n 2 SU2_DEF"
    brick_prism_rans_def.timeout   = 1600
    brick_prism_rans_def.tol       = 1e-12

    pass_list.append(brick_prism_rans_def.run_def())
    test_list.append(brick_prism_rans_def)

    # Brick of hexas with high aspect ratio cells near the wall (inverse volume)
    brick_hex_rans_def           = TestCase('brick_hex_rans_def')
    brick_hex_rans_def.cfg_dir   = "deformation/brick_hex_rans"
    brick_hex_rans_def.cfg_file  = "def_brick_hex_rans.cfg"
    brick_hex_rans_def.test_iter = 10
    brick_hex_rans_def.test_vals = [3.54213e-06] #residual
    brick_hex_rans_def.su2_exec  = "mpirun -n 2 SU2_DEF"
    brick_hex_rans_def.timeout   = 1600
    brick_hex_rans_def.tol       = 1e-11

    pass_list.append(brick_hex_rans_def.run_def())
    test_list.append(brick_hex_rans_def)

    # Cylindrical FFD test
    cylinder_ffd_def           = TestCase('cylinder_ffd_def')
    cylinder_ffd_def.cfg_dir   = "deformation/cylindrical_ffd"
    cylinder_ffd_def.cfg_file  = "def_cylindrical.cfg"
    cylinder_ffd_def.test_iter = 10
    cylinder_ffd_def.test_vals = [0.000902348] #residual
    cylinder_ffd_def.su2_exec  = "mpirun -n 2 SU2_DEF"
    cylinder_ffd_def.timeout   = 1600
    cylinder_ffd_def.tol       = 1e-9

    pass_list.append(cylinder_ffd_def.run_def())
    test_list.append(cylinder_ffd_def)

    # Spherical FFD test
    sphere_ffd_def           = TestCase('sphere_ffd_def')
    sphere_ffd_def.cfg_dir   = "deformation/spherical_ffd"
    sphere_ffd_def.cfg_file  = "def_spherical.cfg"
    sphere_ffd_def.test_iter = 10
    sphere_ffd_def.test_vals = [0.00360367] #residual
    sphere_ffd_def.su2_exec  = "mpirun -n 2 SU2_DEF"
    sphere_ffd_def.timeout   = 1600
    sphere_ffd_def.tol       = 1e-8

    pass_list.append(sphere_ffd_def.run_def())
    test_list.append(sphere_ffd_def)

    # Spherical FFD test using BSplines
    sphere_ffd_def_bspline           = TestCase('sphere_ffd_def_bspline')
    sphere_ffd_def_bspline.cfg_dir   = "deformation/spherical_ffd"
    sphere_ffd_def_bspline.cfg_file  = "def_spherical_bspline.cfg"
    sphere_ffd_def_bspline.test_iter = 10
    sphere_ffd_def_bspline.test_vals = [0.00208393] #residual
    sphere_ffd_def_bspline.su2_exec  = "mpirun -n 2 SU2_DEF"
    sphere_ffd_def_bspline.timeout   = 1600
    sphere_ffd_def_bspline.tol       = 1e-8

    pass_list.append(sphere_ffd_def_bspline.run_def())
    test_list.append(sphere_ffd_def_bspline)

    # 2D FD streamwise periodic cht, avg temp obj func
    fd_sp_pinArray_cht_2d_dp_hf                = TestCase('fd_sp_pinArray_cht_2d_dp_hf')
    fd_sp_pinArray_cht_2d_dp_hf.cfg_dir        = "incomp_navierstokes/streamwise_periodic/chtPinArray_2d"
    fd_sp_pinArray_cht_2d_dp_hf.cfg_file       = "FD_configMaster.cfg"
    fd_sp_pinArray_cht_2d_dp_hf.test_iter      = 100
    fd_sp_pinArray_cht_2d_dp_hf.su2_exec       = "finite_differences.py -z 2 -n 2 -f"
    fd_sp_pinArray_cht_2d_dp_hf.timeout        = 1600
    fd_sp_pinArray_cht_2d_dp_hf.reference_file = "of_grad_findiff.csv.ref"
    fd_sp_pinArray_cht_2d_dp_hf.test_file      = "FINDIFF/of_grad_findiff.csv"
    fd_sp_pinArray_cht_2d_dp_hf.multizone      = True

    pass_list.append(fd_sp_pinArray_cht_2d_dp_hf.run_filediff())
    test_list.append(fd_sp_pinArray_cht_2d_dp_hf)


    # Tests summary
    print('==================================================================')
    print('Summary of the parallel tests')
    print('python version:', sys.version)
    for i, test in enumerate(test_list):
        if (pass_list[i]):
            print('  passed - %s'%test.tag)
        else:
            print('* FAILED - %s'%test.tag)

    if all(pass_list):
        sys.exit(0)
    else:
        sys.exit(1)
    # done

if __name__ == '__main__':
    main()<|MERGE_RESOLUTION|>--- conflicted
+++ resolved
@@ -1633,18 +1633,6 @@
     #####################
 
     # 2 species (1 eq) primitive venturi mixing using mixing model
-<<<<<<< HEAD
-    species2_primitiveVenturi           = TestCase('species2_primitiveVenturi_mixingmodel')
-    species2_primitiveVenturi.cfg_dir   = "species_transport/venturi_primitive_3species"
-    species2_primitiveVenturi.cfg_file  = "species2_primitiveVenturi_mixingmodel.cfg"
-    species2_primitiveVenturi.test_iter = 50
-    species2_primitiveVenturi.test_vals = [-5.202613, -4.360404, -4.302482, -5.421138, -0.149680, -5.384145, 5, -2.019088, 5, -5.238107, 5, -1.937033, 2.444375, 0.970420, 0.602035, 0.871920]
-    species2_primitiveVenturi.su2_exec  = "mpirun -n 2 SU2_CFD"
-    species2_primitiveVenturi.timeout   = 1600
-    species2_primitiveVenturi.new_output = True
-    species2_primitiveVenturi.tol       = 0.00001
-    test_list.append(species2_primitiveVenturi)
-=======
     species2_primitiveVenturi_mixingmodel           = TestCase('species2_primitiveVenturi_mixingmodel')
     species2_primitiveVenturi_mixingmodel.cfg_dir   = "species_transport/venturi_primitive_3species"
     species2_primitiveVenturi_mixingmodel.cfg_file  = "species2_primitiveVenturi_mixingmodel.cfg"
@@ -1655,7 +1643,6 @@
     species2_primitiveVenturi_mixingmodel.new_output = True
     species2_primitiveVenturi_mixingmodel.tol       = 0.00001
     test_list.append(species2_primitiveVenturi_mixingmodel)
->>>>>>> 52160fc2
  
     # 2 species (1 eq) primitive venturi mixing
     species2_primitiveVenturi           = TestCase('species2_primitiveVenturi')
