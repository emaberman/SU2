#!/usr/bin/env python

## \file parallel_regression.py
#  \brief Python script for automated regression testing of SU2 examples
#  \author A. Aranake, A. Campos, T. Economon, T. Lukaczyk, S. Padron
#  \version 6.1.0 "Falcon"
#
# The current SU2 release has been coordinated by the
# SU2 International Developers Society <www.su2devsociety.org>
# with selected contributions from the open-source community.
#
# The main research teams contributing to the current release are:
#  - Prof. Juan J. Alonso's group at Stanford University.
#  - Prof. Piero Colonna's group at Delft University of Technology.
#  - Prof. Nicolas R. Gauger's group at Kaiserslautern University of Technology.
#  - Prof. Alberto Guardone's group at Polytechnic University of Milan.
#  - Prof. Rafael Palacios' group at Imperial College London.
#  - Prof. Vincent Terrapon's group at the University of Liege.
#  - Prof. Edwin van der Weide's group at the University of Twente.
#  - Lab. of New Concepts in Aeronautics at Tech. Institute of Aeronautics.
#
# Copyright 2012-2018, Francisco D. Palacios, Thomas D. Economon,
#                      Tim Albring, and the SU2 contributors.
#
# SU2 is free software; you can redistribute it and/or
# modify it under the terms of the GNU Lesser General Public
# License as published by the Free Software Foundation; either
# version 2.1 of the License, or (at your option) any later version.
#
# SU2 is distributed in the hope that it will be useful,
# but WITHOUT ANY WARRANTY; without even the implied warranty of
# MERCHANTABILITY or FITNESS FOR A PARTICULAR PURPOSE. See the GNU
# Lesser General Public License for more details.
#
# You should have received a copy of the GNU Lesser General Public
# License along with SU2. If not, see <http://www.gnu.org/licenses/>.

# make print(*args) function available in PY2.6+, does'nt work on PY < 2.6
from __future__ import print_function

import sys
from TestCase import TestCase    

def main():
    '''This program runs SU2 and ensures that the output matches specified values. 
       This will be used to do checks when code is pushed to github 
       to make sure nothing is broken. '''

    test_list = []

    ##########################
    ### Compressible Euler ###
    ##########################

    # Channel
    channel           = TestCase('channel')
    channel.cfg_dir   = "euler/channel"
    channel.cfg_file  = "inv_channel_RK.cfg"
    channel.test_iter = 20
<<<<<<< HEAD
    channel.test_vals = [ -2.638725, 2.829514, 0.041076, 0.001657 ] #last 4 columns
=======
    channel.test_vals = [-2.652944, 2.813720, 0.033489, 0.002890] #last 4 columns
>>>>>>> 7dcdfe40
    channel.su2_exec  = "parallel_computation.py -f"
    channel.timeout   = 1600
    channel.tol       = 0.00001
    test_list.append(channel)

    # NACA0012 
    naca0012           = TestCase('naca0012')
    naca0012.cfg_dir   = "euler/naca0012"
    naca0012.cfg_file  = "inv_NACA0012_Roe.cfg"
    naca0012.test_iter = 20
<<<<<<< HEAD
    naca0012.test_vals = [-4.098048, -3.597419, 0.334199, 0.022359] #last 4 columns
=======
    naca0012.test_vals = [-4.080618, -3.586817, 0.337090, 0.022611] #last 4 columns
>>>>>>> 7dcdfe40
    naca0012.su2_exec  = "parallel_computation.py -f"
    naca0012.timeout   = 1600
    naca0012.tol       = 0.00001
    test_list.append(naca0012)

    # Supersonic wedge 
    wedge           = TestCase('wedge')
    wedge.cfg_dir   = "euler/wedge"
    wedge.cfg_file  = "inv_wedge_HLLC.cfg"
    wedge.test_iter = 20
<<<<<<< HEAD
    wedge.test_vals = [-0.804916, 4.936706, -0.250306, 0.044097] #last 4 columns
=======
    wedge.test_vals = [-0.816407, 4.925831, -0.251950, 0.044386] #last 4 columns
>>>>>>> 7dcdfe40
    wedge.su2_exec  = "parallel_computation.py -f"
    wedge.timeout   = 1600
    wedge.tol       = 0.00001
    test_list.append(wedge)

    # ONERA M6 Wing
    oneram6           = TestCase('oneram6')
    oneram6.cfg_dir   = "euler/oneram6"
    oneram6.cfg_file  = "inv_ONERAM6.cfg"
    oneram6.test_iter = 10
    oneram6.test_vals = [-13.393796, -12.922372, 0.282557, 0.012706] #last 4 columns
    oneram6.su2_exec  = "parallel_computation.py -f"
    oneram6.timeout   = 3200
    oneram6.tol       = 0.00001
    test_list.append(oneram6)

    # Fixed CL NACA0012
    fixedCL_naca0012           = TestCase('fixedcl_naca0012')
    fixedCL_naca0012.cfg_dir   = "fixed_cl/naca0012"
    fixedCL_naca0012.cfg_file  = "inv_NACA0012.cfg"
    fixedCL_naca0012.test_iter = 100
<<<<<<< HEAD
    fixedCL_naca0012.test_vals = [-2.522925, 2.876017, 0.291992, 0.019109] #last 4 columns
=======
    fixedCL_naca0012.test_vals = [-2.474140, 2.927471, 0.290169, 0.019080] #last 4 columns
>>>>>>> 7dcdfe40
    fixedCL_naca0012.su2_exec  = "parallel_computation.py -f"
    fixedCL_naca0012.timeout   = 1600
    fixedCL_naca0012.tol       = 0.00001
    test_list.append(fixedCL_naca0012)
    
    # Polar sweep of the inviscid NACA0012
    polar_naca0012           = TestCase('polar_naca0012')
    polar_naca0012.cfg_dir   = "polar/naca0012"
    polar_naca0012.cfg_file  = "inv_NACA0012.cfg"
    polar_naca0012.polar     = True
    polar_naca0012.test_iter = 10
    polar_naca0012.test_vals = [-1.301350, 4.133308, -0.002728, 0.008768] #last 4 columns
    polar_naca0012.su2_exec  = "compute_polar.py -i 11"
    polar_naca0012.timeout   = 1600
    polar_naca0012.tol       = 0.00001
    test_list.append(polar_naca0012)

    ##########################
    ###  Compressible N-S  ###
    ##########################

    # Laminar flat plate
    flatplate           = TestCase('flatplate')
    flatplate.cfg_dir   = "navierstokes/flatplate"
    flatplate.cfg_file  = "lam_flatplate.cfg"
    flatplate.test_iter = 20
<<<<<<< HEAD
    flatplate.test_vals = [-4.679955, 0.781133, -0.136008, 0.022966] #last 4 columns
=======
    flatplate.test_vals = [-4.648362, 0.813162, -0.130644, 0.024357] #last 4 columns
>>>>>>> 7dcdfe40
    flatplate.su2_exec  = "parallel_computation.py -f"
    flatplate.timeout   = 1600
    flatplate.tol       = 0.00001
    test_list.append(flatplate)

    # Laminar cylinder (steady)
    cylinder           = TestCase('cylinder')
    cylinder.cfg_dir   = "navierstokes/cylinder"
    cylinder.cfg_file  = "lam_cylinder.cfg"
    cylinder.test_iter = 25
    cylinder.test_vals = [-6.759132, -1.291218, 0.107122, 0.853377] #last 4 columns
    cylinder.su2_exec  = "parallel_computation.py -f"
    cylinder.timeout   = 1600
    cylinder.tol       = 0.00001
    test_list.append(cylinder)

    # Laminar cylinder (low Mach correction)
    cylinder_lowmach           = TestCase('cylinder_lowmach')
    cylinder_lowmach.cfg_dir   = "navierstokes/cylinder"
    cylinder_lowmach.cfg_file  = "cylinder_lowmach.cfg"
    cylinder_lowmach.test_iter = 25
    cylinder_lowmach.test_vals = [-6.870761, -1.408778, -0.228736, 112.418622] #last 4 columns
    cylinder_lowmach.su2_exec  = "parallel_computation.py -f"
    cylinder_lowmach.timeout   = 1600
    cylinder_lowmach.tol       = 0.00001
    test_list.append(cylinder_lowmach)

    # 2D Poiseuille flow (body force driven with periodic inlet / outlet)
    poiseuille           = TestCase('poiseuille')
    poiseuille.cfg_dir   = "navierstokes/poiseuille"
    poiseuille.cfg_file  = "lam_poiseuille.cfg"
    poiseuille.test_iter = 10
    poiseuille.test_vals = [-11.951416, -3.326795, 0.000001, 2.351005] #last 4 columns
    poiseuille.su2_exec  = "parallel_computation.py -f"
    poiseuille.timeout   = 1600
    poiseuille.tol       = 0.001
    test_list.append(poiseuille)

    # 2D Poiseuille flow (inlet profile file)
    poiseuille_profile           = TestCase('poiseuille_profile')
    poiseuille_profile.cfg_dir   = "navierstokes/poiseuille"
    poiseuille_profile.cfg_file  = "profile_poiseuille.cfg"
    poiseuille_profile.test_iter = 10
    poiseuille_profile.test_vals = [-12.493478, -7.671897, -0.000000, 2.085796] #last 4 columns
    poiseuille_profile.su2_exec  = "parallel_computation.py -f"
    poiseuille_profile.timeout   = 1600
    poiseuille_profile.tol       = 0.00001
    test_list.append(poiseuille_profile)

    ##########################
    ### Compressible RANS  ###
    ##########################

    # RAE2822 SA
    rae2822_sa           = TestCase('rae2822_sa')
    rae2822_sa.cfg_dir   = "rans/rae2822"
    rae2822_sa.cfg_file  = "turb_SA_RAE2822.cfg"
    rae2822_sa.test_iter = 20
<<<<<<< HEAD
    rae2822_sa.test_vals = [-2.003658, -5.226525, 0.832376, 0.053705] #last 4 columns
=======
    rae2822_sa.test_vals = [-1.999739, -5.231505, 0.826880, 0.052973] #last 4 columns
>>>>>>> 7dcdfe40
    rae2822_sa.su2_exec  = "parallel_computation.py -f"
    rae2822_sa.timeout   = 1600
    rae2822_sa.tol       = 0.00001
    test_list.append(rae2822_sa)
    
    # RAE2822 SST
    rae2822_sst           = TestCase('rae2822_sst')
    rae2822_sst.cfg_dir   = "rans/rae2822"
    rae2822_sst.cfg_file  = "turb_SST_RAE2822.cfg"
    rae2822_sst.test_iter = 20
<<<<<<< HEAD
    rae2822_sst.test_vals = [-0.514933, 4.911224, 0.835836, 0.054149] #last 4 columns
=======
    rae2822_sst.test_vals = [-0.510806, 4.917085, 0.827700, 0.053330] #last 4 columns
>>>>>>> 7dcdfe40
    rae2822_sst.su2_exec  = "parallel_computation.py -f"
    rae2822_sst.timeout   = 1600
    rae2822_sst.tol       = 0.00001
    test_list.append(rae2822_sst)

    # Flat plate
    turb_flatplate           = TestCase('turb_flatplate')
    turb_flatplate.cfg_dir   = "rans/flatplate"
    turb_flatplate.cfg_file  = "turb_SA_flatplate.cfg"
    turb_flatplate.test_iter = 20
<<<<<<< HEAD
    turb_flatplate.test_vals = [-4.146425, -6.736667, -0.176279, 0.057569] #last 4 columns
=======
    turb_flatplate.test_vals = [-4.146847, -6.734016, -0.176480, 0.057451] #last 4 columns
>>>>>>> 7dcdfe40
    turb_flatplate.su2_exec  = "parallel_computation.py -f"
    turb_flatplate.timeout   = 1600
    turb_flatplate.tol       = 0.00001
    test_list.append(turb_flatplate)

    # ONERA M6 Wing
    turb_oneram6           = TestCase('turb_oneram6')
    turb_oneram6.cfg_dir   = "rans/oneram6"
    turb_oneram6.cfg_file  = "turb_ONERAM6.cfg"
    turb_oneram6.test_iter = 10
    turb_oneram6.test_vals = [-2.327509, -6.563372, 0.230438, 0.155815] #last 4 columns
    turb_oneram6.su2_exec  = "parallel_computation.py -f"
    turb_oneram6.timeout   = 3200
    turb_oneram6.tol       = 0.00001
    test_list.append(turb_oneram6)

    # NACA0012 (SA, FUN3D finest grid results: CL=1.0983, CD=0.01242)
    turb_naca0012_sa           = TestCase('turb_naca0012_sa')
    turb_naca0012_sa.cfg_dir   = "rans/naca0012"
    turb_naca0012_sa.cfg_file  = "turb_NACA0012_sa.cfg"
    turb_naca0012_sa.test_iter = 10
    turb_naca0012_sa.test_vals = [-12.000763, -9.145363, 1.070528, 0.019417] #last 4 columns
    turb_naca0012_sa.su2_exec  = "parallel_computation.py -f"
    turb_naca0012_sa.timeout   = 3200
    turb_naca0012_sa.tol       = 0.00001
    test_list.append(turb_naca0012_sa)

    # NACA0012 (SA, FUN3D results for finest grid: CL=1.0983, CD=0.01242) with binary restart
    turb_naca0012_sa_bin           = TestCase('turb_naca0012_sa_bin')
    turb_naca0012_sa_bin.cfg_dir   = "rans/naca0012"
    turb_naca0012_sa_bin.cfg_file  = "turb_NACA0012_sa_binary.cfg"
    turb_naca0012_sa_bin.test_iter = 10
    turb_naca0012_sa_bin.test_vals = [-12.000899, -9.145363, 1.070528, 0.019417] #last 4 columns
    turb_naca0012_sa_bin.su2_exec  = "parallel_computation.py -f"
    turb_naca0012_sa_bin.timeout   = 3200
    turb_naca0012_sa_bin.tol       = 0.00001
    test_list.append(turb_naca0012_sa_bin)
    
    # NACA0012 (SST, FUN3D finest grid results: CL=1.0840, CD=0.01253)
    turb_naca0012_sst           = TestCase('turb_naca0012_sst')
    turb_naca0012_sst.cfg_dir   = "rans/naca0012"
    turb_naca0012_sst.cfg_file  = "turb_NACA0012_sst.cfg"
    turb_naca0012_sst.test_iter = 10
    turb_naca0012_sst.test_vals = [-15.039624, -7.220129, 1.059622, 0.019138] #last 4 columns
    turb_naca0012_sst.su2_exec  = "parallel_computation.py -f"
    turb_naca0012_sst.timeout   = 3200
    turb_naca0012_sst.tol       = 0.00001
    test_list.append(turb_naca0012_sst)

    # PROPELLER
    propeller           = TestCase('propeller')
    propeller.cfg_dir   = "rans/propeller"
    propeller.cfg_file  = "propeller.cfg"
    propeller.test_iter = 10
    propeller.test_vals = [-3.378876, -8.397629, 0.000047, 0.055591] #last 4 columns
    propeller.su2_exec  = "parallel_computation.py -f"
    propeller.timeout   = 3200
    propeller.tol       = 0.00001
    test_list.append(propeller)
    
    #################################
    ## Compressible RANS Restart  ###
    #################################
    
    # NACA0012 SST Multigrid restart
    turb_naca0012_sst_restart_mg           = TestCase('turb_naca0012_sst_restart_mg')
    turb_naca0012_sst_restart_mg.cfg_dir   = "rans/naca0012"
    turb_naca0012_sst_restart_mg.cfg_file  = "turb_NACA0012_sst_multigrid_restart.cfg"
    turb_naca0012_sst_restart_mg.test_iter = 20
    turb_naca0012_sst_restart_mg.ntest_vals = 5
<<<<<<< HEAD
    turb_naca0012_sst_restart_mg.test_vals = [-6.436213, -4.558644, 1.231772, -0.007019, 0.081472] #last 5 columns
=======
    turb_naca0012_sst_restart_mg.test_vals = [-6.437400, -4.558626, 1.231779, -0.007820, 0.081480] #last 5 columns
>>>>>>> 7dcdfe40
    turb_naca0012_sst_restart_mg.su2_exec  = "parallel_computation.py -f"
    turb_naca0012_sst_restart_mg.timeout   = 3200
    turb_naca0012_sst_restart_mg.tol       = 0.000001
    test_list.append(turb_naca0012_sst_restart_mg)

    #############################
    ### Incompressible Euler  ###
    #############################

    # NACA0012 Hydrofoil
    inc_euler_naca0012           = TestCase('inc_euler_naca0012')
    inc_euler_naca0012.cfg_dir   = "incomp_euler/naca0012"
    inc_euler_naca0012.cfg_file  = "incomp_NACA0012.cfg"
    inc_euler_naca0012.test_iter = 20
    inc_euler_naca0012.test_vals = [-4.821760, -3.785208, 0.505728, 0.007424] #last 4 columns
    inc_euler_naca0012.su2_exec  = "parallel_computation.py -f"
    inc_euler_naca0012.timeout   = 1600
    inc_euler_naca0012.tol       = 0.00001
    test_list.append(inc_euler_naca0012)

    #############################
    ### Incompressible N-S    ###
    #############################

    # Laminar cylinder
    inc_lam_cylinder          = TestCase('inc_lam_cylinder')
    inc_lam_cylinder.cfg_dir   = "incomp_navierstokes/cylinder"
    inc_lam_cylinder.cfg_file  = "incomp_cylinder.cfg"
    inc_lam_cylinder.test_iter = 10
    inc_lam_cylinder.test_vals = [-3.987107, -3.176477, -0.057813, 7.691336] #last 4 columns
    inc_lam_cylinder.su2_exec  = "parallel_computation.py -f"
    inc_lam_cylinder.timeout   = 1600
    inc_lam_cylinder.tol       = 0.00001
    test_list.append(inc_lam_cylinder)

    ############################
    ### Incompressible RANS  ###
    ############################

    # NACA0012
    inc_turb_naca0012           = TestCase('inc_turb_naca0012')
    inc_turb_naca0012.cfg_dir   = "incomp_rans/naca0012"
    inc_turb_naca0012.cfg_file  = "naca0012.cfg"
    inc_turb_naca0012.test_iter = 20
    inc_turb_naca0012.test_vals = [-4.788584, -11.040550, -0.000000, 0.309515] #last 4 columns
    inc_turb_naca0012.su2_exec  = "parallel_computation.py -f"
    inc_turb_naca0012.timeout   = 1600
    inc_turb_naca0012.tol       = 0.00001
    test_list.append(inc_turb_naca0012)

    ############################
    ###      Transition      ###
    ############################

    # Schubauer-Klebanoff Natural Transition Case
    schubauer_klebanoff_transition              = TestCase('Schubauer_Klebanoff')
    schubauer_klebanoff_transition.cfg_dir      = "transition/Schubauer_Klebanoff"
    schubauer_klebanoff_transition.cfg_file     = "transitional_BC_model_ConfigFile.cfg"
<<<<<<< HEAD
    schubauer_klebanoff_transition.test_iter    = 50
    schubauer_klebanoff_transition.test_vals    = [ -8.706566, -15.066785, 0.000358, 0.002447] #last 4 columns
=======
    schubauer_klebanoff_transition.test_iter    = 10
    schubauer_klebanoff_transition.test_vals    = [-8.219132, -14.278207, 0.000041, 0.007987] #last 4 columns
>>>>>>> 7dcdfe40
    schubauer_klebanoff_transition.su2_exec     = "parallel_computation.py -f"
    schubauer_klebanoff_transition.timeout      = 1600
    schubauer_klebanoff_transition.tol          = 0.00001
    test_list.append(schubauer_klebanoff_transition)

    #####################################
    ### Cont. adj. compressible Euler ###
    #####################################

    # Inviscid NACA0012
    contadj_naca0012           = TestCase('contadj_naca0012')
    contadj_naca0012.cfg_dir   = "cont_adj_euler/naca0012"
    contadj_naca0012.cfg_file  = "inv_NACA0012.cfg"
    contadj_naca0012.test_iter = 5
    contadj_naca0012.test_vals = [-9.783199, -15.190764, 0.300920, 0.019552] #last 4 columns
    contadj_naca0012.su2_exec  = "parallel_computation.py -f"
    contadj_naca0012.timeout   = 1600
    contadj_naca0012.tol       = 0.00001
    test_list.append(contadj_naca0012)

    # Inviscid ONERA M6
    contadj_oneram6           = TestCase('contadj_oneram6')
    contadj_oneram6.cfg_dir   = "cont_adj_euler/oneram6"
    contadj_oneram6.cfg_file  = "inv_ONERAM6.cfg"
    contadj_oneram6.test_iter = 10
    contadj_oneram6.test_vals = [-12.132202, -12.702416, 0.685900, 0.007594] #last 4 columns
    contadj_oneram6.su2_exec  = "parallel_computation.py -f"
    contadj_oneram6.timeout   = 1600
    contadj_oneram6.tol       = 0.00001
    test_list.append(contadj_oneram6)

    # Inviscid WEDGE: tests averaged outflow total pressure adjoint
    contadj_wedge             = TestCase('contadj_wedge')
    contadj_wedge.cfg_dir   = "cont_adj_euler/wedge"
    contadj_wedge.cfg_file  = "inv_wedge_ROE.cfg"
    contadj_wedge.test_iter = 10  
    contadj_wedge.test_vals = [2.856008, -2.767216, 1.0029e+06, 7.0328e-14] #last 4 columns
    contadj_wedge.su2_exec  = "parallel_computation.py -f"
    contadj_wedge.timeout   = 1600
    contadj_wedge.tol       = 0.00001
    test_list.append(contadj_wedge)

    # Inviscid fixed CL NACA0012
    contadj_fixed_CL_naca0012           = TestCase('contadj_fixedcl_naca0012')
    contadj_fixed_CL_naca0012.cfg_dir   = "fixed_cl/naca0012"
    contadj_fixed_CL_naca0012.cfg_file  = "inv_NACA0012_ContAdj.cfg"
    contadj_fixed_CL_naca0012.test_iter = 100
<<<<<<< HEAD
    contadj_fixed_CL_naca0012.test_vals = [0.339385, -5.198719, 0.254980, -0.000163] #last 4 columns
=======
    contadj_fixed_CL_naca0012.test_vals = [0.378865, -5.157403, 0.268320, -0.000149] #last 4 columns
>>>>>>> 7dcdfe40
    contadj_fixed_CL_naca0012.su2_exec  = "parallel_computation.py -f"
    contadj_fixed_CL_naca0012.timeout   = 1600
    contadj_fixed_CL_naca0012.tol       = 0.00001
    test_list.append(contadj_fixed_CL_naca0012)

    ###################################
    ### Cont. adj. compressible N-S ###
    ###################################

    # Adjoint laminar cylinder
    contadj_ns_cylinder           = TestCase('contadj_ns_cylinder')
    contadj_ns_cylinder.cfg_dir   = "cont_adj_navierstokes/cylinder"
    contadj_ns_cylinder.cfg_file  = "lam_cylinder.cfg"
    contadj_ns_cylinder.test_iter = 20
<<<<<<< HEAD
    contadj_ns_cylinder.test_vals = [ -3.648130, -9.104844, 2.056700, -0.000000] #last 4 columns
=======
    contadj_ns_cylinder.test_vals = [-3.644966, -9.102024, 2.056700, -0.000000] #last 4 columns
>>>>>>> 7dcdfe40
    contadj_ns_cylinder.su2_exec  = "parallel_computation.py -f"
    contadj_ns_cylinder.timeout   = 1600
    contadj_ns_cylinder.tol       = 0.00001
    test_list.append(contadj_ns_cylinder)

    # Adjoint laminar naca0012 subsonic
    contadj_ns_naca0012_sub           = TestCase('contadj_ns_naca0012_sub')
    contadj_ns_naca0012_sub.cfg_dir   = "cont_adj_navierstokes/naca0012_sub"
    contadj_ns_naca0012_sub.cfg_file  = "lam_NACA0012.cfg"
    contadj_ns_naca0012_sub.test_iter = 20
    contadj_ns_naca0012_sub.test_vals = [-2.743268, -8.215193, 0.518810, 0.001210] #last 4 columns
    contadj_ns_naca0012_sub.su2_exec  = "parallel_computation.py -f"
    contadj_ns_naca0012_sub.timeout   = 1600
    contadj_ns_naca0012_sub.tol       = 0.00001
    test_list.append(contadj_ns_naca0012_sub)
    
    # Adjoint laminar naca0012 transonic
    contadj_ns_naca0012_trans           = TestCase('contadj_ns_naca0012_trans')
    contadj_ns_naca0012_trans.cfg_dir   = "cont_adj_navierstokes/naca0012_trans"
    contadj_ns_naca0012_trans.cfg_file  = "lam_NACA0012.cfg"
    contadj_ns_naca0012_trans.test_iter = 20
    contadj_ns_naca0012_trans.test_vals = [ -1.039664, -6.575019, 1.772300, 0.012495] #last 4 columns
    contadj_ns_naca0012_trans.su2_exec  = "parallel_computation.py -f"
    contadj_ns_naca0012_trans.timeout   = 1600
    contadj_ns_naca0012_trans.tol       = 0.00001
    test_list.append(contadj_ns_naca0012_trans)
    
    #######################################################
    ### Cont. adj. compressible RANS (frozen viscosity) ###
    #######################################################

    # Adjoint turbulent NACA0012
    contadj_rans_naca0012           = TestCase('contadj_rans_naca0012')
    contadj_rans_naca0012.cfg_dir   = "cont_adj_rans/naca0012"
    contadj_rans_naca0012.cfg_file  = "turb_nasa.cfg"
    contadj_rans_naca0012.test_iter = 20
<<<<<<< HEAD
    contadj_rans_naca0012.test_vals = [ -0.794162, -5.761722, 19.214000, -0.000000] #last 4 columns
=======
    contadj_rans_naca0012.test_vals = [-0.794162, -5.761722, 19.214000, -0.000000] #last 4 columns
>>>>>>> 7dcdfe40
    contadj_rans_naca0012.su2_exec  = "parallel_computation.py -f"
    contadj_rans_naca0012.timeout   = 1600
    contadj_rans_naca0012.tol       = 0.00001
    test_list.append(contadj_rans_naca0012)
   
    # Adjoint turbulent NACA0012 with binary restarts
    contadj_rans_naca0012_bin           = TestCase('contadj_rans_naca0012_bin')
    contadj_rans_naca0012_bin.cfg_dir   = "cont_adj_rans/naca0012"
    contadj_rans_naca0012_bin.cfg_file  = "turb_nasa_binary.cfg"
    contadj_rans_naca0012_bin.test_iter = 20
    contadj_rans_naca0012_bin.test_vals = [-0.794169, -5.761671, 19.214000, -0.000000] #last 4 columns
    contadj_rans_naca0012_bin.su2_exec  = "parallel_computation.py -f"
    contadj_rans_naca0012_bin.timeout   = 1600
    contadj_rans_naca0012_bin.tol       = 0.00001
    test_list.append(contadj_rans_naca0012_bin)
 
    # Adjoint turbulent RAE2822
    contadj_rans_rae2822           = TestCase('contadj_rans_rae822')
    contadj_rans_rae2822.cfg_dir   = "cont_adj_rans/rae2822"
    contadj_rans_rae2822.cfg_file  = "turb_SA_RAE2822.cfg"
    contadj_rans_rae2822.test_iter = 20
<<<<<<< HEAD
    contadj_rans_rae2822.test_vals = [-5.369195, -10.871609, -0.212470, 0.005448] #last 4 columns
=======
    contadj_rans_rae2822.test_vals = [-5.381383, -10.883812, -0.212470, 0.005448] #last 4 columns
>>>>>>> 7dcdfe40
    contadj_rans_rae2822.su2_exec  = "parallel_computation.py -f"
    contadj_rans_rae2822.timeout   = 1600
    contadj_rans_rae2822.tol       = 0.00001
    test_list.append(contadj_rans_rae2822)

    ######################################                                                                                  
    ### Harmonic Balance               ###                                                                                  
    ######################################                                                                                    

    # Description of the regression test 
    harmonic_balance           = TestCase('harmonic_balance')
    harmonic_balance.cfg_dir   = "harmonic_balance"
    harmonic_balance.cfg_file  = "HB.cfg"
    harmonic_balance.test_iter = 25
    harmonic_balance.test_vals = [-1.569573, 3.941896, 0.008780, 0.079775] #last 4 columns
    harmonic_balance.su2_exec  = "parallel_computation.py -f"
    harmonic_balance.timeout   = 1600
    harmonic_balance.tol       = 0.00001
    test_list.append(harmonic_balance)

    # Turbulent pitching NACA 64a010 airfoil
    hb_rans_preconditioning           = TestCase('hb_rans_preconditioning')
    hb_rans_preconditioning.cfg_dir   = "harmonic_balance/hb_rans_preconditioning"
    hb_rans_preconditioning.cfg_file  = "davis.cfg"
    hb_rans_preconditioning.test_iter = 25
    hb_rans_preconditioning.test_vals = [-1.900976,-5.876722, 0.007761, 0.125934] #last 4 columns
    hb_rans_preconditioning.su2_exec  = "parallel_computation.py -f"
    hb_rans_preconditioning.timeout   = 1600
    hb_rans_preconditioning.tol       = 0.00001
    test_list.append(hb_rans_preconditioning)

    ######################################
    ### Moving Wall                    ###
    ######################################

    # Lid-driven cavity
    cavity           = TestCase('cavity')
    cavity.cfg_dir   = "moving_wall/cavity"
    cavity.cfg_file  = "lam_cavity.cfg"
    cavity.test_iter = 25
    cavity.test_vals = [-5.588455, -0.124966, 0.308126, 0.940895] #last 4 columns
    cavity.su2_exec  = "parallel_computation.py -f"
    cavity.timeout   = 1600
    cavity.tol       = 0.00001
    test_list.append(cavity)

    # Spinning cylinder
    spinning_cylinder           = TestCase('spinning_cylinder')
    spinning_cylinder.cfg_dir   = "moving_wall/spinning_cylinder"
    spinning_cylinder.cfg_file  = "spinning_cylinder.cfg"
    spinning_cylinder.test_iter = 25
    spinning_cylinder.test_vals = [-7.697197, -2.251799, 1.541492, 1.563388] #last 4 columns
    spinning_cylinder.su2_exec  = "parallel_computation.py -f"
    spinning_cylinder.timeout   = 1600
    spinning_cylinder.tol       = 0.00001
    test_list.append(spinning_cylinder)

    ######################################
    ### Unsteady                       ###
    ######################################

    # Square cylinder
    square_cylinder           = TestCase('square_cylinder')
    square_cylinder.cfg_dir   = "unsteady/square_cylinder"
    square_cylinder.cfg_file  = "turb_square.cfg"
    square_cylinder.test_iter = 3
    square_cylinder.test_vals = [-1.166470, 0.076791, 1.398549, 2.197049] #last 4 columns
    square_cylinder.su2_exec  = "parallel_computation.py -f"
    square_cylinder.timeout   = 1600
    square_cylinder.tol       = 0.00001
    square_cylinder.unsteady  = True
    test_list.append(square_cylinder)

    # Gust
    sine_gust           = TestCase('sine_gust')
    sine_gust.cfg_dir   = "gust"
    sine_gust.cfg_file  = "inv_gust_NACA0012.cfg"
    sine_gust.test_iter = 5
    sine_gust.test_vals = [-1.977531, 3.481790, -0.009981, -0.004663] #last 4 columns
    sine_gust.su2_exec  = "parallel_computation.py -f"
    sine_gust.timeout   = 1600
    sine_gust.tol       = 0.00001
    sine_gust.unsteady  = True
    test_list.append(sine_gust)

    # Aeroelastic
    aeroelastic           = TestCase('aeroelastic')
    aeroelastic.cfg_dir   = "aeroelastic"
    aeroelastic.cfg_file  = "aeroelastic_NACA64A010.cfg"
    aeroelastic.test_iter = 2
    aeroelastic.test_vals = [0.078210, 0.036447, -0.001685, -0.000113] #last 4 columns
    aeroelastic.su2_exec  = "parallel_computation.py -f"
    aeroelastic.timeout   = 1600
    aeroelastic.tol       = 0.000001
    aeroelastic.unsteady  = True
    test_list.append(aeroelastic)

    # Delayed Detached Eddy Simulation
    ddes_flatplate        = TestCase('ddes_flatplate')
    ddes_flatplate.cfg_dir   = "ddes/flatplate"
    ddes_flatplate.cfg_file  = "ddes_flatplate.cfg"
    ddes_flatplate.test_iter = 10
    ddes_flatplate.test_vals = [-2.714721, -5.883008, -0.214968, 0.023783] #last 4 columns
    ddes_flatplate.su2_exec  = "parallel_computation.py -f"
    ddes_flatplate.timeout   = 1600
    ddes_flatplate.tol       = 0.00001
    ddes_flatplate.unsteady  = True
    test_list.append(ddes_flatplate)    

    ######################################
    ### NICFD                          ###
    ######################################	

    # Rarefaction shock wave edge_VW
    edge_VW           = TestCase('edge_VW')
    edge_VW.cfg_dir   = "nicf/edge"
    edge_VW.cfg_file  = "edge_VW.cfg"
    edge_VW.test_iter = 100
    edge_VW.test_vals = [-5.187663, 0.970512, -0.000009, 0.000000] #last 4 columns
    edge_VW.su2_exec  = "parallel_computation.py -f"
    edge_VW.timeout   = 1600
    edge_VW.tol       = 0.00001
    test_list.append(edge_VW)

    # Rarefaction shock wave edge_PPR
    edge_PPR           = TestCase('edge_PPR')
    edge_PPR.cfg_dir   = "nicf/edge"
    edge_PPR.cfg_file  = "edge_PPR.cfg"
    edge_PPR.test_iter = 100
    edge_PPR.test_vals = [-5.474846, 0.666610, -0.000037, 0.000000] #last 4 columns
    edge_PPR.su2_exec  = "parallel_computation.py -f"
    edge_PPR.timeout   = 1600
    edge_PPR.tol       = 0.00001
    test_list.append(edge_PPR)
    
    ######################################
    ### Turbomachinery                 ###
    ######################################	

    # Jones APU Turbocharger
    Jones_tc           = TestCase('jones_turbocharger')
    Jones_tc.cfg_dir   = "turbomachinery/APU_turbocharger"
    Jones_tc.cfg_file  = "Jones.cfg"
    Jones_tc.test_iter = 5
<<<<<<< HEAD
    Jones_tc.test_vals = [-5.341490, 0.417322, 82.840150, 0.882252] #last 4 columns
=======
    Jones_tc.test_vals = [-5.294362, 0.429473, 80.085600, 1.034774] #last 4 columns
>>>>>>> 7dcdfe40
    Jones_tc.su2_exec  = "parallel_computation.py -f"
    Jones_tc.timeout   = 1600
    Jones_tc.tol       = 0.00001
    test_list.append(Jones_tc)

	# Jones APU Turbocharger restart
    Jones_tc_rst           = TestCase('jones_turbocharger_restart')
    Jones_tc_rst.cfg_dir   = "turbomachinery/APU_turbocharger"
    Jones_tc_rst.cfg_file  = "Jones_rst.cfg"
    Jones_tc_rst.test_iter = 5
<<<<<<< HEAD
    Jones_tc_rst.test_vals = [-4.268817, -1.409751, 82.253670, 2.776472] #last 4 columns
=======
    Jones_tc_rst.test_vals = [-4.410809, -1.606535, 82.250590, 2.791304] #last 4 columns
>>>>>>> 7dcdfe40
    Jones_tc_rst.su2_exec  = "parallel_computation.py -f"
    Jones_tc_rst.timeout   = 1600
    Jones_tc_rst.tol       = 0.00001
    test_list.append(Jones_tc_rst)

    # 2D axial stage
    axial_stage2D           = TestCase('axial_stage2D')
    axial_stage2D.cfg_dir   = "turbomachinery/axial_stage_2D"
    axial_stage2D.cfg_file  = "Axial_stage2D.cfg"
    axial_stage2D.test_iter = 20
<<<<<<< HEAD
    axial_stage2D.test_vals = [-1.833798, 5.788690, 73.680320, 0.888891] #last 4 columns
=======
    axial_stage2D.test_vals = [-1.835157, 5.788865, 73.679940, 0.888933] #last 4 columns
>>>>>>> 7dcdfe40
    axial_stage2D.su2_exec  = "parallel_computation.py -f"
    axial_stage2D.timeout   = 1600
    axial_stage2D.tol       = 0.00001
    test_list.append(axial_stage2D)
    
    # 2D transonic stator
    transonic_stator           = TestCase('transonic_stator')
    transonic_stator.cfg_dir   = "turbomachinery/transonic_stator_2D"
    transonic_stator.cfg_file  = "transonic_stator.cfg"
    transonic_stator.test_iter = 20
<<<<<<< HEAD
    transonic_stator.test_vals = [ -1.101166, 6.115630, 67.308660, 0.071862] #last 4 columns
=======
    transonic_stator.test_vals = [-1.103355, 6.115796, 67.304410, 0.071847] #last 4 columns
>>>>>>> 7dcdfe40
    transonic_stator.su2_exec  = "parallel_computation.py -f"
    transonic_stator.timeout   = 1600
    transonic_stator.tol       = 0.00001
    test_list.append(transonic_stator)
    
    # 2D transonic stator restart
    transonic_stator_rst           = TestCase('transonic_stator_restart')
    transonic_stator_rst.cfg_dir   = "turbomachinery/transonic_stator_2D"
    transonic_stator_rst.cfg_file  = "transonic_stator_rst.cfg"
    transonic_stator_rst.test_iter = 20
<<<<<<< HEAD
    transonic_stator_rst.test_vals = [-0.485439, 4.462528, 6.460864, 0.004009] #last 4 columns
=======
    transonic_stator_rst.test_vals = [-0.484778, 4.462654, 6.460856, 0.004009] #last 4 columns
>>>>>>> 7dcdfe40
    transonic_stator_rst.su2_exec  = "parallel_computation.py -f"
    transonic_stator_rst.timeout   = 1600
    transonic_stator_rst.tol       = 0.00001
    test_list.append(transonic_stator_rst)

    ######################################
    ### Sliding Mesh                   ###
    ######################################

    # Uniform flow
    uniform_flow         = TestCase('uniform_flow')
    uniform_flow.cfg_dir   = "sliding_interface/uniform_flow"
    uniform_flow.cfg_file  = "uniform_NN.cfg"
    uniform_flow.test_iter = 50
    uniform_flow.test_vals = [-0.368836, 5.156090, 0.000000, 0.000000] #last 4 columns
    uniform_flow.su2_exec  = "parallel_computation.py -f"
    uniform_flow.timeout   = 1600
    uniform_flow.tol       = 0.000001
    uniform_flow.unsteady  = True
    test_list.append(uniform_flow) 

    # Channel_2D
    channel_2D           = TestCase('channel_2D')
    channel_2D.cfg_dir   = "sliding_interface/channel_2D"
    channel_2D.cfg_file  = "channel_2D_WA.cfg"
    channel_2D.test_iter = 4
    channel_2D.test_vals = [-1.656863, 4.263134, 0.000000, 0.000000] #last 4 columns
    channel_2D.su2_exec  = "parallel_computation.py -f"
    channel_2D.timeout   = 100
    channel_2D.tol       = 0.00001
    channel_2D.unsteady  = True
    test_list.append(channel_2D)

    # Channel_3D
    channel_3D           = TestCase('channel_3D')
    channel_3D.cfg_dir   = "sliding_interface/channel_3D"
    channel_3D.cfg_file  = "channel_3D_WA.cfg"
    channel_3D.test_iter = 2
    channel_3D.test_vals = [-1.999171, 3.956649, 0.000000, 0.000000] #last 4 columns
    channel_3D.su2_exec  = "parallel_computation.py -f"
    channel_3D.timeout   = 1600
    channel_3D.tol       = 0.00001
    channel_3D.unsteady  = True
    test_list.append(channel_3D)

    # Pipe
    pipe           = TestCase('pipe')
    pipe.cfg_dir   = "sliding_interface/pipe"
    pipe.cfg_file  = "pipe_NN.cfg"
    pipe.test_iter = 2
    pipe.test_vals = [-3.503708, 3.194241, 0.000000, 0.000000] #last 4 columns
    pipe.su2_exec  = "parallel_computation.py -f"
    pipe.timeout   = 1600
    pipe.tol       = 0.00001
    pipe.unsteady  = True
    test_list.append(pipe)

    # Rotating cylinders
    rotating_cylinders           = TestCase('rotating_cylinders')
    rotating_cylinders.cfg_dir   = "sliding_interface/rotating_cylinders"
    rotating_cylinders.cfg_file  = "rot_cylinders_WA.cfg"
    rotating_cylinders.test_iter = 3
    rotating_cylinders.test_vals = [-1.253430, 4.531359, 0.000000, 0.000000] #last 4 columns
    rotating_cylinders.su2_exec  = "parallel_computation.py -f"
    rotating_cylinders.timeout   = 1600
    rotating_cylinders.tol       = 0.00001
    rotating_cylinders.unsteady  = True
    test_list.append(rotating_cylinders)

    # Supersonic vortex shedding
    supersonic_vortex_shedding           = TestCase('supersonic_vortex_shedding')
    supersonic_vortex_shedding.cfg_dir   = "sliding_interface/supersonic_vortex_shedding"
    supersonic_vortex_shedding.cfg_file  = "sup_vor_shed_WA.cfg"
    supersonic_vortex_shedding.test_iter = 5
    supersonic_vortex_shedding.test_vals = [-1.126767, 4.600769, 0.000000, 0.000000] #last 4 columns
    supersonic_vortex_shedding.su2_exec  = "parallel_computation.py -f"
    supersonic_vortex_shedding.timeout   = 1600
    supersonic_vortex_shedding.tol       = 0.00001
    supersonic_vortex_shedding.unsteady  = True
    test_list.append(supersonic_vortex_shedding)

    # Bars_SST_2D
    bars_SST_2D           = TestCase('bars_SST_2D')
    bars_SST_2D.cfg_dir   = "sliding_interface/bars_SST_2D"
    bars_SST_2D.cfg_file  = "bars.cfg"
    bars_SST_2D.test_iter = 13
    bars_SST_2D.test_vals = [-2.133553, 1.644733, -0.000831, 0.117497] #last 4 columns
    bars_SST_2D.su2_exec  = "SU2_CFD"
    bars_SST_2D.timeout   = 1600
    bars_SST_2D.tol       = 0.00001
    test_list.append(bars_SST_2D)

    ##########################
    ### FEA - FSI          ###
    ##########################   

    # Static beam, 3d
    statbeam3d           = TestCase('statbeam3d')
    statbeam3d.cfg_dir   = "fea_fsi/StatBeam_3d"
    statbeam3d.cfg_file  = "configBeam_3d.cfg"
    statbeam3d.test_iter = 0
    statbeam3d.test_vals = [-8.396805, -8.162227, -8.156107, 64095.000000] #last 4 columns
    statbeam3d.su2_exec  = "parallel_computation_fsi.py -f"
    statbeam3d.timeout   = 1600
    statbeam3d.tol       = 0.00001
    test_list.append(statbeam3d)

    # Dynamic beam, 2d
    dynbeam2d           = TestCase('dynbeam2d')
    dynbeam2d.cfg_dir   = "fea_fsi/DynBeam_2d"
    dynbeam2d.cfg_file  = "configBeam_2d.cfg"
    dynbeam2d.test_iter = 6
    dynbeam2d.test_vals = [-9.420641, -5.365871, -12.430382, 6.5210e+04] #last 4 columns
    dynbeam2d.su2_exec  = "parallel_computation_fsi.py -f"
    dynbeam2d.timeout   = 1600
    dynbeam2d.tol       = 0.00001
    test_list.append(dynbeam2d)

    # FSI, 2d
    fsi2d           = TestCase('fsi2d')
    fsi2d.cfg_dir   = "fea_fsi/WallChannel_2d"
    fsi2d.cfg_file  = "configFSI_2D.cfg"
    fsi2d.test_iter = 4
    fsi2d.test_vals = [2.000000, 0.500000, -7.780230, -1.142095] #last 4 columns
    fsi2d.su2_exec  = "parallel_computation_fsi.py -f"
    fsi2d.timeout   = 1600
    fsi2d.tol       = 0.00001
    test_list.append(fsi2d)

    ##########################
    ### Zonal multiphysics ###
    ##########################

    # CHT incompressible
    cht_incompressible           = TestCase('cht_incompressible')
    cht_incompressible.cfg_dir   = "coupled_cht/incompressible"
    cht_incompressible.cfg_file  = "coupled_cht_incompressible.cfg"
    cht_incompressible.test_iter = 10
    cht_incompressible.test_vals = [0.000000, 0.000000, -8.031341, -15512.062361] #last 4 columns
    cht_incompressible.su2_exec  = "parallel_computation.py -f"
    cht_incompressible.timeout   = 1600
    cht_incompressible.tol       = 0.00001
    test_list.append(cht_incompressible)

    ##########################
    ###   Python wrapper   ###
    ##########################
    
    # NACA0012 
    pywrapper_naca0012           = TestCase('pywrapper_naca0012')
    pywrapper_naca0012.cfg_dir   = "euler/naca0012"
    pywrapper_naca0012.cfg_file  = "inv_NACA0012_Roe.cfg"
    pywrapper_naca0012.test_iter = 100
    pywrapper_naca0012.test_vals = [-6.078642, -5.482895, 0.334875, 0.022224] #last 4 columns
    pywrapper_naca0012.su2_exec  = "mpirun -np 2 SU2_CFD.py --parallel -f"
    pywrapper_naca0012.timeout   = 1600
    pywrapper_naca0012.tol       = 0.00001
    test_list.append(pywrapper_naca0012)

    # NACA0012 (SST, FUN3D results for finest grid: CL=1.0840, CD=0.01253)
    pywrapper_turb_naca0012_sst           = TestCase('pywrapper_turb_naca0012_sst')
    pywrapper_turb_naca0012_sst.cfg_dir   = "rans/naca0012"
    pywrapper_turb_naca0012_sst.cfg_file  = "turb_NACA0012_sst.cfg"
    pywrapper_turb_naca0012_sst.test_iter = 10
    pywrapper_turb_naca0012_sst.test_vals = [-15.039624, -7.220129, 1.059622, 0.019138] #last 4 columns
    pywrapper_turb_naca0012_sst.su2_exec  = "mpirun -np 2 SU2_CFD.py --parallel -f"
    pywrapper_turb_naca0012_sst.timeout   = 3200
    pywrapper_turb_naca0012_sst.tol       = 0.00001
    test_list.append(pywrapper_turb_naca0012_sst)

    # Square cylinder
    pywrapper_square_cylinder           = TestCase('pywrapper_square_cylinder')
    pywrapper_square_cylinder.cfg_dir   = "unsteady/square_cylinder"
    pywrapper_square_cylinder.cfg_file  = "turb_square.cfg"
    pywrapper_square_cylinder.test_iter = 3
    pywrapper_square_cylinder.test_vals = [-1.166470, 0.076791, 1.398549, 2.197049] #last 4 columns
    pywrapper_square_cylinder.su2_exec  = "mpirun -np 2 SU2_CFD.py --parallel -f"
    pywrapper_square_cylinder.timeout   = 1600
    pywrapper_square_cylinder.tol       = 0.00001
    pywrapper_square_cylinder.unsteady  = True
    test_list.append(pywrapper_square_cylinder)

    # Aeroelastic
    pywrapper_aeroelastic         = TestCase('pywrapper_aeroelastic')
    pywrapper_aeroelastic.cfg_dir   = "aeroelastic"
    pywrapper_aeroelastic.cfg_file  = "aeroelastic_NACA64A010.cfg"
    pywrapper_aeroelastic.test_iter = 2
    pywrapper_aeroelastic.test_vals = [0.078210, 0.036447, -0.001685, -0.000113] #last 4 columns
    pywrapper_aeroelastic.su2_exec  = "mpirun -np 2 SU2_CFD.py --parallel -f"
    pywrapper_aeroelastic.timeout   = 1600
    pywrapper_aeroelastic.tol       = 0.000001
    pywrapper_aeroelastic.unsteady  = True
    test_list.append(pywrapper_aeroelastic)

    # FSI, 2d
    pywrapper_fsi2d           = TestCase('pywrapper_fsi2d')
    pywrapper_fsi2d.cfg_dir   = "fea_fsi/WallChannel_2d"
    pywrapper_fsi2d.cfg_file  = "configFSI_2D.cfg"
    pywrapper_fsi2d.test_iter = 4
    pywrapper_fsi2d.test_vals = [2.000000, 0.500000, -7.780230, -1.142095] #last 4 columns
    pywrapper_fsi2d.su2_exec  = "mpirun -np 2 SU2_CFD.py --nZone 2 --fsi True --parallel -f"
    pywrapper_fsi2d.timeout   = 1600
    pywrapper_fsi2d.tol       = 0.00001
    test_list.append(pywrapper_fsi2d)

    # Unsteady CHT
    pywrapper_unsteadyCHT               = TestCase('pywrapper_unsteadyCHT')
    pywrapper_unsteadyCHT.cfg_dir       = "py_wrapper/flatPlate_unsteady_CHT"
    pywrapper_unsteadyCHT.cfg_file      = "unsteady_CHT_FlatPlate_Conf.cfg"
    pywrapper_unsteadyCHT.test_iter     = 5
    pywrapper_unsteadyCHT.test_vals     = [-1.598116, 2.263342, -0.000032, 0.145689] #last 4 columns
    pywrapper_unsteadyCHT.su2_exec      = "mpirun -np 2 python launch_unsteady_CHT_FlatPlate.py --parallel -f"
    pywrapper_unsteadyCHT.timeout       = 1600
    pywrapper_unsteadyCHT.tol           = 0.00001
    pywrapper_unsteadyCHT.unsteady      = True
    test_list.append(pywrapper_unsteadyCHT)

    # Rigid motion
    pywrapper_rigidMotion               = TestCase('pywrapper_rigidMotion')
    pywrapper_rigidMotion.cfg_dir       = "py_wrapper/flatPlate_rigidMotion"
    pywrapper_rigidMotion.cfg_file      = "flatPlate_rigidMotion_Conf.cfg"
    pywrapper_rigidMotion.test_iter     = 5
    pywrapper_rigidMotion.test_vals     = [-1.598116, 2.259706, -0.040258, 0.143960] #last 4 columns
    pywrapper_rigidMotion.su2_exec      = "mpirun -np 2 python launch_flatPlate_rigidMotion.py --parallel -f"
    pywrapper_rigidMotion.timeout       = 1600
    pywrapper_rigidMotion.tol           = 0.00001
    pywrapper_rigidMotion.unsteady      = True
    test_list.append(pywrapper_rigidMotion)
    
    ######################################
    ### RUN TUTORIAL CASES             ###
    ######################################
    
    # Inviscid Bump
    tutorial_inv_bump            = TestCase('inviscid_bump_tutorial')
    tutorial_inv_bump.cfg_dir    = "../Tutorials/Inviscid_Bump"
    tutorial_inv_bump.cfg_file   = "inv_channel.cfg"
    tutorial_inv_bump.test_iter  = 0
    tutorial_inv_bump.test_vals  = [-1.437425, 4.075857, -0.262268, 0.059163] #last 4 columns
    tutorial_inv_bump.su2_exec   = "mpirun -np 2 SU2_CFD"
    tutorial_inv_bump.timeout    = 1600
    tutorial_inv_bump.tol        = 0.00001
    tutorial_inv_bump.no_restart = True
    test_list.append(tutorial_inv_bump)
    
    # Inviscid Wedge
    tutorial_inv_wedge            = TestCase('inviscid_wedge_tutorial')
    tutorial_inv_wedge.cfg_dir    = "../Tutorials/Inviscid_Wedge"
    tutorial_inv_wedge.cfg_file   = "inv_wedge_HLLC.cfg"
    tutorial_inv_wedge.test_iter  = 0
    tutorial_inv_wedge.test_vals  = [-0.481460, 5.253008, -0.240968, 0.042348] #last 4 columns
    tutorial_inv_wedge.su2_exec   = "mpirun -np 2 SU2_CFD"
    tutorial_inv_wedge.timeout    = 1600
    tutorial_inv_wedge.tol        = 0.00001
    tutorial_inv_wedge.no_restart = True
    test_list.append(tutorial_inv_wedge)
    
    # Inviscid ONERA M6
    tutorial_inv_onera            = TestCase('inviscid_onera_tutorial')
    tutorial_inv_onera.cfg_dir    = "../Tutorials/Inviscid_ONERAM6"
    tutorial_inv_onera.cfg_file   = "inv_ONERAM6.cfg"
    tutorial_inv_onera.test_iter  = 0
    tutorial_inv_onera.test_vals  = [-5.204928, -4.597762, 0.166172, 0.053116] #last 4 columns
    tutorial_inv_onera.su2_exec   = "mpirun -np 2 SU2_CFD"
    tutorial_inv_onera.timeout    = 1600
    tutorial_inv_onera.tol        = 0.00001
    tutorial_inv_onera.no_restart = True
    test_list.append(tutorial_inv_onera)
    
    # Laminar Cylinder
    tutorial_lam_cylinder            = TestCase('laminar_cylinder_tutorial')
    tutorial_lam_cylinder.cfg_dir    = "../Tutorials/Laminar_Cylinder"
    tutorial_lam_cylinder.cfg_file   = "lam_cylinder.cfg"
    tutorial_lam_cylinder.test_iter  = 0
    tutorial_lam_cylinder.test_vals  = [-6.162141, -0.699617, -0.119017, 60.376542] #last 4 columns
    tutorial_lam_cylinder.su2_exec   = "mpirun -np 2 SU2_CFD"
    tutorial_lam_cylinder.timeout    = 1600
    tutorial_lam_cylinder.tol        = 0.00001
    tutorial_lam_cylinder.no_restart = True
    test_list.append(tutorial_lam_cylinder)

    # Laminar Flat Plate
    tutorial_lam_flatplate            = TestCase('laminar_flatplate_tutorial')
    tutorial_lam_flatplate.cfg_dir    = "../Tutorials/Laminar_Flat_Plate"
    tutorial_lam_flatplate.cfg_file   = "lam_flatplate.cfg"
    tutorial_lam_flatplate.test_iter  = 0
    tutorial_lam_flatplate.test_vals  = [-2.821818, 2.657591, -0.683901, 0.028634] #last 4 columns
    tutorial_lam_flatplate.su2_exec   = "mpirun -np 2 SU2_CFD"
    tutorial_lam_flatplate.timeout    = 1600
    tutorial_lam_flatplate.tol        = 0.00001
    tutorial_lam_flatplate.no_restart = True
    test_list.append(tutorial_lam_flatplate)
    
    # Turbulent Flat Plate
    tutorial_turb_flatplate            = TestCase('turbulent_flatplate_tutorial')
    tutorial_turb_flatplate.cfg_dir    = "../Tutorials/Turbulent_Flat_Plate"
    tutorial_turb_flatplate.cfg_file   = "turb_SA_flatplate.cfg"
    tutorial_turb_flatplate.test_iter  = 0
    tutorial_turb_flatplate.test_vals  = [-2.258584, -4.899476, -0.792617, 0.200320] #last 4 columns
    tutorial_turb_flatplate.su2_exec   = "mpirun -np 2 SU2_CFD"
    tutorial_turb_flatplate.timeout    = 1600
    tutorial_turb_flatplate.tol        = 0.00001
    tutorial_turb_flatplate.no_restart = True
    test_list.append(tutorial_turb_flatplate)
    
    # Transitional FlatPlate
    tutorial_trans_flatplate            = TestCase('transitional_flatplate_tutorial')
    tutorial_trans_flatplate.cfg_dir    = "../Tutorials/Transitional_Flat_Plate"
    tutorial_trans_flatplate.cfg_file   = "transitional_BC_model_ConfigFile.cfg"
    tutorial_trans_flatplate.test_iter  = 0
    tutorial_trans_flatplate.test_vals  = [-22.021786, -15.330906, 0.000000, 0.023952] #last 4 columns
    tutorial_trans_flatplate.su2_exec   = "mpirun -np 2 SU2_CFD"
    tutorial_trans_flatplate.timeout    = 1600
    tutorial_trans_flatplate.tol        = 0.00001
    tutorial_trans_flatplate.no_restart = True
    test_list.append(tutorial_trans_flatplate)

    # Turbulent ONERA M6
    tutorial_turb_oneram6            = TestCase('turbulent_oneram6_tutorial')
    tutorial_turb_oneram6.cfg_dir    = "../Tutorials/Turbulent_ONERAM6"
    tutorial_turb_oneram6.cfg_file   = "turb_ONERAM6.cfg"
    tutorial_turb_oneram6.test_iter  = 0
    tutorial_turb_oneram6.test_vals  = [-4.499497, -11.517046, 0.391887, 0.343811] #last 4 columns
    tutorial_turb_oneram6.su2_exec   = "mpirun -np 2 SU2_CFD"
    tutorial_turb_oneram6.timeout    = 1600
    tutorial_turb_oneram6.tol        = 0.00001
    tutorial_turb_oneram6.no_restart = True
    test_list.append(tutorial_turb_oneram6)

    # Inviscid NACA 0012 Design
    tutorial_design_inv_naca0012            = TestCase('design_inv_naca0012')
    tutorial_design_inv_naca0012.cfg_dir    = "../Tutorials/Inviscid_2D_Unconstrained_NACA0012"
    tutorial_design_inv_naca0012.cfg_file   = "inv_NACA0012_basic.cfg"
    tutorial_design_inv_naca0012.test_iter  = 0
    tutorial_design_inv_naca0012.test_vals  = [-3.585391, -2.989014, 0.100830, 0.176231] #last 4 columns
    tutorial_design_inv_naca0012.su2_exec   = "mpirun -np 2 SU2_CFD"
    tutorial_design_inv_naca0012.timeout    = 1600
    tutorial_design_inv_naca0012.tol        = 0.00001
    tutorial_design_inv_naca0012.no_restart = True
    test_list.append(tutorial_design_inv_naca0012)

    # Turbulent RAE 2822 Design
    tutorial_design_turb_rae2822            = TestCase('design_turb_rae2822')
    tutorial_design_turb_rae2822.cfg_dir    = "../Tutorials/Turbulent_2D_Constrained_RAE2822"
    tutorial_design_turb_rae2822.cfg_file   = "turb_SA_RAE2822.cfg"
    tutorial_design_turb_rae2822.test_iter  = 0
    tutorial_design_turb_rae2822.test_vals  = [-1.700114, -4.931315, 0.293884, 0.331019] #last 4 columns
    tutorial_design_turb_rae2822.su2_exec   = "mpirun -np 2 SU2_CFD"
    tutorial_design_turb_rae2822.timeout    = 1600
    tutorial_design_turb_rae2822.tol        = 0.00001
    tutorial_design_turb_rae2822.no_restart = True
    test_list.append(tutorial_design_turb_rae2822)

    # Multi Objective Design
    tutorial_design_multiobj            = TestCase('design_multiobj')
    tutorial_design_multiobj.cfg_dir    = "../Tutorials/Multi_Objective_Shape_Design"
    tutorial_design_multiobj.cfg_file   = "inv_wedge_ROE_multiobj_combo.cfg"
    tutorial_design_multiobj.test_iter  = 0
    tutorial_design_multiobj.test_vals  = [2.657333, -3.020635, 324840.000000, 0.000000] #last 4 columns
    tutorial_design_multiobj.su2_exec   = "mpirun -np 2 SU2_CFD"
    tutorial_design_multiobj.timeout    = 1600
    tutorial_design_multiobj.tol        = 0.00001
    tutorial_design_multiobj.no_restart = True
    test_list.append(tutorial_design_multiobj)

    ######################################
    ### RUN TESTS                      ###
    ######################################
    
    pass_list = [ test.run_test() for test in test_list ]


    ######################################
    ### RUN SU2_DEF TESTS              ###
    ######################################
    
    # Inviscid NACA0012 (triangles)
    naca0012_def            = TestCase('naca0012_def')
    naca0012_def.cfg_dir   = "deformation/naca0012"
    naca0012_def.cfg_file  = "def_NACA0012.cfg"
    naca0012_def.test_iter = 10
    naca0012_def.test_vals = [0.00354532] #residual
    naca0012_def.su2_exec  = "mpirun -n 2 SU2_DEF"
    naca0012_def.timeout   = 1600
    naca0012_def.tol       = 1e-8
    
    pass_list.append(naca0012_def.run_def())
    test_list.append(naca0012_def)
    
    # Inviscid NACA0012 based on SURFACE_FILE input (surface_bump.dat)
    naca0012_def_file            = TestCase('naca0012_def_file')
    naca0012_def_file.cfg_dir   = "deformation/naca0012"
    naca0012_def_file.cfg_file  = "surface_file_NACA0012.cfg"
    naca0012_def_file.test_iter = 10
    naca0012_def_file.test_vals = [0.00354532] #residual
    naca0012_def_file.su2_exec  = "mpirun -n 2 SU2_DEF"
    naca0012_def_file.timeout   = 1600
    naca0012_def_file.tol       = 1e-8
    
    pass_list.append(naca0012_def_file.run_def())
    test_list.append(naca0012_def_file)

    # RAE2822 (mixed tris + quads)
    rae2822_def            = TestCase('rae2822_def')
    rae2822_def.cfg_dir   = "deformation/rae2822"
    rae2822_def.cfg_file  = "def_RAE2822.cfg"
    rae2822_def.test_iter = 10
    rae2822_def.test_vals = [8.2438e-09] #residual
    rae2822_def.su2_exec  = "mpirun -n 2 SU2_DEF"
    rae2822_def.timeout   = 1600
    rae2822_def.tol       = 1e-13
    
    pass_list.append(rae2822_def.run_def())
    test_list.append(rae2822_def)
    
    # Turb NACA4412 (quads, wall distance)
    naca4412_def            = TestCase('naca4412_def')
    naca4412_def.cfg_dir   = "deformation/naca4412"
    naca4412_def.cfg_file  = "def_NACA4412.cfg"
    naca4412_def.test_iter = 10
    naca4412_def.test_vals = [2.210380e-12] #residual
    naca4412_def.su2_exec  = "mpirun -n 2 SU2_DEF"
    naca4412_def.timeout   = 1600
    naca4412_def.tol       = 1e-12
    
    pass_list.append(naca4412_def.run_def())
    test_list.append(naca4412_def)
    
    # Brick of tets (inverse volume)
    brick_tets_def            = TestCase('brick_tets_def')
    brick_tets_def.cfg_dir   = "deformation/brick_tets"
    brick_tets_def.cfg_file  = "def_brick_tets.cfg"
    brick_tets_def.test_iter = 10
    brick_tets_def.test_vals = [0.000954604] #residual
    brick_tets_def.su2_exec  = "mpirun -n 2 SU2_DEF"
    brick_tets_def.timeout   = 1600
    brick_tets_def.tol       = 1e-9
    
    pass_list.append(brick_tets_def.run_def())
    test_list.append(brick_tets_def)
    
    # Brick of isotropic hexas (inverse volume)
    brick_hex_def           = TestCase('brick_hex_def')
    brick_hex_def.cfg_dir   = "deformation/brick_hex"
    brick_hex_def.cfg_file  = "def_brick_hex.cfg"
    brick_hex_def.test_iter = 10
    brick_hex_def.test_vals = [0.000199532] #residual
    brick_hex_def.su2_exec  = "mpirun -n 2 SU2_DEF"
    brick_hex_def.timeout   = 1600
    brick_hex_def.tol       = 1e-9
    
    pass_list.append(brick_hex_def.run_def())
    test_list.append(brick_hex_def)
    
    # Brick with a pyramid layer (inverse volume)
    brick_pyra_def           = TestCase('brick_pyra_def')
    brick_pyra_def.cfg_dir   = "deformation/brick_pyra"
    brick_pyra_def.cfg_file  = "def_brick_pyra.cfg"
    brick_pyra_def.test_iter = 10
    brick_pyra_def.test_vals = [0.00195253] #residual
    brick_pyra_def.su2_exec  = "mpirun -n 2 SU2_DEF"
    brick_pyra_def.timeout   = 1600
    brick_pyra_def.tol       = 1e-8
    
    pass_list.append(brick_pyra_def.run_def())
    test_list.append(brick_pyra_def)
    
    # Brick of isotropic prisms (inverse volume)
    brick_prism_def           = TestCase('brick_prism_def')
    brick_prism_def.cfg_dir   = "deformation/brick_prism"
    brick_prism_def.cfg_file  = "def_brick_prism.cfg"
    brick_prism_def.test_iter = 10
    brick_prism_def.test_vals = [0.00623185] #residual
    brick_prism_def.su2_exec  = "mpirun -n 2 SU2_DEF"
    brick_prism_def.timeout   = 1600
    brick_prism_def.tol       = 1e-8
    
    pass_list.append(brick_prism_def.run_def())
    test_list.append(brick_prism_def)
    
    # Brick of prisms with high aspect ratio cells near the wall (wall distance)
    brick_prism_rans_def           = TestCase('brick_prism_rans_def')
    brick_prism_rans_def.cfg_dir   = "deformation/brick_prism_rans"
    brick_prism_rans_def.cfg_file  = "def_brick_prism_rans.cfg"
    brick_prism_rans_def.test_iter = 10
    brick_prism_rans_def.test_vals = [2.79013e-07] #residual
    brick_prism_rans_def.su2_exec  = "mpirun -n 2 SU2_DEF"
    brick_prism_rans_def.timeout   = 1600
    brick_prism_rans_def.tol       = 1e-12
    
    pass_list.append(brick_prism_rans_def.run_def())
    test_list.append(brick_prism_rans_def)
    
    # Brick of hexas with high aspect ratio cells near the wall (inverse volume)
    brick_hex_rans_def           = TestCase('brick_hex_rans_def')
    brick_hex_rans_def.cfg_dir   = "deformation/brick_hex_rans"
    brick_hex_rans_def.cfg_file  = "def_brick_hex_rans.cfg"
    brick_hex_rans_def.test_iter = 10
    brick_hex_rans_def.test_vals = [3.55635e-06] #residual
    brick_hex_rans_def.su2_exec  = "mpirun -n 2 SU2_DEF"
    brick_hex_rans_def.timeout   = 1600
    brick_hex_rans_def.tol       = 1e-11
    
    pass_list.append(brick_hex_rans_def.run_def())
    test_list.append(brick_hex_rans_def)

    # Cylindrical FFD test
    cylinder_ffd_def           = TestCase('cylinder_ffd_def')
    cylinder_ffd_def.cfg_dir   = "deformation/cylindrical_ffd"
    cylinder_ffd_def.cfg_file  = "def_cylindrical.cfg"
    cylinder_ffd_def.test_iter = 10
    cylinder_ffd_def.test_vals = [0.00054847] #residual
    cylinder_ffd_def.su2_exec  = "mpirun -n 2 SU2_DEF"
    cylinder_ffd_def.timeout   = 1600
    cylinder_ffd_def.tol       = 1e-9

    pass_list.append(cylinder_ffd_def.run_def())
    test_list.append(cylinder_ffd_def)

    # Spherical FFD test
    sphere_ffd_def           = TestCase('sphere_ffd_def')
    sphere_ffd_def.cfg_dir   = "deformation/spherical_ffd"
    sphere_ffd_def.cfg_file  = "def_spherical.cfg"
    sphere_ffd_def.test_iter = 10
    sphere_ffd_def.test_vals = [0.00359947] #residual
    sphere_ffd_def.su2_exec  = "mpirun -n 2 SU2_DEF"
    sphere_ffd_def.timeout   = 1600
    sphere_ffd_def.tol       = 1e-8

    pass_list.append(sphere_ffd_def.run_def())
    test_list.append(sphere_ffd_def)

    # Spherical FFD test using BSplines
    sphere_ffd_def_bspline           = TestCase('sphere_ffd_def_bspline')
    sphere_ffd_def_bspline.cfg_dir   = "deformation/spherical_ffd"
    sphere_ffd_def_bspline.cfg_file  = "def_spherical_bspline.cfg"
    sphere_ffd_def_bspline.test_iter = 10
    sphere_ffd_def_bspline.test_vals = [0.00208206] #residual
    sphere_ffd_def_bspline.su2_exec  = "mpirun -n 2 SU2_DEF"
    sphere_ffd_def_bspline.timeout   = 1600
    sphere_ffd_def_bspline.tol       = 1e-8

    pass_list.append(sphere_ffd_def_bspline.run_def())
    test_list.append(sphere_ffd_def_bspline)


    # Tests summary
    print('==================================================================')
    print('Summary of the parallel tests')
    print('python version:', sys.version)
    for i, test in enumerate(test_list):
        if (pass_list[i]):
            print('  passed - %s'%test.tag)
        else:
            print('* FAILED - %s'%test.tag)

    if all(pass_list):
        sys.exit(0)
    else:
        sys.exit(1)
    # done

if __name__ == '__main__':
    main()<|MERGE_RESOLUTION|>--- conflicted
+++ resolved
@@ -57,11 +57,7 @@
     channel.cfg_dir   = "euler/channel"
     channel.cfg_file  = "inv_channel_RK.cfg"
     channel.test_iter = 20
-<<<<<<< HEAD
-    channel.test_vals = [ -2.638725, 2.829514, 0.041076, 0.001657 ] #last 4 columns
-=======
     channel.test_vals = [-2.652944, 2.813720, 0.033489, 0.002890] #last 4 columns
->>>>>>> 7dcdfe40
     channel.su2_exec  = "parallel_computation.py -f"
     channel.timeout   = 1600
     channel.tol       = 0.00001
@@ -72,11 +68,7 @@
     naca0012.cfg_dir   = "euler/naca0012"
     naca0012.cfg_file  = "inv_NACA0012_Roe.cfg"
     naca0012.test_iter = 20
-<<<<<<< HEAD
-    naca0012.test_vals = [-4.098048, -3.597419, 0.334199, 0.022359] #last 4 columns
-=======
     naca0012.test_vals = [-4.080618, -3.586817, 0.337090, 0.022611] #last 4 columns
->>>>>>> 7dcdfe40
     naca0012.su2_exec  = "parallel_computation.py -f"
     naca0012.timeout   = 1600
     naca0012.tol       = 0.00001
@@ -87,11 +79,7 @@
     wedge.cfg_dir   = "euler/wedge"
     wedge.cfg_file  = "inv_wedge_HLLC.cfg"
     wedge.test_iter = 20
-<<<<<<< HEAD
-    wedge.test_vals = [-0.804916, 4.936706, -0.250306, 0.044097] #last 4 columns
-=======
     wedge.test_vals = [-0.816407, 4.925831, -0.251950, 0.044386] #last 4 columns
->>>>>>> 7dcdfe40
     wedge.su2_exec  = "parallel_computation.py -f"
     wedge.timeout   = 1600
     wedge.tol       = 0.00001
@@ -113,11 +101,7 @@
     fixedCL_naca0012.cfg_dir   = "fixed_cl/naca0012"
     fixedCL_naca0012.cfg_file  = "inv_NACA0012.cfg"
     fixedCL_naca0012.test_iter = 100
-<<<<<<< HEAD
-    fixedCL_naca0012.test_vals = [-2.522925, 2.876017, 0.291992, 0.019109] #last 4 columns
-=======
     fixedCL_naca0012.test_vals = [-2.474140, 2.927471, 0.290169, 0.019080] #last 4 columns
->>>>>>> 7dcdfe40
     fixedCL_naca0012.su2_exec  = "parallel_computation.py -f"
     fixedCL_naca0012.timeout   = 1600
     fixedCL_naca0012.tol       = 0.00001
@@ -144,11 +128,7 @@
     flatplate.cfg_dir   = "navierstokes/flatplate"
     flatplate.cfg_file  = "lam_flatplate.cfg"
     flatplate.test_iter = 20
-<<<<<<< HEAD
-    flatplate.test_vals = [-4.679955, 0.781133, -0.136008, 0.022966] #last 4 columns
-=======
     flatplate.test_vals = [-4.648362, 0.813162, -0.130644, 0.024357] #last 4 columns
->>>>>>> 7dcdfe40
     flatplate.su2_exec  = "parallel_computation.py -f"
     flatplate.timeout   = 1600
     flatplate.tol       = 0.00001
@@ -207,11 +187,7 @@
     rae2822_sa.cfg_dir   = "rans/rae2822"
     rae2822_sa.cfg_file  = "turb_SA_RAE2822.cfg"
     rae2822_sa.test_iter = 20
-<<<<<<< HEAD
-    rae2822_sa.test_vals = [-2.003658, -5.226525, 0.832376, 0.053705] #last 4 columns
-=======
     rae2822_sa.test_vals = [-1.999739, -5.231505, 0.826880, 0.052973] #last 4 columns
->>>>>>> 7dcdfe40
     rae2822_sa.su2_exec  = "parallel_computation.py -f"
     rae2822_sa.timeout   = 1600
     rae2822_sa.tol       = 0.00001
@@ -222,11 +198,7 @@
     rae2822_sst.cfg_dir   = "rans/rae2822"
     rae2822_sst.cfg_file  = "turb_SST_RAE2822.cfg"
     rae2822_sst.test_iter = 20
-<<<<<<< HEAD
-    rae2822_sst.test_vals = [-0.514933, 4.911224, 0.835836, 0.054149] #last 4 columns
-=======
     rae2822_sst.test_vals = [-0.510806, 4.917085, 0.827700, 0.053330] #last 4 columns
->>>>>>> 7dcdfe40
     rae2822_sst.su2_exec  = "parallel_computation.py -f"
     rae2822_sst.timeout   = 1600
     rae2822_sst.tol       = 0.00001
@@ -237,11 +209,7 @@
     turb_flatplate.cfg_dir   = "rans/flatplate"
     turb_flatplate.cfg_file  = "turb_SA_flatplate.cfg"
     turb_flatplate.test_iter = 20
-<<<<<<< HEAD
-    turb_flatplate.test_vals = [-4.146425, -6.736667, -0.176279, 0.057569] #last 4 columns
-=======
     turb_flatplate.test_vals = [-4.146847, -6.734016, -0.176480, 0.057451] #last 4 columns
->>>>>>> 7dcdfe40
     turb_flatplate.su2_exec  = "parallel_computation.py -f"
     turb_flatplate.timeout   = 1600
     turb_flatplate.tol       = 0.00001
@@ -312,11 +280,7 @@
     turb_naca0012_sst_restart_mg.cfg_file  = "turb_NACA0012_sst_multigrid_restart.cfg"
     turb_naca0012_sst_restart_mg.test_iter = 20
     turb_naca0012_sst_restart_mg.ntest_vals = 5
-<<<<<<< HEAD
-    turb_naca0012_sst_restart_mg.test_vals = [-6.436213, -4.558644, 1.231772, -0.007019, 0.081472] #last 5 columns
-=======
     turb_naca0012_sst_restart_mg.test_vals = [-6.437400, -4.558626, 1.231779, -0.007820, 0.081480] #last 5 columns
->>>>>>> 7dcdfe40
     turb_naca0012_sst_restart_mg.su2_exec  = "parallel_computation.py -f"
     turb_naca0012_sst_restart_mg.timeout   = 3200
     turb_naca0012_sst_restart_mg.tol       = 0.000001
@@ -375,13 +339,8 @@
     schubauer_klebanoff_transition              = TestCase('Schubauer_Klebanoff')
     schubauer_klebanoff_transition.cfg_dir      = "transition/Schubauer_Klebanoff"
     schubauer_klebanoff_transition.cfg_file     = "transitional_BC_model_ConfigFile.cfg"
-<<<<<<< HEAD
-    schubauer_klebanoff_transition.test_iter    = 50
-    schubauer_klebanoff_transition.test_vals    = [ -8.706566, -15.066785, 0.000358, 0.002447] #last 4 columns
-=======
     schubauer_klebanoff_transition.test_iter    = 10
     schubauer_klebanoff_transition.test_vals    = [-8.219132, -14.278207, 0.000041, 0.007987] #last 4 columns
->>>>>>> 7dcdfe40
     schubauer_klebanoff_transition.su2_exec     = "parallel_computation.py -f"
     schubauer_klebanoff_transition.timeout      = 1600
     schubauer_klebanoff_transition.tol          = 0.00001
@@ -429,11 +388,7 @@
     contadj_fixed_CL_naca0012.cfg_dir   = "fixed_cl/naca0012"
     contadj_fixed_CL_naca0012.cfg_file  = "inv_NACA0012_ContAdj.cfg"
     contadj_fixed_CL_naca0012.test_iter = 100
-<<<<<<< HEAD
-    contadj_fixed_CL_naca0012.test_vals = [0.339385, -5.198719, 0.254980, -0.000163] #last 4 columns
-=======
     contadj_fixed_CL_naca0012.test_vals = [0.378865, -5.157403, 0.268320, -0.000149] #last 4 columns
->>>>>>> 7dcdfe40
     contadj_fixed_CL_naca0012.su2_exec  = "parallel_computation.py -f"
     contadj_fixed_CL_naca0012.timeout   = 1600
     contadj_fixed_CL_naca0012.tol       = 0.00001
@@ -448,11 +403,7 @@
     contadj_ns_cylinder.cfg_dir   = "cont_adj_navierstokes/cylinder"
     contadj_ns_cylinder.cfg_file  = "lam_cylinder.cfg"
     contadj_ns_cylinder.test_iter = 20
-<<<<<<< HEAD
-    contadj_ns_cylinder.test_vals = [ -3.648130, -9.104844, 2.056700, -0.000000] #last 4 columns
-=======
     contadj_ns_cylinder.test_vals = [-3.644966, -9.102024, 2.056700, -0.000000] #last 4 columns
->>>>>>> 7dcdfe40
     contadj_ns_cylinder.su2_exec  = "parallel_computation.py -f"
     contadj_ns_cylinder.timeout   = 1600
     contadj_ns_cylinder.tol       = 0.00001
@@ -489,11 +440,7 @@
     contadj_rans_naca0012.cfg_dir   = "cont_adj_rans/naca0012"
     contadj_rans_naca0012.cfg_file  = "turb_nasa.cfg"
     contadj_rans_naca0012.test_iter = 20
-<<<<<<< HEAD
-    contadj_rans_naca0012.test_vals = [ -0.794162, -5.761722, 19.214000, -0.000000] #last 4 columns
-=======
     contadj_rans_naca0012.test_vals = [-0.794162, -5.761722, 19.214000, -0.000000] #last 4 columns
->>>>>>> 7dcdfe40
     contadj_rans_naca0012.su2_exec  = "parallel_computation.py -f"
     contadj_rans_naca0012.timeout   = 1600
     contadj_rans_naca0012.tol       = 0.00001
@@ -515,11 +462,7 @@
     contadj_rans_rae2822.cfg_dir   = "cont_adj_rans/rae2822"
     contadj_rans_rae2822.cfg_file  = "turb_SA_RAE2822.cfg"
     contadj_rans_rae2822.test_iter = 20
-<<<<<<< HEAD
-    contadj_rans_rae2822.test_vals = [-5.369195, -10.871609, -0.212470, 0.005448] #last 4 columns
-=======
     contadj_rans_rae2822.test_vals = [-5.381383, -10.883812, -0.212470, 0.005448] #last 4 columns
->>>>>>> 7dcdfe40
     contadj_rans_rae2822.su2_exec  = "parallel_computation.py -f"
     contadj_rans_rae2822.timeout   = 1600
     contadj_rans_rae2822.tol       = 0.00001
@@ -664,11 +607,7 @@
     Jones_tc.cfg_dir   = "turbomachinery/APU_turbocharger"
     Jones_tc.cfg_file  = "Jones.cfg"
     Jones_tc.test_iter = 5
-<<<<<<< HEAD
-    Jones_tc.test_vals = [-5.341490, 0.417322, 82.840150, 0.882252] #last 4 columns
-=======
     Jones_tc.test_vals = [-5.294362, 0.429473, 80.085600, 1.034774] #last 4 columns
->>>>>>> 7dcdfe40
     Jones_tc.su2_exec  = "parallel_computation.py -f"
     Jones_tc.timeout   = 1600
     Jones_tc.tol       = 0.00001
@@ -679,11 +618,7 @@
     Jones_tc_rst.cfg_dir   = "turbomachinery/APU_turbocharger"
     Jones_tc_rst.cfg_file  = "Jones_rst.cfg"
     Jones_tc_rst.test_iter = 5
-<<<<<<< HEAD
-    Jones_tc_rst.test_vals = [-4.268817, -1.409751, 82.253670, 2.776472] #last 4 columns
-=======
     Jones_tc_rst.test_vals = [-4.410809, -1.606535, 82.250590, 2.791304] #last 4 columns
->>>>>>> 7dcdfe40
     Jones_tc_rst.su2_exec  = "parallel_computation.py -f"
     Jones_tc_rst.timeout   = 1600
     Jones_tc_rst.tol       = 0.00001
@@ -694,11 +629,7 @@
     axial_stage2D.cfg_dir   = "turbomachinery/axial_stage_2D"
     axial_stage2D.cfg_file  = "Axial_stage2D.cfg"
     axial_stage2D.test_iter = 20
-<<<<<<< HEAD
-    axial_stage2D.test_vals = [-1.833798, 5.788690, 73.680320, 0.888891] #last 4 columns
-=======
     axial_stage2D.test_vals = [-1.835157, 5.788865, 73.679940, 0.888933] #last 4 columns
->>>>>>> 7dcdfe40
     axial_stage2D.su2_exec  = "parallel_computation.py -f"
     axial_stage2D.timeout   = 1600
     axial_stage2D.tol       = 0.00001
@@ -709,11 +640,7 @@
     transonic_stator.cfg_dir   = "turbomachinery/transonic_stator_2D"
     transonic_stator.cfg_file  = "transonic_stator.cfg"
     transonic_stator.test_iter = 20
-<<<<<<< HEAD
-    transonic_stator.test_vals = [ -1.101166, 6.115630, 67.308660, 0.071862] #last 4 columns
-=======
     transonic_stator.test_vals = [-1.103355, 6.115796, 67.304410, 0.071847] #last 4 columns
->>>>>>> 7dcdfe40
     transonic_stator.su2_exec  = "parallel_computation.py -f"
     transonic_stator.timeout   = 1600
     transonic_stator.tol       = 0.00001
@@ -724,11 +651,7 @@
     transonic_stator_rst.cfg_dir   = "turbomachinery/transonic_stator_2D"
     transonic_stator_rst.cfg_file  = "transonic_stator_rst.cfg"
     transonic_stator_rst.test_iter = 20
-<<<<<<< HEAD
-    transonic_stator_rst.test_vals = [-0.485439, 4.462528, 6.460864, 0.004009] #last 4 columns
-=======
     transonic_stator_rst.test_vals = [-0.484778, 4.462654, 6.460856, 0.004009] #last 4 columns
->>>>>>> 7dcdfe40
     transonic_stator_rst.su2_exec  = "parallel_computation.py -f"
     transonic_stator_rst.timeout   = 1600
     transonic_stator_rst.tol       = 0.00001
