#!/usr/bin/env python

## \file parallel_regression.py
#  \brief Python script for automated regression testing of SU2 examples
#  \author A. Aranake, A. Campos, T. Economon, T. Lukaczyk, S. Padron
#  \version 7.1.0 "Blackbird"
#
# SU2 Project Website: https://su2code.github.io
#
# The SU2 Project is maintained by the SU2 Foundation
# (http://su2foundation.org)
#
# Copyright 2012-2020, SU2 Contributors (cf. AUTHORS.md)
#
# SU2 is free software; you can redistribute it and/or
# modify it under the terms of the GNU Lesser General Public
# License as published by the Free Software Foundation; either
# version 2.1 of the License, or (at your option) any later version.
#
# SU2 is distributed in the hope that it will be useful,
# but WITHOUT ANY WARRANTY; without even the implied warranty of
# MERCHANTABILITY or FITNESS FOR A PARTICULAR PURPOSE. See the GNU
# Lesser General Public License for more details.
#
# You should have received a copy of the GNU Lesser General Public
# License along with SU2. If not, see <http://www.gnu.org/licenses/>.

# make print(*args) function available in PY2.6+, does'nt work on PY < 2.6
from __future__ import print_function

import sys
from TestCase import TestCase

def main():
    '''This program runs SU2 and ensures that the output matches specified values.
       This will be used to do checks when code is pushed to github
       to make sure nothing is broken. '''

    test_list = []

    ##########################
    ### Compressible Euler ###
    ##########################

    # Channel
    channel           = TestCase('channel')
    channel.cfg_dir   = "euler/channel"
    channel.cfg_file  = "inv_channel_RK.cfg"
    channel.test_iter = 20
    channel.test_vals = [-2.667328, 2.797437, 0.018714, 0.006906]
    test_list.append(channel)

    # NACA0012
    naca0012           = TestCase('naca0012')
    naca0012.cfg_dir   = "euler/naca0012"
    naca0012.cfg_file  = "inv_NACA0012_Roe.cfg"
    naca0012.test_iter = 20
    naca0012.test_vals = [-4.023999, -3.515034, 0.339426, 0.022217]
    test_list.append(naca0012)

    # Supersonic wedge
    wedge           = TestCase('wedge')
    wedge.cfg_dir   = "euler/wedge"
    wedge.cfg_file  = "inv_wedge_HLLC.cfg"
    wedge.test_iter = 20
    wedge.test_vals = [-0.942862, 4.784581, -0.208106, 0.036665]
    test_list.append(wedge)

    # ONERA M6 Wing
    oneram6           = TestCase('oneram6')
    oneram6.cfg_dir   = "euler/oneram6"
    oneram6.cfg_file  = "inv_ONERAM6.cfg"
    oneram6.test_iter = 10
    oneram6.test_vals = [0.281703, 0.011821]
    test_list.append(oneram6)

    # Fixed CL NACA0012
    fixedCL_naca0012           = TestCase('fixedcl_naca0012')
    fixedCL_naca0012.cfg_dir   = "fixed_cl/naca0012"
    fixedCL_naca0012.cfg_file  = "inv_NACA0012.cfg"
    fixedCL_naca0012.test_iter = 10
    fixedCL_naca0012.test_vals = [-7.374790, -1.872333, 0.300000, 0.019471]
    test_list.append(fixedCL_naca0012)

    # HYPERSONIC FLOW PAST BLUNT BODY
    bluntbody           = TestCase('bluntbody')
    bluntbody.cfg_dir   = "euler/bluntbody"
    bluntbody.cfg_file  = "blunt.cfg"
    bluntbody.test_iter = 20
    bluntbody.test_vals = [0.540010, 6.916656, 0.000027, 1.869004]
    test_list.append(bluntbody)

    ##########################
    ###  Compressible N-S  ###
    ##########################

    # Laminar flat plate
    flatplate           = TestCase('flatplate')
    flatplate.cfg_dir   = "navierstokes/flatplate"
    flatplate.cfg_file  = "lam_flatplate.cfg"
    flatplate.test_iter = 20
    flatplate.test_vals = [-4.680775, 0.781235, -0.135957, 0.022978]
    test_list.append(flatplate)

    # Laminar cylinder (steady)
    cylinder           = TestCase('cylinder')
    cylinder.cfg_dir   = "navierstokes/cylinder"
    cylinder.cfg_file  = "lam_cylinder.cfg"
    cylinder.test_iter = 25
    cylinder.test_vals = [-6.765432, -1.297428, 0.019596, 0.310240]
    test_list.append(cylinder)

    # Laminar cylinder (low Mach correction)
    cylinder_lowmach           = TestCase('cylinder_lowmach')
    cylinder_lowmach.cfg_dir   = "navierstokes/cylinder"
    cylinder_lowmach.cfg_file  = "cylinder_lowmach.cfg"
    cylinder_lowmach.test_iter = 25
    cylinder_lowmach.test_vals = [-6.850130, -1.388096, -0.056203, 108.140819]
    test_list.append(cylinder_lowmach)

    # 2D Poiseuille flow (body force driven with periodic inlet / outlet)
    poiseuille           = TestCase('poiseuille')
    poiseuille.cfg_dir   = "navierstokes/poiseuille"
    poiseuille.cfg_file  = "lam_poiseuille.cfg"
    poiseuille.test_iter = 10
    poiseuille.test_vals = [-5.048282, 0.650814, 0.008714, 13.677678]
    test_list.append(poiseuille)

    # 2D Poiseuille flow (inlet profile file)
    poiseuille_profile           = TestCase('poiseuille_profile')
    poiseuille_profile.cfg_dir   = "navierstokes/poiseuille"
    poiseuille_profile.cfg_file  = "profile_poiseuille.cfg"
    poiseuille_profile.test_iter = 10
    poiseuille_profile.test_vals = [-12.494721, -7.712408, -0.000000, 2.085796]
    test_list.append(poiseuille_profile)

    ##########################
    ### Compressible RANS  ###
    ##########################

    # RAE2822 SA
    rae2822_sa           = TestCase('rae2822_sa')
    rae2822_sa.cfg_dir   = "rans/rae2822"
    rae2822_sa.cfg_file  = "turb_SA_RAE2822.cfg"
    rae2822_sa.test_iter = 20
    rae2822_sa.test_vals = [-2.020123, -5.269330, 0.807147, 0.060499]
    test_list.append(rae2822_sa)

    # RAE2822 SST
    rae2822_sst           = TestCase('rae2822_sst')
    rae2822_sst.cfg_dir   = "rans/rae2822"
    rae2822_sst.cfg_file  = "turb_SST_RAE2822.cfg"
    rae2822_sst.test_iter = 20
    rae2822_sst.test_vals = [-0.510633, 4.871233, 0.811923, 0.061627]
    test_list.append(rae2822_sst)

    # RAE2822 SST_SUST
    rae2822_sst_sust           = TestCase('rae2822_sst_sust')
    rae2822_sst_sust.cfg_dir   = "rans/rae2822"
    rae2822_sst_sust.cfg_file  = "turb_SST_SUST_RAE2822.cfg"
    rae2822_sst_sust.test_iter = 20
    rae2822_sst_sust.test_vals = [-2.430689, 4.871233, 0.811923, 0.061627]
    test_list.append(rae2822_sst_sust)

    # Flat plate
    turb_flatplate           = TestCase('turb_flatplate')
    turb_flatplate.cfg_dir   = "rans/flatplate"
    turb_flatplate.cfg_file  = "turb_SA_flatplate.cfg"
    turb_flatplate.test_iter = 20
    turb_flatplate.test_vals = [-4.157169, -6.737133, -0.176253, 0.057446]
    test_list.append(turb_flatplate)

    # ONERA M6 Wing
    turb_oneram6           = TestCase('turb_oneram6')
    turb_oneram6.cfg_dir   = "rans/oneram6"
    turb_oneram6.cfg_file  = "turb_ONERAM6.cfg"
    turb_oneram6.test_iter = 10
    turb_oneram6.test_vals = [-2.388851, -6.689340, 0.230320, 0.157649]
    test_list.append(turb_oneram6)

    # NACA0012 (SA, FUN3D finest grid results: CL=1.0983, CD=0.01242)
    turb_naca0012_sa           = TestCase('turb_naca0012_sa')
    turb_naca0012_sa.cfg_dir   = "rans/naca0012"
    turb_naca0012_sa.cfg_file  = "turb_NACA0012_sa.cfg"
    turb_naca0012_sa.test_iter = 10
    turb_naca0012_sa.test_vals = [-11.531286, -14.899968, 1.064330, 0.019756]
    test_list.append(turb_naca0012_sa)

    # NACA0012 (SST, FUN3D finest grid results: CL=1.0840, CD=0.01253)
    turb_naca0012_sst           = TestCase('turb_naca0012_sst')
    turb_naca0012_sst.cfg_dir   = "rans/naca0012"
    turb_naca0012_sst.cfg_file  = "turb_NACA0012_sst.cfg"
    turb_naca0012_sst.test_iter = 10
    turb_naca0012_sst.test_vals = [-12.797872, -5.863656, 1.049989, 0.019163]
    test_list.append(turb_naca0012_sst)

    # NACA0012 (SST_SUST, FUN3D finest grid results: CL=1.0840, CD=0.01253)
    turb_naca0012_sst_sust           = TestCase('turb_naca0012_sst_sust')
    turb_naca0012_sst_sust.cfg_dir   = "rans/naca0012"
    turb_naca0012_sst_sust.cfg_file  = "turb_NACA0012_sst_sust.cfg"
    turb_naca0012_sst_sust.test_iter = 10
    turb_naca0012_sst_sust.test_vals = [-12.640670, -5.746919, 1.005233, 0.019017]
    test_list.append(turb_naca0012_sst_sust)

    # PROPELLER
    propeller           = TestCase('propeller')
    propeller.cfg_dir   = "rans/propeller"
    propeller.cfg_file  = "propeller.cfg"
    propeller.test_iter = 10
    propeller.test_vals = [-3.389576, -8.409529, 0.000048, 0.056329]
    test_list.append(propeller)

    #######################################
    ### Axisymmetric Compressible RANS  ###
    #######################################
    
    # Axisymmetric air nozzle (transonic)
    axi_rans_air_nozzle           = TestCase('axi_rans_air_nozzle')
    axi_rans_air_nozzle.cfg_dir   = "axisymmetric_rans/air_nozzle"
    axi_rans_air_nozzle.cfg_file  = "air_nozzle.cfg"
    axi_rans_air_nozzle.test_iter = 10
    axi_rans_air_nozzle.test_vals = [-12.094937, -6.622043, -8.814412, -2.393288]
    test_list.append(axi_rans_air_nozzle)

    #################################
    ## Compressible RANS Restart  ###
    #################################

    # NACA0012 SST Multigrid restart
    turb_naca0012_sst_restart_mg           = TestCase('turb_naca0012_sst_restart_mg')
    turb_naca0012_sst_restart_mg.cfg_dir   = "rans/naca0012"
    turb_naca0012_sst_restart_mg.cfg_file  = "turb_NACA0012_sst_multigrid_restart.cfg"
    turb_naca0012_sst_restart_mg.test_iter = 20
    turb_naca0012_sst_restart_mg.ntest_vals = 5
    turb_naca0012_sst_restart_mg.test_vals = [-7.652983, -7.729472, -1.981061, -0.000015, 0.079061]
    test_list.append(turb_naca0012_sst_restart_mg)

    #############################
    ### Compressibele RANS UQ ###
    #############################

    # NACA0012 1c
    turb_naca0012_1c           = TestCase('turb_naca0012_1c')
    turb_naca0012_1c.cfg_dir   = "rans_uq/naca0012"
    turb_naca0012_1c.cfg_file  = "turb_NACA0012_uq_1c.cfg"
    turb_naca0012_1c.test_iter = 10
    turb_naca0012_1c.test_vals = [-4.980749, 1.139261, 0.244629, -0.112860]
    test_list.append(turb_naca0012_1c)

    # NACA0012 2c
    turb_naca0012_2c           = TestCase('turb_naca0012_2c')
    turb_naca0012_2c.cfg_dir   = "rans_uq/naca0012"
    turb_naca0012_2c.cfg_file  = "turb_NACA0012_uq_2c.cfg"
    turb_naca0012_2c.test_iter = 10
    turb_naca0012_2c.test_vals = [-5.483337, 0.968887, 0.212022, -0.120321]
    test_list.append(turb_naca0012_2c)

    # NACA0012 3c
    turb_naca0012_3c           = TestCase('turb_naca0012_3c')
    turb_naca0012_3c.cfg_dir   = "rans_uq/naca0012"
    turb_naca0012_3c.cfg_file  = "turb_NACA0012_uq_3c.cfg"
    turb_naca0012_3c.test_iter = 10
    turb_naca0012_3c.test_vals = [-5.584300, 0.931383, 0.205075, -0.120905]
    test_list.append(turb_naca0012_3c)

    # NACA0012 p1c1
    turb_naca0012_p1c1           = TestCase('turb_naca0012_p1c1')
    turb_naca0012_p1c1.cfg_dir   = "rans_uq/naca0012"
    turb_naca0012_p1c1.cfg_file  = "turb_NACA0012_uq_p1c1.cfg"
    turb_naca0012_p1c1.test_iter = 10
    turb_naca0012_p1c1.test_vals = [-5.133237, 1.075365, 0.337532, -0.077873]
    test_list.append(turb_naca0012_p1c1)

    # NACA0012 p1c2
    turb_naca0012_p1c2           = TestCase('turb_naca0012_p1c2')
    turb_naca0012_p1c2.cfg_dir   = "rans_uq/naca0012"
    turb_naca0012_p1c2.cfg_file  = "turb_NACA0012_uq_p1c2.cfg"
    turb_naca0012_p1c2.test_iter = 10
    turb_naca0012_p1c2.test_vals = [-5.554623, 0.943691, 0.226361, -0.116560]
    test_list.append(turb_naca0012_p1c2)

    ######################################
    ### Harmonic Balance               ###
    ######################################

    # Description of the regression test
    harmonic_balance           = TestCase('harmonic_balance')
    harmonic_balance.cfg_dir   = "harmonic_balance"
    harmonic_balance.cfg_file  = "HB.cfg"
    harmonic_balance.test_iter = 25
    harmonic_balance.test_vals = [-1.589740, 3.922578, 0.006703, 0.099632]
    harmonic_balance.new_output = False
    test_list.append(harmonic_balance)

    # Turbulent pitching NACA 64a010 airfoil
    hb_rans_preconditioning           = TestCase('hb_rans_preconditioning')
    hb_rans_preconditioning.cfg_dir   = "harmonic_balance/hb_rans_preconditioning"
    hb_rans_preconditioning.cfg_file  = "davis.cfg"
    hb_rans_preconditioning.test_iter = 25
    hb_rans_preconditioning.test_vals = [-1.902111, -5.949291, 0.007768, 0.128060]
    hb_rans_preconditioning.new_output = False
    test_list.append(hb_rans_preconditioning)

    #############################
    ### Incompressible Euler  ###
    #############################

    # NACA0012 Hydrofoil
    inc_euler_naca0012           = TestCase('inc_euler_naca0012')
    inc_euler_naca0012.cfg_dir   = "incomp_euler/naca0012"
    inc_euler_naca0012.cfg_file  = "incomp_NACA0012.cfg"
    inc_euler_naca0012.test_iter = 20
    inc_euler_naca0012.test_vals = [-4.858287, -3.810487, 0.491850, 0.007002]
    inc_euler_naca0012.new_output = True
    test_list.append(inc_euler_naca0012)

    # C-D nozzle with pressure inlet and mass flow outlet
    inc_nozzle           = TestCase('inc_nozzle')
    inc_nozzle.cfg_dir   = "incomp_euler/nozzle"
    inc_nozzle.cfg_file  = "inv_nozzle.cfg"
    inc_nozzle.test_iter = 20
<<<<<<< HEAD
    inc_nozzle.test_vals = [-5.971283, -4.911145, -0.000201, 0.121631]
=======
    inc_nozzle.test_vals = [-5.973103, -4.911802, -0.000195, 0.121643]
>>>>>>> 46bb5001
    inc_nozzle.new_output = True
    test_list.append(inc_nozzle)

    #############################
    ### Incompressible N-S    ###
    #############################

    # Laminar cylinder
    inc_lam_cylinder          = TestCase('inc_lam_cylinder')
    inc_lam_cylinder.cfg_dir   = "incomp_navierstokes/cylinder"
    inc_lam_cylinder.cfg_file  = "incomp_cylinder.cfg"
    inc_lam_cylinder.test_iter = 10
    inc_lam_cylinder.test_vals = [-4.004277, -3.227956, 0.003852, 7.626578]
    inc_lam_cylinder.new_output  = True
    test_list.append(inc_lam_cylinder)

    # Buoyancy-driven cavity
    inc_buoyancy          = TestCase('inc_buoyancy')
    inc_buoyancy.cfg_dir   = "incomp_navierstokes/buoyancy_cavity"
    inc_buoyancy.cfg_file  = "lam_buoyancy_cavity.cfg"
    inc_buoyancy.test_iter = 20
<<<<<<< HEAD
    inc_buoyancy.test_vals = [-4.436657, 0.507847, 0.000000, 0.000000]
=======
    inc_buoyancy.test_vals = [-4.432484, 0.507522, 0.000000, 0.000000]
>>>>>>> 46bb5001
    inc_buoyancy.new_output  = True
    test_list.append(inc_buoyancy)

    # Laminar heated cylinder with polynomial fluid model
    inc_poly_cylinder          = TestCase('inc_poly_cylinder')
    inc_poly_cylinder.cfg_dir   = "incomp_navierstokes/cylinder"
    inc_poly_cylinder.cfg_file  = "poly_cylinder.cfg"
    inc_poly_cylinder.test_iter = 20
<<<<<<< HEAD
    inc_poly_cylinder.test_vals = [-8.108218, -2.158606, 0.019142, 1.902461]
=======
    inc_poly_cylinder.test_vals = [-7.849071, -2.092548, 0.029423, 1.922053]
>>>>>>> 46bb5001
    inc_poly_cylinder.new_output  = True
    test_list.append(inc_poly_cylinder)

    # X-coarse laminar bend as a mixed element CGNS test
    inc_lam_bend          = TestCase('inc_lam_bend')
    inc_lam_bend.cfg_dir   = "incomp_navierstokes/bend"
    inc_lam_bend.cfg_file  = "lam_bend.cfg"
    inc_lam_bend.test_iter = 10
<<<<<<< HEAD
    inc_lam_bend.test_vals = [-3.450879, -3.083720, -0.020699, -0.168420]
=======
    inc_lam_bend.test_vals = [-3.438863, -3.102176, -0.017532, -0.193429]
>>>>>>> 46bb5001
    test_list.append(inc_lam_bend)

    ############################
    ### Incompressible RANS  ###
    ############################

    # NACA0012, SA
    inc_turb_naca0012           = TestCase('inc_turb_naca0012')
    inc_turb_naca0012.cfg_dir   = "incomp_rans/naca0012"
    inc_turb_naca0012.cfg_file  = "naca0012.cfg"
    inc_turb_naca0012.test_iter = 20
    inc_turb_naca0012.test_vals = [-4.788495, -11.040511, 0.000023, 0.309503]
    inc_turb_naca0012.new_output  = True
    test_list.append(inc_turb_naca0012)

    # NACA0012, SST_SUST
    inc_turb_naca0012_sst_sust           = TestCase('inc_turb_naca0012_sst_sust')
    inc_turb_naca0012_sst_sust.cfg_dir   = "incomp_rans/naca0012"
    inc_turb_naca0012_sst_sust.cfg_file  = "naca0012_SST_SUST.cfg"
    inc_turb_naca0012_sst_sust.test_iter = 20
<<<<<<< HEAD
    inc_turb_naca0012_sst_sust.test_vals = [-7.276273, 0.145895, 0.000021, 0.312004]
=======
    inc_turb_naca0012_sst_sust.test_vals = [-7.276424, 0.145861, 0.000003, 0.312011]
>>>>>>> 46bb5001
    test_list.append(inc_turb_naca0012_sst_sust)

    ######################################
    ### Moving Wall                    ###
    ######################################

    # Lid-driven cavity
    cavity           = TestCase('cavity')
    cavity.cfg_dir   = "moving_wall/cavity"
    cavity.cfg_file  = "lam_cavity.cfg"
    cavity.test_iter = 25
    cavity.test_vals = [-5.627934, -0.164469, 0.051998, 2.547065]
    test_list.append(cavity)

    # Spinning cylinder
    spinning_cylinder           = TestCase('spinning_cylinder')
    spinning_cylinder.cfg_dir   = "moving_wall/spinning_cylinder"
    spinning_cylinder.cfg_file  = "spinning_cylinder.cfg"
    spinning_cylinder.test_iter = 25
    spinning_cylinder.test_vals = [-7.996313, -2.601764, 1.510692, 1.493876]
    test_list.append(spinning_cylinder)

    ######################################
    ### Unsteady                       ###
    ######################################

    # Square cylinder
    square_cylinder           = TestCase('square_cylinder')
    square_cylinder.cfg_dir   = "unsteady/square_cylinder"
    square_cylinder.cfg_file  = "turb_square.cfg"
    square_cylinder.test_iter = 3
    square_cylinder.test_vals = [-1.162572, 0.066371, 1.399790, 2.220393]
    square_cylinder.unsteady  = True
    test_list.append(square_cylinder)

    # Gust
    sine_gust           = TestCase('sine_gust')
    sine_gust.cfg_dir   = "gust"
    sine_gust.cfg_file  = "inv_gust_NACA0012.cfg"
    sine_gust.test_iter = 5
    sine_gust.test_vals = [-1.977520, 3.481804, -0.012403, -0.007453]
    sine_gust.unsteady  = True
    test_list.append(sine_gust)

    # Aeroelastic
    aeroelastic           = TestCase('aeroelastic')
    aeroelastic.cfg_dir   = "aeroelastic"
    aeroelastic.cfg_file  = "aeroelastic_NACA64A010.cfg"
    aeroelastic.test_iter = 2
    aeroelastic.test_vals = [0.074447, 0.033116, -0.001649, -0.000127]
    aeroelastic.unsteady  = True
    test_list.append(aeroelastic)

    # Delayed Detached Eddy Simulation
    ddes_flatplate        = TestCase('ddes_flatplate')
    ddes_flatplate.cfg_dir   = "ddes/flatplate"
    ddes_flatplate.cfg_file  = "ddes_flatplate.cfg"
    ddes_flatplate.test_iter = 10
    ddes_flatplate.test_vals = [-2.714758, -5.883004, -0.215005, 0.023783]
    ddes_flatplate.unsteady  = True
    test_list.append(ddes_flatplate)

    # unsteady pitching NACA0015, SA
    unst_inc_turb_naca0015_sa           = TestCase('unst_inc_turb_naca0015_sa')
    unst_inc_turb_naca0015_sa.cfg_dir   = "unsteady/pitching_naca0015_rans_inc"
    unst_inc_turb_naca0015_sa.cfg_file  = "config_incomp_turb_sa.cfg"
    unst_inc_turb_naca0015_sa.test_iter = 1
<<<<<<< HEAD
    unst_inc_turb_naca0015_sa.test_vals = [-3.007635, -6.879789, 1.445300, 0.419281]
=======
    unst_inc_turb_naca0015_sa.test_vals = [-3.008629, -6.888974, 1.435193, 0.433537]
>>>>>>> 46bb5001
    unst_inc_turb_naca0015_sa.unsteady  = True
    test_list.append(unst_inc_turb_naca0015_sa)

    # unsteady pitching NACA0012, Euler, Deforming
    unst_deforming_naca0012           = TestCase('unst_deforming_naca0012')
    unst_deforming_naca0012.cfg_dir   = "disc_adj_euler/naca0012_pitching_def"
    unst_deforming_naca0012.cfg_file  = "inv_NACA0012_pitching_deform.cfg"
    unst_deforming_naca0012.test_iter = 5
    unst_deforming_naca0012.test_vals = [-3.665128, -3.793593, -3.716506, -3.148308]
    unst_deforming_naca0012.unsteady  = True
    test_list.append(unst_deforming_naca0012)

    ######################################
    ### NICFD                          ###
    ######################################

    # Rarefaction shock wave edge_VW
    edge_VW           = TestCase('edge_VW')
    edge_VW.cfg_dir   = "nicf/edge"
    edge_VW.cfg_file  = "edge_VW.cfg"
    edge_VW.test_iter = 100
    edge_VW.test_vals = [-5.040283, 1.124491, -0.000009, 0.000000]
    test_list.append(edge_VW)

    # Rarefaction shock wave edge_PPR
    edge_PPR           = TestCase('edge_PPR')
    edge_PPR.cfg_dir   = "nicf/edge"
    edge_PPR.cfg_file  = "edge_PPR.cfg"
    edge_PPR.test_iter = 100
    edge_PPR.test_vals = [-5.401640, 0.738165, -0.000035, 0.000000]
    test_list.append(edge_PPR)

    ######################################
    ### Turbomachinery                 ###
    ######################################

    # Jones APU Turbocharger
    Jones_tc           = TestCase('jones_turbocharger')
    Jones_tc.cfg_dir   = "turbomachinery/APU_turbocharger"
    Jones_tc.cfg_file  = "Jones.cfg"
    Jones_tc.test_iter = 5
    Jones_tc.test_vals = [-5.279930, 0.379651, 72.212090, 1.277440]
    Jones_tc.new_output = False
    test_list.append(Jones_tc)

	# Jones APU Turbocharger restart
    Jones_tc_rst           = TestCase('jones_turbocharger_restart')
    Jones_tc_rst.cfg_dir   = "turbomachinery/APU_turbocharger"
    Jones_tc_rst.cfg_file  = "Jones_rst.cfg"
    Jones_tc_rst.test_iter = 5
    Jones_tc_rst.test_vals = [-4.625248, -1.568821, 33.995140, 10.181940]
    Jones_tc_rst.new_output = False
    test_list.append(Jones_tc_rst)

    # 2D axial stage
    axial_stage2D           = TestCase('axial_stage2D')
    axial_stage2D.cfg_dir   = "turbomachinery/axial_stage_2D"
    axial_stage2D.cfg_file  = "Axial_stage2D.cfg"
    axial_stage2D.test_iter = 20
    axial_stage2D.test_vals = [-1.933200, 5.379973, 73.357900, 0.925878]
    axial_stage2D.new_output = False
    test_list.append(axial_stage2D)

    # 2D transonic stator
    transonic_stator           = TestCase('transonic_stator')
    transonic_stator.cfg_dir   = "turbomachinery/transonic_stator_2D"
    transonic_stator.cfg_file  = "transonic_stator.cfg"
    transonic_stator.test_iter = 20
    transonic_stator.test_vals = [-0.562430, 5.828446, 96.436050, 0.062506]
    transonic_stator.new_output = False
    test_list.append(transonic_stator)

    # 2D transonic stator restart
    transonic_stator_rst           = TestCase('transonic_stator_restart')
    transonic_stator_rst.cfg_dir   = "turbomachinery/transonic_stator_2D"
    transonic_stator_rst.cfg_file  = "transonic_stator_rst.cfg"
    transonic_stator_rst.test_iter = 20
    transonic_stator_rst.test_vals = [-6.621626, -0.614366, 5.002986, 0.002951]
    transonic_stator_rst.new_output = False
    test_list.append(transonic_stator_rst)

    ######################################
    ### Sliding Mesh                   ###
    ######################################

    # Uniform flow
    uniform_flow         = TestCase('uniform_flow')
    uniform_flow.cfg_dir   = "sliding_interface/uniform_flow"
    uniform_flow.cfg_file  = "uniform_NN.cfg"
    uniform_flow.test_iter = 5
    uniform_flow.test_vals = [5.000000, 0.000000, -0.188748, -10.631530]
    uniform_flow.unsteady  = True
    uniform_flow.multizone = True
    test_list.append(uniform_flow)

    # Channel_2D
    channel_2D           = TestCase('channel_2D')
    channel_2D.cfg_dir   = "sliding_interface/channel_2D"
    channel_2D.cfg_file  = "channel_2D_WA.cfg"
    channel_2D.test_iter = 2
    channel_2D.test_vals = [2.000000, 0.000000, 0.398089, 0.352762, 0.405397]
    channel_2D.unsteady  = True
    channel_2D.multizone = True
    test_list.append(channel_2D)

    # Channel_3D
    channel_3D           = TestCase('channel_3D')
    channel_3D.cfg_dir   = "sliding_interface/channel_3D"
    channel_3D.cfg_file  = "channel_3D_WA.cfg"
    channel_3D.test_iter = 2
    channel_3D.test_vals = [2.000000, 0.000000, 0.620151, 0.505156, 0.415292]
    channel_3D.unsteady  = True
    channel_3D.multizone = True
    test_list.append(channel_3D)

    # Pipe
    pipe           = TestCase('pipe')
    pipe.cfg_dir   = "sliding_interface/pipe"
    pipe.cfg_file  = "pipe_NN.cfg"
    pipe.test_iter = 2
    pipe.test_vals = [0.150024, 0.491949, 0.677757, 0.963990, 1.006944]
    pipe.unsteady  = True
    pipe.multizone = True
    test_list.append(pipe)

    # Rotating cylinders
    rotating_cylinders           = TestCase('rotating_cylinders')
    rotating_cylinders.cfg_dir   = "sliding_interface/rotating_cylinders"
    rotating_cylinders.cfg_file  = "rot_cylinders_WA.cfg"
    rotating_cylinders.test_iter = 3
    rotating_cylinders.test_vals = [3.000000, 0.000000, 0.777567, 1.134807, 1.224136]
    rotating_cylinders.unsteady  = True
    rotating_cylinders.multizone  = True
    test_list.append(rotating_cylinders)

    # Supersonic vortex shedding
    supersonic_vortex_shedding           = TestCase('supersonic_vortex_shedding')
    supersonic_vortex_shedding.cfg_dir   = "sliding_interface/supersonic_vortex_shedding"
    supersonic_vortex_shedding.cfg_file  = "sup_vor_shed_WA.cfg"
    supersonic_vortex_shedding.test_iter = 5
    supersonic_vortex_shedding.test_vals = [5.000000, 0.000000, 1.216554, 1.639121]
    supersonic_vortex_shedding.unsteady  = True
    supersonic_vortex_shedding.multizone  = True
    test_list.append(supersonic_vortex_shedding)

    # Bars_SST_2D
    bars_SST_2D           = TestCase('bars_SST_2D')
    bars_SST_2D.cfg_dir   = "sliding_interface/bars_SST_2D"
    bars_SST_2D.cfg_file  = "bars.cfg"
    bars_SST_2D.test_iter = 13
    bars_SST_2D.test_vals = [13.000000, -0.619686, -1.564594]
    bars_SST_2D.multizone = True
    test_list.append(bars_SST_2D)

    # Sliding mesh with incompressible flows (steady)
    slinc_steady           = TestCase('slinc_steady')
    slinc_steady.cfg_dir   = "sliding_interface/incompressible_steady"
    slinc_steady.cfg_file  = "config.cfg"
    slinc_steady.test_iter = 19
<<<<<<< HEAD
    slinc_steady.test_vals = [19.000000, -1.766116, -2.206522] #last 3 columns
=======
    slinc_steady.test_vals = [19.000000, -1.800461, -2.115195] #last 3 columns
>>>>>>> 46bb5001
    slinc_steady.multizone = True
    test_list.append(slinc_steady)

    ##########################
    ### FEA - FSI          ###
    ##########################

    # Static beam, 3d
    statbeam3d           = TestCase('statbeam3d')
    statbeam3d.cfg_dir   = "fea_fsi/StatBeam_3d"
    statbeam3d.cfg_file  = "configBeam_3d.cfg"
    statbeam3d.test_iter = 0
    statbeam3d.test_vals = [-2.378370, -1.585252, -2.028505, 64359.000000]
    test_list.append(statbeam3d)

    # Dynamic beam, 2d
    dynbeam2d           = TestCase('dynbeam2d')
    dynbeam2d.cfg_dir   = "fea_fsi/DynBeam_2d"
    dynbeam2d.cfg_file  = "configBeam_2d.cfg"
    dynbeam2d.test_iter = 6
    dynbeam2d.test_vals = [-3.240015, 2.895057, -0.353146, 66127.000000]
    dynbeam2d.unsteady  = True
    test_list.append(dynbeam2d)

    # FSI, 2d
    fsi2d           = TestCase('fsi2d')
    fsi2d.cfg_dir   = "fea_fsi/WallChannel_2d"
    fsi2d.cfg_file  = "configFSI.cfg"
    fsi2d.test_iter = 4
    fsi2d.test_vals = [4.000000, 0.000000, -3.764089, -4.081119]
    fsi2d.multizone= True
    fsi2d.unsteady = True
    test_list.append(fsi2d)

    # FSI, Static, 2D, new mesh solver
    stat_fsi           = TestCase('stat_fsi')
    stat_fsi.cfg_dir   = "fea_fsi/stat_fsi"
    stat_fsi.cfg_file  = "config.cfg"
    stat_fsi.test_iter = 7
    stat_fsi.test_vals = [-3.242851, -4.866383, 0.000000, 11.000000]
    stat_fsi.multizone = True
    test_list.append(stat_fsi)

    # FSI, Dynamic, 2D, new mesh solver
    dyn_fsi           = TestCase('dyn_fsi')
    dyn_fsi.cfg_dir   = "fea_fsi/dyn_fsi"
    dyn_fsi.cfg_file  = "config.cfg"
    dyn_fsi.test_iter = 4
    dyn_fsi.test_vals = [-4.379823, -4.005990, 0.000000, 74.000000]
    dyn_fsi.multizone = True
    dyn_fsi.unsteady  = True
    test_list.append(dyn_fsi)

    # FSI, Static, 2D, new mesh solver, restart
    stat_fsi_restart           = TestCase('stat_fsi_restart')
    stat_fsi_restart.cfg_dir   = "fea_fsi/stat_fsi"
    stat_fsi_restart.cfg_file  = "config_restart.cfg"
    stat_fsi_restart.test_iter = 1
    stat_fsi_restart.test_vals = [-3.474239, -4.250710, 0.000000, 36.000000]
    stat_fsi_restart.multizone = True
    test_list.append(stat_fsi_restart)

    ##############################################
    ### Method of Manufactured Solutions (MMS) ###
    ##############################################

    # FVM, compressible, laminar N-S
    mms_fvm_ns           = TestCase('mms_fvm_ns')
    mms_fvm_ns.cfg_dir   = "mms/fvm_navierstokes"
    mms_fvm_ns.cfg_file  = "lam_mms_roe.cfg"
    mms_fvm_ns.test_iter = 20
    mms_fvm_ns.test_vals = [-2.851428, 2.192348, 0.000000, 0.000000]
    test_list.append(mms_fvm_ns)

    # FVM, incompressible, euler
    mms_fvm_inc_euler           = TestCase('mms_fvm_inc_euler')
    mms_fvm_inc_euler.cfg_dir   = "mms/fvm_incomp_euler"
    mms_fvm_inc_euler.cfg_file  = "inv_mms_jst.cfg"
    mms_fvm_inc_euler.test_iter = 20
<<<<<<< HEAD
    mms_fvm_inc_euler.test_vals = [-9.128345, -9.441741, 0.000000, 0.000000]
=======
    mms_fvm_inc_euler.test_vals = [-9.128033, -9.441406, 0.000000, 0.000000]
>>>>>>> 46bb5001
    test_list.append(mms_fvm_inc_euler)

    # FVM, incompressible, laminar N-S
    mms_fvm_inc_ns           = TestCase('mms_fvm_inc_ns')
    mms_fvm_inc_ns.cfg_dir   = "mms/fvm_incomp_navierstokes"
    mms_fvm_inc_ns.cfg_file  = "lam_mms_fds.cfg"
    mms_fvm_inc_ns.test_iter = 20
    mms_fvm_inc_ns.test_vals = [-7.414944, -7.631546, 0.000000, 0.000000]
    test_list.append(mms_fvm_inc_ns)

    ######################################
    ### RUN TESTS                      ###
    ######################################

    for test in test_list:
        test.su2_exec = "SU2_CFD -t 2"
        test.timeout = 600
        test.tol = 1e-4
    #end

    pass_list = [ test.run_test() for test in test_list ]

    # Tests summary
    print('==================================================================')
    print('Summary of the hybrid parallel tests')
    print('python version:', sys.version)
    for i, test in enumerate(test_list):
        if (pass_list[i]):
            print('  passed - %s'%test.tag)
        else:
            print('* FAILED - %s'%test.tag)

    if all(pass_list):
        sys.exit(0)
    else:
        sys.exit(1)
    # done

if __name__ == '__main__':
    main()<|MERGE_RESOLUTION|>--- conflicted
+++ resolved
@@ -319,11 +319,7 @@
     inc_nozzle.cfg_dir   = "incomp_euler/nozzle"
     inc_nozzle.cfg_file  = "inv_nozzle.cfg"
     inc_nozzle.test_iter = 20
-<<<<<<< HEAD
-    inc_nozzle.test_vals = [-5.971283, -4.911145, -0.000201, 0.121631]
-=======
     inc_nozzle.test_vals = [-5.973103, -4.911802, -0.000195, 0.121643]
->>>>>>> 46bb5001
     inc_nozzle.new_output = True
     test_list.append(inc_nozzle)
 
@@ -345,11 +341,7 @@
     inc_buoyancy.cfg_dir   = "incomp_navierstokes/buoyancy_cavity"
     inc_buoyancy.cfg_file  = "lam_buoyancy_cavity.cfg"
     inc_buoyancy.test_iter = 20
-<<<<<<< HEAD
-    inc_buoyancy.test_vals = [-4.436657, 0.507847, 0.000000, 0.000000]
-=======
     inc_buoyancy.test_vals = [-4.432484, 0.507522, 0.000000, 0.000000]
->>>>>>> 46bb5001
     inc_buoyancy.new_output  = True
     test_list.append(inc_buoyancy)
 
@@ -358,11 +350,7 @@
     inc_poly_cylinder.cfg_dir   = "incomp_navierstokes/cylinder"
     inc_poly_cylinder.cfg_file  = "poly_cylinder.cfg"
     inc_poly_cylinder.test_iter = 20
-<<<<<<< HEAD
-    inc_poly_cylinder.test_vals = [-8.108218, -2.158606, 0.019142, 1.902461]
-=======
     inc_poly_cylinder.test_vals = [-7.849071, -2.092548, 0.029423, 1.922053]
->>>>>>> 46bb5001
     inc_poly_cylinder.new_output  = True
     test_list.append(inc_poly_cylinder)
 
@@ -371,11 +359,7 @@
     inc_lam_bend.cfg_dir   = "incomp_navierstokes/bend"
     inc_lam_bend.cfg_file  = "lam_bend.cfg"
     inc_lam_bend.test_iter = 10
-<<<<<<< HEAD
-    inc_lam_bend.test_vals = [-3.450879, -3.083720, -0.020699, -0.168420]
-=======
     inc_lam_bend.test_vals = [-3.438863, -3.102176, -0.017532, -0.193429]
->>>>>>> 46bb5001
     test_list.append(inc_lam_bend)
 
     ############################
@@ -396,11 +380,7 @@
     inc_turb_naca0012_sst_sust.cfg_dir   = "incomp_rans/naca0012"
     inc_turb_naca0012_sst_sust.cfg_file  = "naca0012_SST_SUST.cfg"
     inc_turb_naca0012_sst_sust.test_iter = 20
-<<<<<<< HEAD
-    inc_turb_naca0012_sst_sust.test_vals = [-7.276273, 0.145895, 0.000021, 0.312004]
-=======
     inc_turb_naca0012_sst_sust.test_vals = [-7.276424, 0.145861, 0.000003, 0.312011]
->>>>>>> 46bb5001
     test_list.append(inc_turb_naca0012_sst_sust)
 
     ######################################
@@ -468,11 +448,7 @@
     unst_inc_turb_naca0015_sa.cfg_dir   = "unsteady/pitching_naca0015_rans_inc"
     unst_inc_turb_naca0015_sa.cfg_file  = "config_incomp_turb_sa.cfg"
     unst_inc_turb_naca0015_sa.test_iter = 1
-<<<<<<< HEAD
-    unst_inc_turb_naca0015_sa.test_vals = [-3.007635, -6.879789, 1.445300, 0.419281]
-=======
     unst_inc_turb_naca0015_sa.test_vals = [-3.008629, -6.888974, 1.435193, 0.433537]
->>>>>>> 46bb5001
     unst_inc_turb_naca0015_sa.unsteady  = True
     test_list.append(unst_inc_turb_naca0015_sa)
 
@@ -632,11 +608,7 @@
     slinc_steady.cfg_dir   = "sliding_interface/incompressible_steady"
     slinc_steady.cfg_file  = "config.cfg"
     slinc_steady.test_iter = 19
-<<<<<<< HEAD
-    slinc_steady.test_vals = [19.000000, -1.766116, -2.206522] #last 3 columns
-=======
     slinc_steady.test_vals = [19.000000, -1.800461, -2.115195] #last 3 columns
->>>>>>> 46bb5001
     slinc_steady.multizone = True
     test_list.append(slinc_steady)
 
@@ -716,11 +688,7 @@
     mms_fvm_inc_euler.cfg_dir   = "mms/fvm_incomp_euler"
     mms_fvm_inc_euler.cfg_file  = "inv_mms_jst.cfg"
     mms_fvm_inc_euler.test_iter = 20
-<<<<<<< HEAD
-    mms_fvm_inc_euler.test_vals = [-9.128345, -9.441741, 0.000000, 0.000000]
-=======
     mms_fvm_inc_euler.test_vals = [-9.128033, -9.441406, 0.000000, 0.000000]
->>>>>>> 46bb5001
     test_list.append(mms_fvm_inc_euler)
 
     # FVM, incompressible, laminar N-S
