--- conflicted
+++ resolved
@@ -64,13 +64,8 @@
  	char *cstr;
   bool Local_MoveSurface, MoveSurface = false;
   ofstream Gradient_file, ObjFunc_file;
-<<<<<<< HEAD
   bool periodic = false;
-  int rank = MASTER_NODE;
-  int size = SINGLE_NODE;
-=======
   int rank, size;
->>>>>>> d66b2a64
   
   /*--- MPI initialization ---*/
   
