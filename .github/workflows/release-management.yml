name: Release Management

on:
  push:
    # branches to consider in the event; optional, defaults to all
    branches:
      - develop

jobs:
  build_and_upload:
    name: Build SU2
    strategy:
      fail-fast: false
      matrix:
        os_bin: [macos64, macos64-mpi, linux64, linux64-mpi, win64, win64-mpi]
        include:
          - os_bin: win64
            flags: '-Dwith-mpi=disabled --cross-file=/hostfiles/hostfile_windows'
          - os_bin: win64-mpi
            flags: '-Dcustom-mpi=true --cross-file=/hostfiles/hostfile_windows_mpi'
          - os_bin: macos64
            flags: '-Dwith-mpi=disabled --cross-file=/hostfiles/hostfile_darwin'
          - os_bin: macos64-mpi
            flags: '-Dcustom-mpi=true --cross-file=/hostfiles/hostfile_darwin_mpi'
          - os_bin: linux64
            flags: '-Dwith-mpi=disabled -Dstatic-cgns-deps=true --cross-file=/hostfiles/hostfile_linux'
          - os_bin: linux64-mpi
            flags: '-Dcustom-mpi=true --cross-file=/hostfiles/hostfile_linux_mpi'
    runs-on: ubuntu-latest
    steps:
      - name: Cache Object Files
        uses: actions/cache@v3
        with:
          path: ccache
          key: ${{ matrix.os_bin }}-${{ github.sha }}
          restore-keys: ${{ matrix.os_bin }}
      - name: Build
<<<<<<< HEAD
        uses: docker://ghcr.io/su2code/su2/build-su2-cross:230227-1421
=======
        uses: docker://ghcr.io/su2code/su2/build-su2-cross:230704-1323
>>>>>>> 3278ea98
        with:
          args: -b ${{ github.sha }} -f "${{matrix.flags}}"
      - name: Create Archive
        run: |
          cd install
          zip -r ../${{matrix.os_bin}}.zip bin/*
        # Uploads binaries as artifacts (just as a backup)
      - name: Upload Binaries
        uses: actions/upload-artifact@v3
        with:
          name: ${{matrix.os_bin}}
          path: ${{matrix.os_bin}}.zip
        # Update the release notes of latest draft release
      - uses: talbring/jenkins-release-drafter@v5.2.0-jenkins-11
        name: Update Release
        id: update_release
        env:
          GITHUB_TOKEN: ${{ secrets.GITHUB_TOKEN }}
        # Upload binaries as assets to draft release
      - name: Upload Release Asset
        id: upload-release-asset
        uses: actions/upload-release-asset@v1.0.2
        env:
          GITHUB_TOKEN: ${{ secrets.GITHUB_TOKEN }}
        with:
          upload_url: ${{ steps.update_release.outputs.uploadurl }}
          asset_path: ${{matrix.os_bin}}.zip
          asset_name: SU2-${{ steps.update_release.outputs.tagname }}-${{matrix.os_bin}}.zip
          asset_content_type: application/zip<|MERGE_RESOLUTION|>--- conflicted
+++ resolved
@@ -35,11 +35,7 @@
           key: ${{ matrix.os_bin }}-${{ github.sha }}
           restore-keys: ${{ matrix.os_bin }}
       - name: Build
-<<<<<<< HEAD
-        uses: docker://ghcr.io/su2code/su2/build-su2-cross:230227-1421
-=======
         uses: docker://ghcr.io/su2code/su2/build-su2-cross:230704-1323
->>>>>>> 3278ea98
         with:
           args: -b ${{ github.sha }} -f "${{matrix.flags}}"
       - name: Create Archive
