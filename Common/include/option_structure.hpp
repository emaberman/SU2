/*!
 * \file option_structure.hpp
 * \brief Defines classes for referencing options for easy input in CConfig
 * \author J. Hicken, B. Tracey
 * \version 7.2.1 "Blackbird"
 *
 * SU2 Project Website: https://su2code.github.io
 *
 * The SU2 Project is maintained by the SU2 Foundation
 * (http://su2foundation.org)
 *
 * Copyright 2012-2021, SU2 Contributors (cf. AUTHORS.md)
 *
 * SU2 is free software; you can redistribute it and/or
 * modify it under the terms of the GNU Lesser General Public
 * License as published by the Free Software Foundation; either
 * version 2.1 of the License, or (at your option) any later version.
 *
 * SU2 is distributed in the hope that it will be useful,
 * but WITHOUT ANY WARRANTY; without even the implied warranty of
 * MERCHANTABILITY or FITNESS FOR A PARTICULAR PURPOSE. See the GNU
 * Lesser General Public License for more details.
 *
 * You should have received a copy of the GNU Lesser General Public
 * License along with SU2. If not, see <http://www.gnu.org/licenses/>.
 */

#pragma once

#include "./parallelization/mpi_structure.hpp"

#include <iostream>
#include <sstream>
#include <string>
#include <vector>
#include <map>
#include <cstdlib>
#include <algorithm>
#include <cassert>

/*!
 * \class CEmptyMap
 * \brief We use this dummy class instead of std::map when
 * we only need the enum definition and not the string to
 * enum maps, this makes compilation much faster.
 */
template <typename T, typename U>
struct CEmptyMap {
  CEmptyMap(std::initializer_list<std::pair<const T, U> >) {}
};

#ifdef ENABLE_MAPS
template<class T, class U>
using MapType = std::map<T,U>;
#define MakePair(a,b) {a,b},
#else
template<class T, class U>
using MapType = CEmptyMap<T,U>;
#define MakePair(a,b)
#endif

/*!
 * \brief Different software components of SU2
 */
enum class SU2_COMPONENT {
  SU2_CFD, /*!< \brief Running the SU2_CFD software. */
  SU2_DEF, /*!< \brief Running the SU2_DEF software. */
  SU2_DOT, /*!< \brief Running the SU2_DOT software. */
  SU2_GEO, /*!< \brief Running the SU2_GEO software. */
  SU2_SOL  /*!< \brief Running the SU2_SOL software. */
};

const unsigned int EXIT_DIVERGENCE = 2;   /*!< \brief Exit code (divergence). */

const unsigned int MAX_PARAMETERS = 10;       /*!< \brief Maximum number of parameters for a design variable definition. */
const unsigned int MAX_NUMBER_PERIODIC = 10;  /*!< \brief Maximum number of periodic boundary conditions. */
const unsigned int MAX_STRING_SIZE = 200;     /*!< \brief Maximum number of domains. */
const unsigned int MAX_NUMBER_FFD = 15;       /*!< \brief Maximum number of FFDBoxes for the FFD. */
enum: unsigned int{MAX_SOLS = 13};            /*!< \brief Maximum number of solutions at the same time (dimension of solution container array). */
const unsigned int MAX_TERMS = 6;             /*!< \brief Maximum number of terms in the numerical equations (dimension of solver container array). */
const unsigned int MAX_ZONES = 3;             /*!< \brief Maximum number of zones. */
const unsigned int MAX_FE_KINDS = 4;          /*!< \brief Maximum number of Finite Elements. */
const unsigned int NO_RK_ITER = 0;            /*!< \brief No Runge-Kutta iteration. */

const unsigned int OVERHEAD = 4;    /*!< \brief Overhead space above nMarker when allocating space for boundary elems (MPI + periodic). */

const unsigned int MESH_0 = 0;  /*!< \brief Definition of the finest grid level. */
const unsigned int MESH_1 = 1;  /*!< \brief Definition of the finest grid level. */
const unsigned int ZONE_0 = 0;  /*!< \brief Definition of the first grid domain. */
const unsigned int ZONE_1 = 1;  /*!< \brief Definition of the second grid domain. */
const unsigned int INST_0 = 0;  /*!< \brief Definition of the first instance per grid level. */

const su2double STANDARD_GRAVITY = 9.80665;           /*!< \brief Acceleration due to gravity at surface of earth. */
const su2double UNIVERSAL_GAS_CONSTANT = 8.3144598;   /*!< \brief Universal gas constant in J/(mol*K) */
const su2double BOLTZMANN_CONSTANT = 1.3806503E-23;   /*! \brief Boltzmann's constant [J K^-1] */
const su2double AVOGAD_CONSTANT = 6.0221415E26; /*!< \brief Avogardro's constant, number of particles in one kmole. */

const su2double EPS = 1.0E-16;        /*!< \brief Error scale. */
const su2double TURB_EPS = 1.0E-16;   /*!< \brief Turbulent Error scale. */

const su2double ONE2 = 0.5;         /*!< \brief One divided by two. */
const su2double ONE3 = 1.0 / 3.0;   /*!< \brief One divided by three. */
const su2double TWO3 = 2.0 / 3.0;   /*!< \brief Two divided by three. */
const su2double FOUR3 = 4.0 / 3.0;  /*!< \brief Four divided by three. */

const su2double PI_NUMBER = 4.0 * atan(1.0);  /*!< \brief Pi number. */

const su2double STEFAN_BOLTZMANN = 5.670367E-08;  /*!< \brief Stefan-Boltzmann constant in W/(m^2*K^4). */

const int MASTER_NODE = 0;      /*!< \brief Master node for MPI parallelization. */
const int SINGLE_NODE = 1;      /*!< \brief There is only a node in the MPI parallelization. */
const int SINGLE_ZONE = 1;      /*!< \brief There is only a zone. */

const unsigned short COMM_TYPE_UNSIGNED_LONG  = 1;  /*!< \brief Communication type for unsigned long. */
const unsigned short COMM_TYPE_LONG           = 2;  /*!< \brief Communication type for long. */
const unsigned short COMM_TYPE_UNSIGNED_SHORT = 3;  /*!< \brief Communication type for unsigned short. */
const unsigned short COMM_TYPE_DOUBLE         = 4;  /*!< \brief Communication type for double. */
const unsigned short COMM_TYPE_CHAR           = 5;  /*!< \brief Communication type for char. */
const unsigned short COMM_TYPE_SHORT          = 6;  /*!< \brief Communication type for short. */
const unsigned short COMM_TYPE_INT            = 7;  /*!< \brief Communication type for int. */

/*!
 * \brief Types of geometric entities based on VTK nomenclature
 */
enum GEO_TYPE {
  VERTEX = 1,         /*!< \brief VTK nomenclature for defining a vertex element. */
  LINE = 3,           /*!< \brief VTK nomenclature for defining a line element. */
  TRIANGLE = 5,       /*!< \brief VTK nomenclature for defining a triangle element. */
  QUADRILATERAL = 9,  /*!< \brief VTK nomenclature for defining a quadrilateral element. */
  TETRAHEDRON = 10,   /*!< \brief VTK nomenclature for defining a tetrahedron element. */
  HEXAHEDRON = 12,    /*!< \brief VTK nomenclature for defining a hexahedron element. */
  PRISM = 13,         /*!< \brief VTK nomenclature for defining a prism element. */
  PYRAMID = 14        /*!< \brief VTK nomenclature for defining a pyramid element. */
};
constexpr unsigned short N_ELEM_TYPES = 7;           /*!< \brief General output & CGNS defines. */

constexpr unsigned short N_POINTS_LINE = 2;          /*!< \brief General output & CGNS defines. */
constexpr unsigned short N_POINTS_TRIANGLE = 3;      /*!< \brief General output & CGNS defines. */
constexpr unsigned short N_POINTS_QUADRILATERAL = 4; /*!< \brief General output & CGNS defines. */
constexpr unsigned short N_POINTS_TETRAHEDRON = 4;   /*!< \brief General output & CGNS defines. */
constexpr unsigned short N_POINTS_HEXAHEDRON = 8;    /*!< \brief General output & CGNS defines. */
constexpr unsigned short N_POINTS_PYRAMID = 5;       /*!< \brief General output & CGNS defines. */
constexpr unsigned short N_POINTS_PRISM = 6;         /*!< \brief General output & CGNS defines. */
constexpr unsigned short N_POINTS_MAXIMUM = 8;       /*!< \brief Max. out of the above, used for static arrays, keep it up to date. */

constexpr unsigned short N_FACES_LINE = 1;           /*!< \brief General output & CGNS defines. */
constexpr unsigned short N_FACES_TRIANGLE = 3;       /*!< \brief General output & CGNS defines. */
constexpr unsigned short N_FACES_QUADRILATERAL = 4;  /*!< \brief General output & CGNS defines. */
constexpr unsigned short N_FACES_TETRAHEDRON = 4;    /*!< \brief General output & CGNS defines. */
constexpr unsigned short N_FACES_PYRAMID = 5;        /*!< \brief General output & CGNS defines. */
constexpr unsigned short N_FACES_PRISM = 5;          /*!< \brief General output & CGNS defines. */
constexpr unsigned short N_FACES_HEXAHEDRON = 6;     /*!< \brief General output & CGNS defines. */
constexpr unsigned short N_FACES_MAXIMUM = 6;        /*!< \brief Max. out of the above, used for static arrays, keep it up to date. */

/*!
 * \brief Get the number of faces of the element.
 * \param[in] elementType - element type
 * \return number of faces
 */
inline unsigned short nFacesOfElementType(unsigned short elementType) {
  switch (elementType) {
    case LINE: return N_FACES_LINE;
    case TRIANGLE: return N_FACES_TRIANGLE;
    case QUADRILATERAL: return N_FACES_QUADRILATERAL;
    case TETRAHEDRON: return N_FACES_TETRAHEDRON;
    case HEXAHEDRON: return N_FACES_HEXAHEDRON;
    case PYRAMID: return N_FACES_PYRAMID;
    case PRISM: return N_FACES_PRISM;
    default: assert(false && "Invalid element type."); return 0;
  }
}

/*!
 * \brief Get the number of points of the element.
 * \param[in] elementType - element type
 * \return number of points
 */
inline unsigned short nPointsOfElementType(unsigned short elementType) {
  switch (elementType) {
    case LINE: return N_POINTS_LINE;
    case TRIANGLE: return N_POINTS_TRIANGLE;
    case QUADRILATERAL: return N_POINTS_QUADRILATERAL;
    case TETRAHEDRON: return N_POINTS_TETRAHEDRON;
    case HEXAHEDRON: return N_POINTS_HEXAHEDRON;
    case PYRAMID: return N_POINTS_PYRAMID;
    case PRISM: return N_POINTS_PRISM;
    default: assert(false && "Invalid element type."); return 0;
  }
}

const int CGNS_STRING_SIZE = 33; /*!< \brief Length of strings used in the CGNS format. */
const int SU2_CONN_SIZE   = 10;  /*!< \brief Size of the connectivity array that is allocated for each element
                                             that we read from a mesh file in the format [[globalID vtkType n0 n1 n2 n3 n4 n5 n6 n7 n8]. */
const int SU2_CONN_SKIP   = 2;   /*!< \brief Offset to skip the globalID and VTK type at the start of the element connectivity list for each CGNS element. */

const su2double COLORING_EFF_THRESH = 0.875;  /*!< \brief Below this value fallback strategies are used instead. */

/*--- All temperature polynomial fits for the fluid models currently
   assume a quartic form (5 coefficients). For example,
   Cp(T) = b0 + b1*T + b2*T^2 + b3*T^3 + b4*T^4. By default, all coeffs
   are set to zero and will be properly non-dim. in the solver. ---*/
constexpr int N_POLY_COEFFS = 5; /*!< \brief Number of coefficients in temperature polynomial fits for fluid models. */

/*!
 * \brief Boolean answers
 */
enum ANSWER {
  NONE = 0,
  NO = 0,   /*!< \brief Boolean definition of no. */
  YES = 1   /*!< \brief Boolean definition of yes. */
};

/*!
 * \brief Average method for marker analyze
 */
enum AVERAGE_TYPE {
  AVERAGE_AREA = 1,     /*!< \brief Area-weighted average. */
  AVERAGE_MASSFLUX = 2  /*!< \brief Mass-flux weighted average. */
};
static const MapType<std::string, AVERAGE_TYPE> Average_Map = {
  MakePair("AREA", AVERAGE_AREA)
  MakePair("MASSFLUX", AVERAGE_MASSFLUX)
};

/*!
 * \brief different solver types for the CFD component
 */
enum class MAIN_SOLVER {
  NONE,                        /*!< \brief Definition of no solver. */
  EULER,                       /*!< \brief Definition of the Euler's solver. */
  NAVIER_STOKES,               /*!< \brief Definition of the Navier-Stokes' solver. */
  RANS,                        /*!< \brief Definition of the Reynolds-averaged Navier-Stokes' (RANS) solver. */
  INC_EULER,                   /*!< \brief Definition of the incompressible Euler's solver. */
  INC_NAVIER_STOKES,           /*!< \brief Definition of the incompressible Navier-Stokes' solver. */
  INC_RANS,                    /*!< \brief Definition of the incompressible Reynolds-averaged Navier-Stokes' (RANS) solver. */
  HEAT_EQUATION,               /*!< \brief Definition of the finite volume heat solver. */
  FEM_ELASTICITY,              /*!< \brief Definition of a FEM solver. */
  ADJ_EULER,                   /*!< \brief Definition of the continuous adjoint Euler's solver. */
  ADJ_NAVIER_STOKES,           /*!< \brief Definition of the continuous adjoint Navier-Stokes' solver. */
  ADJ_RANS,                    /*!< \brief Definition of the continuous adjoint Reynolds-averaged Navier-Stokes' (RANS) solver. */
  TEMPLATE_SOLVER,             /*!< \brief Definition of template solver. */
  DISC_ADJ_EULER,              /*!< \brief Definition of the discrete adjoint Euler solver. */
  DISC_ADJ_RANS,               /*!< \brief Definition of the discrete adjoint Reynolds-averaged Navier-Stokes' (RANS) solver. */
  DISC_ADJ_NAVIER_STOKES,      /*!< \brief Definition of the discrete adjoint Navier-Stokes' solver. */
  DISC_ADJ_INC_EULER,          /*!< \brief Definition of the discrete adjoint incompressible Euler solver. */
  DISC_ADJ_INC_RANS,           /*!< \brief Definition of the discrete adjoint incompressible Reynolds-averaged Navier-Stokes' (RANS) solver. */
  DISC_ADJ_INC_NAVIER_STOKES,  /*!< \brief Definition of the discrete adjoint incompressible Navier-Stokes'. */
  DISC_ADJ_HEAT,               /*!< \brief Definition of the discrete adjoint heat solver. */
  DISC_ADJ_FEM_EULER,          /*!< \brief Definition of the discrete adjoint FEM Euler solver. */
  DISC_ADJ_FEM_RANS,           /*!< \brief Definition of the discrete adjoint FEM Reynolds-averaged Navier-Stokes' (RANS) solver. */
  DISC_ADJ_FEM_NS,             /*!< \brief Definition of the discrete adjoint FEM Navier-Stokes' solver. */
  DISC_ADJ_FEM,                /*!< \brief Definition of the discrete adjoint FEM solver. */
  FEM_EULER,                   /*!< \brief Definition of the finite element Euler's solver. */
  FEM_NAVIER_STOKES,           /*!< \brief Definition of the finite element Navier-Stokes' solver. */
  FEM_RANS,                    /*!< \brief Definition of the finite element Reynolds-averaged Navier-Stokes' (RANS) solver. */
  FEM_LES,                     /*!< \brief Definition of the finite element Large Eddy Simulation Navier-Stokes' (LES) solver. */
  MULTIPHYSICS,
  NEMO_EULER,                  /*!< \brief Definition of the NEMO Euler solver. */
  NEMO_NAVIER_STOKES,          /*!< \brief Definition of the NEMO NS solver. */
};
static const MapType<std::string, MAIN_SOLVER> Solver_Map = {
  MakePair("NONE", MAIN_SOLVER::NONE)
  MakePair("EULER", MAIN_SOLVER::EULER)
  MakePair("NAVIER_STOKES", MAIN_SOLVER::NAVIER_STOKES)
  MakePair("RANS", MAIN_SOLVER::RANS)
  MakePair("INC_EULER", MAIN_SOLVER::INC_EULER)
  MakePair("INC_NAVIER_STOKES", MAIN_SOLVER::INC_NAVIER_STOKES)
  MakePair("INC_RANS", MAIN_SOLVER::INC_RANS)
  MakePair("FEM_EULER", MAIN_SOLVER::FEM_EULER)
  MakePair("FEM_NAVIER_STOKES", MAIN_SOLVER::FEM_NAVIER_STOKES)
  MakePair("FEM_RANS", MAIN_SOLVER::FEM_RANS)
  MakePair("FEM_LES", MAIN_SOLVER::FEM_LES)
  MakePair("NEMO_EULER",MAIN_SOLVER::NEMO_EULER)
  MakePair("NEMO_NAVIER_STOKES",MAIN_SOLVER::NEMO_NAVIER_STOKES)
  MakePair("ADJ_EULER", MAIN_SOLVER::ADJ_EULER)
  MakePair("ADJ_NAVIER_STOKES", MAIN_SOLVER::ADJ_NAVIER_STOKES)
  MakePair("ADJ_RANS", MAIN_SOLVER::ADJ_RANS )
  MakePair("HEAT_EQUATION", MAIN_SOLVER::HEAT_EQUATION)
  MakePair("ELASTICITY", MAIN_SOLVER::FEM_ELASTICITY)
  MakePair("DISC_ADJ_EULER", MAIN_SOLVER::DISC_ADJ_EULER)
  MakePair("DISC_ADJ_RANS", MAIN_SOLVER::DISC_ADJ_RANS)
  MakePair("DISC_ADJ_NAVIERSTOKES", MAIN_SOLVER::DISC_ADJ_NAVIER_STOKES)
  MakePair("DISC_ADJ_INC_EULER", MAIN_SOLVER::DISC_ADJ_INC_EULER)
  MakePair("DISC_ADJ_INC_RANS", MAIN_SOLVER::DISC_ADJ_INC_RANS)
  MakePair("DISC_ADJ_INC_NAVIERSTOKES", MAIN_SOLVER::DISC_ADJ_INC_NAVIER_STOKES)
  MakePair("DISC_ADJ_HEAT_EQUATION", MAIN_SOLVER::DISC_ADJ_HEAT)
  MakePair("DISC_ADJ_FEM_EULER", MAIN_SOLVER::DISC_ADJ_FEM_EULER)
  MakePair("DISC_ADJ_FEM_RANS", MAIN_SOLVER::DISC_ADJ_FEM_RANS)
  MakePair("DISC_ADJ_FEM_NS", MAIN_SOLVER::DISC_ADJ_FEM_NS)
  MakePair("DISC_ADJ_FEM", MAIN_SOLVER::DISC_ADJ_FEM)
  MakePair("TEMPLATE_SOLVER", MAIN_SOLVER::TEMPLATE_SOLVER)
  MakePair("MULTIPHYSICS", MAIN_SOLVER::MULTIPHYSICS)
};

/*!
 * \brief Different solver types for multizone problems
 */
enum class ENUM_MULTIZONE {
  MZ_BLOCK_GAUSS_SEIDEL, /*!< \brief Definition of a Block-Gauss-Seidel multizone solver. */
  MZ_BLOCK_JACOBI,       /*!< \brief Definition of a Block-Jacobi solver. */
};
static const MapType<std::string, ENUM_MULTIZONE> Multizone_Map = {
  MakePair("BLOCK_GAUSS_SEIDEL", ENUM_MULTIZONE::MZ_BLOCK_GAUSS_SEIDEL)
  MakePair("BLOCK_JACOBI", ENUM_MULTIZONE::MZ_BLOCK_JACOBI)
};

/*!
 * \brief Material geometric conditions
 */
enum class STRUCT_DEFORMATION {
  SMALL,       /*!< \brief Definition of linear elastic material. */
  LARGE,       /*!< \brief Definition of Neo-Hookean material. */
};
static const MapType<std::string, STRUCT_DEFORMATION> Struct_Map = {
  MakePair("SMALL_DEFORMATIONS", STRUCT_DEFORMATION::SMALL)
  MakePair("LARGE_DEFORMATIONS", STRUCT_DEFORMATION::LARGE)
};

/*!
 * \brief Material model
 */
enum class STRUCT_MODEL {
  LINEAR_ELASTIC,   /*!< \brief Definition of linear elastic material. */
  NEO_HOOKEAN,      /*!< \brief Definition of Neo-Hookean material. */
  KNOWLES,          /*!< \brief Definition of Knowles stored-energy potential */
  IDEAL_DE,         /*!< \brief Definition of ideal Dielectric Elastomer */
};
static const MapType<std::string, STRUCT_MODEL> Material_Map = {
  MakePair("LINEAR_ELASTIC", STRUCT_MODEL::LINEAR_ELASTIC)
  MakePair("NEO_HOOKEAN", STRUCT_MODEL::NEO_HOOKEAN)
  MakePair("KNOWLES", STRUCT_MODEL::KNOWLES)
  MakePair("IDEAL_DE", STRUCT_MODEL::IDEAL_DE)
};

/*!
 * \brief Material compressibility
 */
enum class STRUCT_COMPRESS {
  COMPRESSIBLE,     /*!< \brief Definition of compressible material. */
  NEARLY_INCOMP,    /*!< \brief Definition of nearly incompressible material. */
};
static const MapType<std::string, STRUCT_COMPRESS> MatComp_Map = {
  MakePair("COMPRESSIBLE", STRUCT_COMPRESS::COMPRESSIBLE)
  MakePair("NEARLY_INCOMPRESSIBLE", STRUCT_COMPRESS::NEARLY_INCOMP)
};

/*!
 * \brief Types of interpolators
 */
enum class INTERFACE_INTERPOLATOR {
  NEAREST_NEIGHBOR,      /*!< \brief Nearest Neigbhor interpolation */
  ISOPARAMETRIC,         /*!< \brief Isoparametric interpolation, use CONSERVATIVE_INTERPOLATION=YES for conservative interpolation (S.A. Brown 1997).*/
  WEIGHTED_AVERAGE,      /*!< \brief Sliding Mesh Approach E. Rinaldi 2015 */
  RADIAL_BASIS_FUNCTION, /*!< \brief Radial basis function interpolation. */
};
static const MapType<std::string, INTERFACE_INTERPOLATOR> Interpolator_Map = {
  MakePair("NEAREST_NEIGHBOR", INTERFACE_INTERPOLATOR::NEAREST_NEIGHBOR)
  MakePair("ISOPARAMETRIC",    INTERFACE_INTERPOLATOR::ISOPARAMETRIC)
  MakePair("WEIGHTED_AVERAGE", INTERFACE_INTERPOLATOR::WEIGHTED_AVERAGE)
  MakePair("RADIAL_BASIS_FUNCTION", INTERFACE_INTERPOLATOR::RADIAL_BASIS_FUNCTION)
};

/*!
 * \brief Types of radial basis functions
 */
enum class RADIAL_BASIS {
  WENDLAND_C2,        /*!< \brief Wendland C2 radial basis function. */
  INV_MULTI_QUADRIC,  /*!< \brief Inversed multi quartic biharmonic spline. */
  GAUSSIAN,           /*!< \brief Gaussian basis function. */
  THIN_PLATE_SPLINE,  /*!< \brief Thin plate spline. */
  MULTI_QUADRIC,      /*!< \brief Multi quartic biharmonic spline. */
};
static const MapType<std::string, RADIAL_BASIS> RadialBasisFunction_Map = {
  MakePair("WENDLAND_C2", RADIAL_BASIS::WENDLAND_C2)
  MakePair("INV_MULTI_QUADRIC", RADIAL_BASIS::INV_MULTI_QUADRIC)
  MakePair("GAUSSIAN", RADIAL_BASIS::GAUSSIAN)
  MakePair("THIN_PLATE_SPLINE", RADIAL_BASIS::THIN_PLATE_SPLINE)
  MakePair("MULTI_QUADRIC", RADIAL_BASIS::MULTI_QUADRIC)
};

/*!
 * \brief type of radial spanwise interpolation function for the inlet face
 */
enum class INLET_SPANWISE_INTERP {
  NONE,
  LINEAR_1D,
  AKIMA_1D,
  CUBIC_1D,
};
static const MapType<std::string, INLET_SPANWISE_INTERP> Inlet_SpanwiseInterpolation_Map = {
  MakePair("NONE", INLET_SPANWISE_INTERP::NONE)
  MakePair("LINEAR_1D", INLET_SPANWISE_INTERP::LINEAR_1D)
  MakePair("AKIMA_1D", INLET_SPANWISE_INTERP::AKIMA_1D)
  MakePair("CUBIC_1D", INLET_SPANWISE_INTERP::CUBIC_1D)
};

/*!
 * \brief type of radial spanwise interpolation data type for the inlet face
 */
enum class INLET_INTERP_TYPE {
  VR_VTHETA,
  ALPHA_PHI,
};
static const MapType<std::string, INLET_INTERP_TYPE> Inlet_SpanwiseInterpolationType_Map = {
  MakePair("VR_VTHETA", INLET_INTERP_TYPE::VR_VTHETA)
  MakePair("ALPHA_PHI", INLET_INTERP_TYPE::ALPHA_PHI)
};

/*!
 * \brief types of (coupling) transfers between distinct physical zones
 */
enum ENUM_TRANSFER {
  ZONES_ARE_EQUAL                   = 0,    /*!< \brief Zones are equal - no transfer. */
  NO_COMMON_INTERFACE               = 1,    /*!< \brief No common interface between the zones (geometrical). */
  NO_TRANSFER                       = 2,    /*!< \brief Zones may share a boundary, but still no coupling desired. */
  FLOW_TRACTION                     = 10,   /*!< \brief Flow traction coupling (between fluids and solids). */
  BOUNDARY_DISPLACEMENTS            = 21,   /*!< \brief Boundary displacements (between fluids and solids) */
  SLIDING_INTERFACE                 = 13,   /*!< \brief Sliding interface (between fluids). */
  CONSERVATIVE_VARIABLES            = 14,   /*!< \brief General coupling that simply transfers the conservative variables (between same solvers). */
  MIXING_PLANE                      = 15,   /*!< \brief Mixing plane between fluids. */
  CONJUGATE_HEAT_FS                 = 16,   /*!< \brief Conjugate heat transfer (between compressible fluids and solids). */
  CONJUGATE_HEAT_WEAKLY_FS          = 17,   /*!< \brief Conjugate heat transfer (between incompressible fluids and solids). */
  CONJUGATE_HEAT_SF                 = 18,   /*!< \brief Conjugate heat transfer (between solids and compressible fluids). */
  CONJUGATE_HEAT_WEAKLY_SF          = 19,   /*!< \brief Conjugate heat transfer (between solids and incompressible fluids). */
};

/*!
 * \brief different regime modes
 */
enum class ENUM_REGIME {
  COMPRESSIBLE = 0,   /*!< \brief Definition of compressible solver. */
  INCOMPRESSIBLE = 1, /*!< \brief Definition of incompressible solver. */
  NO_FLOW = 2
};

/*!
 * \brief different non-dimensional modes
 */
enum ENUM_KIND_NONDIM {
  DIMENSIONAL = 0,              /*!< \brief Dimensional simulation (compressible or incompressible). */
  FREESTREAM_PRESS_EQ_ONE = 1,  /*!< \brief Non-dimensional compressible simulation with freestream pressure equal to 1.0. */
  FREESTREAM_VEL_EQ_MACH = 2,   /*!< \brief Non-dimensional compressible simulation with freestream velocity equal to Mach number. */
  FREESTREAM_VEL_EQ_ONE = 3,    /*!< \brief Non-dimensional compressible simulation with freestream pressure equal to 1.0. */
  INITIAL_VALUES   = 4,         /*!< \brief Non-dimensional incompressible simulation based on intial values for external flow. */
  REFERENCE_VALUES = 5          /*!< \brief Non-dimensional incompressible simulation based on custom reference values. */
};
static const MapType<std::string, ENUM_KIND_NONDIM> NonDim_Map = {
  MakePair("DIMENSIONAL", DIMENSIONAL)
  MakePair("FREESTREAM_PRESS_EQ_ONE", FREESTREAM_PRESS_EQ_ONE)
  MakePair("FREESTREAM_VEL_EQ_MACH",  FREESTREAM_VEL_EQ_MACH)
  MakePair("FREESTREAM_VEL_EQ_ONE",   FREESTREAM_VEL_EQ_ONE)
  MakePair("INITIAL_VALUES",   INITIAL_VALUES)
  MakePair("REFERENCE_VALUES", REFERENCE_VALUES)
};

/*!
 * \brief different system of measurements
 */
enum ENUM_MEASUREMENTS {
  SI = 0,     /*!< \brief Definition of compressible solver. */
  US = 1      /*!< \brief Definition of incompressible solver. */
};
static const MapType<std::string, ENUM_MEASUREMENTS> Measurements_Map = {
  MakePair("SI", SI)
  MakePair("US", US)
};

/*!
 * \brief different types of systems
 */
enum RUNTIME_TYPE {
  RUNTIME_FLOW_SYS = 2,       /*!< \brief One-physics case, the code is solving the flow equations(Euler and Navier-Stokes). */
  RUNTIME_TURB_SYS = 3,       /*!< \brief One-physics case, the code is solving the turbulence model. */
  RUNTIME_ADJFLOW_SYS = 6,    /*!< \brief One-physics case, the code is solving the adjoint equations is being solved (Euler and Navier-Stokes). */
  RUNTIME_ADJTURB_SYS = 7,    /*!< \brief One-physics case, the code is solving the adjoint turbulence model. */
  RUNTIME_MULTIGRID_SYS = 14, /*!< \brief Full Approximation Storage Multigrid system of equations. */
  RUNTIME_FEA_SYS = 20,       /*!< \brief One-physics case, the code is solving the FEA equation. */
  RUNTIME_ADJFEA_SYS = 30,    /*!< \brief One-physics case, the code is solving the adjoint FEA equation. */
  RUNTIME_HEAT_SYS = 21,      /*!< \brief One-physics case, the code is solving the heat equation. */
  RUNTIME_ADJHEAT_SYS = 31,   /*!< \brief One-physics case, the code is solving the adjoint heat equation. */
  RUNTIME_TRANS_SYS = 22,     /*!< \brief One-physics case, the code is solving the turbulence model. */
  RUNTIME_RADIATION_SYS = 23, /*!< \brief One-physics case, the code is solving the radiation model. */
  RUNTIME_ADJRAD_SYS = 24,    /*!< \brief One-physics case, the code is solving the adjoint radiation model. */
  RUNTIME_SPECIES_SYS = 25,   /*!< \brief One-physics case, the code is solving the species model. */
  RUNTIME_ADJSPECIES_SYS = 26,/*!< \brief One-physics case, the code is solving the adjoint species model. */
};

const int FLOW_SOL = 0;     /*!< \brief Position of the mean flow solution in the solver container array. */
const int ADJFLOW_SOL = 1;  /*!< \brief Position of the continuous adjoint flow solution in the solver container array. */

const int TURB_SOL = 2;     /*!< \brief Position of the turbulence model solution in the solver container array. */
const int ADJTURB_SOL = 3;  /*!< \brief Position of the continuous adjoint turbulence solution in the solver container array. */

const int TRANS_SOL = 4;    /*!< \brief Position of the transition model solution in the solver container array. */
const int HEAT_SOL = 5;     /*!< \brief Position of the heat equation in the solution solver array. */
const int ADJHEAT_SOL = 6;  /*!< \brief Position of the adjoint heat equation in the solution solver array. */
const int RAD_SOL = 7;      /*!< \brief Position of the radiation equation in the solution solver array. */
const int ADJRAD_SOL = 8;   /*!< \brief Position of the continuous adjoint turbulence solution in the solver container array. */

const int MESH_SOL = 9;      /*!< \brief Position of the mesh solver. */
const int ADJMESH_SOL = 10;   /*!< \brief Position of the adjoint of the mesh solver. */

const int SPECIES_SOL = 11;    /*!< \brief Position of the species solver. */
const int ADJSPECIES_SOL = 12; /*!< \brief Position of the adjoint of the species solver. */

const int FEA_SOL = 0;      /*!< \brief Position of the FEA equation in the solution solver array. */
const int ADJFEA_SOL = 1;   /*!< \brief Position of the FEA adjoint equation in the solution solver array. */

const int TEMPLATE_SOL = 0; /*!< \brief Position of the template solution. */

const int CONV_TERM = 0;           /*!< \brief Position of the convective terms in the numerics container array. */
const int VISC_TERM = 1;           /*!< \brief Position of the viscous terms in the numerics container array. */
const int SOURCE_FIRST_TERM = 2;   /*!< \brief Position of the first source term in the numerics container array. */
const int SOURCE_SECOND_TERM = 3;  /*!< \brief Position of the second source term in the numerics container array. */
const int CONV_BOUND_TERM = 4;     /*!< \brief Position of the convective boundary terms in the numerics container array. */
const int VISC_BOUND_TERM = 5;     /*!< \brief Position of the viscous boundary terms in the numerics container array. */

const int FEA_TERM = 0;      /*!< \brief Position of the finite element analysis terms in the numerics container array. */
const int DE_TERM = 1;       /*!< \brief Position of the dielectric terms in the numerics container array. */

const int MAT_NHCOMP  = 2;   /*!< \brief Position of the Neo-Hookean compressible material model. */
const int MAT_IDEALDE = 3;   /*!< \brief Position of the Ideal-DE material model. */
const int MAT_KNOWLES = 4;   /*!< \brief Position of the Knowles material model. */

/*!
 * \brief Types of finite elements (in 2D or 3D)
 */
const int EL_TRIA = 0;    /*!< \brief Elements of three nodes (2D). */
const int EL_QUAD = 1;    /*!< \brief Elements of four nodes (2D). */

const int EL_TETRA = 0;   /*!< \brief Elements of four nodes (3D). */
const int EL_HEXA  = 1;   /*!< \brief Elements of eight nodes (3D). */
const int EL_PYRAM = 2;   /*!< \brief Elements of five nodes (3D). */
const int EL_PRISM = 3;   /*!< \brief Elements of six nodes (3D). */


/*!
<<<<<<< HEAD
 * \brief Types of mathematical problem to solve
 */
enum ENUM_MATH_PROBLEM {
  DIRECT = 0,               /*!< \brief Direct problem */
  CONTINUOUS_ADJOINT = 1,   /*!< \brief Continuous adjoint problem */
  DISCRETE_ADJOINT = 2,     /*!< \brief AD-based discrete adjoint problem. */
  ROM = 3
};
static const MapType<string, ENUM_MATH_PROBLEM> Math_Problem_Map = {
  MakePair("DIRECT", DIRECT)
  MakePair("CONTINUOUS_ADJOINT", CONTINUOUS_ADJOINT)
  MakePair("DISCRETE_ADJOINT", DISCRETE_ADJOINT)
  MakePair("ROM", ROM)
};

/*!
=======
>>>>>>> 4f85841f
 * \brief Types of spatial discretizations
 */
enum ENUM_SPACE {
  NO_CONVECTIVE = 0,   /*!< \brief No convective scheme is used. */
  SPACE_CENTERED = 1,  /*!< \brief Space centered convective numerical method. */
  SPACE_UPWIND = 2,    /*!< \brief Upwind convective numerical method. */
  FINITE_ELEMENT = 3   /*!< \brief Finite element convective numerical method. */
};
static const MapType<std::string, ENUM_SPACE> Space_Map = {
  MakePair("NONE", NO_CONVECTIVE)
  MakePair("SPACE_CENTERED", SPACE_CENTERED)
  MakePair("SPACE_UPWIND", SPACE_UPWIND)
  MakePair("FINITE_ELEMENT", FINITE_ELEMENT)
};

/*!
 * \brief Types of fluid model
 */
enum ENUM_FLUIDMODEL {
  STANDARD_AIR = 0,       /*!< \brief Standard air gas model. */
  IDEAL_GAS = 1,          /*!< \brief Ideal gas model. */
  VW_GAS = 2,             /*!< \brief Van Der Waals gas model. */
  PR_GAS = 3,             /*!< \brief Perfect Real gas model. */
  CONSTANT_DENSITY = 4,   /*!< \brief Constant density gas model. */
  INC_IDEAL_GAS = 5,      /*!< \brief Incompressible ideal gas model. */
  INC_IDEAL_GAS_POLY = 6, /*!< \brief Inc. ideal gas, polynomial gas model. */
  MUTATIONPP = 7,         /*!< \brief Mutation++ gas model for nonequilibrium flow. */
  SU2_NONEQ = 8           /*!< \brief User defined gas model for nonequilibrium flow. */
};
static const MapType<std::string, ENUM_FLUIDMODEL> FluidModel_Map = {
  MakePair("STANDARD_AIR", STANDARD_AIR)
  MakePair("IDEAL_GAS", IDEAL_GAS)
  MakePair("VW_GAS", VW_GAS)
  MakePair("PR_GAS", PR_GAS)
  MakePair("CONSTANT_DENSITY", CONSTANT_DENSITY)
  MakePair("INC_IDEAL_GAS", INC_IDEAL_GAS)
  MakePair("INC_IDEAL_GAS_POLY", INC_IDEAL_GAS_POLY)
  MakePair("MUTATIONPP", MUTATIONPP)
  MakePair("SU2_NONEQ", SU2_NONEQ)
};

/*!
 * \brief types of gas models
 */
enum ENUM_GASMODEL {
   NO_MODEL   = 0,
   ARGON      = 1,
   AIR7       = 2,
   AIR21      = 3,
   O2         = 4,
   N2         = 5,
   AIR5       = 6,
   ARGON_SID  = 7,
   ONESPECIES = 8
};
static const MapType<std::string, ENUM_GASMODEL> GasModel_Map = {
MakePair("NONE", NO_MODEL)
MakePair("ARGON", ARGON)
MakePair("AIR-7", AIR7)
MakePair("AIR-21", AIR21)
MakePair("O2", O2)
MakePair("N2", N2)
MakePair("AIR-5", AIR5)
MakePair("ARGON-SID",ARGON_SID)
MakePair("ONESPECIES", ONESPECIES)
};

/*!
 * \brief types of coefficient transport model
 */
enum class TRANSCOEFFMODEL {
  WILKE,
  GUPTAYOS,
  CHAPMANN_ENSKOG
};
static const MapType<std::string, TRANSCOEFFMODEL> TransCoeffModel_Map = {
MakePair("WILKE", TRANSCOEFFMODEL::WILKE)
MakePair("GUPTA-YOS", TRANSCOEFFMODEL::GUPTAYOS)
MakePair("CHAPMANN-ENSKOG", TRANSCOEFFMODEL::CHAPMANN_ENSKOG)
};

/*!
 * \brief Types of density models
 */
enum class INC_DENSITYMODEL {
  CONSTANT,   /*!< \brief Constant density. */
  BOUSSINESQ, /*!< \brief Boussinesq density model. */
  VARIABLE,   /*!< \brief Variable density model. */
};
static const MapType<std::string, INC_DENSITYMODEL> DensityModel_Map = {
  MakePair("CONSTANT", INC_DENSITYMODEL::CONSTANT)
  MakePair("BOUSSINESQ", INC_DENSITYMODEL::BOUSSINESQ)
  MakePair("VARIABLE", INC_DENSITYMODEL::VARIABLE)
};

/*!
 * \brief Types of initialization option
 */
enum ENUM_INIT_OPTION {
  REYNOLDS = 0,      /*!< \brief Reynold's number initalization. */
  TD_CONDITIONS = 1  /*!< \brief Total conditions initalization. */
};
static const MapType<std::string, ENUM_INIT_OPTION> InitOption_Map = {
  MakePair("REYNOLDS", REYNOLDS)
  MakePair("TD_CONDITIONS", TD_CONDITIONS)
};

/*!
 * \brief Types of initialization option
 */
enum class FREESTREAM_OPTION {
  TEMPERATURE_FS, /*!< \brief Temperature initialization. */
  DENSITY_FS, /*!< \brief Density initalization. */
};
static const MapType<std::string, FREESTREAM_OPTION> FreeStreamOption_Map = {
  MakePair("TEMPERATURE_FS", FREESTREAM_OPTION::TEMPERATURE_FS)
  MakePair("DENSITY_FS", FREESTREAM_OPTION::DENSITY_FS)
};

/*!
 * \brief Types of viscosity model
 */
enum class VISCOSITYMODEL {
  CONSTANT, /*!< \brief Constant viscosity. */
  SUTHERLAND, /*!< \brief Sutherlands Law viscosity. */
  POLYNOMIAL, /*!< \brief Polynomial viscosity. */
};
static const MapType<std::string, VISCOSITYMODEL> ViscosityModel_Map = {
  MakePair("CONSTANT_VISCOSITY", VISCOSITYMODEL::CONSTANT)
  MakePair("SUTHERLAND", VISCOSITYMODEL::SUTHERLAND)
  MakePair("POLYNOMIAL_VISCOSITY", VISCOSITYMODEL::POLYNOMIAL)
};

/*!
 * \brief Types of thermal conductivity model
 */
enum class CONDUCTIVITYMODEL {
  CONSTANT, /*!< \brief Constant thermal conductivity. */
  CONSTANT_PRANDTL, /*!< \brief Constant Prandtl number. */
  POLYNOMIAL, /*!< \brief Polynomial thermal conductivity. */
};
static const MapType<std::string, CONDUCTIVITYMODEL> ConductivityModel_Map = {
  MakePair("CONSTANT_CONDUCTIVITY", CONDUCTIVITYMODEL::CONSTANT)
  MakePair("CONSTANT_PRANDTL", CONDUCTIVITYMODEL::CONSTANT_PRANDTL)
  MakePair("POLYNOMIAL_CONDUCTIVITY", CONDUCTIVITYMODEL::POLYNOMIAL)
};

/*!
 * \brief Types of turbulent thermal conductivity model
 */
enum class CONDUCTIVITYMODEL_TURB {
  NONE, /*!< \brief No turbulent contribution to the effective thermal conductivity for RANS. */
  CONSTANT_PRANDTL, /*!< \brief Include contribution to effective conductivity using constant turbulent Prandtl number for RANS. */
};
static const MapType<std::string, CONDUCTIVITYMODEL_TURB> TurbConductivityModel_Map = {
  MakePair("NONE", CONDUCTIVITYMODEL_TURB::NONE)
  MakePair("CONSTANT_PRANDTL_TURB", CONDUCTIVITYMODEL_TURB::CONSTANT_PRANDTL)
};

/*!
 * \brief types of mass diffusivity models
 */
enum class DIFFUSIVITYMODEL {
  CONSTANT_DIFFUSIVITY, /*!< \brief Constant mass diffusivity for scalar transport. */
  CONSTANT_SCHMIDT,     /*!< \brief Constant Schmidt number for mass diffusion in scalar transport. */
  UNITY_LEWIS,          /*!< \brief Unity Lewis model */
};

static const MapType<std::string, DIFFUSIVITYMODEL> Diffusivity_Model_Map = {
  MakePair("CONSTANT_DIFFUSIVITY", DIFFUSIVITYMODEL::CONSTANT_DIFFUSIVITY)
  MakePair("CONSTANT_SCHMIDT", DIFFUSIVITYMODEL::CONSTANT_SCHMIDT)
  MakePair("UNITY_LEWIS", DIFFUSIVITYMODEL::UNITY_LEWIS)
};

/*!
 * \brief Types of unsteady mesh motion
 */
enum ENUM_GRIDMOVEMENT {
  NO_MOVEMENT = 0,          /*!< \brief Simulation on a static mesh. */
  RIGID_MOTION = 2,         /*!< \brief Simulation with rigid mesh motion (plunging/pitching/rotation). */
  ROTATING_FRAME = 8,       /*!< \brief Simulation in a rotating frame. */
  ELASTICITY = 9,           /*!< \brief Linear Elasticity. */
  STEADY_TRANSLATION = 11,  /*!< \brief Simulation in a steadily translating frame. */
  GUST = 12,                /*!< \brief Simulation on a static mesh with a gust. */
  MOVING_HTP = 13,          /*!< \brief Simulation with moving HTP (rotation). */
};
static const MapType<std::string, ENUM_GRIDMOVEMENT> GridMovement_Map = {
  MakePair("NONE", NO_MOVEMENT)
  MakePair("RIGID_MOTION", RIGID_MOTION)
  MakePair("ROTATING_FRAME", ROTATING_FRAME)
  MakePair("ELASTICITY", ELASTICITY)
  MakePair("MOVING_HTP", MOVING_HTP)
  MakePair("STEADY_TRANSLATION", STEADY_TRANSLATION)
  MakePair("GUST", GUST)
};

enum ENUM_SURFACEMOVEMENT {
  DEFORMING = 1,                 /*!< \brief Simulation with deformation. */
  MOVING_WALL = 2,               /*!< \brief Simulation with moving wall. */
  AEROELASTIC = 3,               /*!< \brief Simulation with aeroelastic motion. */
  AEROELASTIC_RIGID_MOTION = 4,  /*!< \brief Simulation with rotation and aeroelastic motion. */
  EXTERNAL = 6,                  /*!< \brief Simulation with external motion. */
  EXTERNAL_ROTATION = 7,         /*!< \brief Simulation with external rotation motion. */
};
static const MapType<std::string, ENUM_SURFACEMOVEMENT> SurfaceMovement_Map = {
  MakePair("DEFORMING", DEFORMING)
  MakePair("MOVING_WALL", MOVING_WALL)
  MakePair("AEROELASTIC_RIGID_MOTION", AEROELASTIC_RIGID_MOTION)
  MakePair("AEROELASTIC", AEROELASTIC)
  MakePair("EXTERNAL", EXTERNAL)
  MakePair("EXTERNAL_ROTATION", EXTERNAL_ROTATION)
};

/*!
 * \brief Type of wind gusts
 */
enum ENUM_GUST_TYPE {
  NO_GUST = 0,      /*!< \brief No gust. */
  TOP_HAT = 1,      /*!< \brief Top-hat function shaped gust  */
  SINE = 2,         /*!< \brief Sine shaped gust */
  ONE_M_COSINE = 3, /*!< \brief 1-cosine shaped gust */
  VORTEX = 4,       /*!< \brief A gust made from vortices */
  EOG = 5           /*!< \brief An extreme operating gust */
};
static const MapType<std::string, ENUM_GUST_TYPE> Gust_Type_Map = {
  MakePair("NONE", NO_GUST)
  MakePair("TOP_HAT", TOP_HAT)
  MakePair("SINE", SINE)
  MakePair("ONE_M_COSINE", ONE_M_COSINE)
  MakePair("VORTEX", VORTEX)
  MakePair("EOG", EOG)
};

/*!
 * \brief Type of wind direction
 */
enum ENUM_GUST_DIR {
  X_DIR = 0,  /*!< \brief Gust direction-X. */
  Y_DIR = 1   /*!< \brief Gust direction-Y. */
};
static const MapType<std::string, ENUM_GUST_DIR> Gust_Dir_Map = {
  MakePair("X_DIR", X_DIR)
  MakePair("Y_DIR", Y_DIR)
};

// If you add to ENUM_CENTERED, you must also add the option to ENUM_CONVECTIVE
/*!
 * \brief Types of centered spatial discretizations
 */
enum ENUM_CENTERED {
  NO_CENTERED = 0,    /*!< \brief No centered scheme is used. */
  JST = 1,            /*!< \brief Jameson-Smith-Turkel centered numerical method. */
  LAX = 2,            /*!< \brief Lax-Friedrich centered numerical method. */
  JST_MAT = 3,        /*!< \brief JST with matrix dissipation. */
  JST_KE = 4          /*!< \brief Kinetic Energy preserving Jameson-Smith-Turkel centered numerical method. */
};
static const MapType<std::string, ENUM_CENTERED> Centered_Map = {
  MakePair("NONE", NO_CENTERED)
  MakePair("JST", JST)
  MakePair("JST_KE", JST_KE)
  MakePair("JST_MAT", JST_MAT)
  MakePair("LAX-FRIEDRICH", LAX)
};


// If you add to ENUM_UPWIND, you must also add the option to ENUM_CONVECTIVE
/*!
 * \brief Types of upwind spatial discretizations
 */
enum ENUM_UPWIND {
  NO_UPWIND = 0,              /*!< \brief No upwind scheme is used. */
  ROE = 1,                    /*!< \brief Roe's upwind numerical method. */
  SCALAR_UPWIND = 2,          /*!< \brief Scalar upwind numerical method. */
  AUSM = 3,                   /*!< \brief AUSM numerical method. */
  HLLC = 4,                   /*!< \brief HLLC numerical method. */
  SW = 5,                     /*!< \brief Steger-Warming method. */
  MSW = 6,                    /*!< \brief Modified Steger-Warming method. */
  TURKEL = 7,                 /*!< \brief Roe-Turkel's upwind numerical method. */
  SLAU = 8,                   /*!< \brief Simple Low-Dissipation AUSM numerical method. */
  CUSP = 9,                   /*!< \brief Convective upwind and split pressure numerical method. */
  CONVECTIVE_TEMPLATE = 10,   /*!< \brief Template for new numerical method . */
  L2ROE = 11,                 /*!< \brief L2ROE numerical method . */
  LMROE = 12,                 /*!< \brief Rieper's Low Mach ROE numerical method . */
  SLAU2 = 13,                 /*!< \brief Simple Low-Dissipation AUSM 2 numerical method. */
  FDS = 14,                   /*!< \brief Flux difference splitting upwind method (incompressible flows). */
  LAX_FRIEDRICH = 15,         /*!< \brief Lax-Friedrich numerical method. */
  AUSMPLUSUP = 16,            /*!< \brief AUSM+ -up numerical method (All Speed) */
  AUSMPLUSUP2 = 17,            /*!< \brief AUSM+ -up2 numerical method (All Speed) */
  AUSMPWPLUS = 18            /*!< \brief AUSMplus numerical method. (MAYBE for TNE2 ONLY)*/
};
static const MapType<std::string, ENUM_UPWIND> Upwind_Map = {
  MakePair("NONE", NO_UPWIND)
  MakePair("ROE", ROE)
  MakePair("TURKEL_PREC", TURKEL)
  MakePair("AUSM", AUSM)
  MakePair("AUSMPLUSUP", AUSMPLUSUP)
  MakePair("AUSMPLUSUP2", AUSMPLUSUP2)
  MakePair("AUSMPWPLUS", AUSMPWPLUS)
  MakePair("SLAU", SLAU)
  MakePair("HLLC", HLLC)
  MakePair("SW", SW)
  MakePair("MSW", MSW)
  MakePair("CUSP", CUSP)
  MakePair("SCALAR_UPWIND", SCALAR_UPWIND)
  MakePair("CONVECTIVE_TEMPLATE", CONVECTIVE_TEMPLATE)
  MakePair("L2ROE", L2ROE)
  MakePair("LMROE", LMROE)
  MakePair("SLAU2", SLAU2)
  MakePair("FDS", FDS)
  MakePair("LAX-FRIEDRICH", LAX_FRIEDRICH)
};

/*!
 * \brief Types of FEM spatial discretizations
 */
enum ENUM_FEM {
  NO_FEM = 0,  /*!< \brief No finite element scheme is used. */
  DG = 1       /*!< \brief Discontinuous Galerkin numerical method. */
};
static const MapType<std::string, ENUM_FEM> FEM_Map = {
  MakePair("NONE", NO_FEM)
  MakePair("DG", DG)
};

/*!
 * \brief Types of shock capturing method in Discontinuous Galerkin numerical method.
 */
enum class FEM_SHOCK_CAPTURING_DG {
  NONE,     /*!< \brief Shock capturing is not used. */
  PERSSON   /*!< \brief Per-Olof Persson's sub-cell shock capturing method. */
};
static const MapType<std::string, FEM_SHOCK_CAPTURING_DG> ShockCapturingDG_Map = {
  MakePair("NONE", FEM_SHOCK_CAPTURING_DG::NONE)
  MakePair("PERSSON", FEM_SHOCK_CAPTURING_DG::PERSSON)
};

/*!
 * \brief Types of matrix coloring to compute a sparse Jacobian matrix.
 */
enum ENUM_MATRIX_COLORING {
  GREEDY_COLORING = 0,            /*!< \brief Greedy type of algorithm for the coloring. */
  NATURAL_COLORING = 1            /*!< \brief One color for every DOF, very slow. Only to be used for debugging. */
};
static const MapType<std::string, ENUM_MATRIX_COLORING> MatrixColoring_Map = {
  MakePair("GREEDY_COLORING", GREEDY_COLORING)
  MakePair("NATURAL_COLORING", NATURAL_COLORING)
};

/*!
 * \brief Types of slope limiters
 */
enum ENUM_LIMITER {
  NO_LIMITER           = 0, /*!< \brief No limiter. */
  VENKATAKRISHNAN      = 1, /*!< \brief Slope limiter using Venkatakrisnan method (stencil formulation). */
  VENKATAKRISHNAN_WANG = 2, /*!< \brief Slope limiter using Venkatakrisnan method, eps based on solution (stencil formulation). */
  BARTH_JESPERSEN      = 3, /*!< \brief Slope limiter using Barth-Jespersen method (stencil formulation). */
  VAN_ALBADA_EDGE      = 4, /*!< \brief Slope limiter using Van Albada method (edge formulation). */
  SHARP_EDGES          = 5, /*!< \brief Slope limiter using sharp edges. */
  WALL_DISTANCE        = 6  /*!< \brief Slope limiter using wall distance. */
};
static const MapType<std::string, ENUM_LIMITER> Limiter_Map = {
  MakePair("NONE", NO_LIMITER)
  MakePair("VENKATAKRISHNAN", VENKATAKRISHNAN)
  MakePair("VENKATAKRISHNAN_WANG", VENKATAKRISHNAN_WANG)
  MakePair("BARTH_JESPERSEN", BARTH_JESPERSEN)
  MakePair("VAN_ALBADA_EDGE", VAN_ALBADA_EDGE)
  MakePair("SHARP_EDGES", SHARP_EDGES)
  MakePair("WALL_DISTANCE", WALL_DISTANCE)
};

/*!
 * \brief Types of turbulent models
 */
enum class TURB_MODEL {
  NONE,      /*!< \brief No turbulence model. */
  SA,        /*!< \brief Kind of Turbulent model (Spalart-Allmaras). */
  SA_NEG,    /*!< \brief Kind of Turbulent model (Spalart-Allmaras). */
  SA_E,      /*!< \brief Kind of Turbulent model (Spalart-Allmaras Edwards). */
  SA_COMP,   /*!< \brief Kind of Turbulent model (Spalart-Allmaras Compressibility Correction). */
  SA_E_COMP, /*!< \brief Kind of Turbulent model (Spalart-Allmaras Edwards with Compressibility Correction). */
  SST,       /*!< \brief Kind of Turbulence model (Menter SST). */
  SST_SUST   /*!< \brief Kind of Turbulence model (Menter SST with sustaining terms for free-stream preservation). */
};
static const MapType<std::string, TURB_MODEL> Turb_Model_Map = {
  MakePair("NONE", TURB_MODEL::NONE)
  MakePair("SA", TURB_MODEL::SA)
  MakePair("SA_NEG", TURB_MODEL::SA_NEG)
  MakePair("SA_E", TURB_MODEL::SA_E)
  MakePair("SA_COMP", TURB_MODEL::SA_COMP)
  MakePair("SA_E_COMP", TURB_MODEL::SA_E_COMP)
  MakePair("SST", TURB_MODEL::SST)
  MakePair("SST_SUST", TURB_MODEL::SST_SUST)
};

/*!
 * \brief Families of turbulence models
 */
enum class TURB_FAMILY {
  NONE,   /*!< \brief No turbulence model. */
  SA,     /*!< \brief Spalart-Allmaras variants. */
  KW,     /*!< \brief k-w models. */
};
/*!
 * \brief Associate turb models with their family
 */
inline TURB_FAMILY TurbModelFamily(TURB_MODEL model) {
  switch (model) {
    case TURB_MODEL::NONE:
      return TURB_FAMILY::NONE;
    case TURB_MODEL::SA:
    case TURB_MODEL::SA_NEG:
    case TURB_MODEL::SA_E:
    case TURB_MODEL::SA_COMP:
    case TURB_MODEL::SA_E_COMP:
      return TURB_FAMILY::SA;
    case TURB_MODEL::SST:
    case TURB_MODEL::SST_SUST:
      return TURB_FAMILY::KW;
  }
  return TURB_FAMILY::NONE;
}

/*!
 * \brief Types of transition models
 */
enum class TURB_TRANS_MODEL {
  NONE,  /*!< \brief No transition model. */
  LM,    /*!< \brief Kind of transition model (Langtry-Menter (LM) for SST and Spalart-Allmaras). */
  BC    /*!< \brief Kind of transition model (BAS-CAKMAKCIOGLU (BC) for Spalart-Allmaras). */
};
static const MapType<std::string, TURB_TRANS_MODEL> Trans_Model_Map = {
  MakePair("NONE", TURB_TRANS_MODEL::NONE)
  MakePair("LM", TURB_TRANS_MODEL::LM)
  MakePair("BC", TURB_TRANS_MODEL::BC)
};

/*!
 * \brief types of species transport models
 */
enum class SPECIES_MODEL {
  NONE,              /*!< \brief No scalar transport model. */
  PASSIVE_SCALAR,    /*!< \brief Passive scalar transport model. */
};
static const MapType<std::string, SPECIES_MODEL> Species_Model_Map = {
  MakePair("NONE", SPECIES_MODEL::NONE)
  MakePair("PASSIVE_SCALAR", SPECIES_MODEL::PASSIVE_SCALAR)
};

/*!
 * \brief Types of subgrid scale models
 */
enum class TURB_SGS_MODEL {
  NONE        , /*!< \brief No subgrid scale model. */
  IMPLICIT_LES, /*!< \brief Implicit LES, i.e. no explicit SGS model. */
  SMAGORINSKY , /*!< \brief Smagorinsky SGS model. */
  WALE        , /*!< \brief Wall-Adapting Local Eddy-viscosity SGS model. */
  VREMAN        /*!< \brief Vreman SGS model. */
};
static const MapType<std::string, TURB_SGS_MODEL> SGS_Model_Map = {
  MakePair("NONE",         TURB_SGS_MODEL::NONE)
  MakePair("IMPLICIT_LES", TURB_SGS_MODEL::IMPLICIT_LES)
  MakePair("SMAGORINSKY",  TURB_SGS_MODEL::SMAGORINSKY)
  MakePair("WALE",         TURB_SGS_MODEL::WALE)
  MakePair("VREMAN",       TURB_SGS_MODEL::VREMAN)
};


/*!
 * \brief Types of window (weight) functions for cost functional
 */
enum class WINDOW_FUNCTION {
  SQUARE,        /*!< \brief No weight function  (order 1)*/
  HANN,          /*!< \brief Hann-type weight function (order 3) */
  HANN_SQUARE,   /*!< \brief Hann-squared type weight function (order 5)*/
  BUMP,          /*!< \brief bump type weight function (exponential order of convergence) */
};
static const MapType<std::string, WINDOW_FUNCTION> Window_Map = {
  MakePair("SQUARE", WINDOW_FUNCTION::SQUARE)
  MakePair("HANN", WINDOW_FUNCTION::HANN)
  MakePair("HANN_SQUARE", WINDOW_FUNCTION::HANN_SQUARE)
  MakePair("BUMP", WINDOW_FUNCTION::BUMP)
};

/*!
 * \brief Types of hybrid RANS/LES models
 */
enum ENUM_HYBRIDRANSLES {
  NO_HYBRIDRANSLES = 0,  /*!< \brief No turbulence model. */
  SA_DES   = 1,          /*!< \brief Kind of Hybrid RANS/LES (SA - Detached Eddy Simulation (DES)). */
  SA_DDES  = 2,          /*!< \brief Kind of Hybrid RANS/LES (SA - Delayed DES (DDES) with Delta_max SGS ). */
  SA_ZDES  = 3,          /*!< \brief Kind of Hybrid RANS/LES (SA - Delayed DES (DDES) with Vorticity based SGS like Zonal DES). */
  SA_EDDES = 4           /*!< \brief Kind of Hybrid RANS/LES (SA - Delayed DES (DDES) with Shear Layer Adapted SGS: Enhanced DDES). */
};
static const MapType<std::string, ENUM_HYBRIDRANSLES> HybridRANSLES_Map = {
  MakePair("NONE", NO_HYBRIDRANSLES)
  MakePair("SA_DES", SA_DES)
  MakePair("SA_DDES", SA_DDES)
  MakePair("SA_ZDES", SA_ZDES)
  MakePair("SA_EDDES", SA_EDDES)
};

/*!
 * \brief Types of Roe Low Dissipation Schemes
 */
enum ENUM_ROELOWDISS {
  NO_ROELOWDISS = 0, /*!< \brief No Roe Low Dissipation model. */
  FD            = 1, /*!< \brief Numerical Blending based on DDES's F_d function */
  NTS           = 2, /*!< \brief Numerical Blending of Travin and Shur. */
  NTS_DUCROS    = 3, /*!< \brief Numerical Blending of Travin and Shur + Ducros' Shock Sensor. */
  FD_DUCROS     = 4  /*!< \brief Numerical Blending based on DDES's F_d function + Ducros' Shock Sensor */
};
static const MapType<std::string, ENUM_ROELOWDISS> RoeLowDiss_Map = {
  MakePair("NONE", NO_ROELOWDISS)
  MakePair("FD", FD)
  MakePair("NTS", NTS)
  MakePair("NTS_DUCROS", NTS_DUCROS)
  MakePair("FD_DUCROS", FD_DUCROS)
};

/*!
 * \brief Types of wall functions.
 */
enum class WALL_FUNCTIONS {
  NONE                      ,   /*!< \brief No wall function treatment, integration to the wall. Default behavior. */
  STANDARD_FUNCTION    ,   /*!< \brief Standard wall function. */
  ADAPTIVE_FUNCTION    ,   /*!< \brief Adaptive wall function. Formulation depends on y+. */
  SCALABLE_FUNCTION    ,   /*!< \brief Scalable wall function. */
  EQUILIBRIUM_MODEL    ,   /*!< \brief Equilibrium wall model for LES. */
  NONEQUILIBRIUM_MODEL ,   /*!< \brief Non-equilibrium wall model for LES. */
  LOGARITHMIC_MODEL        /*!< \brief Logarithmic law-of-the-wall model for LES. */
};
static const MapType<std::string, WALL_FUNCTIONS> Wall_Functions_Map = {
  MakePair("NO_WALL_FUNCTION",          WALL_FUNCTIONS::NONE)
  MakePair("STANDARD_WALL_FUNCTION",    WALL_FUNCTIONS::STANDARD_FUNCTION)
  MakePair("ADAPTIVE_WALL_FUNCTION",    WALL_FUNCTIONS::ADAPTIVE_FUNCTION)
  MakePair("SCALABLE_WALL_FUNCTION",    WALL_FUNCTIONS::SCALABLE_FUNCTION)
  MakePair("EQUILIBRIUM_WALL_MODEL",    WALL_FUNCTIONS::EQUILIBRIUM_MODEL)
  MakePair("NONEQUILIBRIUM_WALL_MODEL", WALL_FUNCTIONS::NONEQUILIBRIUM_MODEL)
  MakePair("LOGARITHMIC_WALL_MODEL",    WALL_FUNCTIONS::LOGARITHMIC_MODEL)
};

/*!
 * \brief Type of time integration schemes
 */
enum ENUM_TIME_INT {
  RUNGE_KUTTA_EXPLICIT = 1,   /*!< \brief Explicit Runge-Kutta time integration definition. */
  EULER_EXPLICIT = 2,         /*!< \brief Explicit Euler time integration definition. */
  EULER_IMPLICIT = 3,         /*!< \brief Implicit Euler time integration definition. */
  CLASSICAL_RK4_EXPLICIT = 4, /*!< \brief Classical RK4 time integration definition. */
  ADER_DG = 5                 /*!< \brief ADER-DG time integration definition. */
};
static const MapType<std::string, ENUM_TIME_INT> Time_Int_Map = {
  MakePair("RUNGE-KUTTA_EXPLICIT", RUNGE_KUTTA_EXPLICIT)
  MakePair("EULER_EXPLICIT", EULER_EXPLICIT)
  MakePair("EULER_IMPLICIT", EULER_IMPLICIT)
  MakePair("CLASSICAL_RK4_EXPLICIT", CLASSICAL_RK4_EXPLICIT)
  MakePair("ADER_DG", ADER_DG)
};

/*!
 * \brief Type of predictor for the ADER-DG time integration scheme.
 */
enum ENUM_ADER_PREDICTOR {
  ADER_ALIASED_PREDICTOR     = 1, /*!< \brief Aliased predictor, easiest to do. */
  ADER_NON_ALIASED_PREDICTOR = 2  /*!< \brief Non-aliased predictor. Consistent, but more difficult. */
};
static const MapType<std::string, ENUM_ADER_PREDICTOR> Ader_Predictor_Map = {
  MakePair("ADER_ALIASED_PREDICTOR", ADER_ALIASED_PREDICTOR)
  MakePair("ADER_NON_ALIASED_PREDICTOR", ADER_NON_ALIASED_PREDICTOR)
};

/*!
 * \brief Type of heat timestep calculation
 */
enum ENUM_HEAT_TIMESTEP {
  MINIMUM = 1,     /*!< \brief Local time stepping based on minimum lambda.*/
  CONVECTIVE = 2,  /*!< \brief Local time stepping based on convective spectral radius.*/
  VISCOUS = 3,     /*!< \brief Local time stepping based on viscous spectral radius.*/
  BYFLOW = 4,      /*!< \brief Unsing the mean solvers time step. */
};
static const MapType<std::string, ENUM_HEAT_TIMESTEP> Heat_TimeStep_Map = {
  MakePair("LOCAL", MINIMUM)
  MakePair("CONVECTIVE", CONVECTIVE)
  MakePair("VISCOUS", VISCOUS)
  MakePair("BYFLOW", BYFLOW)
};

/*!
 * \brief Type of time integration schemes
 */
enum class STRUCT_TIME_INT {
  CD_EXPLICIT,       /*!< \brief Support for implementing an explicit method. */
  NEWMARK_IMPLICIT,  /*!< \brief Implicit Newmark integration definition. */
  GENERALIZED_ALPHA, /*!< \brief Support for implementing another implicit method. */
};
static const MapType<std::string, STRUCT_TIME_INT> Time_Int_Map_FEA = {
  MakePair("CD_EXPLICIT", STRUCT_TIME_INT::CD_EXPLICIT)
  MakePair("NEWMARK_IMPLICIT", STRUCT_TIME_INT::NEWMARK_IMPLICIT)
  MakePair("GENERALIZED_ALPHA", STRUCT_TIME_INT::GENERALIZED_ALPHA)
};

/*!
 * \brief Type of time integration schemes
 */
enum class STRUCT_SPACE_ITE {
  NEWTON,       /*!< \brief Full Newton-Rapshon method. */
  MOD_NEWTON,   /*!< \brief Modified Newton-Raphson method. */
};
static const MapType<std::string, STRUCT_SPACE_ITE> Space_Ite_Map_FEA = {
  MakePair("NEWTON_RAPHSON", STRUCT_SPACE_ITE::NEWTON)
  MakePair("MODIFIED_NEWTON_RAPHSON", STRUCT_SPACE_ITE::MOD_NEWTON)
};

/*!
 * \brief Types of schemes to compute the flow gradient
 */
enum ENUM_FLOW_GRADIENT {
  NO_GRADIENT            = 0,   /*!< \brief No gradient method. Only possible for reconstruction gradient, in which case, the option chosen for NUM_METHOD_GRAD is used. */
  GREEN_GAUSS            = 1,   /*!< \brief Gradient computation using Green-Gauss theorem. */
  LEAST_SQUARES          = 2,   /*!< \brief Gradient computation using unweighted least squares. */
  WEIGHTED_LEAST_SQUARES = 3    /*!< \brief Gradients computation using inverse-distance weighted least squares. */
};
static const MapType<std::string, ENUM_FLOW_GRADIENT> Gradient_Map = {
  MakePair("NONE", NO_GRADIENT)
  MakePair("GREEN_GAUSS", GREEN_GAUSS)
  MakePair("LEAST_SQUARES", LEAST_SQUARES)
  MakePair("WEIGHTED_LEAST_SQUARES", WEIGHTED_LEAST_SQUARES)
};

/*!
 * \brief Types of action to take on a geometry structure
 */
enum GEOMETRY_ACTION {
  ALLOCATE = 0,     /*!< \brief Allocate geometry structure. */
  UPDATE = 1        /*!< \brief Update geometry structure (grid moving, adaptation, etc.). */
};

/*!
 * \brief Types of action to perform when doing the geometry evaluation
 */
enum GEOMETRY_MODE {
  FUNCTION = 0,     /*!< \brief Geometrical analysis. */
  GRADIENT = 1      /*!< \brief Geometrical analysis and gradient using finite differences. */
};
static const MapType<std::string, GEOMETRY_MODE> GeometryMode_Map = {
  MakePair("FUNCTION", FUNCTION)
  MakePair("GRADIENT", GRADIENT)
};

/*!
 * \brief Types of boundary conditions
 */
enum BC_TYPE {
  EULER_WALL = 1,             /*!< \brief Boundary Euler wall definition. */
  FAR_FIELD = 2,              /*!< \brief Boundary far-field definition. */
  SYMMETRY_PLANE = 3,         /*!< \brief Boundary symmetry plane definition. */
  INLET_FLOW = 4,             /*!< \brief Boundary inlet flow definition. */
  OUTLET_FLOW = 5,            /*!< \brief Boundary outlet flow definition. */
  PERIODIC_BOUNDARY = 6,      /*!< \brief Periodic boundary definition. */
  NEARFIELD_BOUNDARY = 7,     /*!< \brief Near-Field boundary definition. */
  CUSTOM_BOUNDARY = 10,       /*!< \brief custom boundary definition. */
  DISPLACEMENT_BOUNDARY = 14, /*!< \brief Boundary displacement definition. */
  LOAD_BOUNDARY = 15,         /*!< \brief Boundary Load definition. */
  FLOWLOAD_BOUNDARY = 16,     /*!< \brief Boundary Load definition. */
  SUPERSONIC_INLET = 19,      /*!< \brief Boundary supersonic inlet definition. */
  SUPERSONIC_OUTLET = 20,     /*!< \brief Boundary supersonic inlet definition. */
  ENGINE_INFLOW = 21,         /*!< \brief Boundary nacelle inflow. */
  ENGINE_EXHAUST = 22,        /*!< \brief Boundary nacelle exhaust. */
  RIEMANN_BOUNDARY= 24,       /*!< \brief Riemann Boundary definition. */
  ISOTHERMAL = 25,            /*!< \brief No slip isothermal wall boundary condition. */
  HEAT_FLUX = 26,             /*!< \brief No slip constant heat flux wall boundary condition. */
  HEAT_TRANSFER = 27,         /*!< \brief No slip heat transfer boundary condition. */
  ACTDISK_INLET = 32,         /*!< \brief Actuator disk inlet boundary definition. */
  ACTDISK_OUTLET = 33,        /*!< \brief Actuator disk outlet boundary definition. */
  CLAMPED_BOUNDARY = 34,      /*!< \brief Clamped Boundary definition. */
  LOAD_DIR_BOUNDARY = 35,     /*!< \brief Boundary Load definition. */
  LOAD_SINE_BOUNDARY = 36,    /*!< \brief Sine-waveBoundary Load definition. */
  GILES_BOUNDARY= 37,         /*!< \brief Giles Boundary definition. */
  INTERNAL_BOUNDARY= 38,      /*!< \brief Internal Boundary definition. */
  FLUID_INTERFACE = 39,       /*!< \brief Domain interface definition. */
  DISP_DIR_BOUNDARY = 40,     /*!< \brief Boundary displacement definition. */
  DAMPER_BOUNDARY = 41,       /*!< \brief Damper. */
  CHT_WALL_INTERFACE = 50,    /*!< \brief Domain interface definition. */
  SMOLUCHOWSKI_MAXWELL = 55,  /*!< \brief Smoluchoski/Maxwell wall boundary condition. */
  SEND_RECEIVE = 99,          /*!< \brief Boundary send-receive definition. */
};

/*!
 * \brief 2D Formulation for structural problems
 */
enum class STRUCT_2DFORM {
  PLANE_STRESS,     /*!< \brief Definition of plane stress solver. */
  PLANE_STRAIN      /*!< \brief Definition of plane strain solver. */
};
static const MapType<std::string, STRUCT_2DFORM> ElasForm_2D = {
  MakePair("PLANE_STRESS", STRUCT_2DFORM::PLANE_STRESS)
  MakePair("PLANE_STRAIN", STRUCT_2DFORM::PLANE_STRAIN)
};

/*!
 * \brief Kinds of relaxation for multizone problems
 */
enum class BGS_RELAXATION {
  NONE,       /*!< \brief No relaxation in the strongly coupled approach. */
  FIXED,      /*!< \brief Relaxation with a fixed parameter. */
  AITKEN,     /*!< \brief Relaxation using Aitken's dynamic parameter. */
};
static const MapType<std::string, BGS_RELAXATION> AitkenForm_Map = {
  MakePair("NONE", BGS_RELAXATION::NONE)
  MakePair("FIXED_PARAMETER", BGS_RELAXATION::FIXED)
  MakePair("AITKEN_DYNAMIC", BGS_RELAXATION::AITKEN)
};

/*!
 * \brief Types of dynamic transfer methods
 */
enum ENUM_DYN_TRANSFER_METHOD {
  INSTANTANEOUS = 1,   /*!< \brief No ramp, load is transfer instantaneously. */
  POL_ORDER_1 = 2,     /*!< \brief The load is transferred using a ramp. */
  POL_ORDER_3 = 3,     /*!< \brief The load is transferred using an order 3 polynomial function */
  POL_ORDER_5 = 4,     /*!< \brief The load is transferred using an order 5 polynomial function */
  SIGMOID_10 = 5,      /*!< \brief The load is transferred using a sigmoid with parameter 10 */
  SIGMOID_20 = 6       /*!< \brief The load is transferred using a sigmoid with parameter 20 */
};
static const MapType<std::string, ENUM_DYN_TRANSFER_METHOD> Dyn_Transfer_Method_Map = {
  MakePair("INSTANTANEOUS", INSTANTANEOUS)
  MakePair("RAMP", POL_ORDER_1)
  MakePair("CUBIC", POL_ORDER_3)
  MakePair("QUINTIC", POL_ORDER_5)
  MakePair("SIGMOID_10", SIGMOID_10)
  MakePair("SIGMOID_20", SIGMOID_20)
};

/*!
 * \brief Kinds of Design Variables for FEA problems
 */
enum ENUM_DVFEA {
  NODV_FEA = 0,         /*!< \brief No design variable for FEA problems. */
  YOUNG_MODULUS = 1,    /*!< \brief Young modulus (E) as design variable. */
  POISSON_RATIO = 2,    /*!< \brief Poisson ratio (Nu) as design variable. */
  DENSITY_VAL = 3,      /*!< \brief Density (Rho) as design variable. */
  DEAD_WEIGHT = 4,      /*!< \brief Dead Weight (Rho_DL) as design variable. */
  ELECTRIC_FIELD = 5    /*!< \brief Electric field (E) as design variable. */
};
static const MapType<std::string, ENUM_DVFEA> DVFEA_Map = {
  MakePair("NONE", NODV_FEA)
  MakePair("YOUNG_MODULUS", YOUNG_MODULUS)
  MakePair("POISSON_RATIO", POISSON_RATIO)
  MakePair("DENSITY", DENSITY_VAL)
  MakePair("DEAD_WEIGHT", DEAD_WEIGHT)
  MakePair("ELECTRIC_FIELD", ELECTRIC_FIELD)
};

/*!
 * \brief Kinds of radiation models
 */
enum class RADIATION_MODEL {
  NONE,   /*!< \brief No radiation model */
  P1,     /*!< \brief P1 Radiation model. */
};
static const MapType<std::string, RADIATION_MODEL> Radiation_Map = {
  MakePair("NONE", RADIATION_MODEL::NONE)
  MakePair("P1", RADIATION_MODEL::P1)
};

/*!
 * \brief Kinds of P1 initialization
 */
enum class P1_INIT {
  ZERO,         /*!< \brief Initialize the P1 model from zero values */
  TEMPERATURE,  /*!< \brief Initialize the P1 model from blackbody energy computed from the initial temperature. */
};
static const MapType<std::string, P1_INIT> P1_Init_Map = {
  MakePair("ZERO", P1_INIT::ZERO)
  MakePair("TEMPERATURE_INIT", P1_INIT::TEMPERATURE)
};

/*!
 * \brief Kinds of coupling methods at CHT interfaces.
 * The first (temperature) part determines the BC method on the fluid side, the second (heatflux) part determines
 * the BC method on the solid side of the CHT interface.
 */
enum CHT_COUPLING {
  DIRECT_TEMPERATURE_NEUMANN_HEATFLUX,
  AVERAGED_TEMPERATURE_NEUMANN_HEATFLUX,
  DIRECT_TEMPERATURE_ROBIN_HEATFLUX,
  AVERAGED_TEMPERATURE_ROBIN_HEATFLUX,
};
static const MapType<std::string, CHT_COUPLING> CHT_Coupling_Map = {
  MakePair("DIRECT_TEMPERATURE_NEUMANN_HEATFLUX", CHT_COUPLING::DIRECT_TEMPERATURE_NEUMANN_HEATFLUX)
  MakePair("AVERAGED_TEMPERATURE_NEUMANN_HEATFLUX", CHT_COUPLING::AVERAGED_TEMPERATURE_NEUMANN_HEATFLUX)
  MakePair("DIRECT_TEMPERATURE_ROBIN_HEATFLUX", CHT_COUPLING::DIRECT_TEMPERATURE_ROBIN_HEATFLUX)
  MakePair("AVERAGED_TEMPERATURE_ROBIN_HEATFLUX", CHT_COUPLING::AVERAGED_TEMPERATURE_ROBIN_HEATFLUX)
};

/*!
 * \brief Types Riemann boundary treatments
 */
enum RIEMANN_TYPE {
  TOTAL_CONDITIONS_PT = 1,          /*!< \brief User specifies total pressure, total temperature, and flow direction. */
  DENSITY_VELOCITY = 2,             /*!< \brief User specifies density and velocity, and flow direction. */
  STATIC_PRESSURE = 3,              /*!< \brief User specifies static pressure. */
  TOTAL_SUPERSONIC_INFLOW = 4,      /*!< \brief User specifies total pressure, total temperature and Velocity components. */
  STATIC_SUPERSONIC_INFLOW_PT = 5,  /*!< \brief User specifies static pressure, static temperature, and Mach components. */
  STATIC_SUPERSONIC_INFLOW_PD = 6,  /*!< \brief User specifies static pressure, static temperature, and Mach components. */
  MIXING_IN = 7,                    /*!< \brief User does not specify anything; information is retrieved from the other domain */
  MIXING_OUT = 8,                   /*!< \brief User does not specify anything; information is retrieved from the other domain */
  SUPERSONIC_OUTFLOW = 9,
  RADIAL_EQUILIBRIUM = 10,
  TOTAL_CONDITIONS_PT_1D = 11,
  STATIC_PRESSURE_1D = 12,
  MIXING_IN_1D = 13,
  MIXING_OUT_1D =14
};
static const MapType<std::string, RIEMANN_TYPE> Riemann_Map = {
  MakePair("TOTAL_CONDITIONS_PT", TOTAL_CONDITIONS_PT)
  MakePair("DENSITY_VELOCITY", DENSITY_VELOCITY)
  MakePair("STATIC_PRESSURE", STATIC_PRESSURE)
  MakePair("TOTAL_SUPERSONIC_INFLOW", TOTAL_SUPERSONIC_INFLOW)
  MakePair("STATIC_SUPERSONIC_INFLOW_PT", STATIC_SUPERSONIC_INFLOW_PT)
  MakePair("STATIC_SUPERSONIC_INFLOW_PD", STATIC_SUPERSONIC_INFLOW_PD)
  MakePair("MIXING_IN", MIXING_IN)
  MakePair("MIXING_OUT", MIXING_OUT)
  MakePair("MIXING_IN_1D", MIXING_IN_1D)
  MakePair("MIXING_OUT_1D", MIXING_OUT_1D)
  MakePair("SUPERSONIC_OUTFLOW", SUPERSONIC_OUTFLOW)
  MakePair("RADIAL_EQUILIBRIUM", RADIAL_EQUILIBRIUM)
  MakePair("TOTAL_CONDITIONS_PT_1D", TOTAL_CONDITIONS_PT_1D)
  MakePair("STATIC_PRESSURE_1D", STATIC_PRESSURE_1D)
};

static const MapType<std::string, RIEMANN_TYPE> Giles_Map = {
  MakePair("TOTAL_CONDITIONS_PT", TOTAL_CONDITIONS_PT)
  MakePair("DENSITY_VELOCITY", DENSITY_VELOCITY)
  MakePair("STATIC_PRESSURE", STATIC_PRESSURE)
  MakePair("TOTAL_SUPERSONIC_INFLOW", TOTAL_SUPERSONIC_INFLOW)
  MakePair("STATIC_SUPERSONIC_INFLOW_PT", STATIC_SUPERSONIC_INFLOW_PT)
  MakePair("STATIC_SUPERSONIC_INFLOW_PD", STATIC_SUPERSONIC_INFLOW_PD)
  MakePair("MIXING_IN", MIXING_IN)
  MakePair("MIXING_OUT", MIXING_OUT)
  MakePair("MIXING_IN_1D", MIXING_IN_1D)
  MakePair("MIXING_OUT_1D", MIXING_OUT_1D)
  MakePair("SUPERSONIC_OUTFLOW", SUPERSONIC_OUTFLOW)
  MakePair("RADIAL_EQUILIBRIUM", RADIAL_EQUILIBRIUM)
  MakePair("TOTAL_CONDITIONS_PT_1D", TOTAL_CONDITIONS_PT_1D)
  MakePair("STATIC_PRESSURE_1D", STATIC_PRESSURE_1D)
};

/*!
 * \brief Types of mixing process for averaging quantities at the boundaries.
 */
enum AVERAGEPROCESS_TYPE {
  ALGEBRAIC = 1,  /*!< \brief an algebraic average is computed at the boundary of interest. */
  AREA = 2,       /*!< \brief an area average is computed at the boundary of interest. */
  MIXEDOUT = 3,   /*!< \brief an mixed-out average is computed at the boundary of interest. */
  MASSFLUX = 4    /*!< \brief a mass flow average is computed at the boundary of interest. */
};
static const MapType<std::string, AVERAGEPROCESS_TYPE> AverageProcess_Map = {
  MakePair("ALGEBRAIC", ALGEBRAIC)
  MakePair("AREA", AREA)
  MakePair("MIXEDOUT", MIXEDOUT)
  MakePair("MASSFLUX", MASSFLUX)
};

/*!
 * \brief Types of mixing process for averaging quantities at the boundaries.
 */
enum MIXINGPLANE_INTERFACE_TYPE {
  MATCHING = 1,             /*!< \brief an algebraic average is computed at the boundary of interest. */
  NEAREST_SPAN = 2,         /*!< \brief an area average is computed at the boundary of interest. */
  LINEAR_INTERPOLATION = 3  /*!< \brief an mixed-out average is computed at the boundary of interest. */
};
static const MapType<std::string, MIXINGPLANE_INTERFACE_TYPE> MixingPlaneInterface_Map = {
  MakePair("MATCHING", MATCHING)
  MakePair("NEAREST_SPAN",  NEAREST_SPAN)
  MakePair("LINEAR_INTERPOLATION", LINEAR_INTERPOLATION)
};

/*!
 * \brief this option allow to compute the span-wise section in different ways.
 */
enum SPANWISE_TYPE {
  AUTOMATIC = 1,      /*!< \brief number of span-wise section are computed automatically */
  EQUISPACED = 2      /*!< \brief number of span-wise section are specified from the user */
};
static const MapType<std::string, SPANWISE_TYPE> SpanWise_Map = {
  MakePair("AUTOMATIC", AUTOMATIC)
  MakePair("EQUISPACED", EQUISPACED)
};

/*!
 * \brief Types of mixing process for averaging quantities at the boundaries.
 */
enum TURBOMACHINERY_TYPE {
  AXIAL = 1,              /*!< \brief axial turbomachinery. */
  CENTRIFUGAL = 2,        /*!< \brief centrifugal turbomachinery. */
  CENTRIPETAL = 3,        /*!< \brief centripetal turbomachinery. */
  CENTRIPETAL_AXIAL = 4,  /*!< \brief mixed flow turbine. */
  AXIAL_CENTRIFUGAL = 5   /*!< \brief mixed flow turbine. */
};
static const MapType<std::string, TURBOMACHINERY_TYPE> TurboMachinery_Map = {
  MakePair("AXIAL", AXIAL)
  MakePair("CENTRIFUGAL", CENTRIFUGAL)
  MakePair("CENTRIPETAL",  CENTRIPETAL)
  MakePair("CENTRIPETAL_AXIAL",  CENTRIPETAL_AXIAL)
  MakePair("AXIAL_CENTRIFUGAL",  AXIAL_CENTRIFUGAL)
};

/*!
 * \brief Types of Turbomachinery performance flag.
 */
enum TURBO_MARKER_TYPE{
  INFLOW  = 1,    /*!< \brief flag for inflow marker for compute turboperformance. */
  OUTFLOW = 2     /*!< \brief flag for outflow marker for compute turboperformance. */
};

/*!
 * \brief Types inlet boundary treatments
 */
enum INLET_TYPE {
  TOTAL_CONDITIONS, /*!< \brief User specifies total pressure, total temperature, and flow direction. */
  MASS_FLOW,        /*!< \brief User specifies density and velocity (mass flow). */
  INPUT_FILE,       /*!< \brief User specifies an input file. */
  VELOCITY_INLET,   /*!< \brief Velocity inlet for an incompressible flow. */
  PRESSURE_INLET,   /*!< \brief Total pressure inlet for an incompressible flow. */
};
static const MapType<std::string, INLET_TYPE> Inlet_Map = {
  MakePair("TOTAL_CONDITIONS", INLET_TYPE::TOTAL_CONDITIONS)
  MakePair("MASS_FLOW", INLET_TYPE::MASS_FLOW)
  MakePair("INPUT_FILE", INLET_TYPE::INPUT_FILE)
  MakePair("VELOCITY_INLET", INLET_TYPE::VELOCITY_INLET)
  MakePair("PRESSURE_INLET", INLET_TYPE::PRESSURE_INLET)
};

/*!
 * \brief Types outlet boundary treatments
 */
enum class INC_OUTLET_TYPE {
  PRESSURE_OUTLET,    /*!< \brief Gauge pressure outlet for incompressible flow */
  MASS_FLOW_OUTLET,   /*!< \brief Mass flow outlet for incompressible flow. */
};
static const MapType<std::string, INC_OUTLET_TYPE> Inc_Outlet_Map = {
  MakePair("PRESSURE_OUTLET",  INC_OUTLET_TYPE::PRESSURE_OUTLET)
  MakePair("MASS_FLOW_OUTLET", INC_OUTLET_TYPE::MASS_FLOW_OUTLET)
};

/*!
 * \brief Types engine inflow boundary treatments
 */
enum ENGINE_INFLOW_TYPE {
  FAN_FACE_MACH = 1,          /*!< \brief User specifies fan face mach number. */
  FAN_FACE_MDOT = 2,          /*!< \brief User specifies Static pressure. */
  FAN_FACE_PRESSURE = 3       /*!< \brief User specifies Static pressure. */
};
static const MapType<std::string, ENGINE_INFLOW_TYPE> Engine_Inflow_Map = {
  MakePair("FAN_FACE_MACH", FAN_FACE_MACH)
  MakePair("FAN_FACE_MDOT", FAN_FACE_MDOT)
  MakePair("FAN_FACE_PRESSURE", FAN_FACE_PRESSURE)
};

/*!
 * \brief Types actuator disk boundary treatments
 */
enum ACTDISK_TYPE {
  VARIABLES_JUMP = 1,     /*!< \brief User specifies the variables jump. */
  BC_THRUST = 2,          /*!< \brief User specifies the BC thrust. */
  NET_THRUST = 3,         /*!< \brief User specifies the Net thrust. */
  DRAG_MINUS_THRUST = 4,  /*!< \brief User specifies the D-T. */
  MASSFLOW = 5,           /*!< \brief User specifies the massflow. */
  POWER = 6,              /*!< \brief User specifies the power. */
  VARIABLE_LOAD = 7       /*!< \brief User specifies the load distribution. */
};
static const MapType<std::string, ACTDISK_TYPE> ActDisk_Map = {
  MakePair("VARIABLES_JUMP", VARIABLES_JUMP)
  MakePair("BC_THRUST", BC_THRUST)
  MakePair("NET_THRUST", NET_THRUST)
  MakePair("DRAG_MINUS_THRUST", DRAG_MINUS_THRUST)
  MakePair("MASSFLOW", MASSFLOW)
  MakePair("POWER", POWER)
  MakePair("VARIABLE_LOAD", VARIABLE_LOAD)
};

/*!
 * \brief types of wall boundary condition - smooth or rough
 */
enum class WALL_TYPE {
  SMOOTH,  /*!< \brief Smooth wall */
  ROUGH,   /*!< \brief Rough wall */
};
static const MapType<std::string, WALL_TYPE> WallType_Map = {
  MakePair("SMOOTH", WALL_TYPE::SMOOTH)
  MakePair("ROUGH", WALL_TYPE::ROUGH)
};

/*!
 * \brief Types of objective functions
 */
enum ENUM_OBJECTIVE {
  DRAG_COEFFICIENT = 1,         /*!< \brief Drag objective function definition. */
  LIFT_COEFFICIENT = 2,         /*!< \brief Lift objective function definition. */
  SIDEFORCE_COEFFICIENT = 3,    /*!< \brief Side force objective function definition. */
  EFFICIENCY = 4,               /*!< \brief Efficiency objective function definition. */
  INVERSE_DESIGN_PRESSURE = 5,  /*!< \brief Pressure objective function definition (inverse design). */
  INVERSE_DESIGN_HEATFLUX = 6,  /*!< \brief Heat flux objective function definition (inverse design). */
  TOTAL_HEATFLUX = 7,           /*!< \brief Total heat flux. */
  MAXIMUM_HEATFLUX = 8,         /*!< \brief Maximum heat flux. */
  AVG_TEMPERATURE = 70,         /*!< \brief Total averaged temperature. */
  MOMENT_X_COEFFICIENT = 9,     /*!< \brief Pitching moment objective function definition. */
  MOMENT_Y_COEFFICIENT = 10,    /*!< \brief Rolling moment objective function definition. */
  MOMENT_Z_COEFFICIENT = 11,    /*!< \brief Yawing objective function definition. */
  EQUIVALENT_AREA = 12,         /*!< \brief Equivalent area objective function definition. */
  NEARFIELD_PRESSURE = 13,      /*!< \brief NearField Pressure objective function definition. */
  FORCE_X_COEFFICIENT = 14,     /*!< \brief X-direction force objective function definition. */
  FORCE_Y_COEFFICIENT = 15,     /*!< \brief Y-direction force objective function definition. */
  FORCE_Z_COEFFICIENT = 16,     /*!< \brief Z-direction force objective function definition. */
  THRUST_COEFFICIENT = 17,      /*!< \brief Thrust objective function definition. */
  TORQUE_COEFFICIENT = 18,      /*!< \brief Torque objective function definition. */
  FIGURE_OF_MERIT = 19,         /*!< \brief Rotor Figure of Merit objective function definition. */
  BUFFET_SENSOR = 20,           /*!< \brief Sensor for detecting separation. */
  SURFACE_TOTAL_PRESSURE = 28,  /*!< \brief Total Pressure objective function definition. */
  SURFACE_STATIC_PRESSURE = 29, /*!< \brief Static Pressure objective function definition. */
  SURFACE_STATIC_TEMPERATURE = 57, /*!< \brief Static Temperature objective function definition. */
  SURFACE_MASSFLOW = 30,        /*!< \brief Mass Flow Rate objective function definition. */
  SURFACE_MACH = 51,            /*!< \brief Mach number objective function definition. */
  SURFACE_UNIFORMITY = 52,      /*!< \brief Flow uniformity objective function definition. */
  SURFACE_SECONDARY = 53,       /*!< \brief Secondary flow strength objective function definition. */
  SURFACE_MOM_DISTORTION = 54,  /*!< \brief Momentum distortion objective function definition. */
  SURFACE_SECOND_OVER_UNIFORM = 55, /*!< \brief Secondary over uniformity (relative secondary strength) objective function definition. */
  SURFACE_PRESSURE_DROP = 56,   /*!< \brief Pressure drop objective function definition. */
  SURFACE_SPECIES_0 = 58,       /*!< \brief Surface Avg. Species_0 objective function definition. */
  SURFACE_SPECIES_VARIANCE = 59,/*!< \brief Species Variance objective function definition. */
  CUSTOM_OBJFUNC = 31,          /*!< \brief Custom objective function definition. */
  TOTAL_PRESSURE_LOSS = 39,
  KINETIC_ENERGY_LOSS = 40,
  TOTAL_EFFICIENCY = 41,
  TOTAL_STATIC_EFFICIENCY = 42,
  EULERIAN_WORK = 43,
  TOTAL_ENTHALPY_IN = 44,
  FLOW_ANGLE_IN = 45,
  FLOW_ANGLE_OUT = 46,
  MASS_FLOW_IN = 47,
  MASS_FLOW_OUT = 48,
  PRESSURE_RATIO = 49,
  ENTROPY_GENERATION = 50,
  REFERENCE_GEOMETRY = 60,      /*!< \brief Norm of displacements with respect to target geometry. */
  REFERENCE_NODE = 61,          /*!< \brief Objective function defined as the difference of a particular node respect to a reference position. */
  VOLUME_FRACTION = 62,         /*!< \brief Volume average physical density, for material-based topology optimization applications. */
  TOPOL_DISCRETENESS = 63,      /*!< \brief Measure of the discreteness of the current topology. */
  TOPOL_COMPLIANCE = 64,        /*!< \brief Measure of the discreteness of the current topology. */
  STRESS_PENALTY = 65,          /*!< \brief Penalty function of VM stresses above a maximum value. */
};
static const MapType<std::string, ENUM_OBJECTIVE> Objective_Map = {
  MakePair("DRAG", DRAG_COEFFICIENT)
  MakePair("LIFT", LIFT_COEFFICIENT)
  MakePair("SIDEFORCE", SIDEFORCE_COEFFICIENT)
  MakePair("EFFICIENCY", EFFICIENCY)
  MakePair("INVERSE_DESIGN_PRESSURE", INVERSE_DESIGN_PRESSURE)
  MakePair("INVERSE_DESIGN_HEATFLUX", INVERSE_DESIGN_HEATFLUX)
  MakePair("MOMENT_X", MOMENT_X_COEFFICIENT)
  MakePair("MOMENT_Y", MOMENT_Y_COEFFICIENT)
  MakePair("MOMENT_Z", MOMENT_Z_COEFFICIENT)
  MakePair("EQUIVALENT_AREA", EQUIVALENT_AREA)
  MakePair("NEARFIELD_PRESSURE", NEARFIELD_PRESSURE)
  MakePair("FORCE_X", FORCE_X_COEFFICIENT)
  MakePair("FORCE_Y", FORCE_Y_COEFFICIENT)
  MakePair("FORCE_Z", FORCE_Z_COEFFICIENT)
  MakePair("THRUST", THRUST_COEFFICIENT)
  MakePair("TORQUE", TORQUE_COEFFICIENT)
  MakePair("TOTAL_HEATFLUX", TOTAL_HEATFLUX)
  MakePair("MAXIMUM_HEATFLUX", MAXIMUM_HEATFLUX)
  MakePair("AVG_TEMPERATURE", AVG_TEMPERATURE)
  MakePair("FIGURE_OF_MERIT", FIGURE_OF_MERIT)
  MakePair("BUFFET", BUFFET_SENSOR)
  MakePair("SURFACE_TOTAL_PRESSURE", SURFACE_TOTAL_PRESSURE)
  MakePair("SURFACE_STATIC_PRESSURE", SURFACE_STATIC_PRESSURE)
  MakePair("SURFACE_STATIC_TEMPERATURE", SURFACE_STATIC_TEMPERATURE)
  MakePair("SURFACE_MASSFLOW", SURFACE_MASSFLOW)
  MakePair("SURFACE_MACH", SURFACE_MACH)
  MakePair("SURFACE_UNIFORMITY", SURFACE_UNIFORMITY)
  MakePair("SURFACE_SECONDARY", SURFACE_SECONDARY)
  MakePair("SURFACE_MOM_DISTORTION", SURFACE_MOM_DISTORTION)
  MakePair("SURFACE_SECOND_OVER_UNIFORM", SURFACE_SECOND_OVER_UNIFORM)
  MakePair("SURFACE_PRESSURE_DROP", SURFACE_PRESSURE_DROP)
  MakePair("SURFACE_SPECIES_0", SURFACE_SPECIES_0)
  MakePair("SURFACE_SPECIES_VARIANCE", SURFACE_SPECIES_VARIANCE)
  MakePair("CUSTOM_OBJFUNC", CUSTOM_OBJFUNC)
  MakePair("TOTAL_EFFICIENCY", TOTAL_EFFICIENCY)
  MakePair("TOTAL_STATIC_EFFICIENCY", TOTAL_STATIC_EFFICIENCY)
  MakePair("TOTAL_PRESSURE_LOSS", TOTAL_PRESSURE_LOSS)
  MakePair("EULERIAN_WORK", EULERIAN_WORK)
  MakePair("TOTAL_ENTHALPY_IN", TOTAL_ENTHALPY_IN)
  MakePair("FLOW_ANGLE_IN", FLOW_ANGLE_IN)
  MakePair("FLOW_ANGLE_OUT", FLOW_ANGLE_OUT)
  MakePair("MASS_FLOW_IN", MASS_FLOW_IN)
  MakePair("MASS_FLOW_OUT", MASS_FLOW_OUT)
  MakePair("PRESSURE_RATIO",  PRESSURE_RATIO)
  MakePair("ENTROPY_GENERATION",  ENTROPY_GENERATION)
  MakePair("KINETIC_ENERGY_LOSS", KINETIC_ENERGY_LOSS)
  MakePair("REFERENCE_GEOMETRY", REFERENCE_GEOMETRY)
  MakePair("REFERENCE_NODE", REFERENCE_NODE)
  MakePair("VOLUME_FRACTION", VOLUME_FRACTION)
  MakePair("TOPOL_DISCRETENESS", TOPOL_DISCRETENESS)
  MakePair("TOPOL_COMPLIANCE", TOPOL_COMPLIANCE)
  MakePair("STRESS_PENALTY", STRESS_PENALTY)
};

/*!
 * \brief Types of residual criteria equations
 */
enum ENUM_RESIDUAL {
  RHO_RESIDUAL = 1,        /*!< \brief Rho equation residual criteria equation. */
  RHO_ENERGY_RESIDUAL = 2  /*!< \brief RhoE equation residual criteria equation. */
};
static const MapType<std::string, ENUM_RESIDUAL> Residual_Map = {
  MakePair("RHO", RHO_RESIDUAL)
  MakePair("RHO_ENERGY", RHO_ENERGY_RESIDUAL)
};

/*!
 * \brief Types of residual criteria for structural problems
 */
enum ENUM_RESFEM {
  RESFEM_RELATIVE = 1,         /*!< \brief Relative criteria: Res/Res0. */
  RESFEM_ABSOLUTE = 2          /*!< \brief Absolute criteria: abs(Res). */
};
static const MapType<std::string, ENUM_RESFEM> ResFem_Map = {
  MakePair("RELATIVE", RESFEM_RELATIVE)
  MakePair("ABSOLUTE", RESFEM_ABSOLUTE)
};

/*!
 * \brief Types of sensitivities to compute
 */
enum ENUM_SENS {
  SENS_GEOMETRY = 1,    /*!< \brief Geometrical sensitivity. */
  SENS_MACH = 2,        /*!< \brief Mach number sensitivity. */
  SENS_AOA = 3,         /*!< \brief Angle of attack sensitivity. */
  SENS_AOS = 4          /*!< \brief Angle of Sideslip sensitivity. */
};
static const MapType<std::string, ENUM_SENS> Sens_Map = {
  MakePair("SENS_GEOMETRY", SENS_GEOMETRY)
  MakePair("SENS_MACH", SENS_MACH)
  MakePair("SENS_AOA", SENS_AOA)
  MakePair("SENS_AOS", SENS_AOS)
};

/*!
 * \brief Types of input file formats
 */
enum ENUM_INPUT {
  SU2       = 1,  /*!< \brief SU2 input format. */
  CGNS_GRID = 2,  /*!< \brief CGNS input format for the computational grid. */
  RECTANGLE = 3,  /*!< \brief 2D rectangular mesh with N x M points of size Lx x Ly. */
  BOX       = 4   /*!< \brief 3D box mesh with N x M x L points of size Lx x Ly x Lz. */
};
static const MapType<std::string, ENUM_INPUT> Input_Map = {
  MakePair("SU2", SU2)
  MakePair("CGNS", CGNS_GRID)
  MakePair("RECTANGLE", RECTANGLE)
  MakePair("BOX", BOX)
};

/*!
 * \brief Type of solution output file formats
 */
enum ENUM_OUTPUT {
  TECPLOT                 = 1,  /*!< \brief Tecplot format for the solution output. */
  TECPLOT_BINARY          = 2,  /*!< \brief Tecplot binary format for the solution output. */
  SURFACE_TECPLOT         = 3,  /*!< \brief Tecplot format for the solution output. */
  SURFACE_TECPLOT_BINARY  = 4,  /*!< \brief Tecplot binary format for the solution output. */
  CSV                     = 5,  /*!< \brief Comma-separated values format for the solution output. */
  SURFACE_CSV             = 6,  /*!< \brief Comma-separated values format for the solution output. */
  PARAVIEW                = 7,  /*!< \brief Paraview ASCII format for the solution output. */
  PARAVIEW_BINARY         = 8,  /*!< \brief Paraview binary format for the solution output. */
  SURFACE_PARAVIEW        = 9,  /*!< \brief Paraview ASCII format for the solution output. */
  SURFACE_PARAVIEW_BINARY = 10, /*!< \brief Paraview binary format for the solution output. */
  MESH                    = 11, /*!< \brief SU2 mesh format. */
  RESTART_BINARY          = 12, /*!< \brief SU2 binary restart format. */
  RESTART_ASCII           = 13, /*!< \brief SU2 ASCII restart format. */
  STL                     = 14, /*!< \brief STL ASCII format for surface solution output. */
  STL_BINARY              = 15, /*!< \brief STL binary format for surface solution output. Not implemented yet. */
  PARAVIEW_XML            = 16, /*!< \brief Paraview XML with binary data format */
  SURFACE_PARAVIEW_XML    = 17, /*!< \brief Surface Paraview XML with binary data format */
  PARAVIEW_MULTIBLOCK     = 18, /*!< \brief Paraview XML Multiblock */
  CGNS                    = 19, /*!< \brief CGNS format. */
  SURFACE_CGNS            = 20  /*!< \brief CGNS format. */
};
static const MapType<std::string, ENUM_OUTPUT> Output_Map = {
  MakePair("TECPLOT_ASCII", TECPLOT)
  MakePair("TECPLOT", TECPLOT_BINARY)
  MakePair("SURFACE_TECPLOT_ASCII", SURFACE_TECPLOT)
  MakePair("SURFACE_TECPLOT", SURFACE_TECPLOT_BINARY)
  MakePair("CSV", CSV)
  MakePair("SURFACE_CSV", SURFACE_CSV)
  MakePair("PARAVIEW_ASCII", PARAVIEW)
  MakePair("PARAVIEW_LEGACY", PARAVIEW_BINARY)
  MakePair("SURFACE_PARAVIEW_ASCII", SURFACE_PARAVIEW)
  MakePair("SURFACE_PARAVIEW_LEGACY", SURFACE_PARAVIEW_BINARY)
  MakePair("PARAVIEW", PARAVIEW_XML)
  MakePair("SURFACE_PARAVIEW", SURFACE_PARAVIEW_XML)
  MakePair("PARAVIEW_MULTIBLOCK", PARAVIEW_MULTIBLOCK)
  MakePair("RESTART_ASCII", RESTART_ASCII)
  MakePair("RESTART", RESTART_BINARY)
  MakePair("CGNS", CGNS)
  MakePair("SURFACE_CGNS", SURFACE_CGNS)
  MakePair("STL", STL)
  MakePair("STL_BINARY", STL_BINARY)
};

/*!
 * \brief Return true if format is one of the Paraview options.
 */
inline bool isParaview(ENUM_OUTPUT format) {
  switch(format) {
    case PARAVIEW:
    case PARAVIEW_BINARY:
    case SURFACE_PARAVIEW:
    case SURFACE_PARAVIEW_BINARY:
    case PARAVIEW_XML:
    case SURFACE_PARAVIEW_XML:
    case PARAVIEW_MULTIBLOCK:
      return true;
    default:
      return false;
  }
}

/*!
 * \brief Return true if format is one of the Tecplot options.
 */
inline bool isTecplot(ENUM_OUTPUT format) {
  switch(format) {
    case TECPLOT:
    case TECPLOT_BINARY:
    case SURFACE_TECPLOT:
    case SURFACE_TECPLOT_BINARY:
      return true;
    default:
      return false;
  }
}

/*!
 * \brief Type of solution output file formats
 */
enum ENUM_TAB_OUTPUT {
  TAB_CSV = 1,            /*!< \brief Comma-separated values format for the solution output. */
  TAB_TECPLOT = 2         /*!< \brief Tecplot format for the solution output. */
};
static const MapType<std::string, ENUM_TAB_OUTPUT> TabOutput_Map = {
  MakePair("CSV", TAB_CSV)
  MakePair("TECPLOT", TAB_TECPLOT)
};

/*!
 * \brief Type of POD basis generation
 */
enum ENUM_POD_OUTPUT {
  STATIC_POD = 1,            /*!< \brief Comma-separated values format for the solution output. */
  INCREMENTAL_POD = 2        /*!< \brief Tecplot format for the solution output. */
};
static const MapType<string, ENUM_POD_OUTPUT> POD_Map = {
  MakePair("STATIC_POD", STATIC_POD)
  MakePair("INCREMENTAL_POD", INCREMENTAL_POD)
};

/*!
 * \brief Type of volume sensitivity file formats (inout to SU2_DOT)
 */
enum ENUM_SENSITIVITY {
  SU2_NATIVE = 1,       /*!< \brief SU2 native binary format for the volume sensitivity input. */
  UNORDERED_ASCII = 2   /*!< \brief Unordered ASCII list (x,y,z,dJ/dx,dJ/dy/dJ/dz) format for the volume sensitivity input. */
};
static const MapType<std::string, ENUM_SENSITIVITY> Sensitivity_Map = {
  MakePair("SU2_NATIVE", SU2_NATIVE)
  MakePair("UNORDERED_ASCII", UNORDERED_ASCII)
};

/*!
 * \brief Type of jump definition
 */
enum JUMP_DEFINITION {
  DIFFERENCE = 1,     /*!< \brief Jump given by a difference in values. */
  RATIO = 2           /*!< \brief Jump given by a ratio. */
};
static const MapType<std::string, JUMP_DEFINITION> Jump_Map = {
  MakePair("DIFFERENCE", DIFFERENCE)
  MakePair("RATIO", RATIO)
};

/*!
 * \brief Type of multigrid cycle
 */
enum MG_CYCLE {
  V_CYCLE = 0,        /*!< \brief V cycle. */
  W_CYCLE = 1,        /*!< \brief W cycle. */
  FULLMG_CYCLE = 2    /*!< \brief FullMG cycle. */
};
static const MapType<std::string, MG_CYCLE> MG_Cycle_Map = {
  MakePair("V_CYCLE", V_CYCLE)
  MakePair("W_CYCLE", W_CYCLE)
  MakePair("FULLMG_CYCLE", FULLMG_CYCLE)
};

/*!
 * \brief Type of solution output variables
 */
enum ENUM_OUTPUT_VARS {
  DENSITY = 1,      /*!< \brief Density. */
  VEL_X = 2,        /*!< \brief X-component of velocity. */
  VEL_Y = 3,        /*!< \brief Y-component of velocity. */
  VEL_Z = 4,        /*!< \brief Z-component of velocity. */
  PRESSURE = 5,     /*!< \brief Static pressure. */
  MACH = 6,         /*!< \brief Mach number. */
  TEMPERATURE = 7,  /*!< \brief Temperature. */
  LAM_VISC = 8,     /*!< \brief Laminar viscosity. */
  EDDY_VISC = 9     /*!< \brief Eddy viscosity. */
};
static const MapType<std::string, ENUM_OUTPUT_VARS> Output_Vars_Map = {
  MakePair("DENSITY", DENSITY)
  MakePair("VEL_X", VEL_X)
  MakePair("VEL_Y", VEL_Y)
  MakePair("VEL_Z", VEL_Z)
  MakePair("PRESSURE", PRESSURE)
  MakePair("MACH", MACH)
  MakePair("TEMPERATURE", TEMPERATURE)
  MakePair("LAM_VISC", LAM_VISC)
  MakePair("EDDY_VISC", EDDY_VISC)
};

/*!
 * \brief Types of design parameterizations
 */
enum ENUM_PARAM {
  NO_DEFORMATION = 0,         /*!< \brief No deformation. */
  TRANSLATION = 1,            /*!< \brief Surface movement as design variable. */
  ROTATION = 2,               /*!< \brief Surface rotation as design variable. */
  SCALE = 3,                  /*!< \brief Surface rotation as design variable. */
  FFD_SETTING = 10,           /*!< \brief No surface deformation. */
  FFD_CONTROL_POINT = 11,     /*!< \brief Free form deformation for 3D design (change a control point). */
  FFD_NACELLE = 12,           /*!< \brief Free form deformation for 3D design (change a control point). */
  FFD_GULL = 13,              /*!< \brief Free form deformation for 3D design (change a control point). */
  FFD_CAMBER = 14,            /*!< \brief Free form deformation for 3D design (camber change). */
  FFD_TWIST = 15,             /*!< \brief Free form deformation for 3D design (change the twist angle of a section). */
  FFD_THICKNESS = 16,         /*!< \brief Free form deformation for 3D design (thickness change). */
  FFD_ROTATION = 18,          /*!< \brief Free form deformation for 3D design (rotation around a line). */
  FFD_CONTROL_POINT_2D = 19,  /*!< \brief Free form deformation for 2D design (change a control point). */
  FFD_CAMBER_2D = 20,         /*!< \brief Free form deformation for 3D design (camber change). */
  FFD_THICKNESS_2D = 21,      /*!< \brief Free form deformation for 3D design (thickness change). */
  FFD_TWIST_2D = 22,          /*!< \brief Free form deformation for 3D design (camber change). */
  FFD_CONTROL_SURFACE = 23,   /*!< \brief Free form deformation for 3D design (control surface). */
  FFD_ANGLE_OF_ATTACK = 24,   /*!< \brief Angle of attack for FFD problem. */
  HICKS_HENNE = 30,           /*!< \brief Hicks-Henne bump function for airfoil deformation. */
  PARABOLIC = 31,             /*!< \brief Parabolic airfoil definition as design variables. */
  NACA_4DIGITS = 32,          /*!< \brief The four digits NACA airfoil family as design variables. */
  AIRFOIL = 33,               /*!< \brief Airfoil definition as design variables. */
  CST = 34,                   /*!< \brief CST method with Kulfan parameters for airfoil deformation. */
  SURFACE_BUMP = 35,          /*!< \brief Surfacebump function for flat surfaces deformation. */
  SURFACE_FILE = 36,          /*!< \brief Nodal coordinates for surface set using a file (external parameterization). */
  DV_EFIELD = 40,             /*!< \brief Electric field in deformable membranes. */
  DV_YOUNG = 41,
  DV_POISSON = 42,
  DV_RHO = 43,
  DV_RHO_DL = 44,
  TRANSLATE_GRID = 50,        /*!< \brief Translate the volume grid. */
  ROTATE_GRID = 51,           /*!< \brief Rotate the volume grid */
  SCALE_GRID = 52,            /*!< \brief Scale the volume grid. */
  ANGLE_OF_ATTACK = 101       /*!< \brief Angle of attack for airfoils. */
};
static const MapType<std::string, ENUM_PARAM> Param_Map = {
  MakePair("FFD_SETTING", FFD_SETTING)
  MakePair("FFD_CONTROL_POINT_2D", FFD_CONTROL_POINT_2D)
  MakePair("FFD_TWIST_2D", FFD_TWIST_2D)
  MakePair("FFD_ANGLE_OF_ATTACK", FFD_ANGLE_OF_ATTACK)
  MakePair("FFD_CAMBER_2D", FFD_CAMBER_2D)
  MakePair("FFD_THICKNESS_2D", FFD_THICKNESS_2D)
  MakePair("HICKS_HENNE", HICKS_HENNE)
  MakePair("SURFACE_BUMP", SURFACE_BUMP)
  MakePair("ANGLE_OF_ATTACK", ANGLE_OF_ATTACK)
  MakePair("NACA_4DIGITS", NACA_4DIGITS)
  MakePair("TRANSLATION", TRANSLATION)
  MakePair("ROTATION", ROTATION)
  MakePair("SCALE", SCALE)
  MakePair("FFD_CONTROL_POINT", FFD_CONTROL_POINT)
  MakePair("FFD_ROTATION", FFD_ROTATION)
  MakePair("FFD_CONTROL_SURFACE", FFD_CONTROL_SURFACE)
  MakePair("FFD_NACELLE", FFD_NACELLE)
  MakePair("FFD_GULL", FFD_GULL)
  MakePair("FFD_TWIST", FFD_TWIST)
  MakePair("FFD_CAMBER", FFD_CAMBER)
  MakePair("FFD_THICKNESS", FFD_THICKNESS)
  MakePair("PARABOLIC", PARABOLIC)
  MakePair("AIRFOIL", AIRFOIL)
  MakePair("SURFACE_FILE", SURFACE_FILE)
  MakePair("NO_DEFORMATION", NO_DEFORMATION)
  MakePair("CST", CST)
  MakePair("ELECTRIC_FIELD", DV_EFIELD)
  MakePair("YOUNG_MODULUS", DV_YOUNG)
  MakePair("POISSON_RATIO", DV_POISSON)
  MakePair("STRUCTURAL_DENSITY", DV_RHO)
  MakePair("DEAD_WEIGHT", DV_RHO_DL)
  MakePair("TRANSLATE_GRID", TRANSLATE_GRID)
  MakePair("ROTATE_GRID", ROTATE_GRID)
  MakePair("SCALE_GRID", SCALE_GRID)
};

/*!
 * \brief Types of FFD Blending function
 */
enum ENUM_FFD_BLENDING{
  BSPLINE_UNIFORM = 0,  /*!< \brief BSpline blending */
  BEZIER = 1,           /*!< \brief Bezier blending */
};
static const MapType<std::string, ENUM_FFD_BLENDING> Blending_Map = {
  MakePair("BSPLINE_UNIFORM", BSPLINE_UNIFORM)
  MakePair("BEZIER", BEZIER)
};

/*!
 * \brief Types of solvers for solving linear systems
 */
enum ENUM_LINEAR_SOLVER {
  CONJUGATE_GRADIENT,   /*!< \brief Preconditionated conjugate gradient method for grid deformation. */
  FGMRES,               /*!< \brief Flexible Generalized Minimal Residual method. */
  BCGSTAB,              /*!< \brief BCGSTAB - Biconjugate Gradient Stabilized Method (main solver). */
  RESTARTED_FGMRES,     /*!< \brief Flexible Generalized Minimal Residual method with restart. */
  SMOOTHER,             /*!< \brief Iterative smoother. */
  PASTIX_LDLT,          /*!< \brief PaStiX LDLT (complete) factorization. */
  PASTIX_LU,            /*!< \brief PaStiX LU (complete) factorization. */
};
static const MapType<std::string, ENUM_LINEAR_SOLVER> Linear_Solver_Map = {
  MakePair("CONJUGATE_GRADIENT", CONJUGATE_GRADIENT)
  MakePair("BCGSTAB", BCGSTAB)
  MakePair("FGMRES", FGMRES)
  MakePair("RESTARTED_FGMRES", RESTARTED_FGMRES)
  MakePair("SMOOTHER", SMOOTHER)
  MakePair("PASTIX_LDLT", PASTIX_LDLT)
  MakePair("PASTIX_LU", PASTIX_LU)
};

/*!
 * \brief Types surface continuity at the intersection with the FFD
 */
enum ENUM_FFD_CONTINUITY {
  DERIVATIVE_NONE = 0,    /*!< \brief No derivative continuity. */
  DERIVATIVE_1ST = 1,     /*!< \brief First derivative continuity. */
  DERIVATIVE_2ND = 2,     /*!< \brief Second derivative continuity. */
  USER_INPUT = 3          /*!< \brief User input. */
};
static const MapType<std::string, ENUM_FFD_CONTINUITY> Continuity_Map = {
  MakePair("NO_DERIVATIVE", DERIVATIVE_NONE)
  MakePair("1ST_DERIVATIVE", DERIVATIVE_1ST)
  MakePair("2ND_DERIVATIVE", DERIVATIVE_2ND)
  MakePair("USER_INPUT", USER_INPUT)
};

/*!
 * \brief Types of coordinates systems for the FFD
 */
enum ENUM_FFD_COORD_SYSTEM {
  CARTESIAN = 0,    /*!< \brief Cartesian coordinate system. */
  CYLINDRICAL = 1,  /*!< \brief Cylindrical coordinate system. */
  SPHERICAL = 2,    /*!< \brief Spherical coordinate system. */
  POLAR = 3         /*!< \brief Polar coordinate system. */
};
static const MapType<std::string, ENUM_FFD_COORD_SYSTEM> CoordSystem_Map = {
  MakePair("CARTESIAN", CARTESIAN)
  MakePair("CYLINDRICAL", CYLINDRICAL)
  MakePair("SPHERICAL", SPHERICAL)
  MakePair("POLAR", POLAR)
};

/*!
 * \brief Types of sensitivity smoothing
 */
enum ENUM_SENS_SMOOTHING {
  NO_SMOOTH = 0,  /*!< \brief No smoothing. */
  SOBOLEV = 1,    /*!< \brief Sobolev gradient smoothing. */
  BIGRID = 2      /*!< \brief Bi-grid technique smoothing. */
};
static const MapType<std::string, ENUM_SENS_SMOOTHING> Sens_Smoothing_Map = {
  MakePair("NONE", NO_SMOOTH)
  MakePair("SOBOLEV", SOBOLEV)
  MakePair("BIGRID", BIGRID)
};

/*!
 * \brief Types of preconditioners for the linear solver
 */
enum ENUM_LINEAR_SOLVER_PREC {
  JACOBI,         /*!< \brief Jacobi preconditioner. */
  LU_SGS,         /*!< \brief LU SGS preconditioner. */
  LINELET,        /*!< \brief Line implicit preconditioner. */
  ILU,            /*!< \brief ILU(k) preconditioner. */
  PASTIX_ILU=10,  /*!< \brief PaStiX ILU(k) preconditioner. */
  PASTIX_LU_P,    /*!< \brief PaStiX LU as preconditioner. */
  PASTIX_LDLT_P,  /*!< \brief PaStiX LDLT as preconditioner. */
};
static const MapType<std::string, ENUM_LINEAR_SOLVER_PREC> Linear_Solver_Prec_Map = {
  MakePair("JACOBI", JACOBI)
  MakePair("LU_SGS", LU_SGS)
  MakePair("LINELET", LINELET)
  MakePair("ILU", ILU)
  MakePair("PASTIX_ILU", PASTIX_ILU)
  MakePair("PASTIX_LU", PASTIX_LU_P)
  MakePair("PASTIX_LDLT", PASTIX_LDLT_P)
};

/*!
 * \brief Types of analytic definitions for various geometries
 */
enum ENUM_GEO_ANALYTIC {
  NO_GEO_ANALYTIC = 0,   /*!< \brief No analytic definition of the geometry. */
  NACA0012_AIRFOIL = 1,  /*!< \brief Use the analytical definition of the NACA0012 for doing the grid adaptation. */
  NACA4412_AIRFOIL = 2,  /*!< \brief Use the analytical definition of the NACA4412 for doing the grid adaptation. */
  CYLINDER = 3,          /*!< \brief Use the analytical definition of a cylinder for doing the grid adaptation. */
  BIPARABOLIC = 4        /*!< \brief Use the analytical definition of a biparabolic airfoil for doing the grid adaptation. */
};
static const MapType<std::string, ENUM_GEO_ANALYTIC> Geo_Analytic_Map = {
  MakePair("NONE", NO_GEO_ANALYTIC)
  MakePair("NACA0012_AIRFOIL", NACA0012_AIRFOIL)
  MakePair("NACA4412_AIRFOIL", NACA4412_AIRFOIL)
  MakePair("CYLINDER", CYLINDER)
  MakePair("BIPARABOLIC", BIPARABOLIC)
};

/*!
 * \brief Types of axis orientation
 */
enum ENUM_GEO_DESCRIPTION {
  TWOD_AIRFOIL = 0, /*!< \brief Airfoil analysis. */
  WING = 1,         /*!< \brief Wing analysis. */
  FUSELAGE = 2,     /*!< \brief Fuselage analysis. */
  NACELLE = 3       /*!< \brief Nacelle analysis. */
};
static const MapType<std::string, ENUM_GEO_DESCRIPTION> Geo_Description_Map = {
  MakePair("AIRFOIL", TWOD_AIRFOIL)
  MakePair("WING", WING)
  MakePair("FUSELAGE", FUSELAGE)
  MakePair("NACELLE", NACELLE)
};

/*!
 * \brief Types of schemes for unsteady computations
 */
enum class TIME_MARCHING {
  STEADY,           /*!< \brief A steady computation. */
  TIME_STEPPING,    /*!< \brief Use a time stepping strategy for unsteady computations. */
  DT_STEPPING_1ST,  /*!< \brief Use a dual time stepping strategy for unsteady computations (1st order). */
  DT_STEPPING_2ND,  /*!< \brief Use a dual time stepping strategy for unsteady computations (2nd order). */
  ROTATIONAL_FRAME, /*!< \brief Use a rotational source term. */
  HARMONIC_BALANCE, /*!< \brief Use a harmonic balance source term. */
};
static const MapType<std::string, TIME_MARCHING> TimeMarching_Map = {
  MakePair("NO", TIME_MARCHING::STEADY)
  MakePair("TIME_STEPPING", TIME_MARCHING::TIME_STEPPING)
  MakePair("DUAL_TIME_STEPPING-1ST_ORDER", TIME_MARCHING::DT_STEPPING_1ST)
  MakePair("DUAL_TIME_STEPPING-2ND_ORDER", TIME_MARCHING::DT_STEPPING_2ND)
  MakePair("HARMONIC_BALANCE", TIME_MARCHING::HARMONIC_BALANCE)
  MakePair("ROTATIONAL_FRAME", TIME_MARCHING::ROTATIONAL_FRAME)
};

/*!
 * \brief Types of element stiffnesses imposed for FEA mesh deformation
 */
enum ENUM_DEFORM_STIFFNESS {
  CONSTANT_STIFFNESS = 0,     /*!< \brief Impose a constant stiffness for each element (steel). */
  INVERSE_VOLUME = 1,         /*!< \brief Impose a stiffness for each element that is inversely proportional to cell volume. */
  SOLID_WALL_DISTANCE = 2     /*!< \brief Impose a stiffness for each element that is proportional to the distance from the solid surface. */
};
static const MapType<std::string, ENUM_DEFORM_STIFFNESS> Deform_Stiffness_Map = {
  MakePair("CONSTANT_STIFFNESS", CONSTANT_STIFFNESS)
  MakePair("INVERSE_VOLUME", INVERSE_VOLUME)
  MakePair("WALL_DISTANCE", SOLID_WALL_DISTANCE)
};

/*!
 * \brief The direct differentation variables.
 */
enum ENUM_DIRECTDIFF_VAR {
  NO_DERIVATIVE = 0,
  D_MACH = 1,         /*!< \brief Derivative w.r.t. the Mach number */
  D_AOA = 2,          /*!< \brief Derivative w.r.t. the angle of attack */
  D_PRESSURE = 3,     /*!< \brief Derivative w.r.t. the freestream pressure */
  D_TEMPERATURE = 4,  /*!< \brief Derivative w.r.t. the freestream temperature */
  D_DENSITY = 5,      /*!< \brief Derivative w.r.t. the freestream density */
  D_TURB2LAM = 6,     /*!< \brief Derivative w.r.t. the turb2lam */
  D_SIDESLIP = 7,     /*!< \brief Derivative w.r.t. the sideslip angle */
  D_VISCOSITY = 8,    /*!< \brief Derivative w.r.t. the viscosity */
  D_REYNOLDS = 9,     /*!< \brief Derivative w.r.t. the reynolds number */
  D_DESIGN = 10,      /*!< \brief Derivative w.r.t. the design?? */
  D_YOUNG = 11,       /*!< \brief Derivative w.r.t. the Young's modulus */
  D_POISSON = 12,     /*!< \brief Derivative w.r.t. the Poisson's ratio */
  D_RHO = 13,         /*!< \brief Derivative w.r.t. the solid density (inertial) */
  D_RHO_DL = 14,      /*!< \brief Derivative w.r.t. the density for dead loads */
  D_EFIELD = 15       /*!< \brief Derivative w.r.t. the electric field */
};
static const MapType<std::string, ENUM_DIRECTDIFF_VAR> DirectDiff_Var_Map = {
  MakePair("NONE", NO_DERIVATIVE)
  MakePair("MACH", D_MACH)
  MakePair("AOA", D_AOA)
  MakePair("PRESSURE", D_PRESSURE)
  MakePair("TEMPERATURE", D_TEMPERATURE)
  MakePair("DENSITY", D_DENSITY)
  MakePair("TURB2LAM", D_TURB2LAM)
  MakePair("SIDESLIP", D_SIDESLIP)
  MakePair("VISCOSITY", D_VISCOSITY)
  MakePair("REYNOLDS", D_REYNOLDS)
  MakePair("DESIGN_VARIABLES", D_DESIGN)
  MakePair("YOUNG_MODULUS", D_YOUNG)
  MakePair("POISSON_RATIO", D_POISSON)
  MakePair("STRUCTURAL_DENSITY", D_RHO)
  MakePair("STRUCTURAL_DEAD_LOAD", D_RHO_DL)
  MakePair("ELECTRIC_FIELD", D_EFIELD)
};


enum class RECORDING {
  CLEAR_INDICES,
  SOLUTION_VARIABLES,
  MESH_COORDS,
  MESH_DEFORM,
  SOLUTION_AND_MESH,
};

/*!
 * \brief Types of schemes for dynamic structural computations
 */
enum ENUM_DYNAMIC {
  STATIC = 0,     /*!< \brief A static structural computation. */
  DYNAMIC = 1     /*!< \brief Use a time stepping strategy for dynamic computations. */
};
static const MapType<std::string, ENUM_DYNAMIC> Dynamic_Map = {
  MakePair("NO", STATIC)
  MakePair("YES", DYNAMIC)
};

/*!
 * \brief Types of input file formats
 */
enum ENUM_INPUT_REF {
  SU2_REF = 1,              /*!< \brief SU2 input format (from a restart). */
  CUSTOM_REF = 2            /*!< \brief CGNS input format for the computational grid. */
};
static const MapType<std::string, ENUM_INPUT_REF> Input_Ref_Map = {
  MakePair("SU2", SU2_REF)
  MakePair("CUSTOM", CUSTOM_REF)
};

/*!
 * \brief Vertex-based quantities exchanged during periodic marker communications.
 */
enum PERIODIC_QUANTITIES {
  PERIODIC_NONE       ,  /*!< \brief No periodic communication required. */
  PERIODIC_VOLUME     ,  /*!< \brief Volume communication for summing total CV (periodic only). */
  PERIODIC_NEIGHBORS  ,  /*!< \brief Communication of the number of neighbors for centered schemes (periodic only). */
  PERIODIC_RESIDUAL   ,  /*!< \brief Residual and Jacobian communication (periodic only). */
  PERIODIC_LAPLACIAN  ,  /*!< \brief Undivided Laplacian communication for JST (periodic only). */
  PERIODIC_MAX_EIG    ,  /*!< \brief Maximum eigenvalue communication (periodic only). */
  PERIODIC_SENSOR     ,  /*!< \brief Dissipation sensor communication (periodic only). */
  PERIODIC_SOL_GG     ,  /*!< \brief Solution gradient communication for Green-Gauss (periodic only). */
  PERIODIC_PRIM_GG    ,  /*!< \brief Primitive gradient communication for Green-Gauss (periodic only). */
  PERIODIC_SOL_LS     ,  /*!< \brief Solution gradient communication for weighted Least Squares (periodic only). */
  PERIODIC_PRIM_LS    ,  /*!< \brief Primitive gradient communication for weighted Least Squares (periodic only). */
  PERIODIC_SOL_ULS    ,  /*!< \brief Solution gradient communication for unwieghted Least Squares (periodic only). */
  PERIODIC_PRIM_ULS   ,  /*!< \brief Primitive gradient communication for unweighted Least Squares (periodic only). */
  PERIODIC_SOL_GG_R   ,  /*!< \brief Same but reconstruction. */
  PERIODIC_PRIM_GG_R  ,  /*!< \brief Same but reconstruction. */
  PERIODIC_SOL_LS_R   ,  /*!< \brief Same but reconstruction. */
  PERIODIC_PRIM_LS_R  ,  /*!< \brief Same but reconstruction. */
  PERIODIC_SOL_ULS_R  ,  /*!< \brief Same but reconstruction. */
  PERIODIC_PRIM_ULS_R ,  /*!< \brief Same but reconstruction. */
  PERIODIC_LIM_SOL_1  ,  /*!< \brief Solution limiter communication phase 1 of 2 (periodic only). */
  PERIODIC_LIM_SOL_2  ,  /*!< \brief Solution limiter communication phase 2 of 2 (periodic only). */
  PERIODIC_LIM_PRIM_1 ,  /*!< \brief Primitive limiter communication phase 1 of 2 (periodic only). */
  PERIODIC_LIM_PRIM_2 ,  /*!< \brief Primitive limiter communication phase 2 of 2 (periodic only). */
  PERIODIC_IMPLICIT   ,  /*!< \brief Implicit update communication to ensure consistency across periodic boundaries. */
};

/*!
 * \brief Vertex-based quantities exchanged in MPI point-to-point communications.
 */
enum MPI_QUANTITIES {
  SOLUTION             ,  /*!< \brief Conservative solution communication. */
  SOLUTION_OLD         ,  /*!< \brief Conservative solution old communication. */
  SOLUTION_GRADIENT    ,  /*!< \brief Conservative solution gradient communication. */
  SOLUTION_GRAD_REC    ,  /*!< \brief Conservative solution reconstruction gradient communication. */
  SOLUTION_LIMITER     ,  /*!< \brief Conservative solution limiter communication. */
  SOLUTION_GEOMETRY    ,  /*!< \brief Geometry solution communication. */
  PRIMITIVE_GRADIENT   ,  /*!< \brief Primitive gradient communication. */
  PRIMITIVE_GRAD_REC   ,  /*!< \brief Primitive reconstruction gradient communication. */
  PRIMITIVE_LIMITER    ,  /*!< \brief Primitive limiter communication. */
  UNDIVIDED_LAPLACIAN  ,  /*!< \brief Undivided Laplacian communication. */
  MAX_EIGENVALUE       ,  /*!< \brief Maximum eigenvalue communication. */
  SENSOR               ,  /*!< \brief Dissipation sensor communication. */
  AUXVAR_GRADIENT      ,  /*!< \brief Auxiliary variable gradient communication. */
  COORDINATES          ,  /*!< \brief Vertex coordinates communication. */
  COORDINATES_OLD      ,  /*!< \brief Old vertex coordinates communication. */
  MAX_LENGTH           ,  /*!< \brief Maximum length communication. */
  GRID_VELOCITY        ,  /*!< \brief Grid velocity communication. */
  SOLUTION_EDDY        ,  /*!< \brief Turbulent solution plus eddy viscosity communication. */
  SOLUTION_MATRIX      ,  /*!< \brief Matrix solution communication. */
  SOLUTION_MATRIXTRANS ,  /*!< \brief Matrix transposed solution communication. */
  NEIGHBORS            ,  /*!< \brief Neighbor point count communication (for JST). */
  SOLUTION_FEA         ,  /*!< \brief FEA solution communication. */
  MESH_DISPLACEMENTS   ,  /*!< \brief Mesh displacements at the interface. */
  SOLUTION_TIME_N      ,  /*!< \brief Solution at time n. */
  SOLUTION_TIME_N1     ,  /*!< \brief Solution at time n-1. */
};

/*!
 * \brief MPI communication level
 */
enum COMM_LEVEL {
  COMM_NONE    = 0,   /*!< \brief Disable all MPI comms. Purely for testing, as results are incorrect. */
  COMM_MINIMAL = 1,   /*!< \brief Perform only the minimal set of MPI communications for correctness. Disables many console and output comms. */
  COMM_FULL    = 2    /*!< \brief Perform all MPI communications. */
};
static const MapType<std::string, COMM_LEVEL> Comm_Map = {
  MakePair("NONE",    COMM_NONE)
  MakePair("MINIMAL", COMM_MINIMAL)
  MakePair("FULL",    COMM_FULL)
};

/*!
 * \brief Types of filter kernels, initially intended for structural topology optimization applications
 */
enum class ENUM_FILTER_KERNEL {
  CONSTANT_WEIGHT,  /*!< \brief Uniform weight. */
  CONICAL_WEIGHT,   /*!< \brief Linear decay with distance from center point [Bruns and Tortorelli, 2001]. */
  GAUSSIAN_WEIGHT,  /*!< \brief Bell shape around center point [Bruns and Tortorelli, 2003]. */
  DILATE_MORPH,     /*!< \brief Continuous version of the dilate morphology operator [Sigmund 2007]. */
  ERODE_MORPH,      /*!< \brief Continuous version of the erode morphology operator [Sigmund 2007].*/
};
static const MapType<std::string, ENUM_FILTER_KERNEL> Filter_Kernel_Map = {
  MakePair("CONSTANT", ENUM_FILTER_KERNEL::CONSTANT_WEIGHT)
  MakePair("CONICAL", ENUM_FILTER_KERNEL::CONICAL_WEIGHT)
  MakePair("GAUSSIAN", ENUM_FILTER_KERNEL::GAUSSIAN_WEIGHT)
  MakePair("DILATE", ENUM_FILTER_KERNEL::DILATE_MORPH)
  MakePair("ERODE", ENUM_FILTER_KERNEL::ERODE_MORPH)
};

/*!
 * \brief Types of projection function, initially intended for structural topology optimization applications
 */
enum class ENUM_PROJECTION_FUNCTION {
  NONE,           /*!< \brief No projection. */
  HEAVISIDE_UP,   /*!< \brief Project values towards 1. */
  HEAVISIDE_DOWN, /*!< \brief Project values towards 0. */
};
static const MapType<std::string, ENUM_PROJECTION_FUNCTION> Projection_Function_Map = {
  MakePair("NO_PROJECTION", ENUM_PROJECTION_FUNCTION::NONE)
  MakePair("HEAVISIDE_UP", ENUM_PROJECTION_FUNCTION::HEAVISIDE_UP)
  MakePair("HEAVISIDE_DOWN", ENUM_PROJECTION_FUNCTION::HEAVISIDE_DOWN)
};

/*!
 * \brief the different validation solution
 */
enum class VERIFICATION_SOLUTION {
  NONE,                     /*!< \brief No verification solution, standard solver mode. */
  INVISCID_VORTEX,          /*!< \brief Inviscid vortex. Exact solution of the unsteady Euler equations. */
  RINGLEB,                  /*!< \brief Ringleb flow. Exact solution of the steady Euler equations. */
  NS_UNIT_QUAD,             /*!< \brief Exact solution of the laminar Navier Stokes equations without heat conduction. */
  TAYLOR_GREEN_VORTEX,      /*!< \brief Taylor Green Vortex. */
  INC_TAYLOR_GREEN_VORTEX,  /*!< \brief Incompressible Taylor Green Vortex (2D). */
  MMS_NS_UNIT_QUAD,         /*!< \brief Manufactured solution of the laminar Navier Stokes equations on a unit quad. */
  MMS_NS_UNIT_QUAD_WALL_BC, /*!< \brief Manufactured solution of the laminar Navier Stokes equations on a unit quad with wall BC's. */
  MMS_NS_TWO_HALF_CIRCLES,  /*!< \brief Manufactured solution of the laminar Navier Stokes equations between two half circles. */
  MMS_NS_TWO_HALF_SPHERES,  /*!< \brief Manufactured solution of the laminar Navier Stokes equations between two half spheres. */
  MMS_INC_EULER,            /*!< \brief Manufactured solution of the incompressible Euler equations. */
  MMS_INC_NS,               /*!< \brief Manufactured solution of the laminar incompressible Navier Stokes equations. */
  USER_DEFINED_SOLUTION,    /*!< \brief User defined solution. */
};
static const MapType<std::string, VERIFICATION_SOLUTION> Verification_Solution_Map = {
  MakePair("NO_VERIFICATION_SOLUTION", VERIFICATION_SOLUTION::NONE)
  MakePair("INVISCID_VORTEX",          VERIFICATION_SOLUTION::INVISCID_VORTEX)
  MakePair("RINGLEB",                  VERIFICATION_SOLUTION::RINGLEB)
  MakePair("NS_UNIT_QUAD",             VERIFICATION_SOLUTION::NS_UNIT_QUAD)
  MakePair("TAYLOR_GREEN_VORTEX",      VERIFICATION_SOLUTION::TAYLOR_GREEN_VORTEX)
  MakePair("INC_TAYLOR_GREEN_VORTEX",  VERIFICATION_SOLUTION::INC_TAYLOR_GREEN_VORTEX)
  MakePair("MMS_NS_UNIT_QUAD",         VERIFICATION_SOLUTION::MMS_NS_UNIT_QUAD)
  MakePair("MMS_NS_UNIT_QUAD_WALL_BC", VERIFICATION_SOLUTION::MMS_NS_UNIT_QUAD_WALL_BC)
  MakePair("MMS_NS_TWO_HALF_CIRCLES",  VERIFICATION_SOLUTION::MMS_NS_TWO_HALF_CIRCLES)
  MakePair("MMS_NS_TWO_HALF_SPHERES",  VERIFICATION_SOLUTION::MMS_NS_TWO_HALF_SPHERES)
  MakePair("MMS_INC_EULER",            VERIFICATION_SOLUTION::MMS_INC_EULER)
  MakePair("MMS_INC_NS",               VERIFICATION_SOLUTION::MMS_INC_NS)
  MakePair("USER_DEFINED_SOLUTION",    VERIFICATION_SOLUTION::USER_DEFINED_SOLUTION)
};

/*!
 * \brief Types of streamwise periodicity.
 */
enum class ENUM_STREAMWISE_PERIODIC {
  NONE,          /*!< \brief No streamwise periodic flow. */
  PRESSURE_DROP, /*!< \brief Prescribed pressure drop. */
  MASSFLOW,      /*!< \brief Prescribed massflow. */
};
static const MapType<std::string, ENUM_STREAMWISE_PERIODIC> Streamwise_Periodic_Map = {
  MakePair("NONE",          ENUM_STREAMWISE_PERIODIC::NONE)
  MakePair("PRESSURE_DROP", ENUM_STREAMWISE_PERIODIC::PRESSURE_DROP)
  MakePair("MASSFLOW",      ENUM_STREAMWISE_PERIODIC::MASSFLOW)
};

/*!
 * \brief Container to hold Variables for streamwise Periodic flow as they are often used together in places.
 */
struct StreamwisePeriodicValues {
  su2double Streamwise_Periodic_PressureDrop;       /*!< \brief Value of prescribed pressure drop [Pa] which results in an artificial body force vector. */
  su2double Streamwise_Periodic_MassFlow;           /*!< \brief Value of current massflow [kg/s] which results in a delta p and therefore an artificial body force vector. */
  su2double Streamwise_Periodic_IntegratedHeatFlow; /*!< \brief Value of of the net sum of heatflow [W] into the domain. */
  su2double Streamwise_Periodic_InletTemperature;   /*!< \brief Area avg static Temp [K] at the periodic inlet. Used for adaptive outlet heatsink. */
};

/*!
 * \brief Type of POD basis generation (for use with libROM)
 */
enum class POD_KIND {
  STATIC,            /*!< \brief Use static SVD for POD basis generation. */
  INCREMENTAL,       /*!< \brief Use incremental SVD for POD basis generation. */
};
static const MapType<std::string, POD_KIND> POD_Map = {
  MakePair("STATIC_POD",      POD_KIND::STATIC)
  MakePair("INCREMENTAL_POD", POD_KIND::INCREMENTAL)
};

#undef MakePair
/* END_CONFIG_ENUMS */

class COptionBase {
private:
  std::vector<std::string> value;
public:
  COptionBase() {};
  virtual  ~COptionBase() = 0;

  virtual std::string SetValue(std::vector<std::string> value){this->value = value; return "";}
  std::vector<std::string> GetValue() {return value;}
  virtual void SetDefault() = 0;

  std::string optionCheckMultipleValues(std::vector<std::string> & option_value, std::string type_id, std::string option_name) {
    if (option_value.size() != 1) {
      std::string newString;
      newString.append(option_name);
      newString.append(": multiple values for type ");
      newString.append(type_id);
      return newString;
    }
    return "";
  }

  std::string badValue(std::vector<std::string> & option_value, std::string type_id, std::string option_name) {
    std::string newString;
    newString.append(option_name);
    newString.append(": improper option value for type ");
    newString.append(type_id);
    return newString;
  }
};

inline COptionBase::~COptionBase() {}

#ifdef ENABLE_MAPS
#include "option_structure.inl"
#endif<|MERGE_RESOLUTION|>--- conflicted
+++ resolved
@@ -535,25 +535,6 @@
 
 
 /*!
-<<<<<<< HEAD
- * \brief Types of mathematical problem to solve
- */
-enum ENUM_MATH_PROBLEM {
-  DIRECT = 0,               /*!< \brief Direct problem */
-  CONTINUOUS_ADJOINT = 1,   /*!< \brief Continuous adjoint problem */
-  DISCRETE_ADJOINT = 2,     /*!< \brief AD-based discrete adjoint problem. */
-  ROM = 3
-};
-static const MapType<string, ENUM_MATH_PROBLEM> Math_Problem_Map = {
-  MakePair("DIRECT", DIRECT)
-  MakePair("CONTINUOUS_ADJOINT", CONTINUOUS_ADJOINT)
-  MakePair("DISCRETE_ADJOINT", DISCRETE_ADJOINT)
-  MakePair("ROM", ROM)
-};
-
-/*!
-=======
->>>>>>> 4f85841f
  * \brief Types of spatial discretizations
  */
 enum ENUM_SPACE {
