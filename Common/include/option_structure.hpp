--- conflicted
+++ resolved
@@ -490,10 +490,7 @@
    ADJFEA_SOL=1,     /*!< \brief Position of the continuous adjoint Finite Element flow solution in the solver container array. */
    TEMPLATE_SOL=0,   /*!< \brief Position of the template solution. */
  };
-<<<<<<< HEAD
-=======
  
->>>>>>> 89b2cda7
  static const MapType<std::string, SOLVER_TYPE> SolverType_Map = {
    MakePair("FLOW_SOL", FLOW_SOL)
    MakePair("ADJFLOW_SOL", ADJFLOW_SOL)
@@ -570,10 +567,7 @@
   FLUID_MIXTURE = 9,      /*!< \brief Species mixture model. */
   COOLPROP = 10,          /*!< \brief Thermodynamics library. */
   FLUID_FLAMELET = 11,    /*!< \brief lookup table (LUT) method for premixed flamelets. */
-<<<<<<< HEAD
   DATADRIVEN_FLUID = 12,           /*!< \brief multi-layer perceptron driven fluid model. */
-=======
->>>>>>> 89b2cda7
 };
 static const MapType<std::string, ENUM_FLUIDMODEL> FluidModel_Map = {
   MakePair("STANDARD_AIR", STANDARD_AIR)
@@ -588,7 +582,6 @@
   MakePair("FLUID_MIXTURE", FLUID_MIXTURE)
   MakePair("COOLPROP", COOLPROP)
   MakePair("FLUID_FLAMELET", FLUID_FLAMELET)
-<<<<<<< HEAD
   MakePair("DATADRIVEN_FLUID", DATADRIVEN_FLUID)
 };
 
@@ -600,8 +593,6 @@
 static const MapType<std::string, FLAME_INIT_TYPE> FlameInit_Map = {
   MakePair("FLAME_FRONT", FLAME_INIT_TYPE::FLAME_FRONT)
   MakePair("SPARK", FLAME_INIT_TYPE::SPARK)
-=======
->>>>>>> 89b2cda7
 };
 
 /*!
@@ -1355,10 +1346,7 @@
 enum FLAMELET_SCALAR_VARIABLES {
   I_PROGVAR,
   I_ENTH,
-<<<<<<< HEAD
   I_MIXFRAC,
-=======
->>>>>>> 89b2cda7
 };
 
 /*!
@@ -1370,7 +1358,6 @@
   I_SRC_CONS_CO,
   I_SRC_PROD_NOX,
   I_SRC_CONS_NOX,
-<<<<<<< HEAD
 };
 
 /*!
@@ -1382,8 +1369,6 @@
   I_BETA_ENTH,
   I_BETA_MIXFRAC,
   N_BETA_TERMS,
-=======
->>>>>>> 89b2cda7
 };
 
 /*!
