--- conflicted
+++ resolved
@@ -1636,6 +1636,8 @@
 
 inline su2double* CConfig::GetBody_Force_Vector(void) { return Body_Force_Vector; }
 
+inline su2double* CConfig::GetPeriodicTranslation(unsigned short val_index) { return Periodic_Translation[val_index]; }
+
 inline unsigned short CConfig::GetKind_Streamwise_Periodic(void) { return Kind_Streamwise_Periodic; }
 
 inline su2double CConfig::GetStreamwise_Periodic_PressureDrop(void) { return Streamwise_Periodic_PressureDrop; }
@@ -1682,31 +1684,6 @@
 
 inline bool CConfig::GetHold_GridFixed(void) { return Hold_GridFixed; }
 
-<<<<<<< HEAD
-inline unsigned short CConfig::GetnPeriodicIndex(void) { return nPeriodic_Index; }
-
-inline su2double* CConfig::GetPeriodicCenter(unsigned short val_index) { return Periodic_Center[val_index]; }
-
-inline void CConfig::SetPeriodicCenter(unsigned short val_index, su2double* center) {
-  for (unsigned short i = 0; i < 3; i++) Periodic_Center[val_index][i] = center[i];
-}
-
-inline su2double* CConfig::GetPeriodicRotation(unsigned short val_index) { return Periodic_Rotation[val_index]; }
-
-inline void CConfig::SetPeriodicRotation(unsigned short val_index, su2double* rotation) {
-    for (unsigned short i = 0; i < 3; i++) Periodic_Rotation[val_index][i] = rotation[i];
-}
-
-inline su2double* CConfig::GetPeriodicTranslate(unsigned short val_index) { return Periodic_Translate[val_index]; }
-
-inline su2double* CConfig::GetPeriodicTranslation(unsigned short val_index) { return Periodic_Translation[val_index]; }
-
-inline void CConfig::SetPeriodicTranslate(unsigned short val_index, su2double* translate) {
-  for (unsigned short i = 0; i < 3; i++) Periodic_Translate[val_index][i] = translate[i];
-}
-
-=======
->>>>>>> 7baeafd8
 inline su2double CConfig::GetCyclic_Pitch(void) { return Cyclic_Pitch; }
 
 inline su2double CConfig::GetCollective_Pitch(void) { return Collective_Pitch; }
