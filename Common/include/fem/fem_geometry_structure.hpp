--- conflicted
+++ resolved
@@ -36,156 +36,6 @@
 using namespace std;
 
 /*!
-<<<<<<< HEAD
-=======
- * \class CLong3T
- * \brief Help class used to store three longs as one entity.
- * \version 7.0.7 "Blackbird"
- */
-struct CLong3T {
-  long long0 = 0;  /*!< \brief First long to store in this class. */
-  long long1 = 0;  /*!< \brief Second long to store in this class. */
-  long long2 = 0;  /*!< \brief Third long to store in this class. */
-
-  CLong3T() = default;
-
-  CLong3T(const long a, const long b, const long c) {long0 = a; long1 = b; long2 = c;}
-
-  bool operator<(const CLong3T &other) const;
-};
-
-/*!
- * \class CReorderElements
- * \brief Class, used to reorder the owned elements after the partitioning.
- * \author E. van der Weide
- * \version 7.0.7 "Blackbird"
- */
-class CReorderElements {
-private:
-  unsigned long  globalElemID; /*!< \brief Global element ID of the element. */
-  unsigned short timeLevel;    /*!< \brief Time level of the element. Only relevant
-                                           for time accurate local time stepping. */
-  bool           commSolution; /*!< \brief Whether or not the solution must be
-                                           communicated to other ranks. */
-  unsigned short elemType;     /*!< \brief Short hand for the element type, Which
-                                           stored info of the VTK_Type, polynomial
-                                           degree of the solution and whether or
-                                           not the Jacobian is constant. */
-public:
-  /*!
-   * \brief Constructor of the class, set the member variables to the arguments.
-   */
-  CReorderElements(const unsigned long  val_GlobalElemID,
-                   const unsigned short val_TimeLevel,
-                   const bool           val_CommSolution,
-                   const unsigned short val_VTK_Type,
-                   const unsigned short val_nPolySol,
-                   const bool           val_JacConstant);
-
-  /*!
-   * \brief Default constructor of the class. Disabled.
-   */
-  CReorderElements(void) = delete;
-
-  /*!
-   * \brief Less than operator of the class. Needed for the sorting.
-   */
-  bool operator<(const CReorderElements &other) const;
-
-  /*!
-   * \brief Function to make available the variable commSolution.
-   * \return Whether or not the solution of the element must be communicated.
-   */
-  inline bool GetCommSolution(void) const { return commSolution; }
-
-  /*!
-   * \brief Function to make available the element type of the element.
-   * \return The value of elemType, which stores the VTK type, polynomial degree
-             and whether or not the Jacobian is constant.
-   */
-  inline unsigned short GetElemType(void) const { return elemType; }
-
-  /*!
-   * \brief Function to make available the global element ID.
-   * \return The global element ID of the element.
-   */
-  inline unsigned long GetGlobalElemID(void) const { return globalElemID; }
-
-  /*!
-   * \brief Function to make available the time level.
-   * \return The time level of the element.
-   */
-  inline unsigned short GetTimeLevel(void) const { return timeLevel; }
-
-  /*!
-   * \brief Function, which sets the value of commSolution.
-   * \param[in] val_CommSolution  - value to which commSolution must be set.
-   */
-  inline void SetCommSolution(const bool val_CommSolution) { commSolution = val_CommSolution; }
-
-};
-
-/*!
- * \class CSortFaces
- * \brief Functor, used for a different sorting of the faces than the < operator
- *        of CFaceOfElement.
- * \author E. van der Weide
- * \version 7.0.7 "Blackbird"
- */
-class CVolumeElementFEM;   // Forward declaration to avoid problems.
-class CSortFaces {
-private:
-  unsigned long nVolElemOwned; /*!< \brief Number of locally owned volume elements. */
-  unsigned long nVolElemTot;   /*!< \brief Total number of local volume elements . */
-
-  const CVolumeElementFEM *volElem; /*!< \brief The locally stored volume elements. */
-
-public:
-  /*!
-   * \brief Constructor of the class. Set the values of the member variables.
-   */
-  CSortFaces(unsigned long            val_nVolElemOwned,
-             unsigned long            val_nVolElemTot,
-             const CVolumeElementFEM *val_volElem) {
-    nVolElemOwned = val_nVolElemOwned;
-    nVolElemTot = val_nVolElemTot;
-    volElem = val_volElem;
-  }
-
-  /*!
-   * \brief Default constructor of the class. Disabled.
-   */
-   CSortFaces(void) = delete;
-
- /*!
-  * \brief Operator used for the comparison.
-  * \param[in] f0 - First face in the comparison.
-  * \param[in] f1 - Second face in the comparison.
-  */
-  bool operator()(const CFaceOfElement &f0,
-                  const CFaceOfElement &f1);
-};
-
-/*!
- * \class CSortBoundaryFaces
- * \brief Functor, used for a different sorting of the faces than the < operator
- *        of CSurfaceElementFEM.
- * \author E. van der Weide
- * \version 7.0.7 "Blackbird"
- */
-struct CSurfaceElementFEM;   // Forward declaration to avoid problems.
-struct CSortBoundaryFaces {
- /*!
-  * \brief Operator used for the comparison.
-  * \param[in] f0 - First boundary face in the comparison.
-  * \param[in] f1 - Second boundary face in the comparison.
-  */
-  bool operator()(const CSurfaceElementFEM &f0,
-                  const CSurfaceElementFEM &f1);
-};
-
-/*!
->>>>>>> e9c824cd
  * \class CVolumeElementFEM
  * \brief Class to store a volume element for the FEM solver.
  * \author E. van der Weide
