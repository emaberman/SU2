/*!
 * \file fem_standard_element.hpp
 * \brief Headers of the main functions for the FEM standard elements.
 *        The functions are in the <i>fem_standard_element.cpp</i> file.
 * \author E. van der Weide
 * \version 7.0.7 "Blackbird"
 *
 * SU2 Project Website: https://su2code.github.io
 *
 * The SU2 Project is maintained by the SU2 Foundation
 * (http://su2foundation.org)
 *
 * Copyright 2012-2020, SU2 Contributors (cf. AUTHORS.md)
 *
 * SU2 is free software; you can redistribute it and/or
 * modify it under the terms of the GNU Lesser General Public
 * License as published by the Free Software Foundation; either
 * version 2.1 of the License, or (at your option) any later version.
 *
 * SU2 is distributed in the hope that it will be useful,
 * but WITHOUT ANY WARRANTY; without even the implied warranty of
 * MERCHANTABILITY or FITNESS FOR A PARTICULAR PURPOSE. See the GNU
 * Lesser General Public License for more details.
 *
 * You should have received a copy of the GNU Lesser General Public
 * License along with SU2. If not, see <http://www.gnu.org/licenses/>.
 */

#pragma once

#include <iostream>
#include <vector>
#include <cstdlib>

<<<<<<< HEAD
#include "CFEMStandardElementBase.hpp"
=======
#include "../CConfig.hpp"

using namespace std;

/*!
 * \class CFEMStandardElementBase
 * \brief Base class for a FEM standard element.
 * \author E. van der Weide
 * \version 7.0.7 "Blackbird"
 */
class CFEMStandardElementBase {
protected:
  unsigned short VTK_Type;     /*!< \brief Element type using the VTK convention. */
  unsigned short orderExact;   /*!< \brief Polynomial order that must be integrated exactly by the integration rule. */
  unsigned short nIntegration; /*!< \brief Number of points used in the numerical integration. */

  bool constJacobian;          /*!< \brief Whether or not the element has a constant Jacobian. */

  vector<su2double> rIntegration; /*!< \brief r-location of the integration points for this standard element. */
  vector<su2double> sIntegration; /*!< \brief s-location of the integration points for this standard element, if needed. */
  vector<su2double> tIntegration; /*!< \brief t-location of the integration points for this standard element, if needed. */
  vector<su2double> wIntegration; /*!< \brief The weights of the integration points for this standard element. */

public:
  /*!
  * \brief Constructor. Nothing to be done.
  */
  CFEMStandardElementBase() = default;

  /*!
  * \brief Destructor. Nothing to be done, because the vectors are deleted automatically.
  */
  virtual ~CFEMStandardElementBase() = default;

protected:
  /*!
  * \brief Alternative constructor.
  * \param[in] val_VTK_Type   - Type of the element using the VTK convention.
  * \param[in] val_nPoly      - Polynomial degree of the element.
  * \param[in] val_constJac   - Whether or not the Jacobians are constant.
  * \param[in] config         - Object, which contains the input parameters.
  * \param[in] val_orderExact - The order of the polynomials that must be integrated
                                exactly by the integration rule. If 0, it will
                                be determined from the polynomial degree and the
                                parameters in config.
  */
  CFEMStandardElementBase(unsigned short val_VTK_Type,
                          unsigned short val_nPoly,
                          bool           val_constJac,
                          CConfig        *config,
                          unsigned short val_orderExact);

public:
  /*!
  * \brief Function, which makes available the type of the element.
  * \return  The type of the element using the VTK convention.
  */
  inline unsigned short GetVTK_Type(void) const {return VTK_Type;}

  /*!
  * \brief Function, which makes available the weights in the integration points.
  * \return  The const pointer to data, which stores the weights in the integration points.
  */
  inline const su2double* GetWeightsIntegration(void) const {return wIntegration.data();}

  /*!
  * \brief Static function, which makes available the number of DOFs for an element
           corresponding to the arguments.
  * \param[in] VTK_Type         - Type of the element using the VTK convention.
  * \param[in] nPoly            - Polynomial degree of the element.
  * \param[in] typeErrorMessage - Default argument used to write a good error message.
  * \return The number of DOFs
  */
  static unsigned short GetNDOFsStatic(unsigned short VTK_Type,
                                       unsigned short nPoly,
                                       unsigned long  typeErrorMessage = 0);

  /*!
  * \brief Function, which makes available the number of integration points for this standard element.
  * \return  The number of integration points of this standard element.
  */
  inline unsigned short GetNIntegration(void) const {return nIntegration;}

  /*!
  * \brief Function, which makes available the polynomial order that must be integrated exactly.
  * \return  The polynomial order that must be integrated exactly.
  */
  inline unsigned short GetOrderExact(void) const {return orderExact;}

  /*!
  * \brief Static function, which computes the inverse of the given square matrix.
  * \param[in]     n - Number of rows/columns of the square matrix A.
  * \param[in,out] A - On input the square matrix to be inverted. On output the inverse.
  */
  static void InverseMatrix(unsigned short    n,
                            vector<su2double> &A);

  /*!
  * \brief Function, which computes the gradient of the Vandermonde matrix for a standard 1D edge.
  * \param[in]  nDOFs - Number of DOFs, which in 1D is the polynomial degree + 1.
  * \param[in]  r     - Parametric coordinates for which the gradient of the Vandermonde matrix must be computed.
  * \param[out] VDr   - Matrix to store the gradient of the Vandermonde matrix in all r-locations.
  */
  void GradVandermonde1D(unsigned short          nDOFs,
                         const vector<su2double> &r,
                         vector<su2double>       &VDr);

  /*!
  * \brief Function, which computes the Vandermonde matrix for a standard 1D edge.
  * \param[in]  nDOFs - Number of DOFs, which in 1D is the polynomial degree + 1.
  * \param[in]  r     - Parametric coordinates for which the Vandermonde matrix must be computed.
  * \param[out] V     - Matrix to store the Vandermonde matrix in all r-locations.
  */
  void Vandermonde1D(unsigned short          nDOFs,
                     const vector<su2double> &r,
                     vector<su2double>       &V);

protected:
  /*!
  * \brief Function, which checks if the sum of the given derivatives of the
           Lagrangian interpolation functions is 0 in the points.
  * \param[in] nPoints         - Number of points to be checked.
  * \param[in] nDOFs           - Number of DOFs of the element.
  * \param[in] dLagBasisPoints - Values of the derivatives of the Lagrangian
                                 interpolation functions in the given points.
  */
  void CheckSumDerivativesLagrangianBasisFunctions(const unsigned short    nPoints,
                                                   const unsigned short    nDOFs,
                                                   const vector<su2double> &dLagBasisPoints);

  /*!
  * \brief Function, which checks if the sum of the given Lagrangian interpolation
           functions is 1 in the points.
  * \param[in]     nPoints        - Number of points to be checked.
  * \param[in]     nDOFs          - Number of DOFs of the element.
  * \param[in,out] lagBasisPoints - Values of the Lagrangian interpolation
                                    functions in the given points.
  */
  void CheckSumLagrangianBasisFunctions(const unsigned short nPoints,
                                        const unsigned short nDOFs,
                                        vector<su2double>    &lagBasisPoints);

  /*!
  * \brief Function, which copies the data of the given object into the current object.
  * \param[in] other - Object, whose data is copied.
  */
  void Copy(const CFEMStandardElementBase &other);

  /*!
  * \brief Function, which computes the values of the derivatives of the basis functions
           of the adjacent elements in the integration points of the face.
  * \param[in]  VTK_TypeElem          - Type of the element adjacent to the face using the VTK convention.
  * \param[in]  nPolyElem             - Polynomial degree of the element adjacent to the face.
  * \param[in]  swapFaceInElement     - Whether or not the connectivity of the face must be swapped
                                        to get the desired numbering compared to the numbering used in the
                                        corresponding face of the element.
  * \param[out] nDOFsElem             - Number of DOFs of the element adjacent to the face.
  * \param[out] drLagBasisIntegration - r-derivatives of the basis functions in the integration points
                                        of the face.
  * \param[out] dsLagBasisIntegration - s-derivatives of the basis functions in the integration points
                                        of the face.
  * \param[out] dtLagBasisIntegration - t-derivatives of the basis functions in the integration points
                                        of the face.
  */
  void DerivativesBasisFunctionsAdjacentElement(unsigned short    VTK_TypeElem,
                                                unsigned short    nPolyElem,
                                                const bool        swapFaceInElement,
                                                unsigned short    &nDOFsElem,
                                                vector<su2double> &drLagBasisIntegration,
                                                vector<su2double> &dsLagBasisIntegration,
                                                vector<su2double> &dtLagBasisIntegration);

  /*!
  * \brief Function, which computes the gradients of the Vandermonde matrix for a standard triangle.
  * \param[in]  nPoly - Polynomial degree of the triangle.
  * \param[in]  nDOFs - Number of DOFs of the triangle.
  * \param[in]  r     - Parametric coordinate in r-direction for which the gradient of the Vandermonde matrix must be computed.
  * \param[in]  s     - Parametric coordinate in s-direction for which the gradient of the Vandermonde matrix must be computed.
  * \param[out] VDr   - Matrix to store the gradient in r-direction of the Vandermonde matrix in all r- and s-locations.
  * \param[out] VDs   - Matrix to store the gradient in s-direction of the Vandermonde matrix in all r- and s-locations.
  */
  void GradVandermonde2D_Triangle(unsigned short          nPoly,
                                  unsigned short          nDOFs,
                                  const vector<su2double> &r,
                                  const vector<su2double> &s,
                                  vector<su2double>       &VDr,
                                  vector<su2double>       &VDs);

  /*!
  * \brief Function, which computes the gradients of the Vandermonde matrix for a standard quadrilateral.
  * \param[in]  nPoly - Polynomial degree of the quadrilateral.
  * \param[in]  nDOFs - Number of DOFs of the quadrilateral.
  * \param[in]  r     - Parametric coordinate in r-direction for which the gradient of the Vandermonde matrix must be computed.
  * \param[in]  s     - Parametric coordinate in s-direction for which the gradient of the Vandermonde matrix must be computed.
  * \param[out] VDr   - Matrix to store the gradient in r-direction of the Vandermonde matrix in all r- and s-locations.
  * \param[out] VDs   - Matrix to store the gradient in s-direction of the Vandermonde matrix in all r- and s-locations.
  */
  void GradVandermonde2D_Quadrilateral(unsigned short          nPoly,
                                       unsigned short          nDOFs,
                                       const vector<su2double> &r,
                                       const vector<su2double> &s,
                                       vector<su2double>       &VDr,
                                       vector<su2double>       &VDs);

  /*!
  * \brief Function, which computes the gradients of the Vandermonde matrix for a standard tetrahedron.
  * \param[in]  nPoly - Polynomial degree of the tetrahedron.
  * \param[in]  nDOFs - Number of DOFs of the tetrahedron.
  * \param[in]  r     - Parametric coordinate in r-direction for which the gradient of the Vandermonde matrix must be computed.
  * \param[in]  s     - Parametric coordinate in s-direction for which the gradient of the Vandermonde matrix must be computed.
  * \param[in]  t     - Parametric coordinate in t-direction for which the gradient of the Vandermonde matrix must be computed.
  * \param[out] VDr   - Matrix to store the gradient in r-direction of the Vandermonde matrix in all r-, s- and t-locations.
  * \param[out] VDs   - Matrix to store the gradient in s-direction of the Vandermonde matrix in all r-, s- and t-locations.
  * \param[out] VDt   - Matrix to store the gradient in t-direction of the Vandermonde matrix in all r-, s- and t-locations.
  */
  void GradVandermonde3D_Tetrahedron(unsigned short          nPoly,
                                     unsigned short          nDOFs,
                                     const vector<su2double> &r,
                                     const vector<su2double> &s,
                                     const vector<su2double> &t,
                                     vector<su2double>       &VDr,
                                     vector<su2double>       &VDs,
                                     vector<su2double>       &VDt);

  /*!
  * \brief Function, which computes the gradients of the Vandermonde matrix for a standard pyramid.
  * \param[in]  nPoly - Polynomial degree of the pyramid.
  * \param[in]  nDOFs - Number of DOFs of the pyramid.
  * \param[in]  r     - Parametric coordinate in r-direction for which the gradient of the Vandermonde matrix must be computed.
  * \param[in]  s     - Parametric coordinate in s-direction for which the gradient of the Vandermonde matrix must be computed.
  * \param[in]  t     - Parametric coordinate in t-direction for which the gradient of the Vandermonde matrix must be computed.
  * \param[out] VDr   - Matrix to store the gradient in r-direction of the Vandermonde matrix in all r-, s- and t-locations.
  * \param[out] VDs   - Matrix to store the gradient in s-direction of the Vandermonde matrix in all r-, s- and t-locations.
  * \param[out] VDt   - Matrix to store the gradient in t-direction of the Vandermonde matrix in all r-, s- and t-locations.
  */
  void GradVandermonde3D_Pyramid(unsigned short          nPoly,
                                 unsigned short          nDOFs,
                                 const vector<su2double> &r,
                                 const vector<su2double> &s,
                                 const vector<su2double> &t,
                                 vector<su2double>       &VDr,
                                 vector<su2double>       &VDs,
                                 vector<su2double>       &VDt);

  /*!
  * \brief Function, which computes the gradients of the Vandermonde matrix for a standard prism.
  * \param[in]  nPoly - Polynomial degree of the prism.
  * \param[in]  nDOFs - Number of DOFs of the prism.
  * \param[in]  r     - Parametric coordinate in r-direction for which the gradient of the Vandermonde matrix must be computed.
  * \param[in]  s     - Parametric coordinate in s-direction for which the gradient of the Vandermonde matrix must be computed.
  * \param[in]  t     - Parametric coordinate in t-direction for which the gradient of the Vandermonde matrix must be computed.
  * \param[out] VDr   - Matrix to store the gradient in r-direction of the Vandermonde matrix in all r-, s- and t-locations.
  * \param[out] VDs   - Matrix to store the gradient in s-direction of the Vandermonde matrix in all r-, s- and t-locations.
  * \param[out] VDt   - Matrix to store the gradient in t-direction of the Vandermonde matrix in all r-, s- and t-locations.
  */
  void GradVandermonde3D_Prism(unsigned short          nPoly,
                               unsigned short          nDOFs,
                               const vector<su2double> &r,
                               const vector<su2double> &s,
                               const vector<su2double> &t,
                               vector<su2double>       &VDr,
                               vector<su2double>       &VDs,
                               vector<su2double>       &VDt);

  /*!
  * \brief Function, which computes the gradients of the Vandermonde matrix for a standard hexahedron.
  * \param[in]  nPoly - Polynomial degree of the hexahedron.
  * \param[in]  nDOFs - Number of DOFs of the hexahedron.
  * \param[in]  r     - Parametric coordinate in r-direction for which the gradient of the Vandermonde matrix must be computed.
  * \param[in]  s     - Parametric coordinate in s-direction for which the gradient of the Vandermonde matrix must be computed.
  * \param[in]  t     - Parametric coordinate in t-direction for which the gradient of the Vandermonde matrix must be computed.
  * \param[out] VDr   - Matrix to store the gradient in r-direction of the Vandermonde matrix in all r-, s- and t-locations.
  * \param[out] VDs   - Matrix to store the gradient in s-direction of the Vandermonde matrix in all r-, s- and t-locations.
  * \param[out] VDt   - Matrix to store the gradient in t-direction of the Vandermonde matrix in all r-, s- and t-locations.
  */
  void GradVandermonde3D_Hexahedron(unsigned short          nPoly,
                                    unsigned short          nDOFs,
                                    const vector<su2double> &r,
                                    const vector<su2double> &s,
                                    const vector<su2double> &t,
                                    vector<su2double>       &VDr,
                                    vector<su2double>       &VDs,
                                    vector<su2double>       &VDt);

  /*!
  * \brief Function, which determines the values of the Lagrangian interpolation
           functions and its derivatives in the given set of points for a line.
  * \param[in]  nPoly            - Polynomial degree of the interpolation functions.
  * \param[in]  rPoints          - r-coordinates of the points where the
                                   interpolation functions must be evaluated.
  * \param[out] nDOFs            - Number of DOFs of the line element.
  * \param[out] rDOFs            - r-coordinates of the DOFs of the line element.
  * \param[out] matVandermondeInv- Values of the inverse matrix of Vandermonde matrix
  * \param[out] lagBasisPoints   - Values of the Lagrangian interpolation
                                   functions in the given points.
  * \param[out] drLagBasisPoints - Values of the r-derivatives of the Lagrangian
                                   interpolation functions in the given points.
  */
  void LagrangianBasisFunctionAndDerivativesLine(const unsigned short    nPoly,
                                                 const vector<su2double> &rPoints,
                                                 unsigned short          &nDOFs,
                                                 vector<su2double>       &rDOFs,
                                                 vector<su2double>       &matVandermondeInv,
                                                 vector<su2double>       &lagBasisPoints,
                                                 vector<su2double>       &drLagBasisPoints);

  /*!
  * \brief Function, which determines the values of the Lagrangian interpolation
           functions and its derivatives in the given set of points for a triangle.
  * \param[in]  nPoly            - Polynomial degree of the interpolation functions.
  * \param[in]  rPoints          - r-coordinates of the points where the
                                   interpolation functions must be evaluated.
  * \param[in]  sPoints          - s-coordinates of the points where the
                                   interpolation functions must be evaluated.
  * \param[out] nDOFs            - Number of DOFs of the triangle.
  * \param[out] rDOFs            - r-coordinates of the DOFs of the triangle.
  * \param[out] sDOFs            - s-coordinates of the DOFs of the triangle.
  * \param[out] matVandermondeInv- Values of the inverse matrix of Vandermonde matrix
  * \param[out] lagBasisPoints   - Values of the Lagrangian interpolation
                                   functions in the given points.
  * \param[out] drLagBasisPoints - Values of the r-derivatives of the Lagrangian
                                   interpolation functions in the given points.
  * \param[out] dsLagBasisPoints - Values of the s-derivatives of the Lagrangian
                                   interpolation functions in the given points.
  */
  void LagrangianBasisFunctionAndDerivativesTriangle(const unsigned short    nPoly,
                                                     const vector<su2double> &rPoints,
                                                     const vector<su2double> &sPoints,
                                                     unsigned short          &nDOFs,
                                                     vector<su2double>       &rDOFs,
                                                     vector<su2double>       &sDOFs,
                                                     vector<su2double>       &matVandermondeInv,
                                                     vector<su2double>       &lagBasisPoints,
                                                     vector<su2double>       &drLagBasisPoints,
                                                     vector<su2double>       &dsLagBasisPoints);

  /*!
  * \brief Function, which determines the values of the Lagrangian interpolation
           functions and its derivatives in the given set of points for a quadrilateral.
  * \param[in]  nPoly            - Polynomial degree of the interpolation functions.
  * \param[in]  rPoints          - r-coordinates of the points where the
                                   interpolation functions must be evaluated.
  * \param[in]  sPoints          - s-coordinates of the points where the
                                   interpolation functions must be evaluated.
  * \param[out] nDOFs            - Number of DOFs of the quadrilateral.
  * \param[out] rDOFs            - r-coordinates of the DOFs of the quadrilateral.
  * \param[out] sDOFs            - s-coordinates of the DOFs of the quadrilateral.
  * \param[out] matVandermondeInv- Values of the inverse matrix of Vandermonde matrix
  * \param[out] lagBasisPoints   - Values of the Lagrangian interpolation
                                   functions in the given points.
  * \param[out] drLagBasisPoints - Values of the r-derivatives of the Lagrangian
                                   interpolation functions in the given points.
  * \param[out] dsLagBasisPoints - Values of the s-derivatives of the Lagrangian
                                   interpolation functions in the given points.
  */
  void LagrangianBasisFunctionAndDerivativesQuadrilateral(const unsigned short    nPoly,
                                                          const vector<su2double> &rPoints,
                                                          const vector<su2double> &sPoints,
                                                          unsigned short          &nDOFs,
                                                          vector<su2double>       &rDOFs,
                                                          vector<su2double>       &sDOFs,
                                                          vector<su2double>       &matVandermondeInv,
                                                          vector<su2double>       &lagBasisPoints,
                                                          vector<su2double>       &drLagBasisPoints,
                                                          vector<su2double>       &dsLagBasisPoints);

  /*!
  * \brief Function, which determines the values of the Lagrangian interpolation
           functions and its derivatives in the given set of points for a tetrahedron.
  * \param[in]  nPoly            - Polynomial degree of the interpolation functions.
  * \param[in]  rPoints          - r-coordinates of the points where the
                                   interpolation functions must be evaluated.
  * \param[in]  sPoints          - s-coordinates of the points where the
                                   interpolation functions must be evaluated.
  * \param[in]  tPoints          - t-coordinates of the points where the
                                   interpolation functions must be evaluated.
  * \param[out] nDOFs            - Number of DOFs of the quadrilateral.
  * \param[out] rDOFs            - r-coordinates of the DOFs of the tetrahedron.
  * \param[out] sDOFs            - s-coordinates of the DOFs of the tetrahedron.
  * \param[out] tDOFs            - t-coordinates of the DOFs of the tetrahedron.
  * \param[out] matVandermondeInv- Values of the inverse matrix of Vandermonde matrix
  * \param[out] lagBasisPoints   - Values of the Lagrangian interpolation
                                   functions in the given points.
  * \param[out] drLagBasisPoints - Values of the r-derivatives of the Lagrangian
                                   interpolation functions in the given points.
  * \param[out] dsLagBasisPoints - Values of the s-derivatives of the Lagrangian
                                   interpolation functions in the given points.
  * \param[out] dtLagBasisPoints - Values of the t-derivatives of the Lagrangian
                                   interpolation functions in the given points.
  */
  void LagrangianBasisFunctionAndDerivativesTetrahedron(const unsigned short    nPoly,
                                                        const vector<su2double> &rPoints,
                                                        const vector<su2double> &sPoints,
                                                        const vector<su2double> &tPoints,
                                                        unsigned short          &nDOFs,
                                                        vector<su2double>       &rDOFs,
                                                        vector<su2double>       &sDOFs,
                                                        vector<su2double>       &tDOFs,
                                                        vector<su2double>       &matVandermondeInv,
                                                        vector<su2double>       &lagBasisPoints,
                                                        vector<su2double>       &drLagBasisPoints,
                                                        vector<su2double>       &dsLagBasisPoints,
                                                        vector<su2double>       &dtLagBasisPoints);

  /*!
  * \brief Function, which determines the values of the Lagrangian interpolation
           functions and its derivatives in the given set of points for a pyramid.
  * \param[in]  nPoly            - Polynomial degree of the interpolation functions.
  * \param[in]  rPoints          - r-coordinates of the points where the
                                   interpolation functions must be evaluated.
  * \param[in]  sPoints          - s-coordinates of the points where the
                                   interpolation functions must be evaluated.
  * \param[in]  tPoints          - t-coordinates of the points where the
                                   interpolation functions must be evaluated.
  * \param[out] nDOFs            - Number of DOFs of the quadrilateral.
  * \param[out] rDOFs            - r-coordinates of the DOFs of the pyramid.
  * \param[out] sDOFs            - s-coordinates of the DOFs of the pyramid.
  * \param[out] tDOFs            - t-coordinates of the DOFs of the pyramid.
  * \param[out] matVandermondeInv- Values of the inverse matrix of Vandermonde matrix
  * \param[out] lagBasisPoints   - Values of the Lagrangian interpolation
                                   functions in the given points.
  * \param[out] drLagBasisPoints - Values of the r-derivatives of the Lagrangian
                                   interpolation functions in the given points.
  * \param[out] dsLagBasisPoints - Values of the s-derivatives of the Lagrangian
                                   interpolation functions in the given points.
  * \param[out] dtLagBasisPoints - Values of the t-derivatives of the Lagrangian
                                   interpolation functions in the given points.
  */
  void LagrangianBasisFunctionAndDerivativesPyramid(const unsigned short    nPoly,
                                                    const vector<su2double> &rPoints,
                                                    const vector<su2double> &sPoints,
                                                    const vector<su2double> &tPoints,
                                                    unsigned short          &nDOFs,
                                                    vector<su2double>       &rDOFs,
                                                    vector<su2double>       &sDOFs,
                                                    vector<su2double>       &tDOFs,
                                                    vector<su2double>       &matVandermondeInv,
                                                    vector<su2double>       &lagBasisPoints,
                                                    vector<su2double>       &drLagBasisPoints,
                                                    vector<su2double>       &dsLagBasisPoints,
                                                    vector<su2double>       &dtLagBasisPoints);

  /*!
  * \brief Function, which determines the values of the Lagrangian interpolation
           functions and its derivatives in the given set of points for a prism.
  * \param[in]  nPoly            - Polynomial degree of the interpolation functions.
  * \param[in]  rPoints          - r-coordinates of the points where the
                                   interpolation functions must be evaluated.
  * \param[in]  sPoints          - s-coordinates of the points where the
                                   interpolation functions must be evaluated.
  * \param[in]  tPoints          - t-coordinates of the points where the
                                   interpolation functions must be evaluated.
  * \param[out] nDOFs            - Number of DOFs of the quadrilateral.
  * \param[out] rDOFs            - r-coordinates of the DOFs of the prism.
  * \param[out] sDOFs            - s-coordinates of the DOFs of the prism.
  * \param[out] tDOFs            - t-coordinates of the DOFs of the prism.
  * \param[out] matVandermondeInv- Values of the inverse matrix of Vandermonde matrix
  * \param[out] lagBasisPoints   - Values of the Lagrangian interpolation
                                   functions in the given points.
  * \param[out] drLagBasisPoints - Values of the r-derivatives of the Lagrangian
                                   interpolation functions in the given points.
  * \param[out] dsLagBasisPoints - Values of the s-derivatives of the Lagrangian
                                   interpolation functions in the given points.
  * \param[out] dtLagBasisPoints - Values of the t-derivatives of the Lagrangian
                                   interpolation functions in the given points.
  */
  void LagrangianBasisFunctionAndDerivativesPrism(const unsigned short    nPoly,
                                                  const vector<su2double> &rPoints,
                                                  const vector<su2double> &sPoints,
                                                  const vector<su2double> &tPoints,
                                                  unsigned short          &nDOFs,
                                                  vector<su2double>       &rDOFs,
                                                  vector<su2double>       &sDOFs,
                                                  vector<su2double>       &tDOFs,
                                                  vector<su2double>       &matVandermondeInv,
                                                  vector<su2double>       &lagBasisPoints,
                                                  vector<su2double>       &drLagBasisPoints,
                                                  vector<su2double>       &dsLagBasisPoints,
                                                  vector<su2double>       &dtLagBasisPoints);

  /*!
  * \brief Function, which determines the values of the Lagrangian interpolation
           functions and its derivatives in the given set of points for a hexahedron.
  * \param[in]  nPoly            - Polynomial degree of the interpolation functions.
  * \param[in]  rPoints          - r-coordinates of the points where the
                                   interpolation functions must be evaluated.
  * \param[in]  sPoints          - s-coordinates of the points where the
                                   interpolation functions must be evaluated.
  * \param[in]  tPoints          - t-coordinates of the points where the
                                   interpolation functions must be evaluated.
  * \param[out] nDOFs            - Number of DOFs of the quadrilateral.
  * \param[out] rDOFs            - r-coordinates of the DOFs of the hexahedron.
  * \param[out] sDOFs            - s-coordinates of the DOFs of the hexahedron.
  * \param[out] tDOFs            - t-coordinates of the DOFs of the hexahedron.
  * \param[out] matVandermondeInv- Values of the inverse matrix of Vandermonde matrix
  * \param[out] lagBasisPoints   - Values of the Lagrangian interpolation
                                   functions in the given points.
  * \param[out] drLagBasisPoints - Values of the r-derivatives of the Lagrangian
                                   interpolation functions in the given points.
  * \param[out] dsLagBasisPoints - Values of the s-derivatives of the Lagrangian
                                   interpolation functions in the given points.
  * \param[out] dtLagBasisPoints - Values of the t-derivatives of the Lagrangian
                                   interpolation functions in the given points.
  */
  void LagrangianBasisFunctionAndDerivativesHexahedron(const unsigned short    nPoly,
                                                       const vector<su2double> &rPoints,
                                                       const vector<su2double> &sPoints,
                                                       const vector<su2double> &tPoints,
                                                       unsigned short          &nDOFs,
                                                       vector<su2double>       &rDOFs,
                                                       vector<su2double>       &sDOFs,
                                                       vector<su2double>       &tDOFs,
                                                       vector<su2double>       &matVandermondeInv,
                                                       vector<su2double>       &lagBasisPoints,
                                                       vector<su2double>       &drLagBasisPoints,
                                                       vector<su2double>       &dsLagBasisPoints,
                                                       vector<su2double>       &dtLagBasisPoints);

  /*!
  * \brief Function, which carries out a matrix matrix multiplication to obtain
           data in points and stores the result row major order.
  * \param[in]  nDOFs   - Dimension of the matrices. This typically corresponds
                          to the number of DOFs that are considered.
  * \param[in]  nPoints - Dimension of the matrices. This typically corresponds
                          to the number of integration points used.
  * \param[in]  A       - First matrix in the matrix matrix product A*B, dimension nPoints X nDOFs.
                          A is stored in column major order.
  * \param[in]  B       - Second matrix in the matrix matrix product A*B, dimension nDOFs X nDOFs.
                          B is stored in column major order.
  * \param[out] C       - Result of A*B, dimension nPoints X nDOFs. The result is stored in row
                          major order
  */
  void MatMulRowMajor(const unsigned short nDOFs,
                      const unsigned short nPoints,
                      const vector<su2double> &A,
                      const vector<su2double> &B,
                      vector<su2double>       &C);

  /*!
  * \brief Function, which computes the local connectivity of linear subelements of
           a line, which can be used for plotting.
  * \param[in]  nPoly    - Polynomial degree of the line.
  * \param[out] subConn  - The local subconnectivity of a line element.
  */
  void SubConnForPlottingLine(const unsigned short   nPoly,
                              vector<unsigned short> &subConn);

  /*!
  * \brief Function, which computes the local connectivity of linear subelements of
           a quadrilateral, which can be used for plotting.
  * \param[in]  nPoly    - Polynomial degree of the quadrilateral.
  * \param[out] subConn  - The local subconnectivity of a triangle element.
  */
  void SubConnForPlottingQuadrilateral(const unsigned short   nPoly,
                                       vector<unsigned short> &subConn);

  /*!
  * \brief Function, which computes the local connectivity of linear subelements of
           a triangle, which can be used for plotting.
  * \param[in]  nPoly    - Polynomial degree of the triangle.
  * \param[out] subConn  - The local subconnectivity of a triangle element.
  */
  void SubConnForPlottingTriangle(const unsigned short   nPoly,
                                  vector<unsigned short> &subConn);

  /*!
   * \brief Function, which computes the Vandermonde matrix for a standard triangle.
   * \param[in]  nPoly - Polynomial degree of the triangle.
   * \param[in]  nDOFs - Number of DOFs of the triangle.
   * \param[in]  r     - Parametric coordinates in r-direction for which the Vandermonde matrix must be computed.
   * \param[in]  s     - Parametric coordinates in s-direction for which the Vandermonde matrix must be computed.
   * \param[out] V     - Matrix to store the Vandermonde matrix in all r- and s-locations.
  */
  void Vandermonde2D_Triangle(unsigned short          nPoly,
                              unsigned short          nDOFs,
                              const vector<su2double> &r,
                              const vector<su2double> &s,
                              vector<su2double>       &V);

  /*!
   * \brief Function, which computes the Vandermonde matrix for a standard quadrilateral.
   * \param[in]  nPoly - Polynomial degree of the quadrilateral.
   * \param[in]  nDOFs - Number of DOFs of the quadrilateral.
   * \param[in]  r     - Parametric coordinates in r-direction for which the Vandermonde matrix must be computed.
   * \param[in]  s     - Parametric coordinates in s-direction for which the Vandermonde matrix must be computed.
   * \param[out] V     - Matrix to store the Vandermonde matrix in all r- and s-locations.
  */
  void Vandermonde2D_Quadrilateral(unsigned short          nPoly,
                                   unsigned short          nDOFs,
                                   const vector<su2double> &r,
                                   const vector<su2double> &s,
                                   vector<su2double>       &V);

  /*!
   * \brief Function, which computes the Vandermonde matrix for a standard tetrahedron.
   * \param[in]  nPoly - Polynomial degree of the tetrahedron.
   * \param[in]  nDOFs - Number of DOFs of the tetrahedron.
   * \param[in]  r     - Parametric coordinates in r-direction for which the Vandermonde matrix must be computed.
   * \param[in]  s     - Parametric coordinates in s-direction for which the Vandermonde matrix must be computed.
   * \param[in]  t     - Parametric coordinates in t-direction for which the Vandermonde matrix must be computed.
   * \param[out] V     - Matrix to store the Vandermonde matrix in all r-, s- and t-locations.
  */
  void Vandermonde3D_Tetrahedron(unsigned short          nPoly,
                                 unsigned short          nDOFs,
                                 const vector<su2double> &r,
                                 const vector<su2double> &s,
                                 const vector<su2double> &t,
                                 vector<su2double>       &V);

  /*!
   * \brief Function, which computes the Vandermonde matrix for a standard pyramid.
   * \param[in]  nPoly - Polynomial degree of the pyramid.
   * \param[in]  nDOFs - Number of DOFs of the pyramid.
   * \param[in]  r     - Parametric coordinates in r-direction for which the Vandermonde matrix must be computed.
   * \param[in]  s     - Parametric coordinates in s-direction for which the Vandermonde matrix must be computed.
   * \param[in]  t     - Parametric coordinates in t-direction for which the Vandermonde matrix must be computed.
   * \param[out] V     - Matrix to store the Vandermonde matrix in all r-, s- and t-locations.
  */
  void Vandermonde3D_Pyramid(unsigned short          nPoly,
                             unsigned short          nDOFs,
                             const vector<su2double> &r,
                             const vector<su2double> &s,
                             const vector<su2double> &t,
                             vector<su2double>       &V);

  /*!
   * \brief Function, which computes the Vandermonde matrix for a standard prism.
   * \param[in]  nPoly - Polynomial degree of the prism.
   * \param[in]  nDOFs - Number of DOFs of the prism.
   * \param[in]  r     - Parametric coordinates in r-direction for which the Vandermonde matrix must be computed.
   * \param[in]  s     - Parametric coordinates in s-direction for which the Vandermonde matrix must be computed.
   * \param[in]  t     - Parametric coordinates in t-direction for which the Vandermonde matrix must be computed.
   * \param[out] V     - Matrix to store the Vandermonde matrix in all r-, s- and t-locations.
  */
  void Vandermonde3D_Prism(unsigned short          nPoly,
                           unsigned short          nDOFs,
                           const vector<su2double> &r,
                           const vector<su2double> &s,
                           const vector<su2double> &t,
                           vector<su2double>       &V);

  /*!
   * \brief Function, which computes the Vandermonde matrix for a standard hexahedron.
   * \param[in]  nPoly - Polynomial degree of the hexahedron.
   * \param[in]  nDOFs - Number of DOFs of the hexahedron.
   * \param[in]  r     - Parametric coordinates in r-direction for which the Vandermonde matrix must be computed.
   * \param[in]  s     - Parametric coordinates in s-direction for which the Vandermonde matrix must be computed.
   * \param[in]  t     - Parametric coordinates in t-direction for which the Vandermonde matrix must be computed.
   * \param[out] V     - Matrix to store the Vandermonde matrix in all r-, s- and t-locations.
  */
  void Vandermonde3D_Hexahedron(unsigned short          nPoly,
                                unsigned short          nDOFs,
                                const vector<su2double> &r,
                                const vector<su2double> &s,
                                const vector<su2double> &t,
                                vector<su2double>       &V);

  /*!
  * \brief Function, which computes the constant in the penalty terms for a
           a viscous discretization.
  * \param[in] VTK_TypeElem - The element type, using the VTK convention,
                              adjacent to the face.
  * \param[in] nPolyElem    - The polynomial degree of the adjacent element.
  * \return                   The value of the viscous penalty parameter.
  */
  su2double ViscousPenaltyParameter(const unsigned short VTK_TypeElem,
                                    const unsigned short nPolyElem) const;
private:
  /*!
  * \brief Function, which determines the 1D Gauss Legendre integration points and weights.
  * \param[in,out] GLPoints  - The location of the Gauss-Legendre integration points.
  * \param[in,out] GLWeights - The weights of the Gauss-Legendre integration points.
  */
  void GaussLegendrePoints1D(vector<su2double> &GLPoints,
                             vector<su2double> &GLWeights);

  /*!
  * \brief Function, which computes the value of the gradient of the Jacobi polynomial for the given x-coordinate.
  * \param[in] n     - Order of the Jacobi polynomial.
  * \param[in] alpha - Alpha coefficient of the Jacobi polynomial.
  * \param[in] beta  - Beta coefficient of the Jacobi polynomial.
  * \param[in] x     - Coordinate (-1 <= x <= 1) for which the gradient of the Jacobi polynomial must be evaluated.
  * \return            The value of the gradient of the normalized Jacobi polynomial f order n for the given value of x.
  */
  su2double GradNormJacobi(unsigned short n,
                           unsigned short alpha,
                           unsigned short beta,
                           su2double      x);

  /*!
  * \brief Function, which determines the integration points for a line
           such that polynomials of orderExact are integrated exactly.
  */
  void IntegrationPointsLine(void);

  /*!
  * \brief Function, which determines the integration points for a triangle
           such that polynomials of orderExact are integrated exactly.
  */
  void IntegrationPointsTriangle(void);

  /*!
  * \brief Function, which determines the integration points for a quadrilateral
           such that polynomials of orderExact are integrated exactly.
  */
  void IntegrationPointsQuadrilateral(void);

  /*!
  * \brief Function, which determines the integration points for a tetrahedron
           such that polynomials of orderExact are integrated exactly.
  */
  void IntegrationPointsTetrahedron(void);

  /*!
  * \brief Function, which determines the integration points for a pyramid
           such that polynomials of orderExact are integrated exactly.
  */
  void IntegrationPointsPyramid(void);

  /*!
  * \brief Function, which determines the integration points for a prism
           such that polynomials of orderExact are integrated exactly.
  */
  void IntegrationPointsPrism(void);

  /*!
  * \brief Function, which determines the integration points for a hexahedron
           such that polynomials of orderExact are integrated exactly.
  */
  void IntegrationPointsHexahedron(void);

  /*!
  * \brief Function, which computes the value of the Jacobi polynomial for the given x-coordinate.
  * \param[in] n     - Order of the Jacobi polynomial.
  * \param[in] alpha - Alpha coefficient of the Jacobi polynomial.
  * \param[in] beta  - Beta coefficient of the Jacobi polynomial.
  * \param[in] x     - Coordinate (-1 <= x <= 1) for which the Jacobi polynomial must be evaluated.
  * \return            The value of the normalized Jacobi polynomial f order n for the given value of x.
  */
  su2double NormJacobi(unsigned short n,
                       unsigned short alpha,
                       unsigned short beta,
                       su2double      x);
};
>>>>>>> e9c824cd

/*!
 * \class CFEMStandardElement
 * \brief Class to define a FEM standard element.
 * \author E. van der Weide
 * \version 7.0.7 "Blackbird"
 */
class CFEMStandardElement : public CFEMStandardElementBase {
private:

  unsigned short nPoly;        /*!< \brief Polynomial degree of the element. */
  unsigned short nDOFs;        /*!< \brief Number of DOFs of the element. */

  unsigned short VTK_Type1;    /*!< \brief VTK type for elements of type 1 in subConn1ForPlotting. */
  unsigned short VTK_Type2;    /*!< \brief VTK type for elements of type 2 in subConn2ForPlotting. */

public:
  /*!
   * \brief Function, which makes available the type of the element in subConn1ForPlotting.
   * \return  The type of the elements in subConn1ForPlotting using the VTK convention.
   */
  inline unsigned short GetVTK_Type1(void) const {return VTK_Type1;}

  /*!
   * \brief Function, which makes available the number of sub-elements of type 1 for plotting.
   * \return  The number of sub-elements of type 1 for plotting.
   */
  inline unsigned short GetNSubElemsType1(void) const {return 0;}

  /*!
   * \brief Function, which makes available the the connectivity of the linear elements of type 1 as a const pointer.
   * \return  The pointer to the local connectivity of the linear elements of type 1.
   */
  inline const unsigned short *GetSubConnType1(void) const {return NULL;}

  /*!
   * \brief Function, which makes available the type of the element in subConn2ForPlotting.
   * \return  The type of the elements in subConn2ForPlotting using the VTK convention.
   */
  inline unsigned short GetVTK_Type2(void) const {return VTK_Type2;}

  /*!
   * \brief Function, which makes available the number of sub-elements of type 2 for plotting.
   * \return  The number of sub-elements of type 2 for plotting.
   */
  inline unsigned short GetNSubElemsType2(void) const {return 0;}

  /*!
   * \brief Function, which makes available the the connectivity of the linear elements of type 2 as a const pointer.
   * \return  The pointer to the local connectivity of the linear elements of type 2.
   */
  inline const unsigned short *GetSubConnType2(void) const {return NULL;}

  /*!
   * \brief Function, which makes available the number of DOFs of a linear element, used for plotting.
   * \return  The number of DOFs of the linear elements.
   */
  unsigned short GetNDOFsPerSubElem(unsigned short val_VTK_Type) const;
<<<<<<< HEAD
=======

  /*!
   * \brief Function, which makes available the r-location of the DOFs as a
            const pointer to the vector.
   * \return  The address of the vector, which stores the r-location of the DOFs.
   */
  inline const vector<su2double> *GetRDOFs(void) const {return &rDOFs;}

  /*!
   * \brief Function, which makes available the s-location of the DOFs as a
            const pointer to the vector.
   * \return  The address of the vector, which stores the s-location of the DOFs.
   */
  inline const vector<su2double> *GetSDOFs(void) const {return &sDOFs;}

  /*!
   * \brief Function, which makes available the t-location of the DOFs as a
            const pointer to the vector.
   * \return  The address of the vector, which stores the t-location of the DOFs.
   */
  inline const vector<su2double> *GetTDOFs(void) const {return &tDOFs;}

  /*!
  * \brief Function, which checks if the function arguments correspond to this standard element.
  * \param[in] val_VTK_Type - Type of the element using the VTK convention.
  * \param[in] val_nPoly    - Polynomial degree of the element.
  * \param[in] val_constJac - Whether or not the Jacobians are constant.
  * \return Whether or not the function arguments correspond to this standard element.
  */
  bool SameStandardElement(unsigned short val_VTK_Type,
                           unsigned short val_nPoly,
                           bool           val_constJac);

  /*!
  * \brief Function, which estimates the amount of work for an element of this
           type. This information is used to determine a well balanced partition.
  * \param[in] config - Object, which contains the input parameters.
  */
  su2double WorkEstimateMetis(CConfig *config);

private:
  /*!
  * \brief Function, which changes the given quadrilateral connectivity, such that the direction coincides
           with the direction corresponding to corner vertices vert0, vert1, vert2, vert3.
  * \param[in,out] connQuad - Connectivity of the quadrilateral, that must be adapted.
  * \param[in]     vert0    - Corner vertex 0 of the desired sequence.
  * \param[in]     vert1    - Corner vertex 1 of the desired sequence.
  * \param[in]     vert2    - Corner vertex 2 of the desired sequence.
  * \param[in]     vert3    - Corner vertex 3 of the desired sequence.
  */
  void ChangeDirectionQuadConn(vector<unsigned short> &connQuad,
                               unsigned short         vert0,
                               unsigned short         vert1,
                               unsigned short         vert2,
                               unsigned short         vert3) const;

  /*!
  * \brief Function, which changes the given triangular connectivity, such that the direction coincides
           with the direction corresponding to corner vertices vert0, vert1, vert2.
  * \param[in,out] connTriangle - Connectivity of the triangle, that must be adapted.
  * \param[in]     vert0        - Corner vertex 0 of the desired sequence.
  * \param[in]     vert1        - Corner vertex 1 of the desired sequence.
  * \param[in]     vert2        - Corner vertex 2 of the desired sequence.
  */
  void ChangeDirectionTriangleConn(vector<unsigned short> &connTriangle,
                                   unsigned short         vert0,
                                   unsigned short         vert1,
                                   unsigned short         vert2) const;

  /*!
  * \brief Function, which copies the data of the given object into the current object.
  * \param[in] other - Object, whose data is copied.
  */
  void Copy(const CFEMStandardElement &other);

  /*!
  * \brief Function, which creates the basis functions and the matrix containing
           the derivatives of the basis functions in the given location of the
           parametric coordinates.
  * \param[in]  rLoc         - r-locations of the given points.
  * \param[in]  sLoc         - s-locations of the given points.
  * \param[in]  tLoc         - t-locations of the given points, if relevant.
  * \param[out] lagBasis     - Lagrangian basis functions in the given
                               parametric locations.
  * \param[out] matDerBasis  - Matrix to store the derivatives of the basis
                               functions.
  */
  void CreateBasisFunctionsAndMatrixDerivatives(const vector<su2double> &rLoc,
                                                const vector<su2double> &sLoc,
                                                const vector<su2double> &tLoc,
                                                      vector<su2double> &matVandermondeInv,
                                                      vector<su2double> &lagBasis,
                                                      vector<su2double> &matDerBasis);
  /*!
  * \brief Function, which creates all the data for a line element.
  */
  void DataStandardLine(void);

  /*!
  * \brief Function, which creates all the data for a triangular element.
  */
  void DataStandardTriangle(void);

  /*!
  * \brief Function, which creates all the data for a quadrilateral element.
  */
  void DataStandardQuadrilateral(void);

  /*!
  * \brief Function, which creates all the data for a tetrahedral element.
  */
  void DataStandardTetrahedron(void);

  /*!
  * \brief Function, which creates all the data for a pyramid element.
  */
  void DataStandardPyramid(void);

  /*!
  * \brief Function, which creates all the data for a prism element.
  */
  void DataStandardPrism(void);

  /*!
  * \brief Function, which creates all the data for a hexahedral element.
  */
  void DataStandardHexahedron(void);

  /*!
  * \brief Function, which determines the connectivity of the linear subtetrahedra for a high
           order tetrahedron.
  */
  void SubConnTetrahedron(void);

  /*!
  * \brief Function, which determines the connectivity of the linear subpyramids and
           subtetrahedra for a high order pyramid.
  */
  void SubConnPyramid(void);

  /*!
  * \brief Function, which determines the connectivity of the linear subprisms for a high
           order prism.
  */
  void SubConnPrism(void);

  /*!
  * \brief Function, which determines the connectivity of the linear subhexahedra for a high
           order hexahedron.
  */
  void SubConnHexahedron(void);
};

/*!
 * \class CFEMStandardInternalFace
 * \brief Class to define a FEM standard internal face.
 * \author E. van der Weide
 * \version 7.0.7 "Blackbird"
 */
class CFEMStandardInternalFace : public CFEMStandardElementBase {
private:
  unsigned short nDOFsFaceSide0;    /*!< \brief Number of DOFs on side 0 of the face. */
  unsigned short nDOFsFaceSide1;    /*!< \brief Number of DOFs on side 1 of the face. */

  unsigned short nPolyElemSide0;    /*!< \brief Polynomial degree of the element on side 0 of the face. */
  unsigned short nPolyElemSide1;    /*!< \brief Polynomial degree of the element on side 1 of the face. */
  unsigned short nDOFsElemSide0;    /*!< \brief Number of DOFs of the element on side 0 of the face. */
  unsigned short nDOFsElemSide1;    /*!< \brief Number of DOFs of the element on side 1 of the face. */
  unsigned short VTK_TypeElemSide0; /*!< \brief Type of the element on side 0 of the face using the VTK convention. */
  unsigned short VTK_TypeElemSide1; /*!< \brief Type of the element on side 1 of the face using the VTK convention. */

  bool swapFaceInElementSide0;      /*!< \brief Whether or not the connectivity of the face must
                                                be swapped compared to the face of the corresponding
                                                standard element on side 0 of the face. */
  bool swapFaceInElementSide1;      /*!< \brief Whether or not the connectivity of the face must
                                                be swapped compared to the face of the corresponding
                                                standard element on side 1 of the face. */

  su2double penaltyConstantFace;      /*!< \brief The constant of the penalty parameter of the face,
                                                  which is used in the viscous discretization. */

  vector<su2double> rDOFsFaceSide0;   /*!< \brief r-location of the DOFs on side 0 of the face. */
  vector<su2double> rDOFsFaceSide1;   /*!< \brief r-location of the DOFs on side 1 of the face. */
  vector<su2double> sDOFsFaceSide0;   /*!< \brief s-location of the DOFs on side 0 of the face, if needed. */
  vector<su2double> sDOFsFaceSide1;   /*!< \brief s-location of the DOFs on side 1 of the face, if needed. */

  vector<su2double> lagBasisFaceIntegrationSide0; /*!< \brief Lagrangian basis functions in the integration points
                                                              of side0 of the face. */
  vector<su2double> lagBasisFaceIntegrationSide1; /*!< \brief Lagrangian basis functions in the integration points
                                                              of side1 of the face. */

  vector<su2double> lagBasisFaceIntegrationTransposeSide0; /*!< \brief Transpose of lagBasisFaceIntegrationSide0. */
  vector<su2double> lagBasisFaceIntegrationTransposeSide1; /*!< \brief Transpose of lagBasisFaceIntegrationSide1. */

  vector<su2double> drLagBasisFaceIntegrationSide0; /*!< \brief r-derivatives of the face Lagrangian basis functions
                                                                of side 0 in the integration points. */
  vector<su2double> drLagBasisFaceIntegrationSide1; /*!< \brief r-derivatives of the face Lagrangian basis functions
                                                                of side 1 in the integration points. */
  vector<su2double> dsLagBasisFaceIntegrationSide0; /*!< \brief s-derivatives of the face Lagrangian basis functions
                                                                of side 0 in the integration points. */
  vector<su2double> dsLagBasisFaceIntegrationSide1; /*!< \brief s-derivatives of the face Lagrangian basis functions
                                                                of side 1 in the integration points. */

  vector<su2double> drLagBasisElemIntegrationSide0; /*!< \brief r-derivatives of the element Lagrangian basis functions
                                                                of side 0 in the integration points. */
  vector<su2double> drLagBasisElemIntegrationSide1; /*!< \brief r-derivatives of the element Lagrangian basis functions
                                                                of side 1 in the integration points. */
  vector<su2double> dsLagBasisElemIntegrationSide0; /*!< \brief s-derivatives of the element Lagrangian basis functions
                                                                of side 0 in the integration points. */
  vector<su2double> dsLagBasisElemIntegrationSide1; /*!< \brief s-derivatives of the element Lagrangian basis functions
                                                                of side 1 in the integration points. */
  vector<su2double> dtLagBasisElemIntegrationSide0; /*!< \brief t-derivatives of the element Lagrangian basis functions
                                                                of side 0 in the integration points. */
  vector<su2double> dtLagBasisElemIntegrationSide1; /*!< \brief t-derivatives of the element Lagrangian basis functions
                                                                of side 1 in the integration points. */

  vector<su2double> matDerBasisElemIntegrationSide0;       /*!< \brief Matrix of drLagBasisElemIntegrationSide0, dsLagBasisElemIntegrationSide0
                                                                       and dtLagBasisElemIntegrationSide0 combined for efficiency
                                                                       when using BLAS routines. */
  vector<su2double> matDerBasisElemIntegrationSide1;       /*!< \brief Matrix of drLagBasisElemIntegrationSide1, dsLagBasisElemIntegrationSide1
                                                                       and dtLagBasisElemIntegrationSide1 combined for efficiency
                                                                       when using BLAS routines. */

  vector<su2double> matDerBasisElemIntegrationTransposeSide0; /*!< \brief Transpose of matDerBasisElemIntegrationSide0, such that
                                                                          the residuals of the symmetrizing terms can be computed
                                                                          with a single matrix multiplication. */
  vector<su2double> matDerBasisElemIntegrationTransposeSide1; /*!< \brief Transpose of matDerBasisElemIntegrationSide1, such that
                                                                          the residuals of the symmetrizing terms can be computed
                                                                          with a single matrix multiplication. */
public:
  /*!
  * \brief Alternative constructor.
  * \param[in] val_VTK_TypeFace            - The type of the face using the VTK convention.
  * \param[in] val_VTK_TypeSide0           - Type of the element adjacent to side 0 of the face
                                             using the VTK convention.
  * \param[in] val_nPolySide0              - Polynomial degree of the element adjacent to side 0
                                             of the face.
  * \param[in] val_VTK_TypeSide1           - Type of the element adjacent to side 1 of the face
                                             using the VTK convention.
  * \param[in] val_nPolySide1              - Polynomial degree of the element adjacent to side 1
                                             of the face.
  * \param[in] val_constJac                - Whether or not the Jacobians are constant.
  * \param[in] val_swapFaceInElementSide0  - Whether or not the connectivity of the face must be
                                             swapped compared to the face of the corresponding
                                             standard element on side 0 of the face.
  * \param[in] val_swapFaceInElementSide1  - Whether or not the connectivity of the face must be
                                             swapped compared to the face of the corresponding
                                             standard element on side 1 of the face.
  * \param[in] config                      - Object, which contains the input parameters.
  * \param[in] val_orderExact              - Default argument. If specified, it contains the
                                             order of the polynomials that must be integrated
                                             exactly by the integration rule.
  */
  CFEMStandardInternalFace(unsigned short val_VTK_TypeFace,
                           unsigned short val_VTK_TypeSide0,
                           unsigned short val_nPolySide0,
                           unsigned short val_VTK_TypeSide1,
                           unsigned short val_nPolySide1,
                           bool           val_constJac,
                           bool           val_swapFaceInElementSide0,
                           bool           val_swapFaceInElementSide1,
                           CConfig        *config,
                           unsigned short val_orderExact = 0);
  /*!
  * \brief Copy constructor.
  * \param[in] other - Object, whose data must be copied.
  */
  CFEMStandardInternalFace(const CFEMStandardInternalFace &other) : CFEMStandardElementBase(other) {Copy(other);}

  /*!
  * \brief Assignment operator.
  * \param[in] other - Object, to which this object must be assigned.
  * \return The current object, after the member variables were assigned the correct value.
  */
  CFEMStandardInternalFace& operator=(const CFEMStandardInternalFace &other){Copy(other); return (*this);}

  /*!
  * \brief Function, which makes available the r-derivatives of the elements
           basis functions of side 0 in the integration points.
  * \return  The pointer to data, which stores this information.
  */
  inline su2double *GetDrBasisElemIntegrationSide0(void) {return drLagBasisElemIntegrationSide0.data();}

  /*!
  * \brief Function, which makes available the r-derivatives of the elements
           basis functions of side 1 in the integration points.
  * \return  The pointer to data, which stores this information.
  */
  inline su2double *GetDrBasisElemIntegrationSide1(void) {return drLagBasisElemIntegrationSide1.data();}

  /*!
  * \brief Function, which makes available the s-derivatives of the elements
           basis functions of side 0 in the integration points.
  * \return  The pointer to data, which stores this information.
  */
  inline su2double *GetDsBasisElemIntegrationSide0(void) {return dsLagBasisElemIntegrationSide0.data();}

  /*!
  * \brief Function, which makes available the s-derivatives of the elements
           basis functions of side 1 in the integration points.
  * \return  The pointer to data, which stores this information.
  */
  inline su2double *GetDsBasisElemIntegrationSide1(void) {return dsLagBasisElemIntegrationSide1.data();}

  /*!
  * \brief Function, which makes available the t-derivatives of the elements
           basis functions of side 0 in the integration points.
  * \return  The pointer to data, which stores this information.
  */
  inline su2double *GetDtBasisElemIntegrationSide0(void) {return dtLagBasisElemIntegrationSide0.data();}

  /*!
  * \brief Function, which makes available the t-derivatives of the elements
           basis functions of side 1 in the integration points.
  * \return  The pointer to data, which stores this information.
  */
  inline su2double *GetDtBasisElemIntegrationSide1(void) {return dtLagBasisElemIntegrationSide1.data();}

  /*!
  * \brief Function, which makes available the matrix with the derivatives of
           the element basis functions of side 0 in the integration points.
  * \return  The const pointer to data, which stores this information.
  */
  inline const su2double* GetMatDerBasisElemIntegrationSide0(void) const {return matDerBasisElemIntegrationSide0.data();}

  /*!
  * \brief Function, which makes available the matrix with the derivatives of
           the element basis functions of side 1 in the integration points.
  * \return  The const pointer to data, which stores this information.
  */
  inline const su2double* GetMatDerBasisElemIntegrationSide1(void) const {return matDerBasisElemIntegrationSide1.data();}

  /*!
  * \brief Function, which makes available the transpose of the matrix with
           the derivatives of the element basis functions of side 0 in the
           integration points.
  * \return  The const pointer to data, which stores this information.
  */
  inline const su2double* GetMatDerBasisElemIntegrationTransposeSide0(void) const {return matDerBasisElemIntegrationTransposeSide0.data();}

  /*!
  * \brief Function, which makes available the transpose of the matrix with
           the derivatives of the element basis functions of side 1 in the
           integration points.
  * \return  The const pointer to data, which stores this information.
  */
  inline const su2double* GetMatDerBasisElemIntegrationTransposeSide1(void) const {return matDerBasisElemIntegrationTransposeSide1.data();}

  /*!
  * \brief Function, which makes available the face basis functions of side 0
           in the integration points.
  * \return  The pointer to data, which stores this information.
  */
  inline const su2double* GetBasisFaceIntegrationSide0(void) const {return lagBasisFaceIntegrationSide0.data();}

  /*!
  * \brief Function, which makes available the face basis functions of side 1
           in the integration points.
  * \return  The pointer to data, which stores this information.
  */
  inline const su2double* GetBasisFaceIntegrationSide1(void) const {return lagBasisFaceIntegrationSide1.data();}

  /*!
  * \brief Function, which makes available transpose matrix of the face basis
           functions of side 0 in the integration points.
  * \return  The pointer to data, which stores this information.
  */
  inline const su2double* GetBasisFaceIntegrationTransposeSide0(void) const {return lagBasisFaceIntegrationTransposeSide0.data();}

  /*!
  * \brief Function, which makes available transpose matrix of the face basis
           functions of side 1 in the integration points.
  * \return  The pointer to data, which stores this information.
  */
  inline const su2double* GetBasisFaceIntegrationTransposeSide1(void) const {return lagBasisFaceIntegrationTransposeSide1.data();}

  /*!
  * \brief Function, which makes available the r-derivatives of the face basis
           functions of side 0 in the integration points.
  * \return  The pointer to data, which stores this information.
  */
  inline su2double* GetDrBasisFaceIntegrationSide0(void) {return drLagBasisFaceIntegrationSide0.data();}

  /*!
  * \brief Function, which makes available the r-derivatives of the face basis
           functions of side 1 in the integration points.
  * \return  The pointer to data, which stores this information.
  */
  inline su2double* GetDrBasisFaceIntegrationSide1(void) {return drLagBasisFaceIntegrationSide1.data();}

  /*!
  * \brief Function, which makes available the s-derivatives of the face basis
           functions of side 0 in the integration points.
  * \return  The pointer to data, which stores this information.
  */
  inline su2double* GetDsBasisFaceIntegrationSide0(void) {return dsLagBasisFaceIntegrationSide0.data();}

  /*!
  * \brief Function, which makes available the s-derivatives of the face basis
           functions of side 1 in the integration points.
  * \return  The pointer to data, which stores this information.
  */
  inline su2double* GetDsBasisFaceIntegrationSide1(void) {return dsLagBasisFaceIntegrationSide1.data();}

  /*!
  * \brief Function, which makes available the number of DOFs of the element
           on side 0 of the face.
  * \return  The number of DOFs of the element on side 0.
  */
  inline unsigned short GetNDOFsElemSide0(void) const {return nDOFsElemSide0;}

  /*!
  * \brief Function, which makes available the number of DOFs of the element
           on side 1 of the face.
  * \return  The number of DOFs on side 1.
  */
  inline unsigned short GetNDOFsElemSide1(void) const {return nDOFsElemSide1;}

  /*!
  * \brief Function, which makes available the number of DOFs on side 0 of the face.
  * \return  The number of DOFs on side 0.
  */
  inline unsigned short GetNDOFsFaceSide0(void) const {return nDOFsFaceSide0;}

  /*!
  * \brief Function, which makes available the number of DOFs on side 1 of the face.
  * \return  The number of DOFs on side 1.
  */
  inline unsigned short GetNDOFsFaceSide1(void) const {return nDOFsFaceSide1;}

  /*!
  * \brief Function, which makes available the penalty constant for this standard face.
  * \return  The penalty constant.
  */
  inline su2double GetPenaltyConstant(void) const {return penaltyConstantFace;}

  /*!
  * \brief Function, which checks if the function arguments correspond to this standard face.
  * \param[in] val_VTK_TypeFace           - The type of the face using the VTK convention.
  * \param[in] val_constJac               - Whether or not the Jacobians are constant.
  * \param[in] val_VTK_TypeSide0          - Type of the element adjacent to side 0
                                            of the face using the VTK convention.
  * \param[in] val_nPolySide0             - Polynomial degree of the element adjacent
                                            to side 0 of the face.
  * \param[in] val_VTK_TypeSide1          - Type of the element adjacent to side 1
                                            of the face using the VTK convention.
  * \param[in] val_nPolySide1             - Polynomial degree of the element adjacent
                                            to side 1 of the face.
  * \param[in] val_swapFaceInElementSide0 - Whether or not the connectivity of the face must
                                            be swapped w.r.t. the connectivity of face of the
                                            element on side 0.
  * \param[in] val_swapFaceInElementSide1 - Whether or not the connectivity of the face must
                                            be swapped w.r.t. the connectivity of face of the
                                            element on side 1.
  */
  bool SameStandardMatchingFace(unsigned short val_VTK_TypeFace,
                                bool           val_constJac,
                                unsigned short val_VTK_TypeSide0,
                                unsigned short val_nPolySide0,
                                unsigned short val_VTK_TypeSide1,
                                unsigned short val_nPolySide1,
                                bool           val_swapFaceInElementSide0,
                                bool           val_swapFaceInElementSide1);

  /*!
  * \brief Function, which estimates the amount of work for an element of this
           type. This information is used to determine a well balanced partition.
  * \param[in] config - Object, which contains the input parameters.
  */
  su2double WorkEstimateMetis(CConfig *config);

private:
  /*!
  * \brief Function, which copies the data of the given object into the current object.
  * \param[in] other - Object, whose data is copied.
  */
  void Copy(const CFEMStandardInternalFace &other);
>>>>>>> e9c824cd
};

/*!
 * \class CFEMStandardBoundaryFace
 * \brief Class to define a FEM standard boundary face.
 * \author E. van der Weide
 * \version 7.0.7 "Blackbird"
 */
class CFEMStandardBoundaryFace : public CFEMStandardElementBase {

public:
  /*!
  * \brief Function, which makes available the number of DOFs of a linear subface, used
           for plotting, among others, plotting.
  * \return  The number of DOFs of a linear subfaces of the face.
  */
  inline unsigned short GetNDOFsPerSubFace(void) const {return 0;}

  /*!
  * \brief Function, which makes available the number of linear subfaces used
           for plotting, among others.
  * \return  The number of linear subfaces of the face.
  */
  inline unsigned short GetNSubFaces(void) const {return 0;}

  /*!
  * \brief Function, which makes available the the connectivity of the linear subfaces
           as a const pointer.
  * \return  The pointer to the local connectivity of the linear subfaces.
  */
  inline const unsigned short* GetSubFaceConn(void) const {return NULL;}
};<|MERGE_RESOLUTION|>--- conflicted
+++ resolved
@@ -32,754 +32,7 @@
 #include <vector>
 #include <cstdlib>
 
-<<<<<<< HEAD
 #include "CFEMStandardElementBase.hpp"
-=======
-#include "../CConfig.hpp"
-
-using namespace std;
-
-/*!
- * \class CFEMStandardElementBase
- * \brief Base class for a FEM standard element.
- * \author E. van der Weide
- * \version 7.0.7 "Blackbird"
- */
-class CFEMStandardElementBase {
-protected:
-  unsigned short VTK_Type;     /*!< \brief Element type using the VTK convention. */
-  unsigned short orderExact;   /*!< \brief Polynomial order that must be integrated exactly by the integration rule. */
-  unsigned short nIntegration; /*!< \brief Number of points used in the numerical integration. */
-
-  bool constJacobian;          /*!< \brief Whether or not the element has a constant Jacobian. */
-
-  vector<su2double> rIntegration; /*!< \brief r-location of the integration points for this standard element. */
-  vector<su2double> sIntegration; /*!< \brief s-location of the integration points for this standard element, if needed. */
-  vector<su2double> tIntegration; /*!< \brief t-location of the integration points for this standard element, if needed. */
-  vector<su2double> wIntegration; /*!< \brief The weights of the integration points for this standard element. */
-
-public:
-  /*!
-  * \brief Constructor. Nothing to be done.
-  */
-  CFEMStandardElementBase() = default;
-
-  /*!
-  * \brief Destructor. Nothing to be done, because the vectors are deleted automatically.
-  */
-  virtual ~CFEMStandardElementBase() = default;
-
-protected:
-  /*!
-  * \brief Alternative constructor.
-  * \param[in] val_VTK_Type   - Type of the element using the VTK convention.
-  * \param[in] val_nPoly      - Polynomial degree of the element.
-  * \param[in] val_constJac   - Whether or not the Jacobians are constant.
-  * \param[in] config         - Object, which contains the input parameters.
-  * \param[in] val_orderExact - The order of the polynomials that must be integrated
-                                exactly by the integration rule. If 0, it will
-                                be determined from the polynomial degree and the
-                                parameters in config.
-  */
-  CFEMStandardElementBase(unsigned short val_VTK_Type,
-                          unsigned short val_nPoly,
-                          bool           val_constJac,
-                          CConfig        *config,
-                          unsigned short val_orderExact);
-
-public:
-  /*!
-  * \brief Function, which makes available the type of the element.
-  * \return  The type of the element using the VTK convention.
-  */
-  inline unsigned short GetVTK_Type(void) const {return VTK_Type;}
-
-  /*!
-  * \brief Function, which makes available the weights in the integration points.
-  * \return  The const pointer to data, which stores the weights in the integration points.
-  */
-  inline const su2double* GetWeightsIntegration(void) const {return wIntegration.data();}
-
-  /*!
-  * \brief Static function, which makes available the number of DOFs for an element
-           corresponding to the arguments.
-  * \param[in] VTK_Type         - Type of the element using the VTK convention.
-  * \param[in] nPoly            - Polynomial degree of the element.
-  * \param[in] typeErrorMessage - Default argument used to write a good error message.
-  * \return The number of DOFs
-  */
-  static unsigned short GetNDOFsStatic(unsigned short VTK_Type,
-                                       unsigned short nPoly,
-                                       unsigned long  typeErrorMessage = 0);
-
-  /*!
-  * \brief Function, which makes available the number of integration points for this standard element.
-  * \return  The number of integration points of this standard element.
-  */
-  inline unsigned short GetNIntegration(void) const {return nIntegration;}
-
-  /*!
-  * \brief Function, which makes available the polynomial order that must be integrated exactly.
-  * \return  The polynomial order that must be integrated exactly.
-  */
-  inline unsigned short GetOrderExact(void) const {return orderExact;}
-
-  /*!
-  * \brief Static function, which computes the inverse of the given square matrix.
-  * \param[in]     n - Number of rows/columns of the square matrix A.
-  * \param[in,out] A - On input the square matrix to be inverted. On output the inverse.
-  */
-  static void InverseMatrix(unsigned short    n,
-                            vector<su2double> &A);
-
-  /*!
-  * \brief Function, which computes the gradient of the Vandermonde matrix for a standard 1D edge.
-  * \param[in]  nDOFs - Number of DOFs, which in 1D is the polynomial degree + 1.
-  * \param[in]  r     - Parametric coordinates for which the gradient of the Vandermonde matrix must be computed.
-  * \param[out] VDr   - Matrix to store the gradient of the Vandermonde matrix in all r-locations.
-  */
-  void GradVandermonde1D(unsigned short          nDOFs,
-                         const vector<su2double> &r,
-                         vector<su2double>       &VDr);
-
-  /*!
-  * \brief Function, which computes the Vandermonde matrix for a standard 1D edge.
-  * \param[in]  nDOFs - Number of DOFs, which in 1D is the polynomial degree + 1.
-  * \param[in]  r     - Parametric coordinates for which the Vandermonde matrix must be computed.
-  * \param[out] V     - Matrix to store the Vandermonde matrix in all r-locations.
-  */
-  void Vandermonde1D(unsigned short          nDOFs,
-                     const vector<su2double> &r,
-                     vector<su2double>       &V);
-
-protected:
-  /*!
-  * \brief Function, which checks if the sum of the given derivatives of the
-           Lagrangian interpolation functions is 0 in the points.
-  * \param[in] nPoints         - Number of points to be checked.
-  * \param[in] nDOFs           - Number of DOFs of the element.
-  * \param[in] dLagBasisPoints - Values of the derivatives of the Lagrangian
-                                 interpolation functions in the given points.
-  */
-  void CheckSumDerivativesLagrangianBasisFunctions(const unsigned short    nPoints,
-                                                   const unsigned short    nDOFs,
-                                                   const vector<su2double> &dLagBasisPoints);
-
-  /*!
-  * \brief Function, which checks if the sum of the given Lagrangian interpolation
-           functions is 1 in the points.
-  * \param[in]     nPoints        - Number of points to be checked.
-  * \param[in]     nDOFs          - Number of DOFs of the element.
-  * \param[in,out] lagBasisPoints - Values of the Lagrangian interpolation
-                                    functions in the given points.
-  */
-  void CheckSumLagrangianBasisFunctions(const unsigned short nPoints,
-                                        const unsigned short nDOFs,
-                                        vector<su2double>    &lagBasisPoints);
-
-  /*!
-  * \brief Function, which copies the data of the given object into the current object.
-  * \param[in] other - Object, whose data is copied.
-  */
-  void Copy(const CFEMStandardElementBase &other);
-
-  /*!
-  * \brief Function, which computes the values of the derivatives of the basis functions
-           of the adjacent elements in the integration points of the face.
-  * \param[in]  VTK_TypeElem          - Type of the element adjacent to the face using the VTK convention.
-  * \param[in]  nPolyElem             - Polynomial degree of the element adjacent to the face.
-  * \param[in]  swapFaceInElement     - Whether or not the connectivity of the face must be swapped
-                                        to get the desired numbering compared to the numbering used in the
-                                        corresponding face of the element.
-  * \param[out] nDOFsElem             - Number of DOFs of the element adjacent to the face.
-  * \param[out] drLagBasisIntegration - r-derivatives of the basis functions in the integration points
-                                        of the face.
-  * \param[out] dsLagBasisIntegration - s-derivatives of the basis functions in the integration points
-                                        of the face.
-  * \param[out] dtLagBasisIntegration - t-derivatives of the basis functions in the integration points
-                                        of the face.
-  */
-  void DerivativesBasisFunctionsAdjacentElement(unsigned short    VTK_TypeElem,
-                                                unsigned short    nPolyElem,
-                                                const bool        swapFaceInElement,
-                                                unsigned short    &nDOFsElem,
-                                                vector<su2double> &drLagBasisIntegration,
-                                                vector<su2double> &dsLagBasisIntegration,
-                                                vector<su2double> &dtLagBasisIntegration);
-
-  /*!
-  * \brief Function, which computes the gradients of the Vandermonde matrix for a standard triangle.
-  * \param[in]  nPoly - Polynomial degree of the triangle.
-  * \param[in]  nDOFs - Number of DOFs of the triangle.
-  * \param[in]  r     - Parametric coordinate in r-direction for which the gradient of the Vandermonde matrix must be computed.
-  * \param[in]  s     - Parametric coordinate in s-direction for which the gradient of the Vandermonde matrix must be computed.
-  * \param[out] VDr   - Matrix to store the gradient in r-direction of the Vandermonde matrix in all r- and s-locations.
-  * \param[out] VDs   - Matrix to store the gradient in s-direction of the Vandermonde matrix in all r- and s-locations.
-  */
-  void GradVandermonde2D_Triangle(unsigned short          nPoly,
-                                  unsigned short          nDOFs,
-                                  const vector<su2double> &r,
-                                  const vector<su2double> &s,
-                                  vector<su2double>       &VDr,
-                                  vector<su2double>       &VDs);
-
-  /*!
-  * \brief Function, which computes the gradients of the Vandermonde matrix for a standard quadrilateral.
-  * \param[in]  nPoly - Polynomial degree of the quadrilateral.
-  * \param[in]  nDOFs - Number of DOFs of the quadrilateral.
-  * \param[in]  r     - Parametric coordinate in r-direction for which the gradient of the Vandermonde matrix must be computed.
-  * \param[in]  s     - Parametric coordinate in s-direction for which the gradient of the Vandermonde matrix must be computed.
-  * \param[out] VDr   - Matrix to store the gradient in r-direction of the Vandermonde matrix in all r- and s-locations.
-  * \param[out] VDs   - Matrix to store the gradient in s-direction of the Vandermonde matrix in all r- and s-locations.
-  */
-  void GradVandermonde2D_Quadrilateral(unsigned short          nPoly,
-                                       unsigned short          nDOFs,
-                                       const vector<su2double> &r,
-                                       const vector<su2double> &s,
-                                       vector<su2double>       &VDr,
-                                       vector<su2double>       &VDs);
-
-  /*!
-  * \brief Function, which computes the gradients of the Vandermonde matrix for a standard tetrahedron.
-  * \param[in]  nPoly - Polynomial degree of the tetrahedron.
-  * \param[in]  nDOFs - Number of DOFs of the tetrahedron.
-  * \param[in]  r     - Parametric coordinate in r-direction for which the gradient of the Vandermonde matrix must be computed.
-  * \param[in]  s     - Parametric coordinate in s-direction for which the gradient of the Vandermonde matrix must be computed.
-  * \param[in]  t     - Parametric coordinate in t-direction for which the gradient of the Vandermonde matrix must be computed.
-  * \param[out] VDr   - Matrix to store the gradient in r-direction of the Vandermonde matrix in all r-, s- and t-locations.
-  * \param[out] VDs   - Matrix to store the gradient in s-direction of the Vandermonde matrix in all r-, s- and t-locations.
-  * \param[out] VDt   - Matrix to store the gradient in t-direction of the Vandermonde matrix in all r-, s- and t-locations.
-  */
-  void GradVandermonde3D_Tetrahedron(unsigned short          nPoly,
-                                     unsigned short          nDOFs,
-                                     const vector<su2double> &r,
-                                     const vector<su2double> &s,
-                                     const vector<su2double> &t,
-                                     vector<su2double>       &VDr,
-                                     vector<su2double>       &VDs,
-                                     vector<su2double>       &VDt);
-
-  /*!
-  * \brief Function, which computes the gradients of the Vandermonde matrix for a standard pyramid.
-  * \param[in]  nPoly - Polynomial degree of the pyramid.
-  * \param[in]  nDOFs - Number of DOFs of the pyramid.
-  * \param[in]  r     - Parametric coordinate in r-direction for which the gradient of the Vandermonde matrix must be computed.
-  * \param[in]  s     - Parametric coordinate in s-direction for which the gradient of the Vandermonde matrix must be computed.
-  * \param[in]  t     - Parametric coordinate in t-direction for which the gradient of the Vandermonde matrix must be computed.
-  * \param[out] VDr   - Matrix to store the gradient in r-direction of the Vandermonde matrix in all r-, s- and t-locations.
-  * \param[out] VDs   - Matrix to store the gradient in s-direction of the Vandermonde matrix in all r-, s- and t-locations.
-  * \param[out] VDt   - Matrix to store the gradient in t-direction of the Vandermonde matrix in all r-, s- and t-locations.
-  */
-  void GradVandermonde3D_Pyramid(unsigned short          nPoly,
-                                 unsigned short          nDOFs,
-                                 const vector<su2double> &r,
-                                 const vector<su2double> &s,
-                                 const vector<su2double> &t,
-                                 vector<su2double>       &VDr,
-                                 vector<su2double>       &VDs,
-                                 vector<su2double>       &VDt);
-
-  /*!
-  * \brief Function, which computes the gradients of the Vandermonde matrix for a standard prism.
-  * \param[in]  nPoly - Polynomial degree of the prism.
-  * \param[in]  nDOFs - Number of DOFs of the prism.
-  * \param[in]  r     - Parametric coordinate in r-direction for which the gradient of the Vandermonde matrix must be computed.
-  * \param[in]  s     - Parametric coordinate in s-direction for which the gradient of the Vandermonde matrix must be computed.
-  * \param[in]  t     - Parametric coordinate in t-direction for which the gradient of the Vandermonde matrix must be computed.
-  * \param[out] VDr   - Matrix to store the gradient in r-direction of the Vandermonde matrix in all r-, s- and t-locations.
-  * \param[out] VDs   - Matrix to store the gradient in s-direction of the Vandermonde matrix in all r-, s- and t-locations.
-  * \param[out] VDt   - Matrix to store the gradient in t-direction of the Vandermonde matrix in all r-, s- and t-locations.
-  */
-  void GradVandermonde3D_Prism(unsigned short          nPoly,
-                               unsigned short          nDOFs,
-                               const vector<su2double> &r,
-                               const vector<su2double> &s,
-                               const vector<su2double> &t,
-                               vector<su2double>       &VDr,
-                               vector<su2double>       &VDs,
-                               vector<su2double>       &VDt);
-
-  /*!
-  * \brief Function, which computes the gradients of the Vandermonde matrix for a standard hexahedron.
-  * \param[in]  nPoly - Polynomial degree of the hexahedron.
-  * \param[in]  nDOFs - Number of DOFs of the hexahedron.
-  * \param[in]  r     - Parametric coordinate in r-direction for which the gradient of the Vandermonde matrix must be computed.
-  * \param[in]  s     - Parametric coordinate in s-direction for which the gradient of the Vandermonde matrix must be computed.
-  * \param[in]  t     - Parametric coordinate in t-direction for which the gradient of the Vandermonde matrix must be computed.
-  * \param[out] VDr   - Matrix to store the gradient in r-direction of the Vandermonde matrix in all r-, s- and t-locations.
-  * \param[out] VDs   - Matrix to store the gradient in s-direction of the Vandermonde matrix in all r-, s- and t-locations.
-  * \param[out] VDt   - Matrix to store the gradient in t-direction of the Vandermonde matrix in all r-, s- and t-locations.
-  */
-  void GradVandermonde3D_Hexahedron(unsigned short          nPoly,
-                                    unsigned short          nDOFs,
-                                    const vector<su2double> &r,
-                                    const vector<su2double> &s,
-                                    const vector<su2double> &t,
-                                    vector<su2double>       &VDr,
-                                    vector<su2double>       &VDs,
-                                    vector<su2double>       &VDt);
-
-  /*!
-  * \brief Function, which determines the values of the Lagrangian interpolation
-           functions and its derivatives in the given set of points for a line.
-  * \param[in]  nPoly            - Polynomial degree of the interpolation functions.
-  * \param[in]  rPoints          - r-coordinates of the points where the
-                                   interpolation functions must be evaluated.
-  * \param[out] nDOFs            - Number of DOFs of the line element.
-  * \param[out] rDOFs            - r-coordinates of the DOFs of the line element.
-  * \param[out] matVandermondeInv- Values of the inverse matrix of Vandermonde matrix
-  * \param[out] lagBasisPoints   - Values of the Lagrangian interpolation
-                                   functions in the given points.
-  * \param[out] drLagBasisPoints - Values of the r-derivatives of the Lagrangian
-                                   interpolation functions in the given points.
-  */
-  void LagrangianBasisFunctionAndDerivativesLine(const unsigned short    nPoly,
-                                                 const vector<su2double> &rPoints,
-                                                 unsigned short          &nDOFs,
-                                                 vector<su2double>       &rDOFs,
-                                                 vector<su2double>       &matVandermondeInv,
-                                                 vector<su2double>       &lagBasisPoints,
-                                                 vector<su2double>       &drLagBasisPoints);
-
-  /*!
-  * \brief Function, which determines the values of the Lagrangian interpolation
-           functions and its derivatives in the given set of points for a triangle.
-  * \param[in]  nPoly            - Polynomial degree of the interpolation functions.
-  * \param[in]  rPoints          - r-coordinates of the points where the
-                                   interpolation functions must be evaluated.
-  * \param[in]  sPoints          - s-coordinates of the points where the
-                                   interpolation functions must be evaluated.
-  * \param[out] nDOFs            - Number of DOFs of the triangle.
-  * \param[out] rDOFs            - r-coordinates of the DOFs of the triangle.
-  * \param[out] sDOFs            - s-coordinates of the DOFs of the triangle.
-  * \param[out] matVandermondeInv- Values of the inverse matrix of Vandermonde matrix
-  * \param[out] lagBasisPoints   - Values of the Lagrangian interpolation
-                                   functions in the given points.
-  * \param[out] drLagBasisPoints - Values of the r-derivatives of the Lagrangian
-                                   interpolation functions in the given points.
-  * \param[out] dsLagBasisPoints - Values of the s-derivatives of the Lagrangian
-                                   interpolation functions in the given points.
-  */
-  void LagrangianBasisFunctionAndDerivativesTriangle(const unsigned short    nPoly,
-                                                     const vector<su2double> &rPoints,
-                                                     const vector<su2double> &sPoints,
-                                                     unsigned short          &nDOFs,
-                                                     vector<su2double>       &rDOFs,
-                                                     vector<su2double>       &sDOFs,
-                                                     vector<su2double>       &matVandermondeInv,
-                                                     vector<su2double>       &lagBasisPoints,
-                                                     vector<su2double>       &drLagBasisPoints,
-                                                     vector<su2double>       &dsLagBasisPoints);
-
-  /*!
-  * \brief Function, which determines the values of the Lagrangian interpolation
-           functions and its derivatives in the given set of points for a quadrilateral.
-  * \param[in]  nPoly            - Polynomial degree of the interpolation functions.
-  * \param[in]  rPoints          - r-coordinates of the points where the
-                                   interpolation functions must be evaluated.
-  * \param[in]  sPoints          - s-coordinates of the points where the
-                                   interpolation functions must be evaluated.
-  * \param[out] nDOFs            - Number of DOFs of the quadrilateral.
-  * \param[out] rDOFs            - r-coordinates of the DOFs of the quadrilateral.
-  * \param[out] sDOFs            - s-coordinates of the DOFs of the quadrilateral.
-  * \param[out] matVandermondeInv- Values of the inverse matrix of Vandermonde matrix
-  * \param[out] lagBasisPoints   - Values of the Lagrangian interpolation
-                                   functions in the given points.
-  * \param[out] drLagBasisPoints - Values of the r-derivatives of the Lagrangian
-                                   interpolation functions in the given points.
-  * \param[out] dsLagBasisPoints - Values of the s-derivatives of the Lagrangian
-                                   interpolation functions in the given points.
-  */
-  void LagrangianBasisFunctionAndDerivativesQuadrilateral(const unsigned short    nPoly,
-                                                          const vector<su2double> &rPoints,
-                                                          const vector<su2double> &sPoints,
-                                                          unsigned short          &nDOFs,
-                                                          vector<su2double>       &rDOFs,
-                                                          vector<su2double>       &sDOFs,
-                                                          vector<su2double>       &matVandermondeInv,
-                                                          vector<su2double>       &lagBasisPoints,
-                                                          vector<su2double>       &drLagBasisPoints,
-                                                          vector<su2double>       &dsLagBasisPoints);
-
-  /*!
-  * \brief Function, which determines the values of the Lagrangian interpolation
-           functions and its derivatives in the given set of points for a tetrahedron.
-  * \param[in]  nPoly            - Polynomial degree of the interpolation functions.
-  * \param[in]  rPoints          - r-coordinates of the points where the
-                                   interpolation functions must be evaluated.
-  * \param[in]  sPoints          - s-coordinates of the points where the
-                                   interpolation functions must be evaluated.
-  * \param[in]  tPoints          - t-coordinates of the points where the
-                                   interpolation functions must be evaluated.
-  * \param[out] nDOFs            - Number of DOFs of the quadrilateral.
-  * \param[out] rDOFs            - r-coordinates of the DOFs of the tetrahedron.
-  * \param[out] sDOFs            - s-coordinates of the DOFs of the tetrahedron.
-  * \param[out] tDOFs            - t-coordinates of the DOFs of the tetrahedron.
-  * \param[out] matVandermondeInv- Values of the inverse matrix of Vandermonde matrix
-  * \param[out] lagBasisPoints   - Values of the Lagrangian interpolation
-                                   functions in the given points.
-  * \param[out] drLagBasisPoints - Values of the r-derivatives of the Lagrangian
-                                   interpolation functions in the given points.
-  * \param[out] dsLagBasisPoints - Values of the s-derivatives of the Lagrangian
-                                   interpolation functions in the given points.
-  * \param[out] dtLagBasisPoints - Values of the t-derivatives of the Lagrangian
-                                   interpolation functions in the given points.
-  */
-  void LagrangianBasisFunctionAndDerivativesTetrahedron(const unsigned short    nPoly,
-                                                        const vector<su2double> &rPoints,
-                                                        const vector<su2double> &sPoints,
-                                                        const vector<su2double> &tPoints,
-                                                        unsigned short          &nDOFs,
-                                                        vector<su2double>       &rDOFs,
-                                                        vector<su2double>       &sDOFs,
-                                                        vector<su2double>       &tDOFs,
-                                                        vector<su2double>       &matVandermondeInv,
-                                                        vector<su2double>       &lagBasisPoints,
-                                                        vector<su2double>       &drLagBasisPoints,
-                                                        vector<su2double>       &dsLagBasisPoints,
-                                                        vector<su2double>       &dtLagBasisPoints);
-
-  /*!
-  * \brief Function, which determines the values of the Lagrangian interpolation
-           functions and its derivatives in the given set of points for a pyramid.
-  * \param[in]  nPoly            - Polynomial degree of the interpolation functions.
-  * \param[in]  rPoints          - r-coordinates of the points where the
-                                   interpolation functions must be evaluated.
-  * \param[in]  sPoints          - s-coordinates of the points where the
-                                   interpolation functions must be evaluated.
-  * \param[in]  tPoints          - t-coordinates of the points where the
-                                   interpolation functions must be evaluated.
-  * \param[out] nDOFs            - Number of DOFs of the quadrilateral.
-  * \param[out] rDOFs            - r-coordinates of the DOFs of the pyramid.
-  * \param[out] sDOFs            - s-coordinates of the DOFs of the pyramid.
-  * \param[out] tDOFs            - t-coordinates of the DOFs of the pyramid.
-  * \param[out] matVandermondeInv- Values of the inverse matrix of Vandermonde matrix
-  * \param[out] lagBasisPoints   - Values of the Lagrangian interpolation
-                                   functions in the given points.
-  * \param[out] drLagBasisPoints - Values of the r-derivatives of the Lagrangian
-                                   interpolation functions in the given points.
-  * \param[out] dsLagBasisPoints - Values of the s-derivatives of the Lagrangian
-                                   interpolation functions in the given points.
-  * \param[out] dtLagBasisPoints - Values of the t-derivatives of the Lagrangian
-                                   interpolation functions in the given points.
-  */
-  void LagrangianBasisFunctionAndDerivativesPyramid(const unsigned short    nPoly,
-                                                    const vector<su2double> &rPoints,
-                                                    const vector<su2double> &sPoints,
-                                                    const vector<su2double> &tPoints,
-                                                    unsigned short          &nDOFs,
-                                                    vector<su2double>       &rDOFs,
-                                                    vector<su2double>       &sDOFs,
-                                                    vector<su2double>       &tDOFs,
-                                                    vector<su2double>       &matVandermondeInv,
-                                                    vector<su2double>       &lagBasisPoints,
-                                                    vector<su2double>       &drLagBasisPoints,
-                                                    vector<su2double>       &dsLagBasisPoints,
-                                                    vector<su2double>       &dtLagBasisPoints);
-
-  /*!
-  * \brief Function, which determines the values of the Lagrangian interpolation
-           functions and its derivatives in the given set of points for a prism.
-  * \param[in]  nPoly            - Polynomial degree of the interpolation functions.
-  * \param[in]  rPoints          - r-coordinates of the points where the
-                                   interpolation functions must be evaluated.
-  * \param[in]  sPoints          - s-coordinates of the points where the
-                                   interpolation functions must be evaluated.
-  * \param[in]  tPoints          - t-coordinates of the points where the
-                                   interpolation functions must be evaluated.
-  * \param[out] nDOFs            - Number of DOFs of the quadrilateral.
-  * \param[out] rDOFs            - r-coordinates of the DOFs of the prism.
-  * \param[out] sDOFs            - s-coordinates of the DOFs of the prism.
-  * \param[out] tDOFs            - t-coordinates of the DOFs of the prism.
-  * \param[out] matVandermondeInv- Values of the inverse matrix of Vandermonde matrix
-  * \param[out] lagBasisPoints   - Values of the Lagrangian interpolation
-                                   functions in the given points.
-  * \param[out] drLagBasisPoints - Values of the r-derivatives of the Lagrangian
-                                   interpolation functions in the given points.
-  * \param[out] dsLagBasisPoints - Values of the s-derivatives of the Lagrangian
-                                   interpolation functions in the given points.
-  * \param[out] dtLagBasisPoints - Values of the t-derivatives of the Lagrangian
-                                   interpolation functions in the given points.
-  */
-  void LagrangianBasisFunctionAndDerivativesPrism(const unsigned short    nPoly,
-                                                  const vector<su2double> &rPoints,
-                                                  const vector<su2double> &sPoints,
-                                                  const vector<su2double> &tPoints,
-                                                  unsigned short          &nDOFs,
-                                                  vector<su2double>       &rDOFs,
-                                                  vector<su2double>       &sDOFs,
-                                                  vector<su2double>       &tDOFs,
-                                                  vector<su2double>       &matVandermondeInv,
-                                                  vector<su2double>       &lagBasisPoints,
-                                                  vector<su2double>       &drLagBasisPoints,
-                                                  vector<su2double>       &dsLagBasisPoints,
-                                                  vector<su2double>       &dtLagBasisPoints);
-
-  /*!
-  * \brief Function, which determines the values of the Lagrangian interpolation
-           functions and its derivatives in the given set of points for a hexahedron.
-  * \param[in]  nPoly            - Polynomial degree of the interpolation functions.
-  * \param[in]  rPoints          - r-coordinates of the points where the
-                                   interpolation functions must be evaluated.
-  * \param[in]  sPoints          - s-coordinates of the points where the
-                                   interpolation functions must be evaluated.
-  * \param[in]  tPoints          - t-coordinates of the points where the
-                                   interpolation functions must be evaluated.
-  * \param[out] nDOFs            - Number of DOFs of the quadrilateral.
-  * \param[out] rDOFs            - r-coordinates of the DOFs of the hexahedron.
-  * \param[out] sDOFs            - s-coordinates of the DOFs of the hexahedron.
-  * \param[out] tDOFs            - t-coordinates of the DOFs of the hexahedron.
-  * \param[out] matVandermondeInv- Values of the inverse matrix of Vandermonde matrix
-  * \param[out] lagBasisPoints   - Values of the Lagrangian interpolation
-                                   functions in the given points.
-  * \param[out] drLagBasisPoints - Values of the r-derivatives of the Lagrangian
-                                   interpolation functions in the given points.
-  * \param[out] dsLagBasisPoints - Values of the s-derivatives of the Lagrangian
-                                   interpolation functions in the given points.
-  * \param[out] dtLagBasisPoints - Values of the t-derivatives of the Lagrangian
-                                   interpolation functions in the given points.
-  */
-  void LagrangianBasisFunctionAndDerivativesHexahedron(const unsigned short    nPoly,
-                                                       const vector<su2double> &rPoints,
-                                                       const vector<su2double> &sPoints,
-                                                       const vector<su2double> &tPoints,
-                                                       unsigned short          &nDOFs,
-                                                       vector<su2double>       &rDOFs,
-                                                       vector<su2double>       &sDOFs,
-                                                       vector<su2double>       &tDOFs,
-                                                       vector<su2double>       &matVandermondeInv,
-                                                       vector<su2double>       &lagBasisPoints,
-                                                       vector<su2double>       &drLagBasisPoints,
-                                                       vector<su2double>       &dsLagBasisPoints,
-                                                       vector<su2double>       &dtLagBasisPoints);
-
-  /*!
-  * \brief Function, which carries out a matrix matrix multiplication to obtain
-           data in points and stores the result row major order.
-  * \param[in]  nDOFs   - Dimension of the matrices. This typically corresponds
-                          to the number of DOFs that are considered.
-  * \param[in]  nPoints - Dimension of the matrices. This typically corresponds
-                          to the number of integration points used.
-  * \param[in]  A       - First matrix in the matrix matrix product A*B, dimension nPoints X nDOFs.
-                          A is stored in column major order.
-  * \param[in]  B       - Second matrix in the matrix matrix product A*B, dimension nDOFs X nDOFs.
-                          B is stored in column major order.
-  * \param[out] C       - Result of A*B, dimension nPoints X nDOFs. The result is stored in row
-                          major order
-  */
-  void MatMulRowMajor(const unsigned short nDOFs,
-                      const unsigned short nPoints,
-                      const vector<su2double> &A,
-                      const vector<su2double> &B,
-                      vector<su2double>       &C);
-
-  /*!
-  * \brief Function, which computes the local connectivity of linear subelements of
-           a line, which can be used for plotting.
-  * \param[in]  nPoly    - Polynomial degree of the line.
-  * \param[out] subConn  - The local subconnectivity of a line element.
-  */
-  void SubConnForPlottingLine(const unsigned short   nPoly,
-                              vector<unsigned short> &subConn);
-
-  /*!
-  * \brief Function, which computes the local connectivity of linear subelements of
-           a quadrilateral, which can be used for plotting.
-  * \param[in]  nPoly    - Polynomial degree of the quadrilateral.
-  * \param[out] subConn  - The local subconnectivity of a triangle element.
-  */
-  void SubConnForPlottingQuadrilateral(const unsigned short   nPoly,
-                                       vector<unsigned short> &subConn);
-
-  /*!
-  * \brief Function, which computes the local connectivity of linear subelements of
-           a triangle, which can be used for plotting.
-  * \param[in]  nPoly    - Polynomial degree of the triangle.
-  * \param[out] subConn  - The local subconnectivity of a triangle element.
-  */
-  void SubConnForPlottingTriangle(const unsigned short   nPoly,
-                                  vector<unsigned short> &subConn);
-
-  /*!
-   * \brief Function, which computes the Vandermonde matrix for a standard triangle.
-   * \param[in]  nPoly - Polynomial degree of the triangle.
-   * \param[in]  nDOFs - Number of DOFs of the triangle.
-   * \param[in]  r     - Parametric coordinates in r-direction for which the Vandermonde matrix must be computed.
-   * \param[in]  s     - Parametric coordinates in s-direction for which the Vandermonde matrix must be computed.
-   * \param[out] V     - Matrix to store the Vandermonde matrix in all r- and s-locations.
-  */
-  void Vandermonde2D_Triangle(unsigned short          nPoly,
-                              unsigned short          nDOFs,
-                              const vector<su2double> &r,
-                              const vector<su2double> &s,
-                              vector<su2double>       &V);
-
-  /*!
-   * \brief Function, which computes the Vandermonde matrix for a standard quadrilateral.
-   * \param[in]  nPoly - Polynomial degree of the quadrilateral.
-   * \param[in]  nDOFs - Number of DOFs of the quadrilateral.
-   * \param[in]  r     - Parametric coordinates in r-direction for which the Vandermonde matrix must be computed.
-   * \param[in]  s     - Parametric coordinates in s-direction for which the Vandermonde matrix must be computed.
-   * \param[out] V     - Matrix to store the Vandermonde matrix in all r- and s-locations.
-  */
-  void Vandermonde2D_Quadrilateral(unsigned short          nPoly,
-                                   unsigned short          nDOFs,
-                                   const vector<su2double> &r,
-                                   const vector<su2double> &s,
-                                   vector<su2double>       &V);
-
-  /*!
-   * \brief Function, which computes the Vandermonde matrix for a standard tetrahedron.
-   * \param[in]  nPoly - Polynomial degree of the tetrahedron.
-   * \param[in]  nDOFs - Number of DOFs of the tetrahedron.
-   * \param[in]  r     - Parametric coordinates in r-direction for which the Vandermonde matrix must be computed.
-   * \param[in]  s     - Parametric coordinates in s-direction for which the Vandermonde matrix must be computed.
-   * \param[in]  t     - Parametric coordinates in t-direction for which the Vandermonde matrix must be computed.
-   * \param[out] V     - Matrix to store the Vandermonde matrix in all r-, s- and t-locations.
-  */
-  void Vandermonde3D_Tetrahedron(unsigned short          nPoly,
-                                 unsigned short          nDOFs,
-                                 const vector<su2double> &r,
-                                 const vector<su2double> &s,
-                                 const vector<su2double> &t,
-                                 vector<su2double>       &V);
-
-  /*!
-   * \brief Function, which computes the Vandermonde matrix for a standard pyramid.
-   * \param[in]  nPoly - Polynomial degree of the pyramid.
-   * \param[in]  nDOFs - Number of DOFs of the pyramid.
-   * \param[in]  r     - Parametric coordinates in r-direction for which the Vandermonde matrix must be computed.
-   * \param[in]  s     - Parametric coordinates in s-direction for which the Vandermonde matrix must be computed.
-   * \param[in]  t     - Parametric coordinates in t-direction for which the Vandermonde matrix must be computed.
-   * \param[out] V     - Matrix to store the Vandermonde matrix in all r-, s- and t-locations.
-  */
-  void Vandermonde3D_Pyramid(unsigned short          nPoly,
-                             unsigned short          nDOFs,
-                             const vector<su2double> &r,
-                             const vector<su2double> &s,
-                             const vector<su2double> &t,
-                             vector<su2double>       &V);
-
-  /*!
-   * \brief Function, which computes the Vandermonde matrix for a standard prism.
-   * \param[in]  nPoly - Polynomial degree of the prism.
-   * \param[in]  nDOFs - Number of DOFs of the prism.
-   * \param[in]  r     - Parametric coordinates in r-direction for which the Vandermonde matrix must be computed.
-   * \param[in]  s     - Parametric coordinates in s-direction for which the Vandermonde matrix must be computed.
-   * \param[in]  t     - Parametric coordinates in t-direction for which the Vandermonde matrix must be computed.
-   * \param[out] V     - Matrix to store the Vandermonde matrix in all r-, s- and t-locations.
-  */
-  void Vandermonde3D_Prism(unsigned short          nPoly,
-                           unsigned short          nDOFs,
-                           const vector<su2double> &r,
-                           const vector<su2double> &s,
-                           const vector<su2double> &t,
-                           vector<su2double>       &V);
-
-  /*!
-   * \brief Function, which computes the Vandermonde matrix for a standard hexahedron.
-   * \param[in]  nPoly - Polynomial degree of the hexahedron.
-   * \param[in]  nDOFs - Number of DOFs of the hexahedron.
-   * \param[in]  r     - Parametric coordinates in r-direction for which the Vandermonde matrix must be computed.
-   * \param[in]  s     - Parametric coordinates in s-direction for which the Vandermonde matrix must be computed.
-   * \param[in]  t     - Parametric coordinates in t-direction for which the Vandermonde matrix must be computed.
-   * \param[out] V     - Matrix to store the Vandermonde matrix in all r-, s- and t-locations.
-  */
-  void Vandermonde3D_Hexahedron(unsigned short          nPoly,
-                                unsigned short          nDOFs,
-                                const vector<su2double> &r,
-                                const vector<su2double> &s,
-                                const vector<su2double> &t,
-                                vector<su2double>       &V);
-
-  /*!
-  * \brief Function, which computes the constant in the penalty terms for a
-           a viscous discretization.
-  * \param[in] VTK_TypeElem - The element type, using the VTK convention,
-                              adjacent to the face.
-  * \param[in] nPolyElem    - The polynomial degree of the adjacent element.
-  * \return                   The value of the viscous penalty parameter.
-  */
-  su2double ViscousPenaltyParameter(const unsigned short VTK_TypeElem,
-                                    const unsigned short nPolyElem) const;
-private:
-  /*!
-  * \brief Function, which determines the 1D Gauss Legendre integration points and weights.
-  * \param[in,out] GLPoints  - The location of the Gauss-Legendre integration points.
-  * \param[in,out] GLWeights - The weights of the Gauss-Legendre integration points.
-  */
-  void GaussLegendrePoints1D(vector<su2double> &GLPoints,
-                             vector<su2double> &GLWeights);
-
-  /*!
-  * \brief Function, which computes the value of the gradient of the Jacobi polynomial for the given x-coordinate.
-  * \param[in] n     - Order of the Jacobi polynomial.
-  * \param[in] alpha - Alpha coefficient of the Jacobi polynomial.
-  * \param[in] beta  - Beta coefficient of the Jacobi polynomial.
-  * \param[in] x     - Coordinate (-1 <= x <= 1) for which the gradient of the Jacobi polynomial must be evaluated.
-  * \return            The value of the gradient of the normalized Jacobi polynomial f order n for the given value of x.
-  */
-  su2double GradNormJacobi(unsigned short n,
-                           unsigned short alpha,
-                           unsigned short beta,
-                           su2double      x);
-
-  /*!
-  * \brief Function, which determines the integration points for a line
-           such that polynomials of orderExact are integrated exactly.
-  */
-  void IntegrationPointsLine(void);
-
-  /*!
-  * \brief Function, which determines the integration points for a triangle
-           such that polynomials of orderExact are integrated exactly.
-  */
-  void IntegrationPointsTriangle(void);
-
-  /*!
-  * \brief Function, which determines the integration points for a quadrilateral
-           such that polynomials of orderExact are integrated exactly.
-  */
-  void IntegrationPointsQuadrilateral(void);
-
-  /*!
-  * \brief Function, which determines the integration points for a tetrahedron
-           such that polynomials of orderExact are integrated exactly.
-  */
-  void IntegrationPointsTetrahedron(void);
-
-  /*!
-  * \brief Function, which determines the integration points for a pyramid
-           such that polynomials of orderExact are integrated exactly.
-  */
-  void IntegrationPointsPyramid(void);
-
-  /*!
-  * \brief Function, which determines the integration points for a prism
-           such that polynomials of orderExact are integrated exactly.
-  */
-  void IntegrationPointsPrism(void);
-
-  /*!
-  * \brief Function, which determines the integration points for a hexahedron
-           such that polynomials of orderExact are integrated exactly.
-  */
-  void IntegrationPointsHexahedron(void);
-
-  /*!
-  * \brief Function, which computes the value of the Jacobi polynomial for the given x-coordinate.
-  * \param[in] n     - Order of the Jacobi polynomial.
-  * \param[in] alpha - Alpha coefficient of the Jacobi polynomial.
-  * \param[in] beta  - Beta coefficient of the Jacobi polynomial.
-  * \param[in] x     - Coordinate (-1 <= x <= 1) for which the Jacobi polynomial must be evaluated.
-  * \return            The value of the normalized Jacobi polynomial f order n for the given value of x.
-  */
-  su2double NormJacobi(unsigned short n,
-                       unsigned short alpha,
-                       unsigned short beta,
-                       su2double      x);
-};
->>>>>>> e9c824cd
 
 /*!
  * \class CFEMStandardElement
@@ -838,486 +91,6 @@
    * \return  The number of DOFs of the linear elements.
    */
   unsigned short GetNDOFsPerSubElem(unsigned short val_VTK_Type) const;
-<<<<<<< HEAD
-=======
-
-  /*!
-   * \brief Function, which makes available the r-location of the DOFs as a
-            const pointer to the vector.
-   * \return  The address of the vector, which stores the r-location of the DOFs.
-   */
-  inline const vector<su2double> *GetRDOFs(void) const {return &rDOFs;}
-
-  /*!
-   * \brief Function, which makes available the s-location of the DOFs as a
-            const pointer to the vector.
-   * \return  The address of the vector, which stores the s-location of the DOFs.
-   */
-  inline const vector<su2double> *GetSDOFs(void) const {return &sDOFs;}
-
-  /*!
-   * \brief Function, which makes available the t-location of the DOFs as a
-            const pointer to the vector.
-   * \return  The address of the vector, which stores the t-location of the DOFs.
-   */
-  inline const vector<su2double> *GetTDOFs(void) const {return &tDOFs;}
-
-  /*!
-  * \brief Function, which checks if the function arguments correspond to this standard element.
-  * \param[in] val_VTK_Type - Type of the element using the VTK convention.
-  * \param[in] val_nPoly    - Polynomial degree of the element.
-  * \param[in] val_constJac - Whether or not the Jacobians are constant.
-  * \return Whether or not the function arguments correspond to this standard element.
-  */
-  bool SameStandardElement(unsigned short val_VTK_Type,
-                           unsigned short val_nPoly,
-                           bool           val_constJac);
-
-  /*!
-  * \brief Function, which estimates the amount of work for an element of this
-           type. This information is used to determine a well balanced partition.
-  * \param[in] config - Object, which contains the input parameters.
-  */
-  su2double WorkEstimateMetis(CConfig *config);
-
-private:
-  /*!
-  * \brief Function, which changes the given quadrilateral connectivity, such that the direction coincides
-           with the direction corresponding to corner vertices vert0, vert1, vert2, vert3.
-  * \param[in,out] connQuad - Connectivity of the quadrilateral, that must be adapted.
-  * \param[in]     vert0    - Corner vertex 0 of the desired sequence.
-  * \param[in]     vert1    - Corner vertex 1 of the desired sequence.
-  * \param[in]     vert2    - Corner vertex 2 of the desired sequence.
-  * \param[in]     vert3    - Corner vertex 3 of the desired sequence.
-  */
-  void ChangeDirectionQuadConn(vector<unsigned short> &connQuad,
-                               unsigned short         vert0,
-                               unsigned short         vert1,
-                               unsigned short         vert2,
-                               unsigned short         vert3) const;
-
-  /*!
-  * \brief Function, which changes the given triangular connectivity, such that the direction coincides
-           with the direction corresponding to corner vertices vert0, vert1, vert2.
-  * \param[in,out] connTriangle - Connectivity of the triangle, that must be adapted.
-  * \param[in]     vert0        - Corner vertex 0 of the desired sequence.
-  * \param[in]     vert1        - Corner vertex 1 of the desired sequence.
-  * \param[in]     vert2        - Corner vertex 2 of the desired sequence.
-  */
-  void ChangeDirectionTriangleConn(vector<unsigned short> &connTriangle,
-                                   unsigned short         vert0,
-                                   unsigned short         vert1,
-                                   unsigned short         vert2) const;
-
-  /*!
-  * \brief Function, which copies the data of the given object into the current object.
-  * \param[in] other - Object, whose data is copied.
-  */
-  void Copy(const CFEMStandardElement &other);
-
-  /*!
-  * \brief Function, which creates the basis functions and the matrix containing
-           the derivatives of the basis functions in the given location of the
-           parametric coordinates.
-  * \param[in]  rLoc         - r-locations of the given points.
-  * \param[in]  sLoc         - s-locations of the given points.
-  * \param[in]  tLoc         - t-locations of the given points, if relevant.
-  * \param[out] lagBasis     - Lagrangian basis functions in the given
-                               parametric locations.
-  * \param[out] matDerBasis  - Matrix to store the derivatives of the basis
-                               functions.
-  */
-  void CreateBasisFunctionsAndMatrixDerivatives(const vector<su2double> &rLoc,
-                                                const vector<su2double> &sLoc,
-                                                const vector<su2double> &tLoc,
-                                                      vector<su2double> &matVandermondeInv,
-                                                      vector<su2double> &lagBasis,
-                                                      vector<su2double> &matDerBasis);
-  /*!
-  * \brief Function, which creates all the data for a line element.
-  */
-  void DataStandardLine(void);
-
-  /*!
-  * \brief Function, which creates all the data for a triangular element.
-  */
-  void DataStandardTriangle(void);
-
-  /*!
-  * \brief Function, which creates all the data for a quadrilateral element.
-  */
-  void DataStandardQuadrilateral(void);
-
-  /*!
-  * \brief Function, which creates all the data for a tetrahedral element.
-  */
-  void DataStandardTetrahedron(void);
-
-  /*!
-  * \brief Function, which creates all the data for a pyramid element.
-  */
-  void DataStandardPyramid(void);
-
-  /*!
-  * \brief Function, which creates all the data for a prism element.
-  */
-  void DataStandardPrism(void);
-
-  /*!
-  * \brief Function, which creates all the data for a hexahedral element.
-  */
-  void DataStandardHexahedron(void);
-
-  /*!
-  * \brief Function, which determines the connectivity of the linear subtetrahedra for a high
-           order tetrahedron.
-  */
-  void SubConnTetrahedron(void);
-
-  /*!
-  * \brief Function, which determines the connectivity of the linear subpyramids and
-           subtetrahedra for a high order pyramid.
-  */
-  void SubConnPyramid(void);
-
-  /*!
-  * \brief Function, which determines the connectivity of the linear subprisms for a high
-           order prism.
-  */
-  void SubConnPrism(void);
-
-  /*!
-  * \brief Function, which determines the connectivity of the linear subhexahedra for a high
-           order hexahedron.
-  */
-  void SubConnHexahedron(void);
-};
-
-/*!
- * \class CFEMStandardInternalFace
- * \brief Class to define a FEM standard internal face.
- * \author E. van der Weide
- * \version 7.0.7 "Blackbird"
- */
-class CFEMStandardInternalFace : public CFEMStandardElementBase {
-private:
-  unsigned short nDOFsFaceSide0;    /*!< \brief Number of DOFs on side 0 of the face. */
-  unsigned short nDOFsFaceSide1;    /*!< \brief Number of DOFs on side 1 of the face. */
-
-  unsigned short nPolyElemSide0;    /*!< \brief Polynomial degree of the element on side 0 of the face. */
-  unsigned short nPolyElemSide1;    /*!< \brief Polynomial degree of the element on side 1 of the face. */
-  unsigned short nDOFsElemSide0;    /*!< \brief Number of DOFs of the element on side 0 of the face. */
-  unsigned short nDOFsElemSide1;    /*!< \brief Number of DOFs of the element on side 1 of the face. */
-  unsigned short VTK_TypeElemSide0; /*!< \brief Type of the element on side 0 of the face using the VTK convention. */
-  unsigned short VTK_TypeElemSide1; /*!< \brief Type of the element on side 1 of the face using the VTK convention. */
-
-  bool swapFaceInElementSide0;      /*!< \brief Whether or not the connectivity of the face must
-                                                be swapped compared to the face of the corresponding
-                                                standard element on side 0 of the face. */
-  bool swapFaceInElementSide1;      /*!< \brief Whether or not the connectivity of the face must
-                                                be swapped compared to the face of the corresponding
-                                                standard element on side 1 of the face. */
-
-  su2double penaltyConstantFace;      /*!< \brief The constant of the penalty parameter of the face,
-                                                  which is used in the viscous discretization. */
-
-  vector<su2double> rDOFsFaceSide0;   /*!< \brief r-location of the DOFs on side 0 of the face. */
-  vector<su2double> rDOFsFaceSide1;   /*!< \brief r-location of the DOFs on side 1 of the face. */
-  vector<su2double> sDOFsFaceSide0;   /*!< \brief s-location of the DOFs on side 0 of the face, if needed. */
-  vector<su2double> sDOFsFaceSide1;   /*!< \brief s-location of the DOFs on side 1 of the face, if needed. */
-
-  vector<su2double> lagBasisFaceIntegrationSide0; /*!< \brief Lagrangian basis functions in the integration points
-                                                              of side0 of the face. */
-  vector<su2double> lagBasisFaceIntegrationSide1; /*!< \brief Lagrangian basis functions in the integration points
-                                                              of side1 of the face. */
-
-  vector<su2double> lagBasisFaceIntegrationTransposeSide0; /*!< \brief Transpose of lagBasisFaceIntegrationSide0. */
-  vector<su2double> lagBasisFaceIntegrationTransposeSide1; /*!< \brief Transpose of lagBasisFaceIntegrationSide1. */
-
-  vector<su2double> drLagBasisFaceIntegrationSide0; /*!< \brief r-derivatives of the face Lagrangian basis functions
-                                                                of side 0 in the integration points. */
-  vector<su2double> drLagBasisFaceIntegrationSide1; /*!< \brief r-derivatives of the face Lagrangian basis functions
-                                                                of side 1 in the integration points. */
-  vector<su2double> dsLagBasisFaceIntegrationSide0; /*!< \brief s-derivatives of the face Lagrangian basis functions
-                                                                of side 0 in the integration points. */
-  vector<su2double> dsLagBasisFaceIntegrationSide1; /*!< \brief s-derivatives of the face Lagrangian basis functions
-                                                                of side 1 in the integration points. */
-
-  vector<su2double> drLagBasisElemIntegrationSide0; /*!< \brief r-derivatives of the element Lagrangian basis functions
-                                                                of side 0 in the integration points. */
-  vector<su2double> drLagBasisElemIntegrationSide1; /*!< \brief r-derivatives of the element Lagrangian basis functions
-                                                                of side 1 in the integration points. */
-  vector<su2double> dsLagBasisElemIntegrationSide0; /*!< \brief s-derivatives of the element Lagrangian basis functions
-                                                                of side 0 in the integration points. */
-  vector<su2double> dsLagBasisElemIntegrationSide1; /*!< \brief s-derivatives of the element Lagrangian basis functions
-                                                                of side 1 in the integration points. */
-  vector<su2double> dtLagBasisElemIntegrationSide0; /*!< \brief t-derivatives of the element Lagrangian basis functions
-                                                                of side 0 in the integration points. */
-  vector<su2double> dtLagBasisElemIntegrationSide1; /*!< \brief t-derivatives of the element Lagrangian basis functions
-                                                                of side 1 in the integration points. */
-
-  vector<su2double> matDerBasisElemIntegrationSide0;       /*!< \brief Matrix of drLagBasisElemIntegrationSide0, dsLagBasisElemIntegrationSide0
-                                                                       and dtLagBasisElemIntegrationSide0 combined for efficiency
-                                                                       when using BLAS routines. */
-  vector<su2double> matDerBasisElemIntegrationSide1;       /*!< \brief Matrix of drLagBasisElemIntegrationSide1, dsLagBasisElemIntegrationSide1
-                                                                       and dtLagBasisElemIntegrationSide1 combined for efficiency
-                                                                       when using BLAS routines. */
-
-  vector<su2double> matDerBasisElemIntegrationTransposeSide0; /*!< \brief Transpose of matDerBasisElemIntegrationSide0, such that
-                                                                          the residuals of the symmetrizing terms can be computed
-                                                                          with a single matrix multiplication. */
-  vector<su2double> matDerBasisElemIntegrationTransposeSide1; /*!< \brief Transpose of matDerBasisElemIntegrationSide1, such that
-                                                                          the residuals of the symmetrizing terms can be computed
-                                                                          with a single matrix multiplication. */
-public:
-  /*!
-  * \brief Alternative constructor.
-  * \param[in] val_VTK_TypeFace            - The type of the face using the VTK convention.
-  * \param[in] val_VTK_TypeSide0           - Type of the element adjacent to side 0 of the face
-                                             using the VTK convention.
-  * \param[in] val_nPolySide0              - Polynomial degree of the element adjacent to side 0
-                                             of the face.
-  * \param[in] val_VTK_TypeSide1           - Type of the element adjacent to side 1 of the face
-                                             using the VTK convention.
-  * \param[in] val_nPolySide1              - Polynomial degree of the element adjacent to side 1
-                                             of the face.
-  * \param[in] val_constJac                - Whether or not the Jacobians are constant.
-  * \param[in] val_swapFaceInElementSide0  - Whether or not the connectivity of the face must be
-                                             swapped compared to the face of the corresponding
-                                             standard element on side 0 of the face.
-  * \param[in] val_swapFaceInElementSide1  - Whether or not the connectivity of the face must be
-                                             swapped compared to the face of the corresponding
-                                             standard element on side 1 of the face.
-  * \param[in] config                      - Object, which contains the input parameters.
-  * \param[in] val_orderExact              - Default argument. If specified, it contains the
-                                             order of the polynomials that must be integrated
-                                             exactly by the integration rule.
-  */
-  CFEMStandardInternalFace(unsigned short val_VTK_TypeFace,
-                           unsigned short val_VTK_TypeSide0,
-                           unsigned short val_nPolySide0,
-                           unsigned short val_VTK_TypeSide1,
-                           unsigned short val_nPolySide1,
-                           bool           val_constJac,
-                           bool           val_swapFaceInElementSide0,
-                           bool           val_swapFaceInElementSide1,
-                           CConfig        *config,
-                           unsigned short val_orderExact = 0);
-  /*!
-  * \brief Copy constructor.
-  * \param[in] other - Object, whose data must be copied.
-  */
-  CFEMStandardInternalFace(const CFEMStandardInternalFace &other) : CFEMStandardElementBase(other) {Copy(other);}
-
-  /*!
-  * \brief Assignment operator.
-  * \param[in] other - Object, to which this object must be assigned.
-  * \return The current object, after the member variables were assigned the correct value.
-  */
-  CFEMStandardInternalFace& operator=(const CFEMStandardInternalFace &other){Copy(other); return (*this);}
-
-  /*!
-  * \brief Function, which makes available the r-derivatives of the elements
-           basis functions of side 0 in the integration points.
-  * \return  The pointer to data, which stores this information.
-  */
-  inline su2double *GetDrBasisElemIntegrationSide0(void) {return drLagBasisElemIntegrationSide0.data();}
-
-  /*!
-  * \brief Function, which makes available the r-derivatives of the elements
-           basis functions of side 1 in the integration points.
-  * \return  The pointer to data, which stores this information.
-  */
-  inline su2double *GetDrBasisElemIntegrationSide1(void) {return drLagBasisElemIntegrationSide1.data();}
-
-  /*!
-  * \brief Function, which makes available the s-derivatives of the elements
-           basis functions of side 0 in the integration points.
-  * \return  The pointer to data, which stores this information.
-  */
-  inline su2double *GetDsBasisElemIntegrationSide0(void) {return dsLagBasisElemIntegrationSide0.data();}
-
-  /*!
-  * \brief Function, which makes available the s-derivatives of the elements
-           basis functions of side 1 in the integration points.
-  * \return  The pointer to data, which stores this information.
-  */
-  inline su2double *GetDsBasisElemIntegrationSide1(void) {return dsLagBasisElemIntegrationSide1.data();}
-
-  /*!
-  * \brief Function, which makes available the t-derivatives of the elements
-           basis functions of side 0 in the integration points.
-  * \return  The pointer to data, which stores this information.
-  */
-  inline su2double *GetDtBasisElemIntegrationSide0(void) {return dtLagBasisElemIntegrationSide0.data();}
-
-  /*!
-  * \brief Function, which makes available the t-derivatives of the elements
-           basis functions of side 1 in the integration points.
-  * \return  The pointer to data, which stores this information.
-  */
-  inline su2double *GetDtBasisElemIntegrationSide1(void) {return dtLagBasisElemIntegrationSide1.data();}
-
-  /*!
-  * \brief Function, which makes available the matrix with the derivatives of
-           the element basis functions of side 0 in the integration points.
-  * \return  The const pointer to data, which stores this information.
-  */
-  inline const su2double* GetMatDerBasisElemIntegrationSide0(void) const {return matDerBasisElemIntegrationSide0.data();}
-
-  /*!
-  * \brief Function, which makes available the matrix with the derivatives of
-           the element basis functions of side 1 in the integration points.
-  * \return  The const pointer to data, which stores this information.
-  */
-  inline const su2double* GetMatDerBasisElemIntegrationSide1(void) const {return matDerBasisElemIntegrationSide1.data();}
-
-  /*!
-  * \brief Function, which makes available the transpose of the matrix with
-           the derivatives of the element basis functions of side 0 in the
-           integration points.
-  * \return  The const pointer to data, which stores this information.
-  */
-  inline const su2double* GetMatDerBasisElemIntegrationTransposeSide0(void) const {return matDerBasisElemIntegrationTransposeSide0.data();}
-
-  /*!
-  * \brief Function, which makes available the transpose of the matrix with
-           the derivatives of the element basis functions of side 1 in the
-           integration points.
-  * \return  The const pointer to data, which stores this information.
-  */
-  inline const su2double* GetMatDerBasisElemIntegrationTransposeSide1(void) const {return matDerBasisElemIntegrationTransposeSide1.data();}
-
-  /*!
-  * \brief Function, which makes available the face basis functions of side 0
-           in the integration points.
-  * \return  The pointer to data, which stores this information.
-  */
-  inline const su2double* GetBasisFaceIntegrationSide0(void) const {return lagBasisFaceIntegrationSide0.data();}
-
-  /*!
-  * \brief Function, which makes available the face basis functions of side 1
-           in the integration points.
-  * \return  The pointer to data, which stores this information.
-  */
-  inline const su2double* GetBasisFaceIntegrationSide1(void) const {return lagBasisFaceIntegrationSide1.data();}
-
-  /*!
-  * \brief Function, which makes available transpose matrix of the face basis
-           functions of side 0 in the integration points.
-  * \return  The pointer to data, which stores this information.
-  */
-  inline const su2double* GetBasisFaceIntegrationTransposeSide0(void) const {return lagBasisFaceIntegrationTransposeSide0.data();}
-
-  /*!
-  * \brief Function, which makes available transpose matrix of the face basis
-           functions of side 1 in the integration points.
-  * \return  The pointer to data, which stores this information.
-  */
-  inline const su2double* GetBasisFaceIntegrationTransposeSide1(void) const {return lagBasisFaceIntegrationTransposeSide1.data();}
-
-  /*!
-  * \brief Function, which makes available the r-derivatives of the face basis
-           functions of side 0 in the integration points.
-  * \return  The pointer to data, which stores this information.
-  */
-  inline su2double* GetDrBasisFaceIntegrationSide0(void) {return drLagBasisFaceIntegrationSide0.data();}
-
-  /*!
-  * \brief Function, which makes available the r-derivatives of the face basis
-           functions of side 1 in the integration points.
-  * \return  The pointer to data, which stores this information.
-  */
-  inline su2double* GetDrBasisFaceIntegrationSide1(void) {return drLagBasisFaceIntegrationSide1.data();}
-
-  /*!
-  * \brief Function, which makes available the s-derivatives of the face basis
-           functions of side 0 in the integration points.
-  * \return  The pointer to data, which stores this information.
-  */
-  inline su2double* GetDsBasisFaceIntegrationSide0(void) {return dsLagBasisFaceIntegrationSide0.data();}
-
-  /*!
-  * \brief Function, which makes available the s-derivatives of the face basis
-           functions of side 1 in the integration points.
-  * \return  The pointer to data, which stores this information.
-  */
-  inline su2double* GetDsBasisFaceIntegrationSide1(void) {return dsLagBasisFaceIntegrationSide1.data();}
-
-  /*!
-  * \brief Function, which makes available the number of DOFs of the element
-           on side 0 of the face.
-  * \return  The number of DOFs of the element on side 0.
-  */
-  inline unsigned short GetNDOFsElemSide0(void) const {return nDOFsElemSide0;}
-
-  /*!
-  * \brief Function, which makes available the number of DOFs of the element
-           on side 1 of the face.
-  * \return  The number of DOFs on side 1.
-  */
-  inline unsigned short GetNDOFsElemSide1(void) const {return nDOFsElemSide1;}
-
-  /*!
-  * \brief Function, which makes available the number of DOFs on side 0 of the face.
-  * \return  The number of DOFs on side 0.
-  */
-  inline unsigned short GetNDOFsFaceSide0(void) const {return nDOFsFaceSide0;}
-
-  /*!
-  * \brief Function, which makes available the number of DOFs on side 1 of the face.
-  * \return  The number of DOFs on side 1.
-  */
-  inline unsigned short GetNDOFsFaceSide1(void) const {return nDOFsFaceSide1;}
-
-  /*!
-  * \brief Function, which makes available the penalty constant for this standard face.
-  * \return  The penalty constant.
-  */
-  inline su2double GetPenaltyConstant(void) const {return penaltyConstantFace;}
-
-  /*!
-  * \brief Function, which checks if the function arguments correspond to this standard face.
-  * \param[in] val_VTK_TypeFace           - The type of the face using the VTK convention.
-  * \param[in] val_constJac               - Whether or not the Jacobians are constant.
-  * \param[in] val_VTK_TypeSide0          - Type of the element adjacent to side 0
-                                            of the face using the VTK convention.
-  * \param[in] val_nPolySide0             - Polynomial degree of the element adjacent
-                                            to side 0 of the face.
-  * \param[in] val_VTK_TypeSide1          - Type of the element adjacent to side 1
-                                            of the face using the VTK convention.
-  * \param[in] val_nPolySide1             - Polynomial degree of the element adjacent
-                                            to side 1 of the face.
-  * \param[in] val_swapFaceInElementSide0 - Whether or not the connectivity of the face must
-                                            be swapped w.r.t. the connectivity of face of the
-                                            element on side 0.
-  * \param[in] val_swapFaceInElementSide1 - Whether or not the connectivity of the face must
-                                            be swapped w.r.t. the connectivity of face of the
-                                            element on side 1.
-  */
-  bool SameStandardMatchingFace(unsigned short val_VTK_TypeFace,
-                                bool           val_constJac,
-                                unsigned short val_VTK_TypeSide0,
-                                unsigned short val_nPolySide0,
-                                unsigned short val_VTK_TypeSide1,
-                                unsigned short val_nPolySide1,
-                                bool           val_swapFaceInElementSide0,
-                                bool           val_swapFaceInElementSide1);
-
-  /*!
-  * \brief Function, which estimates the amount of work for an element of this
-           type. This information is used to determine a well balanced partition.
-  * \param[in] config - Object, which contains the input parameters.
-  */
-  su2double WorkEstimateMetis(CConfig *config);
-
-private:
-  /*!
-  * \brief Function, which copies the data of the given object into the current object.
-  * \param[in] other - Object, whose data is copied.
-  */
-  void Copy(const CFEMStandardInternalFace &other);
->>>>>>> e9c824cd
 };
 
 /*!
