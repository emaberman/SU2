/*!
 * \file option_structure.inl
 * \brief Template derived classes from COption, defined here as we
 *        only include them where needed to reduce compilation time.
 * \author J. Hicken, B. Tracey
 * \version 7.2.1 "Blackbird"
 *
 * SU2 Project Website: https://su2code.github.io
 *
 * The SU2 Project is maintained by the SU2 Foundation
 * (http://su2foundation.org)
 *
 * Copyright 2012-2021, SU2 Contributors (cf. AUTHORS.md)
 *
 * SU2 is free software; you can redistribute it and/or
 * modify it under the terms of the GNU Lesser General Public
 * License as published by the Free Software Foundation; either
 * version 2.1 of the License, or (at your option) any later version.
 *
 * SU2 is distributed in the hope that it will be useful,
 * but WITHOUT ANY WARRANTY; without even the implied warranty of
 * MERCHANTABILITY or FITNESS FOR A PARTICULAR PURPOSE. See the GNU
 * Lesser General Public License for more details.
 *
 * You should have received a copy of the GNU Lesser General Public
 * License along with SU2. If not, see <http://www.gnu.org/licenses/>.
 */

#include "parallelization/mpi_structure.hpp"
using namespace std;

template <class Tenum, class TField>
class COptionEnum final : public COptionBase {

  const map<string, Tenum>& m;
  TField& field; // Reference to the fieldname
  const Tenum def; // Default value
  const string name; // identifier for the option

public:
  COptionEnum() = delete;

  COptionEnum(string option_field_name, const map<string, Tenum>& m_, TField& option_field, Tenum default_value) :
    m(m_),
    field(option_field),
    def(default_value),
    name(std::move(option_field_name)) {
  }

  ~COptionEnum() = default;

  string SetValue(vector<string> option_value) override {
    COptionBase::SetValue(option_value);
    // Check if there is more than one string
    string out = optionCheckMultipleValues(option_value, "enum", name);
    if (out.compare("") != 0) {
      return out;
    }

    // Check to see if the enum value is in the map
    auto it = m.find(option_value[0]);

    if (it == m.cend()) {
      stringstream ss;
      ss << name << ": invalid option value " << option_value[0] << ".\nDid you mean";
      for (auto& item : m) ss << ", " << item.first;
      ss << "?";
      return ss.str();
    }
    // If it is there, set the option value
    field = it->second;
    return "";
  }

  void SetDefault() override { field = def; }
};

template<typename Scalar>
class COptionScalar : public COptionBase {
protected:
  Scalar& field; // Reference to the fieldname
  const Scalar def; // Default value
  const string name; // identifier for the option
  const string typeName; // name for the scalar type

public:
  COptionScalar() = delete;

  COptionScalar(const string& type_name,
                const string& option_field_name,
                Scalar& option_field,
                Scalar default_value) :
    field(option_field),
    def(default_value),
    name(option_field_name),
    typeName(type_name) {
  }

  ~COptionScalar() = default;

  string SetValue(vector<string> option_value) override {
    COptionBase::SetValue(option_value);

    string out = optionCheckMultipleValues(option_value, typeName, name);
    if (!out.empty()) return out;

    istringstream is(option_value.front());
    if (is >> field) return "";

    return badValue(option_value, typeName, name);
  }

  void SetDefault() final {
    field = def;
  }
};

class COptionDouble final : public COptionScalar<su2double> {
public:
  template<class... Ts>
  COptionDouble(Ts&&... args) :
    COptionScalar<su2double>("su2double", args...) {
  }
};

class COptionInt final : public COptionScalar<int> {
public:
  template<class... Ts>
  COptionInt(Ts&&... args) :
    COptionScalar<int>("int", args...) {
  }
};

class COptionULong final : public COptionScalar<unsigned long> {
public:
  template<class... Ts>
  COptionULong(Ts&&... args) :
    COptionScalar<unsigned long>("unsigned long", args...) {
  }
};

class COptionUShort final : public COptionScalar<unsigned short> {
public:
  template<class... Ts>
  COptionUShort(Ts&&... args) :
    COptionScalar<unsigned short>("unsigned short", args...) {
  }
};

class COptionLong final : public COptionScalar<long> {
public:
  template<class... Ts>
  COptionLong(Ts&&... args) :
    COptionScalar<long>("long", args...) {
  }
};

class COptionString final : public COptionScalar<string> {
public:
  template<class... Ts>
  COptionString(Ts&&... args) :
    COptionScalar<string>("string", args...) {
  }
};

class COptionBool final : public COptionScalar<bool> {
public:
  template<class... Ts>
  COptionBool(Ts&&... args) :
    COptionScalar<bool>("bool", args...) {
  }

  string SetValue(vector<string> option_value) override {
    COptionBase::SetValue(option_value);

    string result;
    auto msg = COptionScalar<string>("bool",name,result,"").SetValue(option_value);

    if (!msg.empty()) return msg;

    if (result.compare("YES") == 0) {
      field = true;
      return "";
    }
    if (result.compare("NO") == 0) {
      field = false;
      return "";
    }

    return badValue(option_value, "bool", name);
  }
};

template <class Tenum, class TField>
class COptionEnumList final : public COptionBase {

  const map<string, Tenum>& m;
  TField*& field;
  unsigned short& mySize;
  const string name;

public:
  COptionEnumList() = delete;

  COptionEnumList(string option_field_name, const map<string,Tenum>& m_, TField*& option_field, unsigned short& list_size) :
    m(m_),
    field(option_field),
    mySize(list_size),
    name(option_field_name) {
  }

  ~COptionEnumList() = default;

  string SetValue(vector<string> option_value) override {
    COptionBase::SetValue(option_value);
    if (option_value.size() == 1 && option_value[0].compare("NONE") == 0) {
      mySize = 0;
      return "";
    }
    // size is the length of the option list
    mySize = option_value.size();
    field = new TField[mySize];

    for (unsigned short i = 0; i < mySize; i++) {
      // Check to see if the enum value is in the map

      auto it = m.find(option_value[i]);

      if (it == m.cend()) {
        stringstream ss;
        ss << name << ": invalid option value " << option_value[i] << ".\nDid you mean";
        for (auto& item : m) ss << ", " << item.first;
        ss << "?";
        return ss.str();
      }
      // If it is there, set the option value
      field[i] = it->second;
    }
    return "";
  }

  void SetDefault() override { mySize = 0; }
};

template<class Type>
class COptionArray final : public COptionBase {
  string name; // Identifier for the option
  const int size; // Number of elements
  Type* field; // Reference to the field

public:
  COptionArray(string option_field_name, const int list_size, Type* option_field) :
    name(option_field_name),
    size(list_size),
    field(option_field) {
  }

  ~COptionArray() override {};

  string SetValue(vector<string> option_value) override {
    COptionBase::SetValue(option_value);
    // Check that the size is correct
    if (option_value.size() != (unsigned long)this->size) {
      string newstring;
      newstring.append(this->name);
      newstring.append(": wrong number of arguments: ");
      stringstream ss;
      ss << this->size;
      newstring.append(ss.str());
      newstring.append(" expected, ");
      stringstream ss2;
      ss2 << option_value.size();
      newstring.append(ss2.str());
      newstring.append(" found");
      return newstring;
    }
    for (int i  = 0; i < this->size; i++) {
      istringstream is(option_value[i]);
      if (!(is >> field[i])) {
        return badValue(option_value, " array", this->name);
      }
    }
    return "";
  }

  void SetDefault() override {}
};

template<typename Scalar>
class COptionScalarList : public COptionBase {
  Scalar*& field; // reference to the field
  const string name; // identifier for the option
  unsigned short& mySize; // size of the list
  const string typeName; // name of the scalar type

public:
  COptionScalarList() = delete;

  COptionScalarList(const string& type_name,
                    const string& option_field_name,
                    unsigned short& list_size,
                    Scalar*& option_field) :
    field(option_field),
    name(option_field_name),
    mySize(list_size),
    typeName(type_name) {
  }

  ~COptionScalarList() = default;

  string SetValue(vector<string> option_value) final {
    COptionBase::SetValue(option_value);
    // The size is the length of option_value
    mySize = option_value.size();
    if (mySize == 1 && option_value[0].compare("NONE") == 0) {
      // No options
      mySize = 0;
      return "";
    }

    // Parse all of the options
    field = new Scalar[mySize];
    for (unsigned short i = 0; i < mySize; i++) {
      istringstream is(option_value[i]);
      Scalar val;
      if (!(is >> val)) {
        return badValue(option_value, typeName+" list", name);
      }
      field[i] = std::move(val);
    }
    return "";
  }

  void SetDefault() final {
    mySize = 0; // There is no default value for list
  }
};

class COptionDoubleList final : public COptionScalarList<su2double> {
public:
  template<class... Ts>
  COptionDoubleList(Ts&&... args) :
    COptionScalarList<su2double>("su2double", args...) {
  }
};

class COptionShortList final : public COptionScalarList<short> {
public:
  template<class... Ts>
  COptionShortList(Ts&&... args) :
    COptionScalarList<short>("short", args...) {
  }
};

class COptionUShortList final : public COptionScalarList<unsigned short> {
public:
  template<class... Ts>
  COptionUShortList(Ts&&... args) :
    COptionScalarList<unsigned short>("unsigned short", args...) {
  }
};

class COptionStringList final : public COptionScalarList<string> {
public:
  template<class... Ts>
  COptionStringList(Ts&&... args) :
    COptionScalarList<string>("string", args...) {
  }
};

class COptionConvect : public COptionBase {
  string name; // identifier for the option
  unsigned short & space;
  unsigned short & centered;
  unsigned short & upwind;

public:
  COptionConvect(string option_field_name, unsigned short & space_field, unsigned short & centered_field, unsigned short & upwind_field)
    : name(option_field_name), space(space_field), centered(centered_field), upwind(upwind_field) { }

  string SetValue(vector<string> option_value) override {
    COptionBase::SetValue(option_value);

    string out = optionCheckMultipleValues(option_value, "unsigned short", this->name);
    if (out.compare("") != 0) {
      return out;
    }

    if (Centered_Map.count(option_value[0])) {
      this->space = Space_Map.find("SPACE_CENTERED")->second;
      this->centered = Centered_Map.find(option_value[0])->second;
      this->upwind = NO_UPWIND;
      return "";
    }
    if (Upwind_Map.count(option_value[0])) {
      this->space = Space_Map.find("SPACE_UPWIND")->second;
      this->upwind = Upwind_Map.find(option_value[0])->second;
      this->centered = NO_CENTERED;
      return "";
    }
    // Make them defined in case something weird happens
    SetDefault();
    return badValue(option_value, "convect", this->name);

  }

  void SetDefault() override {
    this->centered = NO_CENTERED;
    this->upwind = NO_UPWIND;
    this->space = NO_CONVECTIVE;
  }
};

class COptionFEMConvect : public COptionBase{
  string name; // identifier for the option
  unsigned short & space;
  unsigned short & fem;

public:
  COptionFEMConvect(string option_field_name, unsigned short & space_field, unsigned short & fem_field) : space(space_field), fem(fem_field) {
    this->name = option_field_name;
  }

  ~COptionFEMConvect() override {};
  string SetValue(vector<string> option_value) override {
    COptionBase::SetValue(option_value);

    string out = optionCheckMultipleValues(option_value, "unsigned short", this->name);
    if (out.compare("") != 0) {
      return out;
    }

    if (FEM_Map.count(option_value[0])) {
      this->space = Space_Map.find("FINITE_ELEMENT")->second;
      this->fem = FEM_Map.find(option_value[0])->second;
      return "";
    }

    // Make them defined in case something weird happens
    this->fem = NO_FEM;
    return badValue(option_value, "convect", this->name);

  }

  void SetDefault() override {
    this->fem = NO_FEM;
  }
};

class COptionMathProblem : public COptionBase {
  string name; // identifier for the option
  bool & cont_adjoint;
  bool cont_adjoint_def;
  bool & disc_adjoint;
  bool disc_adjoint_def;
  bool & restart;
  bool restart_def;
  bool & rom;
  bool rom_def;

public:
<<<<<<< HEAD
  COptionMathProblem(string option_field_name, bool & cont_adjoint_field, bool cont_adjoint_default, bool & disc_adjoint_field, bool disc_adjoint_default, bool & restart_field, bool restart_default, bool & rom_field, bool rom_default) : cont_adjoint(cont_adjoint_field), disc_adjoint(disc_adjoint_field), restart(restart_field), rom(rom_field) {
    this->name = option_field_name;
    this->cont_adjoint_def = cont_adjoint_default;
    this->disc_adjoint_def = disc_adjoint_default;
    this->restart_def = restart_default;
    this->rom_def = rom_default;
=======
  COptionMathProblem(string option_field_name, bool & cont_adjoint_field, bool cont_adjoint_default, bool & disc_adjoint_field, bool disc_adjoint_default, bool & restart_field, bool restart_default) : cont_adjoint(cont_adjoint_field), disc_adjoint(disc_adjoint_field), restart(restart_field) {
    name = option_field_name;
    cont_adjoint_def = cont_adjoint_default;
    disc_adjoint_def = disc_adjoint_default;
    restart_def = restart_default;
>>>>>>> 4f85841f
  }

  ~COptionMathProblem() override {};
  string SetValue(vector<string> option_value) override {
    COptionBase::SetValue(option_value);
    string out = optionCheckMultipleValues(option_value, "unsigned short", name);
    if (out.compare("") != 0) {
      return out;
    }
    else if (option_value[0] == "ADJOINT") {
      return badValue(option_value, "math problem (try CONTINUOUS_ADJOINT)", name);
    }
    else if (option_value[0] == "DIRECT") {
      cont_adjoint = false;
      disc_adjoint = false;
      restart = false;
      return "";
    }
    else if (option_value[0] == "CONTINUOUS_ADJOINT") {
      cont_adjoint= true;
      disc_adjoint = false;
      restart= true;
      return "";
    }
    else if (option_value[0] == "DISCRETE_ADJOINT") {
      disc_adjoint = true;
      cont_adjoint= false;
      restart = true;
      return "";
    }
<<<<<<< HEAD
    if (option_value[0] == "ROM") {
      this->disc_adjoint = false;
      this->cont_adjoint= false;
      this->restart = false;
      this->rom = true;
      return "";
    }
    return "option in math problem map not considered in constructor";
=======
    return badValue(option_value, "math problem", name);
>>>>>>> 4f85841f
  }

  void SetDefault() override {
    cont_adjoint = cont_adjoint_def;
    disc_adjoint = disc_adjoint_def;
    restart = restart_def;
  }

};

class COptionDVParam : public COptionBase {
  string name; // identifier for the option
  unsigned short & nDV;
  su2double ** & paramDV;
  string * & FFDTag;
  unsigned short* & design_variable;

public:
  COptionDVParam(string option_field_name, unsigned short & nDV_field, su2double** & paramDV_field, string* & FFDTag_field, unsigned short * & design_variable_field) : nDV(nDV_field), paramDV(paramDV_field), FFDTag(FFDTag_field), design_variable(design_variable_field) {
    this->name = option_field_name;
  }

  ~COptionDVParam() override {};

  string SetValue(vector<string> option_value) override {
    COptionBase::SetValue(option_value);
    if ((option_value.size() == 1) && (option_value[0].compare("NONE") == 0)) {
      this->nDV = 0;
      return "";
    }

    // Cannot have ; at the beginning or the end
    if (option_value[0].compare(";") == 0) {
      string newstring;
      newstring.append(this->name);
      newstring.append(": may not have beginning semicolon");
      return newstring;
    }
    if (option_value[option_value.size()-1].compare(";") == 0) {
      string newstring;
      newstring.append(this->name);
      newstring.append(": may not have ending semicolon");
      return newstring;
    }


    // use the ";" token to determine the number of design variables
    // This works because semicolon is not one of the delimiters in tokenize string
    this->nDV = 0;
    //unsigned int num_semi = 0;
    for (unsigned int i = 0; i < static_cast<unsigned int>(option_value.size()); i++) {
      if (option_value[i].compare(";") == 0) {
        this->nDV++;
        //        num_semi++;
      }
    }

    // One more design variable than semicolon
    this->nDV++;

    if ( (this->nDV > 0) && (this->design_variable == nullptr) ) {
      string newstring;
      newstring.append(this->name);
      newstring.append(": Design_Variable array has not been allocated. Check that DV_KIND appears before DV_PARAM in configuration file.");
      return newstring;
    }

    this->paramDV = new su2double*[this->nDV];
    for (unsigned short iDV = 0; iDV < this->nDV; iDV++) {
      this->paramDV[iDV] = new su2double[MAX_PARAMETERS];
    }

    this->FFDTag = new string[this->nDV];

   vector<unsigned short> nParamDV(nDV, 0);
   unsigned short totalnParamDV = 0;
   stringstream ss;
   unsigned int i = 0;

    for (unsigned short iDV = 0; iDV < this->nDV; iDV++) {
      switch (this->design_variable[iDV]) {
        case NO_DEFORMATION:       nParamDV[iDV] = 0; break;
        case FFD_SETTING:          nParamDV[iDV] = 0; break;
        case FFD_CONTROL_POINT_2D: nParamDV[iDV] = 5; break;
        case FFD_CAMBER_2D:        nParamDV[iDV] = 2; break;
        case FFD_THICKNESS_2D:     nParamDV[iDV] = 2; break;
        case FFD_TWIST_2D:         nParamDV[iDV] = 3; break;
        case HICKS_HENNE:          nParamDV[iDV] = 2; break;
        case SURFACE_BUMP:         nParamDV[iDV] = 3; break;
        case CST:                  nParamDV[iDV] = 3; break;
        case ANGLE_OF_ATTACK:      nParamDV[iDV] = 1; break;
        case SCALE:                nParamDV[iDV] = 0; break;
        case TRANSLATION:          nParamDV[iDV] = 3; break;
        case ROTATION:             nParamDV[iDV] = 6; break;
        case NACA_4DIGITS:         nParamDV[iDV] = 3; break;
        case PARABOLIC:            nParamDV[iDV] = 2; break;
        case AIRFOIL:              nParamDV[iDV] = 2; break;
        case FFD_CONTROL_POINT:    nParamDV[iDV] = 7; break;
        case FFD_NACELLE:          nParamDV[iDV] = 6; break;
        case FFD_GULL:             nParamDV[iDV] = 2; break;
        case FFD_TWIST:            nParamDV[iDV] = 8; break;
        case FFD_ROTATION:         nParamDV[iDV] = 7; break;
        case FFD_CONTROL_SURFACE:  nParamDV[iDV] = 7; break;
        case FFD_CAMBER:           nParamDV[iDV] = 3; break;
        case FFD_THICKNESS:        nParamDV[iDV] = 3; break;
        case FFD_ANGLE_OF_ATTACK:  nParamDV[iDV] = 2; break;
        case SURFACE_FILE:         nParamDV[iDV] = 0; break;
        case DV_EFIELD:            nParamDV[iDV] = 2; break;
        case DV_YOUNG:             nParamDV[iDV] = 0; break;
        case DV_POISSON:           nParamDV[iDV] = 0; break;
        case DV_RHO:               nParamDV[iDV] = 0; break;
        case DV_RHO_DL:            nParamDV[iDV] = 0; break;
        case SCALE_GRID:           nParamDV[iDV] = 0; break;
        case TRANSLATE_GRID:       nParamDV[iDV] = 3; break;
        case ROTATE_GRID:          nParamDV[iDV] = 6; break;
        default : {
          string newstring;
          newstring.append(this->name);
          newstring.append(": undefined design variable type found in configuration file.");
          return newstring;
        }
      }
      totalnParamDV += nParamDV[iDV];
    }

    if (totalnParamDV > option_value.size()){
      SU2_MPI::Error("Wrong number of arguments for DV_PARAM!", CURRENT_FUNCTION);
    }

    for (unsigned short iDV = 0; iDV < this->nDV; iDV++) {
      for (unsigned short iParamDV = 0; iParamDV < nParamDV[iDV]; iParamDV++) {

        ss << option_value[i] << " ";

        if ((iParamDV == 0) &&
            ((this->design_variable[iDV] == NO_DEFORMATION) ||
             (this->design_variable[iDV] == FFD_SETTING) ||
             (this->design_variable[iDV] == FFD_ANGLE_OF_ATTACK)||
             (this->design_variable[iDV] == FFD_CONTROL_POINT_2D) ||
             (this->design_variable[iDV] == FFD_CAMBER_2D) ||
             (this->design_variable[iDV] == FFD_TWIST_2D) ||
             (this->design_variable[iDV] == FFD_THICKNESS_2D) ||
             (this->design_variable[iDV] == FFD_CONTROL_POINT) ||
             (this->design_variable[iDV] == FFD_NACELLE) ||
             (this->design_variable[iDV] == FFD_GULL) ||
             (this->design_variable[iDV] == FFD_TWIST) ||
             (this->design_variable[iDV] == FFD_ROTATION) ||
             (this->design_variable[iDV] == FFD_CONTROL_SURFACE) ||
             (this->design_variable[iDV] == FFD_CAMBER) ||
             (this->design_variable[iDV] == FFD_THICKNESS))) {
              ss >> this->FFDTag[iDV];
              this->paramDV[iDV][iParamDV] = 0;
            }
        else
          ss >> this->paramDV[iDV][iParamDV];

        i++;
      }
      if (iDV < (this->nDV-1)) {
        if (option_value[i].compare(";") != 0) {
          string newstring;
          newstring.append(this->name);
          newstring.append(": a design variable in the configuration file has the wrong number of parameters");
          return newstring;
        }
        i++;
      }
    }

    // Need to return something...
    return "";
  }

  void SetDefault() override {
    this->nDV = 0;
    this->paramDV = nullptr;
    this->FFDTag = nullptr;
    // Don't mess with the Design_Variable because it's an input, not modified
  }
};

class COptionDVValue : public COptionBase {
  string name; // identifier for the option
  unsigned short* & nDV_Value;
  su2double ** & valueDV;
  unsigned short & nDV;
  su2double ** & paramDV;
  unsigned short* & design_variable;

public:
  COptionDVValue(string option_field_name, unsigned short* & nDVValue_field, su2double** & valueDV_field, unsigned short & nDV_field,  su2double** & paramDV_field, unsigned short * & design_variable_field) : nDV_Value(nDVValue_field), valueDV(valueDV_field), nDV(nDV_field), paramDV(paramDV_field), design_variable(design_variable_field) {
    this->name = option_field_name;
  }

  ~COptionDVValue() override {};

  string SetValue(vector<string> option_value) override {
    COptionBase::SetValue(option_value);
    if ((option_value.size() == 1) && (option_value[0].compare("NONE") == 0)) {
      this->nDV_Value = nullptr;
      return "";
    }

    if ( (this->nDV > 0) && (this->design_variable == nullptr) ) {
      string newstring;
      newstring.append(this->name);
      newstring.append(": Design_Variable array has not been allocated. Check that DV_KIND appears before DV_VALUE in configuration file.");
      return newstring;
    }
    if ( (this->nDV > 0) && (this->paramDV == nullptr) ) {
      string newstring;
      newstring.append(this->name);
      newstring.append(": Design_Parameter array has not been allocated. Check that DV_PARAM appears before DV_VALUE in configuration file.");
      return newstring;
    }

    this->valueDV = new su2double*[this->nDV];
    this->nDV_Value = new unsigned short[this->nDV];

    for (unsigned short iDV = 0; iDV < this->nDV; iDV++) {
      this->valueDV[iDV] = new su2double[3];
    }

    unsigned short nValueDV = 0;
    unsigned short totalnValueDV = 0;
    stringstream ss;
    unsigned int i = 0;
    for (unsigned short iDV = 0; iDV < this->nDV; iDV++) {
      switch (this->design_variable[iDV]) {
        case FFD_CONTROL_POINT:
          if((this->paramDV[iDV][4] == 0) &&
             (this->paramDV[iDV][5] == 0) &&
             (this->paramDV[iDV][6] == 0)) {
            nValueDV = 3;
          } else {
            nValueDV = 1;
          }
          break;
        case FFD_CONTROL_POINT_2D:
          if((this->paramDV[iDV][3] == 0) &&
             (this->paramDV[iDV][4] == 0)) {
            nValueDV = 2;
          } else {
            nValueDV = 1;
          }
          break;
        default :
          nValueDV = 1;
      }

      this->nDV_Value[iDV] = nValueDV;

      totalnValueDV += nValueDV;

      for (unsigned short iValueDV = 0; iValueDV < nValueDV; iValueDV++) {

        if (i >= option_value.size()) {
          string newstring;
          newstring.append(this->name);
          newstring.append(": DV_VALUE does not contain enough entries to match DV_KIND or DV_PARAM.");
          return newstring;
        }

        ss << option_value[i] << " ";

        ss >> this->valueDV[iDV][iValueDV];

        i++;
      }
    }

    if (i != totalnValueDV) {
      string newstring;
      newstring.append(this->name);
      newstring.append(": a design variable in the configuration file has the wrong number of values");
      return newstring;
    }

    // Need to return something...
    return "";
  }

  void SetDefault() override {
    this->nDV_Value = nullptr;
    this->valueDV = nullptr;
    // Don't mess with the Design_Variable because it's an input, not modified
  }
};

class COptionFFDDef : public COptionBase {
  string name;
  unsigned short & nFFD;
  su2double ** & CoordFFD;
  string * & FFDTag;

public:
  COptionFFDDef(string option_field_name, unsigned short & nFFD_field, su2double** & coordFFD_field, string* & FFDTag_field) : nFFD(nFFD_field), CoordFFD(coordFFD_field), FFDTag(FFDTag_field) {
    this->name = option_field_name;
  }

  ~COptionFFDDef() override {};

  string SetValue(vector<string> option_value) override {
    COptionBase::SetValue(option_value);
    if ((option_value.size() == 1) && (option_value[0].compare("NONE") == 0)) {
      this->nFFD = 0;
      return "";
    }

    // Cannot have ; at the beginning or the end
    if (option_value[0].compare(";") == 0) {
      string newstring;
      newstring.append(this->name);
      newstring.append(": may not have beginning semicolon");
      return newstring;
    }
    if (option_value[option_value.size()-1].compare(";") == 0) {
      string newstring;
      newstring.append(this->name);
      newstring.append(": may not have ending semicolon");
      return newstring;
    }


    // use the ";" token to determine the number of design variables
    // This works because semicolon is not one of the delimiters in tokenize string
    this->nFFD = 0;
    for (unsigned int i = 0; i < static_cast<unsigned int>(option_value.size()); i++) {
      if (option_value[i].compare(";") == 0) {
        this->nFFD++;
      }
    }

    // One more design variable than semicolon
    this->nFFD++;

    this->CoordFFD = new su2double*[this->nFFD];
    for (unsigned short iFFD = 0; iFFD < this->nFFD; iFFD++) {
      this->CoordFFD[iFFD] = new su2double[25];
    }

    this->FFDTag = new string[this->nFFD];

    unsigned short nCoordFFD = 0;
    stringstream ss;
    unsigned int i = 0;

    for (unsigned short iFFD = 0; iFFD < this->nFFD; iFFD++) {

      nCoordFFD = 25;

      for (unsigned short iCoordFFD = 0; iCoordFFD < nCoordFFD; iCoordFFD++) {

        ss << option_value[i] << " ";

        if (iCoordFFD == 0) ss >> this->FFDTag[iFFD];
        else ss >> this->CoordFFD[iFFD][iCoordFFD-1];

        i++;
      }

      if (iFFD < (this->nFFD-1)) {
        if (option_value[i].compare(";") != 0) {
          string newstring;
          newstring.append(this->name);
          newstring.append(": a FFD box in the configuration file has the wrong number of parameters");
          return newstring;
        }
        i++;
      }

    }

    // Need to return something...
    return "";
  }

  void SetDefault() override {
    this->nFFD = 0;
    this->CoordFFD = nullptr;
    this->FFDTag = nullptr;
  }

};

class COptionFFDDegree : public COptionBase {
  string name;
  unsigned short & nFFD;
  unsigned short ** & DegreeFFD;

public:
  COptionFFDDegree(string option_field_name, unsigned short & nFFD_field, unsigned short** & degreeFFD_field) : nFFD(nFFD_field), DegreeFFD(degreeFFD_field) {
    this->name = option_field_name;
  }

  ~COptionFFDDegree() override {};

  string SetValue(vector<string> option_value) override {
    COptionBase::SetValue(option_value);
    if ((option_value.size() == 1) && (option_value[0].compare("NONE") == 0)) {
      this->nFFD = 0;
      return "";
    }

    // Cannot have ; at the beginning or the end
    if (option_value[0].compare(";") == 0) {
      string newstring;
      newstring.append(this->name);
      newstring.append(": may not have beginning semicolon");
      return newstring;
    }
    if (option_value[option_value.size()-1].compare(";") == 0) {
      string newstring;
      newstring.append(this->name);
      newstring.append(": may not have ending semicolon");
      return newstring;
    }


    // use the ";" token to determine the number of design variables
    // This works because semicolon is not one of the delimiters in tokenize string
    this->nFFD = 0;
    for (unsigned int i = 0; i < static_cast<unsigned int>(option_value.size()); i++) {
      if (option_value[i].compare(";") == 0) {
        this->nFFD++;
      }
    }

    // One more design variable than semicolon
    this->nFFD++;

    this->DegreeFFD = new unsigned short*[this->nFFD];
    for (unsigned short iFFD = 0; iFFD < this->nFFD; iFFD++) {
      this->DegreeFFD[iFFD] = new unsigned short[3];
    }

    unsigned short nDegreeFFD = 0;
    stringstream ss;
    unsigned int i = 0;

    for (unsigned short iFFD = 0; iFFD < this->nFFD; iFFD++) {

      nDegreeFFD = 3;

      for (unsigned short iDegreeFFD = 0; iDegreeFFD < nDegreeFFD; iDegreeFFD++) {
        ss << option_value[i] << " ";
        ss >> this->DegreeFFD[iFFD][iDegreeFFD];
        i++;
      }

      if (iFFD < (this->nFFD-1)) {
        if (option_value[i].compare(";") != 0) {
          string newstring;
          newstring.append(this->name);
          newstring.append(": a FFD degree in the configuration file has the wrong number of parameters");
          return newstring;
        }
        i++;
      }

    }

    // Need to return something...
    return "";
  }

  void SetDefault() override {
    this->nFFD = 0;
    this->DegreeFFD = nullptr;
  }

};

class COptionInlet : public COptionBase {
  string name; // identifier for the option
  unsigned short & size;
  string * & marker;
  su2double * & ttotal;
  su2double * & ptotal;
  su2double ** & flowdir;

public:
  COptionInlet(string option_field_name, unsigned short & nMarker_Inlet, string* & Marker_Inlet, su2double* & Ttotal, su2double* & Ptotal, su2double** & FlowDir) : size(nMarker_Inlet), marker(Marker_Inlet), ttotal(Ttotal), ptotal(Ptotal), flowdir(FlowDir) {
    this->name = option_field_name;
  }

  ~COptionInlet() override {};
  string SetValue(vector<string> option_value) override {
    COptionBase::SetValue(option_value);
    unsigned short totalVals = option_value.size();
    if ((totalVals == 1) && (option_value[0].compare("NONE") == 0)) {
      this->size = 0;
      this->marker = nullptr;
      this->ttotal = nullptr;
      this->ptotal = nullptr;
      this->flowdir = nullptr;
      return "";
    }

    if (totalVals % 6 != 0) {
      string newstring;
      newstring.append(this->name);
      newstring.append(": must have a number of entries divisible by 6");
      this->size = 0;
      this->marker = nullptr;
      this->ttotal = nullptr;
      this->ptotal = nullptr;
      this->flowdir = nullptr;
      return newstring;
    }

    unsigned short nVals = totalVals / 6;
    this->size = nVals;
    this->marker = new string[nVals];
    this->ttotal = new su2double[nVals];
    this->ptotal = new su2double[nVals];
    this->flowdir = new su2double*[nVals];
    for (unsigned long i = 0; i < nVals; i++) {
      this->flowdir[i] = new su2double[3];
    }

    for (unsigned long i = 0; i < nVals; i++) {
      this->marker[i].assign(option_value[6*i]);
      istringstream ss_1st(option_value[6*i + 1]);
      if (!(ss_1st >> this->ttotal[i])) {
        return badValue(option_value, "inlet", this->name);
      }
      istringstream ss_2nd(option_value[6*i + 2]);
      if (!(ss_2nd >> this->ptotal[i])) {
        return badValue(option_value, "inlet", this->name);
      }
      istringstream ss_3rd(option_value[6*i + 3]);
      if (!(ss_3rd >> this->flowdir[i][0])) {
        return badValue(option_value, "inlet", this->name);
      }
      istringstream ss_4th(option_value[6*i + 4]);
      if (!(ss_4th >> this->flowdir[i][1])) {
        return badValue(option_value, "inlet", this->name);
      }
      istringstream ss_5th(option_value[6*i + 5]);
      if (!(ss_5th >> this->flowdir[i][2])) {
        return badValue(option_value, "inlet", this->name);
      }
    }

    return "";
  }

  void SetDefault() override {
    this->marker = nullptr;
    this->ttotal = nullptr;
    this->ptotal = nullptr;
    this->flowdir = nullptr;
    this->size = 0; // There is no default value for list
  }
};

// Base helper for when T is not an array, does dummy allocation and de-allocation.
template <class T>
struct CStringValuesListHelper {
  static T resize(unsigned short) { return T(); }
  static T& access(T& val, unsigned short) { return val; }
};

// Specialization for pointer types (multiple values per string).
template <class T>
struct CStringValuesListHelper<T*> {
  static T* resize(unsigned short n) { return new T[n]; }
  static T& access(T* ptr, unsigned short i) { return ptr[i]; }
};

// Class where the option is represented by (string, N * "some type", string, N * "some type", ...)
template <class Type>
class COptionStringValuesList final : public COptionBase {
  const string name;     // identifier for the option
  unsigned short& size;  // number of string-value pairs
  string*& strings;      // the strings in the option
  Type*& values;         // the values per string
  unsigned short& num_vals; // how many values per string
  unsigned short optional_num_vals = 0; // num_vals points to this when it is not provided in the ctor.

public:
  COptionStringValuesList(string name_, unsigned short& size_, string*& strings_,
                          Type*& values_, unsigned short& num_vals_) :
    name(name_), size(size_), strings(strings_), values(values_), num_vals(num_vals_) {
  }

  COptionStringValuesList(string name_, unsigned short& size_, string*& strings_, Type*& values_) :
    name(name_), size(size_), strings(strings_), values(values_), num_vals(optional_num_vals) {
  }

  string SetValue(vector<string> option_value) override {
    COptionBase::SetValue(option_value);
    unsigned short option_size = option_value.size();
    if ((option_size == 1) && (option_value[0].compare("NONE") == 0)) {
      size = 0;
      num_vals = 0;
      return "";
    }

    /*--- Determine the number of strings: A new string is found if the first char in the option is a letter.
     * This will fail in if a string starts with a number! Additionally, determine the number of values that
     * are prescribed per string. ---*/
    vector<unsigned short> num_vals_per_string;
    /*--- Loop through the fields of the option. ---*/
    for (const auto& val : option_value) {
      if (isalpha(val[0])) {
        num_vals_per_string.push_back(0);
      } else {
        num_vals_per_string.back()++;
      }
    }

    /*--- Check that the same amount of values are defined per string. ---*/
    for (auto n : num_vals_per_string) {
      if (num_vals_per_string[0] != n)
        SU2_MPI::Error(string("Unequal number of values defined for ") + name, CURRENT_FUNCTION);
    }
    num_vals = num_vals_per_string[0];
    size = num_vals_per_string.size();

    /*--- If num_vals was taken as optional, it can only be one. ---*/
    if (optional_num_vals > 1)
      SU2_MPI::Error(string("More than one value provided for \"string-value\" pair, in ") + name, CURRENT_FUNCTION);

    strings = new string[size];
    values = new Type[size];

    auto option_it = option_value.begin();
    for (unsigned short i = 0; i < size; i++) {
      strings[i].assign(*option_it);
      ++option_it;

      values[i] = CStringValuesListHelper<Type>::resize(num_vals);
      for (unsigned short j = 0; j < num_vals; j++) {
        istringstream ss_nd(*option_it);
        ++option_it;
        if (!(ss_nd >> CStringValuesListHelper<Type>::access(values[i], j))) {
          return badValue(option_value, "\"string + values\"", name);
        }
      }
    }
    return "";
  }

  void SetDefault() override {
    size = 0; // There is no default value for lists
    num_vals = 0;
  }
};


template <class Tenum>
class COptionRiemann : public COptionBase {

protected:
  map<string, Tenum> m;
  string name; // identifier for the option
  unsigned short & size;
  string * & marker;
  unsigned short* & field; // Reference to the field name
  su2double * & var1;
  su2double * & var2;
  su2double ** & flowdir;

public:
  COptionRiemann(string option_field_name, unsigned short & nMarker_Riemann, string* & Marker_Riemann, unsigned short* & option_field, const map<string, Tenum> m, su2double* & var1, su2double* & var2, su2double** & FlowDir) : size(nMarker_Riemann),
                  marker(Marker_Riemann), field(option_field), var1(var1), var2(var2), flowdir(FlowDir) {
    this->name = option_field_name;
    this->m = m;
  }
  ~COptionRiemann() override {};

  string SetValue(vector<string> option_value) override {
    COptionBase::SetValue(option_value);
    unsigned short totalVals = option_value.size();
    if ((totalVals == 1) && (option_value[0].compare("NONE") == 0)) {
      this->size = 0;
      this->marker = nullptr;
      this->field = nullptr;
      this->var1 = nullptr;
      this->var2 = nullptr;
      this->flowdir = nullptr;
      return "";
    }

    if (totalVals % 7 != 0) {
      string newstring;
      newstring.append(this->name);
      newstring.append(": must have a number of entries divisible by 7");
      this->size = 0;
      this->marker = nullptr;
      this->var1 = nullptr;
      this->var2 = nullptr;
      this->flowdir = nullptr;
      this->field = nullptr;
      return newstring;
    }

    unsigned short nVals = totalVals / 7;
    this->size = nVals;
    this->marker = new string[nVals];
    this->var1 = new su2double[nVals];
    this->var2 = new su2double[nVals];
    this->flowdir = new su2double*[nVals];
    this->field = new unsigned short[nVals];

    for (unsigned long i = 0; i < nVals; i++) {
      this->flowdir[i] = new su2double[3];
    }

    for (unsigned long i = 0; i < nVals; i++) {
      this->marker[i].assign(option_value[7*i]);
        // Check to see if the enum value is in the map
    if (this->m.find(option_value[7*i + 1]) == m.end()) {
      string str;
      str.append(this->name);
      str.append(": invalid option value ");
      str.append(option_value[0]);
      str.append(". Check current SU2 options in config_template.cfg.");
      return str;
    }
      Tenum val = this->m[option_value[7*i + 1]];
      this->field[i] = val;

      istringstream ss_1st(option_value[7*i + 2]);
      if (!(ss_1st >> this->var1[i])) {
        return badValue(option_value, "Riemann", this->name);
      }
      istringstream ss_2nd(option_value[7*i + 3]);
      if (!(ss_2nd >> this->var2[i])) {
        return badValue(option_value, "Riemann", this->name);
      }
      istringstream ss_3rd(option_value[7*i + 4]);
      if (!(ss_3rd >> this->flowdir[i][0])) {
        return badValue(option_value, "Riemann", this->name);
      }
      istringstream ss_4th(option_value[7*i + 5]);
      if (!(ss_4th >> this->flowdir[i][1])) {
        return badValue(option_value, "Riemann", this->name);
      }
      istringstream ss_5th(option_value[7*i + 6]);
      if (!(ss_5th >> this->flowdir[i][2])) {
        return badValue(option_value, "Riemann", this->name);
      }
    }

    return "";
  }

  void SetDefault() override {
    this->marker = nullptr;
    this->var1 = nullptr;
    this->var2 = nullptr;
    this->flowdir = nullptr;
    this->size = 0; // There is no default value for list
  }
};

template <class Tenum>
class COptionGiles : public COptionBase{

  map<string, Tenum> m;
  unsigned short & size;
  string * & marker;
  unsigned short* & field; // Reference to the fieldname
  string name; // identifier for the option
  su2double * & var1;
  su2double * & var2;
  su2double ** & flowdir;
  su2double * & relfac1;
  su2double * & relfac2;

public:
  COptionGiles(string option_field_name, unsigned short & nMarker_Giles, string* & Marker_Giles, unsigned short* & option_field, const map<string, Tenum> m, su2double* & var1, su2double* & var2, su2double** & FlowDir, su2double* & relfac1, su2double* & relfac2) : size(nMarker_Giles),
               marker(Marker_Giles), field(option_field), var1(var1), var2(var2), flowdir(FlowDir), relfac1(relfac1), relfac2(relfac2) {
    this->name = option_field_name;
    this->m = m;
  }
  ~COptionGiles() override {};

  string SetValue(vector<string> option_value) override {
    COptionBase::SetValue(option_value);
    unsigned long totalVals = option_value.size();
    if ((totalVals == 1) && (option_value[0].compare("NONE") == 0)) {
      this->size = 0;
      this->marker = nullptr;
      this->field = nullptr;
      this->var1 = nullptr;
      this->var2 = nullptr;
      this->flowdir = nullptr;
      this->relfac1 = nullptr;
      this->relfac2 = nullptr;
      return "";
    }

    if (totalVals % 9 != 0) {
      string newstring;
      newstring.append(this->name);
      newstring.append(": must have a number of entries divisible by 9");
      this->size = 0;
      this->marker = nullptr;
      this->var1 = nullptr;
      this->var2 = nullptr;
      this->flowdir = nullptr;
      this->field = nullptr;
      this->relfac1 = nullptr;
      this->relfac2 = nullptr;
      return newstring;
    }

    unsigned long nVals = totalVals / 9;
    this->size = nVals;
    this->marker = new string[nVals];
    this->var1 = new su2double[nVals];
    this->var2 = new su2double[nVals];
    this->flowdir = new su2double*[nVals];
    this->field = new unsigned short[nVals];
    this->relfac1 = new su2double[nVals];
    this->relfac2 = new su2double[nVals];

    for (unsigned int i = 0; i < nVals; i++) {
      this->flowdir[i] = new su2double[3];
    }

    for (unsigned int i = 0; i < nVals; i++) {
      this->marker[i].assign(option_value[9*i]);
        // Check to see if the enum value is in the map
    if (this->m.find(option_value[9*i + 1]) == m.end()) {
      string str;
      str.append(this->name);
      str.append(": invalid option value ");
      str.append(option_value[0]);
      str.append(". Check current SU2 options in config_template.cfg.");
      return str;
    }
      Tenum val = this->m[option_value[9*i + 1]];
      this->field[i] = val;

      istringstream ss_1st(option_value[9*i + 2]);
      if (!(ss_1st >> this->var1[i])) {
        return badValue(option_value, "Giles BC", this->name);
      }
      istringstream ss_2nd(option_value[9*i + 3]);
      if (!(ss_2nd >> this->var2[i])) {
        return badValue(option_value, "Giles BC", this->name);
      }
      istringstream ss_3rd(option_value[9*i + 4]);
      if (!(ss_3rd >> this->flowdir[i][0])) {
        return badValue(option_value, "Giles BC", this->name);
      }
      istringstream ss_4th(option_value[9*i + 5]);
      if (!(ss_4th >> this->flowdir[i][1])) {
        return badValue(option_value, "Giles BC", this->name);
      }
      istringstream ss_5th(option_value[9*i + 6]);
      if (!(ss_5th >> this->flowdir[i][2])) {
        return badValue(option_value, "Giles BC", this->name);
      }
      istringstream ss_6th(option_value[9*i + 7]);
      if (!(ss_6th >> this->relfac1[i])) {
        return badValue(option_value, "Giles BC", this->name);
      }
      istringstream ss_7th(option_value[9*i + 8]);
      if (!(ss_7th >> this->relfac2[i])) {
        return badValue(option_value, "Giles BC", this->name);
      }
    }

    return "";
  }

  void SetDefault() override {
    this->marker = nullptr;
    this->var1 = nullptr;
    this->var2 = nullptr;
    this->relfac1 = nullptr;
    this->relfac2 = nullptr;
    this->flowdir = nullptr;
    this->size = 0; // There is no default value for list
  }
};

//Inlet condition where the input direction is assumed
class COptionExhaust : public COptionBase {
  string name; // identifier for the option
  unsigned short & size;
  string * & marker;
  su2double * & ttotal;
  su2double * & ptotal;

public:
  COptionExhaust(string option_field_name, unsigned short & nMarker_Exhaust, string* & Marker_Exhaust, su2double* & Ttotal, su2double* & Ptotal) : size(nMarker_Exhaust), marker(Marker_Exhaust), ttotal(Ttotal), ptotal(Ptotal) {
    this->name = option_field_name;
  }

  ~COptionExhaust() override {};

  string SetValue(vector<string> option_value) override {
    COptionBase::SetValue(option_value);
    unsigned short totalVals = option_value.size();
    if ((totalVals == 1) && (option_value[0].compare("NONE") == 0)) {
      this->size = 0;
      this->marker = nullptr;
      this->ttotal = nullptr;
      this->ptotal = nullptr;
      return "";
    }

    if (totalVals % 3 != 0) {
      string newstring;
      newstring.append(this->name);
      newstring.append(": must have a number of entries divisible by 3");
      this->size = 0;
      this->marker = nullptr;
      this->ttotal = nullptr;
      this->ptotal = nullptr;
      return newstring;
    }

    unsigned short nVals = totalVals / 3;
    this->size = nVals;
    this->marker = new string[nVals];
    this->ttotal = new su2double[nVals];
    this->ptotal = new su2double[nVals];

    for (unsigned long i = 0; i < nVals; i++) {
      this->marker[i].assign(option_value[3*i]);
      istringstream ss_1st(option_value[3*i + 1]);
      if (!(ss_1st >> this->ttotal[i]))
        return badValue(option_value, "exhaust fixed", this->name);
      istringstream ss_2nd(option_value[3*i + 2]);
      if (!(ss_2nd >> this->ptotal[i]))
        return badValue(option_value, "exhaust fixed", this->name);
    }

    return "";
  }

  void SetDefault() override {
    this->marker = nullptr;
    this->ttotal = nullptr;
    this->ptotal = nullptr;
    this->size = 0; // There is no default value for list
  }

};

class COptionPeriodic : public COptionBase {
  string name; // identifier for the option
  unsigned short & size;
  string * & marker_bound;
  string * & marker_donor;
  su2double ** & rot_center;
  su2double ** & rot_angles;
  su2double ** & translation;

public:
  COptionPeriodic(const string option_field_name, unsigned short & nMarker_PerBound,
                  string* & Marker_PerBound, string* & Marker_PerDonor,
                  su2double** & RotCenter, su2double** & RotAngles, su2double** & Translation) : size(nMarker_PerBound), marker_bound(Marker_PerBound), marker_donor(Marker_PerDonor), rot_center(RotCenter), rot_angles(RotAngles), translation(Translation) {
    this->name = option_field_name;
  }

  ~COptionPeriodic() override {};
  string SetValue(vector<string> option_value) override {
    COptionBase::SetValue(option_value);
    const int mod_num = 11;

    unsigned short totalVals = option_value.size();
    if ((totalVals == 1) && (option_value[0].compare("NONE") == 0)) {
      this->size = 0;
      this->marker_bound = nullptr;
      this->marker_donor = nullptr;
      this->rot_center = nullptr;
      this->rot_angles = nullptr;
      this->translation = nullptr;
      return "";
    }

    if (totalVals % mod_num != 0) {
      string newstring;
      newstring.append(this->name);
      newstring.append(": must have a number of entries divisible by 11");
      this->size = 0;
      this->marker_bound = nullptr;
      this->marker_donor = nullptr;
      this->rot_center = nullptr;
      this->rot_angles = nullptr;
      this->translation = nullptr;
      return newstring;
    }

    unsigned short nVals = 2 * (totalVals / mod_num); // To account for periodic and donor
    this->size = nVals;
    this->marker_bound = new string[nVals];
    this->marker_donor = new string[nVals];
    this->rot_center = new su2double*[nVals];
    this->rot_angles = new su2double*[nVals];
    this->translation = new su2double*[nVals];
    for (unsigned long i = 0; i < nVals; i++) {
      this->rot_center[i] = new su2double[3];
      this->rot_angles[i] = new su2double[3];
      this->translation[i] = new su2double[3];
    }

    su2double deg2rad = PI_NUMBER/180.0;

    for (unsigned long i = 0; i < (nVals/2); i++) {
      this->marker_bound[i].assign(option_value[mod_num*i]);
      this->marker_donor[i].assign(option_value[mod_num*i+1]);
      istringstream ss_1st(option_value[mod_num*i + 2]);
      if (!(ss_1st >> this->rot_center[i][0])) {
        return badValue(option_value, "periodic", this->name);
      }
      istringstream ss_2nd(option_value[mod_num*i + 3]);
      if (!(ss_2nd >> this->rot_center[i][1])) {
        return badValue(option_value, "periodic", this->name);
      }
      istringstream ss_3rd(option_value[mod_num*i + 4]);
      if (!(ss_3rd >> this->rot_center[i][2])) {
        return badValue(option_value, "periodic", this->name);
      }
      istringstream ss_4th(option_value[mod_num*i + 5]);
      if (!(ss_4th >> this->rot_angles[i][0])) {
        return badValue(option_value, "periodic", this->name);
      }
      istringstream ss_5th(option_value[mod_num*i + 6]);
      if (!(ss_5th >> this->rot_angles[i][1])) {
        return badValue(option_value, "periodic", this->name);
      }
      istringstream ss_6th(option_value[mod_num*i + 7]);
      if (!(ss_6th >> this->rot_angles[i][2])) {
        return badValue(option_value, "periodic", this->name);
      }
      istringstream ss_7th(option_value[mod_num*i + 8]);
      if (!(ss_7th >> this->translation[i][0])) {
        return badValue(option_value, "periodic", this->name);
      }
      istringstream ss_8th(option_value[mod_num*i + 9]);
      if (!(ss_8th >> this->translation[i][1])) {
        return badValue(option_value, "periodic", this->name);
      }
      istringstream ss_9th(option_value[mod_num*i + 10]);
      if (!(ss_9th >> this->translation[i][2])) {
        return badValue(option_value, "periodic", this->name);
      }
      this->rot_angles[i][0] *= deg2rad;
      this->rot_angles[i][1] *= deg2rad;
      this->rot_angles[i][2] *= deg2rad;
    }

    for (unsigned long i = (nVals/2); i < nVals; i++) {
      this->marker_bound[i].assign(option_value[mod_num*(i-nVals/2)+1]);
      this->marker_donor[i].assign(option_value[mod_num*(i-nVals/2)]);
      istringstream ss_1st(option_value[mod_num*(i-nVals/2) + 2]);
      if (!(ss_1st >> this->rot_center[i][0])) {
        return badValue(option_value, "periodic", this->name);
      }
      istringstream ss_2nd(option_value[mod_num*(i-nVals/2) + 3]);
      if (!(ss_2nd >> this->rot_center[i][1])) {
        return badValue(option_value, "periodic", this->name);
      }
      istringstream ss_3rd(option_value[mod_num*(i-nVals/2) + 4]);
      if (!(ss_3rd >> this->rot_center[i][2])) {
        return badValue(option_value, "periodic", this->name);
      }
      istringstream ss_4th(option_value[mod_num*(i-nVals/2) + 5]);
      if (!(ss_4th >> this->rot_angles[i][0])) {
        return badValue(option_value, "periodic", this->name);
      }
      istringstream ss_5th(option_value[mod_num*(i-nVals/2) + 6]);
      if (!(ss_5th >> this->rot_angles[i][1])) {
        return badValue(option_value, "periodic", this->name);
      }
      istringstream ss_6th(option_value[mod_num*(i-nVals/2) + 7]);
      if (!(ss_6th >> this->rot_angles[i][2])) {
        return badValue(option_value, "periodic", this->name);
      }
      istringstream ss_7th(option_value[mod_num*(i-nVals/2) + 8]);
      if (!(ss_7th >> this->translation[i][0])) {
        return badValue(option_value, "periodic", this->name);
      }
      istringstream ss_8th(option_value[mod_num*(i-nVals/2) + 9]);
      if (!(ss_8th >> this->translation[i][1])) {
        return badValue(option_value, "periodic", this->name);
      }
      istringstream ss_9th(option_value[mod_num*(i-nVals/2) + 10]);
      if (!(ss_9th >> this->translation[i][2])) {
        return badValue(option_value, "periodic", this->name);
      }
      /*--- Mirror the rotational angles and translation vector (rotational
       center does not need to move) ---*/
      this->rot_center[i][0] *= 1.0;
      this->rot_center[i][1] *= 1.0;
      this->rot_center[i][2] *= 1.0;
      this->rot_angles[i][0] *= -deg2rad;
      this->rot_angles[i][1] *= -deg2rad;
      this->rot_angles[i][2] *= -deg2rad;
      this->translation[i][0] *= -1.0;
      this->translation[i][1] *= -1.0;
      this->translation[i][2] *= -1.0;
    }

    return "";
  }

  void SetDefault() override {
    this->size = 0;
    this->marker_bound = nullptr;
    this->marker_donor = nullptr;
    this->rot_center = nullptr;
    this->rot_angles = nullptr;
    this->translation = nullptr;
  }
};

class COptionTurboPerformance : public COptionBase {
  string name; // identifier for the option
  unsigned short & size;
  string * & marker_turboIn;
  string * & marker_turboOut;

public:
  COptionTurboPerformance(const string option_field_name, unsigned short & nMarker_TurboPerf,
                          string* & Marker_TurboBoundIn, string* & Marker_TurboBoundOut) : size(nMarker_TurboPerf), marker_turboIn(Marker_TurboBoundIn), marker_turboOut(Marker_TurboBoundOut){
    this->name = option_field_name;
  }

  ~COptionTurboPerformance() override {};
  string SetValue(vector<string> option_value) override {
    COptionBase::SetValue(option_value);
    const int mod_num = 2;

    unsigned long totalVals = option_value.size();
    if ((totalVals == 1) && (option_value[0].compare("NONE") == 0)) {
      this->size = 0;
      this->marker_turboIn= nullptr;
      this->marker_turboOut = nullptr;
      return "";
    }

    if (totalVals % mod_num != 0) {
      string newstring;
      newstring.append(this->name);
      newstring.append(": must have a number of entries divisible by 2");
      this->size = 0;
      this->marker_turboIn= nullptr;
      this->marker_turboOut = nullptr;;
      return newstring;
    }

    unsigned long nVals = totalVals / mod_num;
    this->size = nVals;
    this->marker_turboIn = new string[nVals];
    this->marker_turboOut = new string[nVals];
    for (unsigned long i = 0; i < nVals; i++) {
      this->marker_turboIn[i].assign(option_value[mod_num*i]);
      this->marker_turboOut[i].assign(option_value[mod_num*i+1]);
     }


    return "";
  }

  void SetDefault() override {
    this->size = 0;
    this->marker_turboIn= nullptr;
    this->marker_turboOut = nullptr;
  }
};

class COptionPython : public COptionBase {
  string name;
public:
  COptionPython(const string name) {
    this->name = name;
  }
  ~COptionPython() override {};
  // No checking happens with python options
  string SetValue(vector<string> option_value) override {
    COptionBase::SetValue(option_value);
    return "";
  }
  // No defaults with python options
  void SetDefault() override {
    return;
  };
};

class COptionActDisk : public COptionBase {
  string name; // identifier for the option
  unsigned short & inlet_size;
  unsigned short & outlet_size;
  string * & marker_inlet;
  string * & marker_outlet;
  su2double ** & press_jump;
  su2double ** & temp_jump;
  su2double ** & omega;

public:
  COptionActDisk(const string name,
                 unsigned short & nMarker_ActDiskInlet, unsigned short & nMarker_ActDiskOutlet, string * & Marker_ActDiskInlet, string * & Marker_ActDiskOutlet,
                 su2double ** & ActDisk_PressJump, su2double ** & ActDisk_TempJump, su2double ** & ActDisk_Omega) :
  inlet_size(nMarker_ActDiskInlet), outlet_size(nMarker_ActDiskOutlet), marker_inlet(Marker_ActDiskInlet), marker_outlet(Marker_ActDiskOutlet),
  press_jump(ActDisk_PressJump), temp_jump(ActDisk_TempJump), omega(ActDisk_Omega) {
    this->name = name;
  }

  ~COptionActDisk() override {};
  string SetValue(vector<string> option_value) override {
    COptionBase::SetValue(option_value);
    const int mod_num = 8;
    unsigned short totalVals = option_value.size();
    if ((totalVals == 1) && (option_value[0].compare("NONE") == 0)) {
      this->SetDefault();
      return "";
    }

    if (totalVals % mod_num != 0) {
      string newstring;
      newstring.append(this->name);
      newstring.append(": must have a number of entries divisible by 8");
      this->SetDefault();
      return newstring;
    }

    unsigned short nVals = totalVals / mod_num;
    this->inlet_size = nVals;
    this->outlet_size = nVals;
    this->marker_inlet = new string[this->inlet_size];
    this->marker_outlet = new string[this->outlet_size];

    this->press_jump = new su2double*[this->inlet_size];
    this->temp_jump = new su2double*[this->inlet_size];
    this->omega = new su2double*[this->inlet_size];
    for (int i = 0; i < this->inlet_size; i++) {
      this->press_jump[i] = new su2double[2];
      this->temp_jump[i] = new su2double[2];
      this->omega[i] = new su2double[2];
    }

    string tname = "actuator disk";

    for (int i = 0; i < this->inlet_size; i++) {
      this->marker_inlet[i].assign(option_value[mod_num*i]);
      this->marker_outlet[i].assign(option_value[mod_num*i+1]);
      istringstream ss_1st(option_value[mod_num*i + 2]);
      if (!(ss_1st >> this->press_jump[i][0])) {
        return badValue(option_value, tname, this->name);
      }
      istringstream ss_2nd(option_value[mod_num*i + 3]);
      if (!(ss_2nd >> this->temp_jump[i][0])) {
        return badValue(option_value, tname, this->name);
      }
      istringstream ss_3rd(option_value[mod_num*i + 4]);
      if (!(ss_3rd >> this->omega[i][0])) {
        return badValue(option_value, tname, this->name);
      }
      istringstream ss_4th(option_value[mod_num*i + 5]);
      if (!(ss_4th >> this->press_jump[i][1])) {
        return badValue(option_value, tname, this->name);
      }
      istringstream ss_5th(option_value[mod_num*i + 6]);
      if (!(ss_5th >> this->temp_jump[i][1])) {
        return badValue(option_value, tname, this->name);
      }
      istringstream ss_6th(option_value[mod_num*i + 7]);
      if (!(ss_6th >> this->omega[i][1])) {
        return badValue(option_value, tname, this->name);
      }
    }
    return "";
  }
  void SetDefault() override {
    this->inlet_size = 0;
    this->outlet_size = 0;
    this->marker_inlet = nullptr;
    this->marker_outlet = nullptr;
    this->press_jump = nullptr;
    this->temp_jump = nullptr;
    this->omega = nullptr;
  }
};

class COptionWallFunction : public COptionBase {
  string name; // identifier for the option
  unsigned short &nMarkers;
  string* &markers;
  WALL_FUNCTIONS*  &walltype;
  unsigned short** &intInfo;
  su2double**      &doubleInfo;

public:
  COptionWallFunction(const string name, unsigned short &nMarker_WF,
                      string* &Marker_WF, WALL_FUNCTIONS* &type_WF,
                      unsigned short** &intInfo_WF, su2double** &doubleInfo_WF) :
  nMarkers(nMarker_WF), markers(Marker_WF), walltype(type_WF),
  intInfo(intInfo_WF), doubleInfo(doubleInfo_WF) {
    this->name = name;
  }

  ~COptionWallFunction() override{}

  string SetValue(vector<string> option_value) override {
    COptionBase::SetValue(option_value);
    /*--- First check if NONE is specified. ---*/
    unsigned short totalSize = option_value.size();
    if ((totalSize == 1) && (option_value[0].compare("NONE") == 0)) {
      this->SetDefault();
      return "";
    }

    /*--- Determine the number of markers, for which a wall
          function treatment has been specified. ---*/
    unsigned short counter = 0, nVals = 0;
    while (counter < totalSize ) {

      /* Update the counter for the number of markers specified
         and store the current index for possible error messages. */
      ++nVals;
      const unsigned short indMarker = counter;

      /* Check if a wall function type has been specified for this marker.
         If not, create an error message and return. */
      ++counter;
      const unsigned short indWallType = counter;
      auto typeWF = WALL_FUNCTIONS::NONE;
      bool validWF = true;
      if (counter == totalSize) validWF = false;
      else {
        map<string, WALL_FUNCTIONS>::const_iterator it;
        it = Wall_Functions_Map.find(option_value[counter]);
        if(it == Wall_Functions_Map.end())
          validWF = false;
        else
          typeWF  = it->second;
      }

      if (!validWF ) {
        string newstring;
        newstring.append(this->name);
        newstring.append(": Invalid wall function type, ");
        newstring.append(option_value[counter]);
        newstring.append(", encountered for marker ");
        newstring.append(option_value[indMarker]);
        return newstring;
      }

      /* Update the counter, as the wall function type is valid. */
      ++counter;

      /*--- For some wall function types some additional info
            must be specified. Hence the counter must be updated
            accordingly. ---*/
      switch( typeWF ) {
        case WALL_FUNCTIONS::EQUILIBRIUM_MODEL:    counter += 3; break;
        case WALL_FUNCTIONS::NONEQUILIBRIUM_MODEL: counter += 2; break;
        case WALL_FUNCTIONS::LOGARITHMIC_MODEL: counter += 3; break;
        default: break;
      }

      /* In case the counter is larger than totalSize, the data for
         this wall function type has not been specified correctly. */
      if (counter > totalSize) {
        string newstring;
        newstring.append(this->name);
        newstring.append(", marker ");
        newstring.append(option_value[indMarker]);
        newstring.append(", wall function type ");
        newstring.append(option_value[indWallType]);
        newstring.append(": Additional information is missing.");
        return newstring;
      }
    }

    /* Allocate the memory to store the data for the wall function markers. */
    this->nMarkers   = nVals;
    this->markers    = new string[nVals];
    this->walltype   = new WALL_FUNCTIONS[nVals];
    this->intInfo    = new unsigned short*[nVals];
    this->doubleInfo = new su2double*[nVals];

    for (unsigned short i=0; i<nVals; i++) {
      this->intInfo[i]    = nullptr;
      this->doubleInfo[i] = nullptr;
    }

    /*--- Loop over the wall markers and store the info in the
          appropriate arrays. ---*/
    counter = 0;
    for (unsigned short i=0; i<nVals; i++) {

      /* Set the name of the wall function marker. */
      this->markers[i].assign(option_value[counter++]);

      /* Determine the wall function type. As their validaties have
         already been tested, there is no need to do so again. */
      map<string, WALL_FUNCTIONS>::const_iterator it;
      it = Wall_Functions_Map.find(option_value[counter++]);

      this->walltype[i] = it->second;

      /*--- For some wall function types, some additional info
            is needed, which is extracted from option_value. ---*/
      switch( this->walltype[i] ) {

        case WALL_FUNCTIONS::EQUILIBRIUM_MODEL: {

          /* LES equilibrium wall model. The exchange distance, stretching
             factor and number of points in the wall model must be specified. */
          this->intInfo[i]    = new unsigned short[1];
          this->doubleInfo[i] = new su2double[2];

          istringstream ss_1st(option_value[counter++]);
          if (!(ss_1st >> this->doubleInfo[i][0])) {
            return badValue(option_value, "su2double", this->name);
          }

          istringstream ss_2nd(option_value[counter++]);
          if (!(ss_2nd >> this->doubleInfo[i][1])) {
            return badValue(option_value, "su2double", this->name);
          }

          istringstream ss_3rd(option_value[counter++]);
          if (!(ss_3rd >> this->intInfo[i][0])) {
            return badValue(option_value, "unsigned short", this->name);
          }

          break;
        }

        case WALL_FUNCTIONS::NONEQUILIBRIUM_MODEL: {

          /* LES non-equilibrium model. The RANS turbulence model and
             the exchange distance need to be specified. */
          this->intInfo[i]    = new unsigned short[1];
          this->doubleInfo[i] = new su2double[1];

          /* Check for a valid RANS turbulence model. */
          map<string, TURB_MODEL>::const_iterator iit;
          iit = Turb_Model_Map.find(option_value[counter++]);
          if(iit == Turb_Model_Map.end()) {
            string newstring;
            newstring.append(this->name);
            newstring.append(", marker ");
            newstring.append(this->markers[i]);
            newstring.append(", wall function type ");
            newstring.append(option_value[counter-2]);
            newstring.append(": Invalid RANS turbulence model, ");
            newstring.append(option_value[counter-1]);
            newstring.append(", specified");
            return newstring;
          }

          /* Extract the exchange distance. */
          istringstream ss_1st(option_value[counter++]);
          if (!(ss_1st >> this->doubleInfo[i][0])) {
            return badValue(option_value, "su2double", this->name);
          }

          break;
        }
        case WALL_FUNCTIONS::LOGARITHMIC_MODEL: {

          /* LES Logarithmic law-of-the-wall model. The exchange distance, stretching
           factor and number of points in the wall model must be specified. */
          this->intInfo[i]    = new unsigned short[1];
          this->doubleInfo[i] = new su2double[2];

          istringstream ss_1st(option_value[counter++]);
          if (!(ss_1st >> this->doubleInfo[i][0])) {
            return badValue(option_value, "su2double", this->name);
          }

          istringstream ss_2nd(option_value[counter++]);
          if (!(ss_2nd >> this->doubleInfo[i][1])) {
            return badValue(option_value, "su2double", this->name);
          }

          istringstream ss_3rd(option_value[counter++]);
          if (!(ss_3rd >> this->intInfo[i][0])) {
            return badValue(option_value, "unsigned short", this->name);
          }

          break;
        }

        default: // Just to avoid a compiler warning.
          break;
      }
    }

    // Need to return something...
    return "";
  }

  void SetDefault() override {
    this->nMarkers   = 0;
    this->markers    = nullptr;
    this->walltype   = nullptr;
    this->intInfo    = nullptr;
    this->doubleInfo = nullptr;
  }
};<|MERGE_RESOLUTION|>--- conflicted
+++ resolved
@@ -459,20 +459,12 @@
   bool rom_def;
 
 public:
-<<<<<<< HEAD
   COptionMathProblem(string option_field_name, bool & cont_adjoint_field, bool cont_adjoint_default, bool & disc_adjoint_field, bool disc_adjoint_default, bool & restart_field, bool restart_default, bool & rom_field, bool rom_default) : cont_adjoint(cont_adjoint_field), disc_adjoint(disc_adjoint_field), restart(restart_field), rom(rom_field) {
-    this->name = option_field_name;
-    this->cont_adjoint_def = cont_adjoint_default;
-    this->disc_adjoint_def = disc_adjoint_default;
-    this->restart_def = restart_default;
-    this->rom_def = rom_default;
-=======
-  COptionMathProblem(string option_field_name, bool & cont_adjoint_field, bool cont_adjoint_default, bool & disc_adjoint_field, bool disc_adjoint_default, bool & restart_field, bool restart_default) : cont_adjoint(cont_adjoint_field), disc_adjoint(disc_adjoint_field), restart(restart_field) {
     name = option_field_name;
     cont_adjoint_def = cont_adjoint_default;
     disc_adjoint_def = disc_adjoint_default;
     restart_def = restart_default;
->>>>>>> 4f85841f
+    rom_def = rom_default;
   }
 
   ~COptionMathProblem() override {};
@@ -489,32 +481,31 @@
       cont_adjoint = false;
       disc_adjoint = false;
       restart = false;
+      rom = false;
       return "";
     }
     else if (option_value[0] == "CONTINUOUS_ADJOINT") {
       cont_adjoint= true;
       disc_adjoint = false;
       restart= true;
+      rom = false;
       return "";
     }
     else if (option_value[0] == "DISCRETE_ADJOINT") {
       disc_adjoint = true;
       cont_adjoint= false;
       restart = true;
-      return "";
-    }
-<<<<<<< HEAD
-    if (option_value[0] == "ROM") {
-      this->disc_adjoint = false;
-      this->cont_adjoint= false;
-      this->restart = false;
-      this->rom = true;
-      return "";
-    }
-    return "option in math problem map not considered in constructor";
-=======
+      rom = false;
+      return "";
+    }
+    else if (option_value[0] == "ROM") {
+      disc_adjoint = false;
+      cont_adjoint= false;
+      restart = false;
+      rom = true;
+      return "";
+    }
     return badValue(option_value, "math problem", name);
->>>>>>> 4f85841f
   }
 
   void SetDefault() override {
