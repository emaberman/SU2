--- conflicted
+++ resolved
@@ -473,17 +473,13 @@
   CHT_COUPLING Kind_CHT_Coupling;  /*!< \brief Kind of coupling method used at CHT interfaces. */
   VISCOSITYMODEL Kind_ViscosityModel; /*!< \brief Kind of the Viscosity Model*/
   CONDUCTIVITYMODEL Kind_ConductivityModel; /*!< \brief Kind of the Thermal Conductivity Model */
+  DIFFUSIVITYMODEL Kind_DiffusivityModel; /*!< \brief Kind of the mass diffusivity Model */
   CONDUCTIVITYMODEL_TURB Kind_ConductivityModel_Turb; /*!< \brief Kind of the Turbulent Thermal Conductivity Model */
   FREESTREAM_OPTION Kind_FreeStreamOption; /*!< \brief Kind of free stream option to choose if initializing with density or temperature  */
   unsigned short Kind_Solver,      /*!< \brief Kind of solver Euler, NS, Continuous adjoint, etc.  */
   Kind_FluidModel,                 /*!< \brief Kind of the Fluid Model: Ideal or Van der Walls, ... . */
   Kind_InitOption,                 /*!< \brief Kind of Init option to choose if initializing with Reynolds number or with thermodynamic conditions   */
   Kind_TransCoeffModel,            /*!< \brief Transport coefficient Model for NEMO solver. */
-<<<<<<< HEAD
-  Kind_DensityModel,               /*!< \brief Kind of the density model for incompressible flows. */
-  Kind_DiffusivityModel,      /*!< \brief Kind of the mass diffusivity model*/
-=======
->>>>>>> eb55a079
   Kind_GridMovement,               /*!< \brief Kind of the static mesh movement. */
   *Kind_SurfaceMovement,           /*!< \brief Kind of the static mesh movement. */
   nKind_SurfaceMovement,           /*!< \brief Kind of the dynamic mesh movement. */
@@ -511,17 +507,11 @@
   Kind_TimeIntScheme_Turb,      /*!< \brief Time integration for the turbulence model. */
   Kind_TimeIntScheme_AdjTurb,   /*!< \brief Time integration for the adjoint turbulence model. */
   Kind_TimeIntScheme_Heat,      /*!< \brief Time integration for the wave equations. */
-<<<<<<< HEAD
   Kind_TimeIntScheme_Scalar,  /*!< \brief Time integration for the scalar transport model. */
-  Kind_TimeStep_Heat,           /*!< \brief Time stepping method for the (fvm) heat equation. */
-  Kind_TimeIntScheme_FEA,       /*!< \brief Time integration for the FEA equations. */
-  Kind_SpaceIteScheme_FEA,      /*!< \brief Iterative scheme for nonlinear structural analysis. */
-=======
   Kind_TimeStep_Heat;           /*!< \brief Time stepping method for the (fvm) heat equation. */
   STRUCT_TIME_INT Kind_TimeIntScheme_FEA;    /*!< \brief Time integration for the FEA equations. */
   STRUCT_SPACE_ITE Kind_SpaceIteScheme_FEA;  /*!< \brief Iterative scheme for nonlinear structural analysis. */
   unsigned short
->>>>>>> eb55a079
   Kind_TimeIntScheme_Radiation, /*!< \brief Time integration for the Radiation equations. */
   Kind_ConvNumScheme,           /*!< \brief Global definition of the convective term. */
   Kind_ConvNumScheme_Flow,      /*!< \brief Centered or upwind scheme for the flow equations. */
@@ -3812,7 +3802,7 @@
    * \brief Get the value of the mass diffusivity model.
    * \return Mass diffusivity model.
    */
-  unsigned short GetKind_DiffusivityModel(void) const { return Kind_DiffusivityModel; }
+  DIFFUSIVITYMODEL GetKind_DiffusivityModel(void) const { return Kind_DiffusivityModel; }
   
   /*!
    * \brief Get the value of the constant viscosity.
