/*!
 * \file CLookupTable.hpp
 * \brief tabulation of fluid properties
 * \author D. Mayer, T. Economon, E.C.Bunschoten
 * \version 7.4.0 "Blackbird"
 *
 * SU2 Project Website: https://su2code.github.io
 *
 * The SU2 Project is maintained by the SU2 Foundation
 * (http://su2foundation.org)
 *
 * Copyright 2012-2022, SU2 Contributors (cf. AUTHORS.md)
 *
 * SU2 is free software; you can redistribute it and/or
 * modify it under the terms of the GNU Lesser General Public
 * License as published by the Free Software Foundation; either
 * version 2.1 of the License, or (at your option) any later version.
 *
 * SU2 is distributed in the hope that it will be useful,
 * but WITHOUT ANY WARRANTY; without even the implied warranty of
 * MERCHANTABILITY or FITNESS FOR A PARTICULAR PURPOSE. See the GNU
 * Lesser General Public License for more details.
 *
 * You should have received a copy of the GNU Lesser General Public
 * License along with SU2. If not, see <http://www.gnu.org/licenses/>.
 */

#pragma once

#include <iomanip>
#include <string>
#include <vector>
#include <array>

#include "../../Common/include/option_structure.hpp"
#include "CFileReaderLUT.hpp"
#include "CTrapezoidalMap.hpp"

/*!
 * \brief Look up table.
 * \ingroup LookUpInterp
 */
class CLookUpTable {
 protected:
  int rank; /*!< \brief MPI Rank. */

<<<<<<< HEAD
  std::string file_name_lut;
  std::string version_lut;
  std::string version_reader;
  std::string name_CV1,   // Name of controlling variable 1 
              name_CV2;   // Name of xontrolling variable 2

  unsigned long *n_points;
  unsigned long *n_triangles;
  unsigned long n_variables;
  unsigned long *n_hull_points;
  unsigned long n_table_levels = 1;
  su2double *z_values_levels = nullptr;
=======
  std::string file_name_lut,  // LUT file name.
              version_lut,    // LUT version as specified in LUT file.
              version_reader, // Reader version (should be equal or above LUT version).
              name_CV1,       // Name of controlling variable 1.
              name_CV2;       // Name of xontrolling variable 2.
>>>>>>> 3637d167

  unsigned long *n_points,          // Number of data points per table level.
                *n_triangles,       // Cell count per table level.
                *n_hull_points,     // Number of boundary points per table level.
                n_variables,        // Number of variables stored in the table.
                n_table_levels = 1; // Number of table levels in the z-direction.

  su2double *z_values_levels = nullptr; // Constant z-values of each table level.

  unsigned short table_dim = 2; // Table dimension.
  /*! 
<<<<<<< HEAD
   * \brief the lower and upper limits of the z, y and x variable.
=======
   * \brief the lower and upper limits of the z, y and x variable for each table level.
>>>>>>> 3637d167
   */
  std::pair<su2double, su2double> limits_table_z;
  std::pair<su2double, su2double> *limits_table_y;
  std::pair<su2double, su2double> *limits_table_x;

  /*! \brief Holds the variable names stored in the table file.
   * Order is in sync with data
   */
  su2vector<std::string> names_var;

  /*! \brief
   * Holds all data stored in the table. First index addresses the variable
   * while second index addresses the point.
   */
  su2activematrix *table_data;

<<<<<<< HEAD
  su2matrix<unsigned long> *triangles;

=======
  /*! \brief
   * Holds all connectivity data stored in the table for each level. First index 
   * addresses the variable while second index addresses the point.
   */
  su2matrix<unsigned long> *triangles;

  /*! \brief
   * Edge information for each table level.
   */
>>>>>>> 3637d167
  std::vector<su2vector<unsigned long> > *edges;
  su2vector<std::vector<unsigned long> > *edge_to_triangle;

  /*! \brief 
   * The hull contains the boundary of the lookup table.
   */
  su2vector<unsigned long> *hull;

<<<<<<< HEAD
=======
  /*! \brief 
   * Trapezoidal map objects for the table levels.
   */
>>>>>>> 3637d167
  CTrapezoidalMap *trap_map_x_y;

  /*! \brief 
   * vector of all the weight factors for the interpolation.
   */
  su2vector<su2activematrix> *interp_mat_inv_x_y;

  /*! \brief 
   * returns the index to the variable in the lookup table.
   */
  inline unsigned int GetIndexOfVar(const std::string& nameVar) const {
    int index = find(names_var.begin(), names_var.end(), nameVar) - names_var.begin();
    if (index == int(names_var.size())) {
      index = -1;
      std::string error_msg = "Variable '";
      error_msg.append(nameVar);
      error_msg.append("' is not in the lookup table.");
      SU2_MPI::Error(error_msg, CURRENT_FUNCTION);
    }
    return index;
  }

  /*!
   * \brief Get the pointer to the column data of the table (density, temperature, source terms, ...).
   * \returns pointer to the column data.
   */
  inline const su2double* GetDataP(const std::string& name_var, unsigned long i_level=0) const {
    return table_data[i_level][GetIndexOfVar(name_var)];
  }

  /*!
   * \brief find the table limits, i.e. the minimum and maximum values of the 2 independent.
   * controlling variables. We put the values in the variables.
   * limits_table_x[2] and limit_table_y[2].
   * \param[in] name_x - the string name for the first controlling variable.
   * \param[in] name_y - the string name of the second controlling variable.
   */
  void FindTableLimits(const std::string& name_x, const std::string& name_y);

  /*!
   * \brief construct a list of all the edges and a list of the pair of elements left and right of the edge.
   */
  void IdentifyUniqueEdges();

  /*!
   * \brief read the lookup table from file and store the data.
   * \param[in] file_name_lut - the filename of the lookup table.
  */
  void LoadTableRaw(const std::string& file_name_lut);

  /*!
   * \brief compute vector of all (inverse) interpolation coefficients "interp_mat_inv_x_y" of all triangles.
  */
  void ComputeInterpCoeffs();

  /*!
   * \brief compute the inverse matrix for interpolation.
   * \param[in] vec_x - pointer to first coordinate (progress variable).
   * \param[in] vec_y - pointer to second coordinate (enthalpy).
   * \param[in] point_ids - single triangle data.
   * \param[out] interp_mat_inv - inverse matrix for interpolation.
  */
  void GetInterpMatInv(const su2double* vec_x, const su2double* vec_y, std::array<unsigned long,3>& point_ids,
                       su2activematrix& interp_mat_inv);

  /*!
   * \brief compute the interpolation coefficients for the triangular interpolation.
   * \param[in] val_x - value of first coordinate (progress variable).
   * \param[in] val_y - value of second coordinate (enthalpy).
   * \param[in] interp_mat_inv - inverse matrix for interpolation.
   * \param[out] interp_coeffs - interpolation coefficients.
  */
  void GetInterpCoeffs(su2double val_x, su2double val_y, su2activematrix& interp_mat_inv,
                       std::array<su2double,3>& interp_coeffs);

  /*!
   * \brief compute interpolated value of a point P in the triangle.
   * \param[in] val_samples - pointer to the variable data.
   * \param[in] val_triangle - ID to the triangle.
   * \param[in] val_interp_coeffs - interpolation coefficients using the point data in P.
   * \returns resulting value of the interpolation.
  */
  su2double Interpolate(const su2double* val_samples, std::array<unsigned long,3>& val_triangle,
                        std::array<su2double,3>& val_interp_coeffs);

<<<<<<< HEAD
  void Linear_Interpolation(su2double val_z, std::pair<unsigned long, unsigned long> &inclusion_levels, su2double&lower_value,su2double&upper_value, su2double*&var_vals);


  void Linear_Interpolation(su2double val_z, std::pair<unsigned long, unsigned long> &inclusion_levels, std::vector<su2double>&lower_values,std::vector<su2double>&upper_values, std::vector<su2double*>&var_vals);

  /*!
=======
  
  /*!
   * \brief Perform linear interpolation between two table levels for a single variable.
   * \param[in] val_z - z-coordinate of the query point.
   * \param[in] lower_level - Table level index of the table level directly below the query point.
   * \param[in] upper_level - Table level index of the table level directly above the query point.
   * \param[in] lower_value - Result from x-y interpolation on the lower table level.
   * \param[in] upper_value - Result from x-y interpolation on the upper table level.
   * \param[in] val_vars - Pointer to interpolation result.
  */
  void Linear_Interpolation(const su2double val_z, const unsigned long lower_level, const unsigned long upper_level, su2double&lower_value,su2double&upper_value, su2double*&var_vals);


  /*!
   * \brief Perform linear interpolation between two table levels for a vector of variables.
   * \param[in] val_z - z-coordinate of the query point.
   * \param[in] lower_level - Table level index of the table level directly below the query point.
   * \param[in] upper_level - Table level index of the table level directly above the query point.
   * \param[in] lower_values - Results from x-y interpolation on the lower table level.
   * \param[in] upper_values - Results from x-y interpolation on the upper table level.
   * \param[in] val_vars - Pointer to interpolation results for all interpolation variables.
  */
  void Linear_Interpolation(const su2double val_z, const unsigned long lower_level, const unsigned long upper_level, std::vector<su2double>&lower_values,std::vector<su2double>&upper_values, std::vector<su2double*>&var_vals);

  /*!
>>>>>>> 3637d167
   * \brief find the point on the hull (boundary of the table) that is closest to the point P(val_x,val_y).
   * \param[in] val_x - first coordinate of point P(val_x,val_y) to check.
   * \param[in] val_y - second coordinate of point P(val_x,val_y) to check.
   * \returns point id of the nearest neighbor on the hull.
   */
  unsigned long FindNearestNeighborOnHull(su2double val_x, su2double val_y, unsigned long i_level=0);

  /*!
   * \brief determine if a point P(val_x,val_y) is inside the triangle val_id_triangle.
   * \param[in] val_x - first coordinate of point P(val_x,val_y) to check.
   * \param[in] val_y - second coordinate of point P(val_x,val_y) to check.
   * \param[in] val_id_triangle - ID of the triangle to check.
   * \returns true if the point is in the triangle, false if it is outside.
   */
  bool IsInTriangle(su2double val_x, su2double val_y, unsigned long val_id_triangle, unsigned long i_level=0);

  /*!
   * \brief compute the area of a triangle given the 3 points of the triangle.
   * \param[in] x1 - the coordinates of the points P1(x1,y1), P2(x2,y2) and P3(x3,y3).
   * \param[in] y1 - the coordinates of the points P1(x1,y1), P2(x2,y2) and P3(x3,y3).
   * \param[in] x2 - the coordinates of the points P1(x1,y1), P2(x2,y2) and P3(x3,y3).
   * \param[in] y2 - the coordinates of the points P1(x1,y1), P2(x2,y2) and P3(x3,y3).
   * \param[in] x3 - the coordinates of the points P1(x1,y1), P2(x2,y2) and P3(x3,y3).
   * \param[in] y3 - the coordinates of the points P1(x1,y1), P2(x2,y2) and P3(x3,y3).
   * \returns the absolute value of the area of the triangle.
   */
  inline su2double TriArea(su2double x1, su2double y1, su2double x2, su2double y2, su2double x3, su2double y3) {
    return abs((x1 * (y2 - y3) + x2 * (y3 - y1) + x3 * (y1 - y2)) * 0.5);
  }

 public:
  CLookUpTable(const std::string& file_name_lut, const std::string& name_x, const std::string& name_y);
  ~CLookUpTable();

  /*!
   * \brief print information to screen.
   */
  void PrintTableInfo();

  /*!
   * \brief lookup 1 value of the single variable "val_name_var" using controlling variable values(val_x,val_y).
   * \param[in] val_name_var - string name of the variable to look up.
   * \param[out] val_var - the stored value of the variable to look up.
   * \param[in] val_x - value of controlling variable 1.
   * \param[in] val_y - value of controlling variable 2.
   * \returns 1 if the lookup and subsequent interpolation was a success, 0 if not.
   */
  unsigned long LookUp_XY(const std::string& val_name_var, su2double* val_var, su2double val_x, su2double val_y, unsigned long i_level=0);

  /*!
   * \brief lookup 1 value for each of the variables in "val_name_var" using controlling variable values(val_x,val_y).
   * \param[in] val_names_var - vector of string names of the variables to look up.
   * \param[out] val_vars - pointer to the vector of stored values of the variables to look up.
   * \param[in] val_x - value of controlling variable 1.
   * \param[in] val_y - value of controlling variable 2.
   * \returns 1 if the lookup and subsequent interpolation was a success, 0 if not.
   */
  unsigned long LookUp_XY(const std::vector<std::string>& val_names_var, std::vector<su2double*>& val_vars, su2double val_x,
                                su2double val_y, unsigned long i_level=0);

  /*!
   * \brief lookup the value of the variable "val_name_var" using controlling variable values(val_x,val_y).
   * \param[in] val_name_var - string name of the variable to look up.
   * \param[out] val_var - the stored value of the variable to look up.
   * \param[in] val_x - value of controlling variable 1.
   * \param[in] val_y - value of controlling variable 2.
<<<<<<< HEAD
   * \returns 1 if the lookup and subsequent interpolation was a success, 0 if not.
   */
  unsigned long LookUp_XY(const std::vector<std::string>& val_names_var, std::vector<su2double>& val_vars, su2double val_x,
                                su2double val_y, unsigned long i_level=0);

  /*!
=======
   * \returns 1 if the lookup and subsequent interpolation was a success, 0 if not.
   */
  unsigned long LookUp_XY(const std::vector<std::string>& val_names_var, std::vector<su2double>& val_vars, su2double val_x,
                                su2double val_y, unsigned long i_level=0);

  /*!
   * \brief legacy version of the 2D lookup method for 1 value of the single variable "val_name_var" 
            using controlling variable values(val_prog,val_enth).
   * \param[in] val_name_var - string name of the variable to look up.
   * \param[out] val_var - the stored value of the variable to look up.
   * \param[in] val_prog - value of the progress variable.
   * \param[in] val_enth - value of the enthalpy.
   * \param[in] name_prog - name of the progress variable.
   * \param[in] name_enth - name of the enthalpy variable.
   * \returns 1 if the lookup and subsequent interpolation was a success, 0 if not.
   */
  unsigned long LookUp_ProgEnth(const std::string& val_name_var, su2double* val_var, su2double val_prog, su2double val_enth, std::string name_prog, std::string name_enth);

  /*!
   * \brief legacy version of the 2D lookup method for 1 value for each of the variables in "val_name_var" 
            using controlling variable values(val_x,val_y).
   * \param[in] val_name_var - vector of string names of the variables to look up.
   * \param[out] val_vars - pointer to the vector of stored values of the variables to look up.
   * \param[in] val_prog - value of the progress variable.
   * \param[in] val_enth - value of the enthalpy.
   * \param[in] name_prog - name of the progress variable.
   * \param[in] name_enth - name of the enthalpy variable.
   * \returns 1 if the lookup and subsequent interpolation was a success, 0 if not.
   */
  unsigned long LookUp_ProgEnth(const std::vector<std::string>& val_names_var, std::vector<su2double*>& val_vars, su2double val_prog,
                                su2double val_enth, std::string name_prog, std::string name_enth);

  /*!
   * \brief legacy version of the 2D lookup method for 1 value for each of the variables in "val_name_var" 
            using controlling variable values(val_x,val_y).
   * \param[in] val_name_var - vector of string names of the variables to look up.
   * \param[out] val_vars - pointer to the vector of stored values of the variables to look up.
   * \param[in] val_prog - value of the progress variable.
   * \param[in] val_enth - value of the enthalpy.
   * \param[in] name_prog - name of the progress variable.
   * \param[in] name_enth - name of the enthalpy variable.
   * \returns 1 if the lookup and subsequent interpolation was a success, 0 if not.
   */
  unsigned long LookUp_ProgEnth(const std::vector<std::string>& val_names_var, std::vector<su2double>& val_vars, su2double val_x,
                                su2double val_y, std::string name_prog, std::string name_enth);                          
  /*!
>>>>>>> 3637d167
   * \brief lookup the value of the variable "val_name_var" using controlling variable values(val_x,val_y,val_z).
   * \param[in] val_name_var - string name of the variable to look up.
   * \param[out] val_var - the stored value of the variable to look up.
   * \param[in] val_x - value of controlling variable 1.
   * \param[in] val_y - value of controlling variable 2.
   * \param[in] val_z - value of controlling variable 3.
   * \returns 1 if the lookup and subsequent interpolation was a success, 0 if not.
   */
  unsigned long LookUp_XYZ(const std::string& val_name_var, su2double* val_var, su2double val_x, su2double val_y, su2double val_z);

  /*!
   * \brief lookup the value of the variable "val_name_var" using controlling variable values(val_x,val_y,val_z).
   * \param[in] val_name_var - string name of the variable to look up.
   * \param[out] val_var - the stored value of the variable to look up.
   * \param[in] val_x - value of controlling variable 1.
   * \param[in] val_y - value of controlling variable 2.
   * \param[in] val_z - value of controlling variable 3.
   * \returns 1 if the lookup and subsequent interpolation was a success, 0 if not.
   */
  unsigned long LookUp_XYZ(const std::vector<std::string>& val_names_var, std::vector<su2double*>& val_vars, su2double val_x,
                                su2double val_y, su2double val_z=0);
  
<<<<<<< HEAD
  std::pair<unsigned long, unsigned long> FindInclusionLevels(su2double val_z, bool *within_limits);
=======
  /*!
  * \brief Find the table levels with constant z-values directly above and below query val_z.
  * \param[in] val_z - Z-coordinate of query point.
  * \param[in] within_limits - Whether query point lies within table bounds.
  * \returns pair of inclusion level indices (first = lower level index, second = upper level index)
  */
  std::pair<unsigned long, unsigned long> FindInclusionLevels(const su2double val_z, bool *within_limits);
>>>>>>> 3637d167

  /*!
   * \brief determine the minimum and maximum value of the second controlling variable.
   * \returns pair of minimum and maximum value of controlling variable 2.
   */
  inline std::pair<su2double, su2double> GetTableLimitsY(unsigned long i_level = 0) const {
    return limits_table_y[i_level];
  }

  /*!
   * \brief determine the minimum and maximum value of the first controlling variable.
   * \returns pair of minimum and maximum value of controlling variable 1.
   */
  inline std::pair<su2double, su2double> GetTableLimitsX(unsigned long i_level = 0) const {
    return limits_table_x[i_level];
  }

  
};<|MERGE_RESOLUTION|>--- conflicted
+++ resolved
@@ -44,26 +44,11 @@
  protected:
   int rank; /*!< \brief MPI Rank. */
 
-<<<<<<< HEAD
-  std::string file_name_lut;
-  std::string version_lut;
-  std::string version_reader;
-  std::string name_CV1,   // Name of controlling variable 1 
-              name_CV2;   // Name of xontrolling variable 2
-
-  unsigned long *n_points;
-  unsigned long *n_triangles;
-  unsigned long n_variables;
-  unsigned long *n_hull_points;
-  unsigned long n_table_levels = 1;
-  su2double *z_values_levels = nullptr;
-=======
   std::string file_name_lut,  // LUT file name.
               version_lut,    // LUT version as specified in LUT file.
               version_reader, // Reader version (should be equal or above LUT version).
               name_CV1,       // Name of controlling variable 1.
               name_CV2;       // Name of xontrolling variable 2.
->>>>>>> 3637d167
 
   unsigned long *n_points,          // Number of data points per table level.
                 *n_triangles,       // Cell count per table level.
@@ -75,11 +60,7 @@
 
   unsigned short table_dim = 2; // Table dimension.
   /*! 
-<<<<<<< HEAD
-   * \brief the lower and upper limits of the z, y and x variable.
-=======
    * \brief the lower and upper limits of the z, y and x variable for each table level.
->>>>>>> 3637d167
    */
   std::pair<su2double, su2double> limits_table_z;
   std::pair<su2double, su2double> *limits_table_y;
@@ -96,10 +77,6 @@
    */
   su2activematrix *table_data;
 
-<<<<<<< HEAD
-  su2matrix<unsigned long> *triangles;
-
-=======
   /*! \brief
    * Holds all connectivity data stored in the table for each level. First index 
    * addresses the variable while second index addresses the point.
@@ -109,7 +86,6 @@
   /*! \brief
    * Edge information for each table level.
    */
->>>>>>> 3637d167
   std::vector<su2vector<unsigned long> > *edges;
   su2vector<std::vector<unsigned long> > *edge_to_triangle;
 
@@ -118,12 +94,9 @@
    */
   su2vector<unsigned long> *hull;
 
-<<<<<<< HEAD
-=======
   /*! \brief 
    * Trapezoidal map objects for the table levels.
    */
->>>>>>> 3637d167
   CTrapezoidalMap *trap_map_x_y;
 
   /*! \brief 
@@ -209,14 +182,6 @@
   su2double Interpolate(const su2double* val_samples, std::array<unsigned long,3>& val_triangle,
                         std::array<su2double,3>& val_interp_coeffs);
 
-<<<<<<< HEAD
-  void Linear_Interpolation(su2double val_z, std::pair<unsigned long, unsigned long> &inclusion_levels, su2double&lower_value,su2double&upper_value, su2double*&var_vals);
-
-
-  void Linear_Interpolation(su2double val_z, std::pair<unsigned long, unsigned long> &inclusion_levels, std::vector<su2double>&lower_values,std::vector<su2double>&upper_values, std::vector<su2double*>&var_vals);
-
-  /*!
-=======
   
   /*!
    * \brief Perform linear interpolation between two table levels for a single variable.
@@ -242,7 +207,6 @@
   void Linear_Interpolation(const su2double val_z, const unsigned long lower_level, const unsigned long upper_level, std::vector<su2double>&lower_values,std::vector<su2double>&upper_values, std::vector<su2double*>&var_vals);
 
   /*!
->>>>>>> 3637d167
    * \brief find the point on the hull (boundary of the table) that is closest to the point P(val_x,val_y).
    * \param[in] val_x - first coordinate of point P(val_x,val_y) to check.
    * \param[in] val_y - second coordinate of point P(val_x,val_y) to check.
@@ -309,14 +273,6 @@
    * \param[out] val_var - the stored value of the variable to look up.
    * \param[in] val_x - value of controlling variable 1.
    * \param[in] val_y - value of controlling variable 2.
-<<<<<<< HEAD
-   * \returns 1 if the lookup and subsequent interpolation was a success, 0 if not.
-   */
-  unsigned long LookUp_XY(const std::vector<std::string>& val_names_var, std::vector<su2double>& val_vars, su2double val_x,
-                                su2double val_y, unsigned long i_level=0);
-
-  /*!
-=======
    * \returns 1 if the lookup and subsequent interpolation was a success, 0 if not.
    */
   unsigned long LookUp_XY(const std::vector<std::string>& val_names_var, std::vector<su2double>& val_vars, su2double val_x,
@@ -363,7 +319,6 @@
   unsigned long LookUp_ProgEnth(const std::vector<std::string>& val_names_var, std::vector<su2double>& val_vars, su2double val_x,
                                 su2double val_y, std::string name_prog, std::string name_enth);                          
   /*!
->>>>>>> 3637d167
    * \brief lookup the value of the variable "val_name_var" using controlling variable values(val_x,val_y,val_z).
    * \param[in] val_name_var - string name of the variable to look up.
    * \param[out] val_var - the stored value of the variable to look up.
@@ -386,9 +341,6 @@
   unsigned long LookUp_XYZ(const std::vector<std::string>& val_names_var, std::vector<su2double*>& val_vars, su2double val_x,
                                 su2double val_y, su2double val_z=0);
   
-<<<<<<< HEAD
-  std::pair<unsigned long, unsigned long> FindInclusionLevels(su2double val_z, bool *within_limits);
-=======
   /*!
   * \brief Find the table levels with constant z-values directly above and below query val_z.
   * \param[in] val_z - Z-coordinate of query point.
@@ -396,7 +348,6 @@
   * \returns pair of inclusion level indices (first = lower level index, second = upper level index)
   */
   std::pair<unsigned long, unsigned long> FindInclusionLevels(const su2double val_z, bool *within_limits);
->>>>>>> 3637d167
 
   /*!
    * \brief determine the minimum and maximum value of the second controlling variable.
