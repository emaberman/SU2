--- conflicted
+++ resolved
@@ -81,17 +81,7 @@
    * \param[in] outputs - pointers to output variables
    * \returns Within output normalization range.
    */
-<<<<<<< HEAD
-  unsigned long Predict_ANN(CIOMap* input_output_map, su2vector<su2double>& inputs, su2vector<su2double*>& outputs, su2matrix<su2double*>& doutputs_dinputs);
-
-  unsigned long Predict_ANN(CIOMap* input_output_map, su2vector<su2double>& inputs, su2vector<su2double*>& outputs);
-
-  ~CLookUp_ANN() {
-    for (std::size_t i_ANN = 0; i_ANN < number_of_variables; i_ANN++) delete NeuralNetworks[i_ANN];
-  };
-=======
   unsigned long PredictANN(CIOMap* input_output_map, su2vector<su2double>& inputs, su2vector<su2double*>& outputs);
->>>>>>> f0b6155b
 
   /*!
    * \brief Get number of loaded ANNs
@@ -119,17 +109,9 @@
    * \param[in] variable_names - variable names to map to ANN inputs or outputs
    * \param[in] input - map to inputs (true) or outputs (false)
    */
-<<<<<<< HEAD
-  std::vector<pair<std::size_t, std::size_t>> FindVariable_Indices(std::size_t i_ANN,
-                                                                   su2vector<std::string> variable_names,
-                                                                   bool input) const;
-
-  void SetGradientComputation(bool input) { compute_gradient = input; }
-=======
   std::vector<pair<std::size_t, std::size_t>> FindVariableIndices(std::size_t i_ANN,
                                                                   su2vector<std::string> variable_names,
                                                                   bool input) const;
->>>>>>> f0b6155b
 };
 
 }  // namespace MLPToolbox