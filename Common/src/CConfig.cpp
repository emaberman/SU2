--- conflicted
+++ resolved
@@ -1181,11 +1181,7 @@
 
   /*!\par CONFIG_CATEGORY: Data-driven fluid model parameters \ingroup Config*/
   /*!\brief INTERPOLATION_METHOD \n DESCRIPTION: Interpolation method used to determine the thermodynamic state of the fluid. \n OPTIONS: See \link DataDrivenMethod_Map \endlink DEFAULT: MLP \ingroup Config*/
-<<<<<<< HEAD
-  addEnumOption("INTERPOLATION_METHOD",Kind_DataDriven_Method, DataDrivenMethod_Map, MLP);
-=======
   addEnumOption("INTERPOLATION_METHOD",Kind_DataDriven_Method, DataDrivenMethod_Map, ENUM_DATADRIVEN_METHOD::LUT);
->>>>>>> bec052f6
   /*!\brief FILENAME_INTERPOLATOR \n DESCRIPTION: Input file for the interpolation method. \n \ingroup Config*/
   addStringListOption("FILENAMES_INTERPOLATOR", n_Datadriven_files, DataDriven_Method_FileNames);
   /*!\brief DATADRIVEN_NEWTON_RELAXATION \n DESCRIPTION: Relaxation factor for Newton solvers in data-driven fluid model. \n \ingroup Config*/
@@ -5470,13 +5466,8 @@
           CURRENT_FUNCTION);
 
     // Helper function that checks scalar variable bounds,
-<<<<<<< HEAD
     auto checkScalarBounds = [&](su2double scalar, string name, su2double lowerBound, su2double upperBound) {
       if ((scalar < lowerBound || scalar > upperBound) && Species_Clipping)
-=======
-    auto checkScalarBounds = [&](su2double scalar, const string& name, su2double lowerBound, su2double upperBound) {
-      if (scalar < lowerBound || scalar > upperBound)
->>>>>>> bec052f6
         SU2_MPI::Error(string("Variable: ") + name + string(", is out of bounds."), CURRENT_FUNCTION);
     };
 
@@ -8967,7 +8958,6 @@
   return Inlet_SpeciesVal[iMarker_Inlet_Species];
 }
 
-<<<<<<< HEAD
 const su2double* CConfig::GetInlet_SpeciesVal_Target(string val_marker) const {
   unsigned short iMarker_Inlet_Species;
   for (iMarker_Inlet_Species = 0; iMarker_Inlet_Species < nMarker_Inlet_Species; iMarker_Inlet_Species++)
@@ -8983,10 +8973,7 @@
   }
 }
 
-const su2double* CConfig::GetInlet_TurbVal(string val_marker) const {
-=======
 const su2double* CConfig::GetInlet_TurbVal(const string& val_marker) const {
->>>>>>> bec052f6
   /*--- If Turbulent Inlet is not provided for the marker, return free stream values. ---*/
   for (auto iMarker = 0u; iMarker < nMarker_Inlet_Turb; iMarker++) {
     if (Marker_Inlet_Turb[iMarker] == val_marker) return Inlet_TurbVal[iMarker];
