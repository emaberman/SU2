/*!
 * \file CConfig.cpp
 * \brief Main file for managing the config file
 * \author F. Palacios, T. Economon, B. Tracey, H. Kline
 * \version 7.2.0 "Blackbird"
 *
 * SU2 Project Website: https://su2code.github.io
 *
 * The SU2 Project is maintained by the SU2 Foundation
 * (http://su2foundation.org)
 *
 * Copyright 2012-2021, SU2 Contributors (cf. AUTHORS.md)
 *
 * SU2 is free software; you can redistribute it and/or
 * modify it under the terms of the GNU Lesser General Public
 * License as published by the Free Software Foundation; either
 * version 2.1 of the License, or (at your option) any later version.
 *
 * SU2 is distributed in the hope that it will be useful,
 * but WITHOUT ANY WARRANTY; without even the implied warranty of
 * MERCHANTABILITY or FITNESS FOR A PARTICULAR PURPOSE. See the GNU
 * Lesser General Public License for more details.
 *
 * You should have received a copy of the GNU Lesser General Public
 * License along with SU2. If not, see <http://www.gnu.org/licenses/>.
 */

#define ENABLE_MAPS
#include "../include/CConfig.hpp"
#undef ENABLE_MAPS

#include "../include/fem/fem_gauss_jacobi_quadrature.hpp"
#include "../include/fem/fem_geometry_structure.hpp"

#include "../include/basic_types/ad_structure.hpp"
#include "../include/toolboxes/printing_toolbox.hpp"

using namespace PrintingToolbox;

#ifdef PROFILE
#ifdef HAVE_MKL
#include "mkl.h"
#endif
#endif

vector<string> Profile_Function_tp;       /*!< \brief Vector of string names for profiled functions. */
vector<double> Profile_Time_tp;           /*!< \brief Vector of elapsed time for profiled functions. */
vector<double> Profile_ID_tp;             /*!< \brief Vector of group ID number for profiled functions. */
map<string, vector<int> > Profile_Map_tp; /*!< \brief Map containing the final results for profiled functions. */

map<CLong3T, int> GEMM_Profile_MNK;       /*!< \brief Map, which maps the GEMM size to the index where
                                                      the data for this GEMM is stored in several vectors. */
vector<long>   GEMM_Profile_NCalls;       /*!< \brief Vector, which stores the number of calls to this
                                                      GEMM size. */
vector<double> GEMM_Profile_TotTime;      /*!< \brief Total time spent for this GEMM size. */
vector<double> GEMM_Profile_MinTime;      /*!< \brief Minimum time spent for this GEMM size. */
vector<double> GEMM_Profile_MaxTime;      /*!< \brief Maximum time spent for this GEMM size. */

//#pragma omp threadprivate(Profile_Function_tp, Profile_Time_tp, Profile_ID_tp, Profile_Map_tp)


CConfig::CConfig(char case_filename[MAX_STRING_SIZE], SU2_COMPONENT val_software, bool verb_high) {

  /*--- Set the case name to the base config file name without extension ---*/

  caseName = PrintingToolbox::split(string(case_filename),'.')[0];

  base_config = true;

  /*--- Store MPI rank and size ---*/

  rank = SU2_MPI::GetRank();
  size = SU2_MPI::GetSize();

  iZone = 0;
  nZone = 1;

  Init();

  /*--- Parsing the config file  ---*/

  SetConfig_Parsing(case_filename);

  /*--- Set the default values for all of the options that weren't set ---*/

  SetDefault();

  /*--- Set number of zone ---*/

  SetnZone();

  /*--- Configuration file postprocessing ---*/

  SetPostprocessing(val_software, iZone, 0);

  /*--- Configuration file boundaries/markers setting ---*/

  SetMarkers(val_software);

  /*--- Configuration file output ---*/

  if ((rank == MASTER_NODE) && verb_high)
    SetOutput(val_software, iZone);

}

CConfig::CConfig(istream &case_buffer, SU2_COMPONENT val_software, bool verb_high) {

  base_config = true;

  iZone = 0;
  nZone = 1;

  Init();

  /*--- Parsing the config file  ---*/

  SetConfig_Parsing(case_buffer);

  /*--- Set the default values for all of the options that weren't set ---*/

  SetDefault();

  /*--- Set number of zone ---*/

  SetnZone();

  /*--- Configuration file postprocessing ---*/

  SetPostprocessing(val_software, iZone, 0);

  /*--- Configuration file boundaries/markers setting ---*/

  SetMarkers(val_software);

  /*--- Configuration file output ---*/

  if ((rank == MASTER_NODE) && verb_high)
    SetOutput(val_software, iZone);

}

CConfig::CConfig(CConfig* config, char case_filename[MAX_STRING_SIZE], SU2_COMPONENT val_software, unsigned short val_iZone, unsigned short val_nZone, bool verb_high) {

  caseName = config->GetCaseName();

  unsigned short val_nDim;

  base_config = false;

  iZone = val_iZone;
  nZone = val_nZone;

  Init();

  /*--- Parsing the config file  ---*/

  SetConfig_Parsing(case_filename);

  /*--- Set default options from base config ---*/

  SetDefaultFromConfig(config);

  /*--- Set the default values for all of the options that weren't set ---*/

  SetDefault();

  /*--- Get the dimension --- */

  val_nDim = GetnDim(Mesh_FileName, Mesh_FileFormat);

  /*--- Configuration file postprocessing ---*/

  SetPostprocessing(val_software, val_iZone, val_nDim);

  /*--- Configuration file boundaries/markers setting ---*/

  SetMarkers(val_software);

  /*--- Configuration file output ---*/

  if ((rank == MASTER_NODE) && verb_high)
    SetOutput(val_software, val_iZone);

  Multizone_Problem = config->GetMultizone_Problem();

}

CConfig::CConfig(char case_filename[MAX_STRING_SIZE], SU2_COMPONENT val_software) {

  /*--- Set the case name to the base config file name without extension ---*/

  caseName = PrintingToolbox::split(string(case_filename),'.')[0];

  base_config = true;

  nZone = 1;
  iZone = 0;

  Init();

  /*--- Parsing the config file  ---*/

  SetConfig_Parsing(case_filename);

  /*--- Set the default values for all of the options that weren't set ---*/

  SetDefault();

  /*--- Set number of zones --- */

  SetnZone();

  /*--- Configuration file postprocessing ---*/

  SetPostprocessing(val_software, 0, 1);

  /*--- Configuration file boundaries/markers setting ---*/

  SetMarkers(val_software);

  /*--- Print the header --- */

  SetHeader(val_software);

}

CConfig::CConfig(char case_filename[MAX_STRING_SIZE], CConfig *config) {

  /*--- Set the case name to the base config file name without extension ---*/

  caseName = PrintingToolbox::split(string(case_filename),'.')[0];

  base_config = true;

  bool runtime_file = false;

  Init();

  /*--- Parsing the config file  ---*/

  runtime_file = SetRunTime_Parsing(case_filename);

  /*--- Set the default values for all of the options that weren't set ---*/

  SetDefault();

  /*--- Update original config file ---*/

  if (runtime_file) {
    if (all_options.find("TIME_ITER") == all_options.end())
      config->SetnTime_Iter(nTimeIter);
  }
}

SU2_MPI::Comm CConfig::GetMPICommunicator() const {

  return SU2_Communicator;

}

void CConfig::Init(){

  /*--- Store MPI rank and size ---*/

  rank = SU2_MPI::GetRank();
  size = SU2_MPI::GetSize();

  /*--- Initialize pointers to Null---*/

  SetPointersNull();

  /*--- Reading config options  ---*/

  SetConfig_Options();

}

void CConfig::SetMPICommunicator(SU2_MPI::Comm Communicator) {

  SU2_Communicator = Communicator;

}

void CConfig::addDoubleOption(const string name, su2double & option_field, su2double default_value) {
  // Check if the key is already in the map. If this fails, it is coder error
  // and not user error, so throw.
  assert(option_map.find(name) == option_map.end());

  // Add this option to the list of all the options
  all_options.insert(pair<string, bool>(name, true));

  // Create the parser for a su2double option with a reference to the option_field and the desired
  // default value. This will take the string in the config file, convert it to a su2double, and
  // place that su2double in the memory location specified by the reference.
  COptionBase* val = new COptionDouble(name, option_field, default_value);

  // Create an association between the option name ("CFL") and the parser generated above.
  // During configuration, the parsing script will get the option name, and use this map
  // to find how to parse that option.
  option_map.insert(pair<string, COptionBase *>(name, val));
}

void CConfig::addStringOption(const string name, string & option_field, string default_value) {

  assert(option_map.find(name) == option_map.end());
  all_options.insert(pair<string, bool>(name, true));
  COptionBase* val = new COptionString(name, option_field, default_value);
  option_map.insert(pair<string, COptionBase *>(name, val));
}

void CConfig::addIntegerOption(const string name, int & option_field, int default_value) {
  assert(option_map.find(name) == option_map.end());
  all_options.insert(pair<string, bool>(name, true));
  COptionBase* val = new COptionInt(name, option_field, default_value);
  option_map.insert(pair<string, COptionBase *>(name, val));
}

void CConfig::addUnsignedLongOption(const string name, unsigned long & option_field, unsigned long default_value) {
  assert(option_map.find(name) == option_map.end());
  all_options.insert(pair<string, bool>(name, true));
  COptionBase* val = new COptionULong(name, option_field, default_value);
  option_map.insert(pair<string, COptionBase *>(name, val));
}

void CConfig::addUnsignedShortOption(const string name, unsigned short & option_field, unsigned short default_value) {
  assert(option_map.find(name) == option_map.end());
  all_options.insert(pair<string, bool>(name, true));
  COptionBase* val = new COptionUShort(name, option_field, default_value);
  option_map.insert(pair<string, COptionBase *>(name, val));
}

void CConfig::addLongOption(const string name, long & option_field, long default_value) {
  assert(option_map.find(name) == option_map.end());
  all_options.insert(pair<string, bool>(name, true));
  COptionBase* val = new COptionLong(name, option_field, default_value);
  option_map.insert(pair<string, COptionBase *>(name, val));
}

void CConfig::addBoolOption(const string name, bool & option_field, bool default_value) {
  assert(option_map.find(name) == option_map.end());
  all_options.insert(pair<string, bool>(name, true));
  COptionBase* val = new COptionBool(name, option_field, default_value);
  option_map.insert(pair<string, COptionBase *>(name, val));
}

// enum types work differently than all of the others because there are a small number of valid
// string entries for the type. One must also provide a list of all the valid strings of that type.
template <class Tenum, class TField>
void CConfig::addEnumOption(const string name, TField& option_field, const map<string,Tenum>& enum_map, Tenum default_value) {
  assert(option_map.find(name) == option_map.end());
  all_options.insert(pair<string, bool>(name, true));
  COptionBase* val = new COptionEnum<Tenum, TField>(name, enum_map, option_field, default_value);
  option_map.insert(pair<string, COptionBase *>(name, val));
  return;
}

// input_size is the number of options read in from the config file
template <class Tenum, class TField>
void CConfig::addEnumListOption(const string name, unsigned short& input_size, TField*& option_field, const map<string, Tenum>& enum_map) {
  input_size = 0;
  assert(option_map.find(name) == option_map.end());
  all_options.insert(pair<string, bool>(name, true));
  COptionBase* val = new COptionEnumList<Tenum,TField>(name, enum_map, option_field, input_size);
  option_map.insert( pair<string, COptionBase*>(name, val) );
}

void CConfig::addDoubleArrayOption(const string name, const int size, su2double* option_field) {
  assert(option_map.find(name) == option_map.end());
  all_options.insert(pair<string, bool>(name, true));
  COptionBase* val = new COptionArray<su2double>(name, size, option_field);
  option_map.insert(pair<string, COptionBase *>(name, val));
}

void CConfig::addUShortArrayOption(const string name, const int size, unsigned short* option_field) {
  assert(option_map.find(name) == option_map.end());
  all_options.insert(pair<string, bool>(name, true));
  COptionBase* val = new COptionArray<unsigned short>(name, size, option_field);
  option_map.insert(pair<string, COptionBase *>(name, val));
}

void CConfig::addDoubleListOption(const string name, unsigned short & size, su2double * & option_field) {
  assert(option_map.find(name) == option_map.end());
  all_options.insert(pair<string, bool>(name, true));
  COptionBase* val = new COptionDoubleList(name, size, option_field);
  option_map.insert(pair<string, COptionBase *>(name, val));
}

void CConfig::addShortListOption(const string name, unsigned short & size, short * & option_field) {
  assert(option_map.find(name) == option_map.end());
  all_options.insert(pair<string, bool>(name, true));
  COptionBase* val = new COptionShortList(name, size, option_field);
  option_map.insert(pair<string, COptionBase *>(name, val));
}

void CConfig::addUShortListOption(const string name, unsigned short & size, unsigned short * & option_field) {
  assert(option_map.find(name) == option_map.end());
  all_options.insert(pair<string, bool>(name, true));
  COptionBase* val = new COptionUShortList(name, size, option_field);
  option_map.insert(pair<string, COptionBase *>(name, val));
}

void CConfig::addStringListOption(const string name, unsigned short & num_marker, string* & option_field) {
  assert(option_map.find(name) == option_map.end());
  all_options.insert(pair<string, bool>(name, true));
  COptionBase* val = new COptionStringList(name, num_marker, option_field);
  option_map.insert(pair<string, COptionBase *>(name, val));
}

void CConfig::addConvectOption(const string name, unsigned short & space_field, unsigned short & centered_field, unsigned short & upwind_field) {
  assert(option_map.find(name) == option_map.end());
  all_options.insert(pair<string, bool>(name, true));
  COptionBase* val = new COptionConvect(name, space_field, centered_field, upwind_field);
  option_map.insert(pair<string, COptionBase *>(name, val));
}

void CConfig::addConvectFEMOption(const string name, unsigned short & space_field, unsigned short & fem_field) {
  assert(option_map.find(name) == option_map.end());
  all_options.insert(pair<string, bool>(name, true));
  COptionBase* val = new COptionFEMConvect(name, space_field, fem_field);
  option_map.insert(pair<string, COptionBase *>(name, val));
}

void CConfig::addMathProblemOption(const string name, bool & ContinuousAdjoint, const bool & ContinuousAdjoint_default,
                          bool & DiscreteAdjoint, const bool & DiscreteAdjoint_default,
                          bool & Restart_Flow, const bool & Restart_Flow_default) {
  assert(option_map.find(name) == option_map.end());
  all_options.insert(pair<string, bool>(name, true));
  COptionBase* val = new COptionMathProblem(name, ContinuousAdjoint, ContinuousAdjoint_default, DiscreteAdjoint, DiscreteAdjoint_default, Restart_Flow, Restart_Flow_default);
  option_map.insert(pair<string, COptionBase *>(name, val));
}

void CConfig::addDVParamOption(const string name, unsigned short & nDV_field, su2double** & paramDV, string* & FFDTag,
                      unsigned short* & design_variable) {
  assert(option_map.find(name) == option_map.end());
  all_options.insert(pair<string, bool>(name, true));
  COptionBase* val = new COptionDVParam(name, nDV_field, paramDV, FFDTag, design_variable);
  option_map.insert(pair<string, COptionBase *>(name, val));
}

void CConfig::addDVValueOption(const string name, unsigned short* & nDVValue_field, su2double** & valueDV, unsigned short & nDV_field,  su2double** & paramDV,
                      unsigned short* & design_variable) {
  assert(option_map.find(name) == option_map.end());
  all_options.insert(pair<string, bool>(name, true));
  COptionBase* val = new COptionDVValue(name, nDVValue_field, valueDV, nDV_field, paramDV, design_variable);
  option_map.insert(pair<string, COptionBase *>(name, val));
}

void CConfig::addFFDDefOption(const string name, unsigned short & nFFD_field, su2double** & coordFFD, string* & FFDTag) {
  assert(option_map.find(name) == option_map.end());
  all_options.insert(pair<string, bool>(name, true));
  COptionBase* val = new COptionFFDDef(name, nFFD_field, coordFFD, FFDTag);
  option_map.insert(pair<string, COptionBase *>(name, val));
}

void CConfig::addFFDDegreeOption(const string name, unsigned short & nFFD_field, unsigned short** & degreeFFD) {
  assert(option_map.find(name) == option_map.end());
  all_options.insert(pair<string, bool>(name, true));
  COptionBase* val = new COptionFFDDegree(name, nFFD_field, degreeFFD);
  option_map.insert(pair<string, COptionBase *>(name, val));
}

void CConfig::addStringDoubleListOption(const string name, unsigned short & list_size, string * & string_field,
                               su2double* & double_field) {
  assert(option_map.find(name) == option_map.end());
  all_options.insert(pair<string, bool>(name, true));
  COptionBase* val = new COptionStringDoubleList(name, list_size, string_field, double_field);
  option_map.insert(pair<string, COptionBase *>(name, val));
}

void CConfig::addInletOption(const string name, unsigned short & nMarker_Inlet, string * & Marker_Inlet,
                    su2double* & Ttotal, su2double* & Ptotal, su2double** & FlowDir) {
  assert(option_map.find(name) == option_map.end());
  all_options.insert(pair<string, bool>(name, true));
  COptionBase* val = new COptionInlet(name, nMarker_Inlet, Marker_Inlet, Ttotal, Ptotal, FlowDir);
  option_map.insert(pair<string, COptionBase *>(name, val));
}

void CConfig::addInletScalarOption(const string name, unsigned short & nMarker_Inlet_Scalar, string * & Marker_Inlet_Scalar,
                      su2double** & inlet_scalar_val) {
  assert(option_map.find(name) == option_map.end());
  all_options.insert(pair<string, bool>(name, true));
  COptionBase* val = new COptionInletScalar(name, nMarker_Inlet_Scalar, Marker_Inlet_Scalar, inlet_scalar_val);
    option_map.insert(pair<string, COptionBase *>(name, val));
  }

template <class Tenum>
void CConfig::addRiemannOption(const string name, unsigned short & nMarker_Riemann, string * & Marker_Riemann, unsigned short* & option_field, const map<string, Tenum> & enum_map,
                               su2double* & var1, su2double* & var2, su2double** & FlowDir) {
  assert(option_map.find(name) == option_map.end());
  all_options.insert(pair<string, bool>(name, true));
  COptionBase* val = new COptionRiemann<Tenum>(name, nMarker_Riemann, Marker_Riemann, option_field, enum_map, var1, var2, FlowDir);
  option_map.insert(pair<string, COptionBase *>(name, val));
}

template <class Tenum>
void CConfig::addGilesOption(const string name, unsigned short & nMarker_Giles, string * & Marker_Giles, unsigned short* & option_field, const map<string, Tenum> & enum_map,
                             su2double* & var1, su2double* & var2, su2double** & FlowDir, su2double* & relaxfactor1, su2double* & relaxfactor2) {
  assert(option_map.find(name) == option_map.end());
  all_options.insert(pair<string, bool>(name, true));
  COptionBase* val = new COptionGiles<Tenum>(name, nMarker_Giles, Marker_Giles, option_field, enum_map, var1, var2, FlowDir, relaxfactor1, relaxfactor2);
  option_map.insert(pair<string, COptionBase *>(name, val));
}

void CConfig::addExhaustOption(const string name, unsigned short & nMarker_Exhaust, string * & Marker_Exhaust,
                               su2double* & Ttotal, su2double* & Ptotal) {
  assert(option_map.find(name) == option_map.end());
  all_options.insert(pair<string, bool>(name, true));
  COptionBase* val = new COptionExhaust(name, nMarker_Exhaust, Marker_Exhaust, Ttotal, Ptotal);
  option_map.insert(pair<string, COptionBase *>(name, val));
}

void CConfig::addPeriodicOption(const string & name, unsigned short & nMarker_PerBound,
                                string* & Marker_PerBound, string* & Marker_PerDonor,
                                su2double** & RotCenter, su2double** & RotAngles, su2double** & Translation) {
  assert(option_map.find(name) == option_map.end());
  all_options.insert(pair<string, bool>(name, true));
  COptionBase* val = new COptionPeriodic(name, nMarker_PerBound, Marker_PerBound, Marker_PerDonor, RotCenter, RotAngles, Translation);
  option_map.insert(pair<string, COptionBase *>(name, val));
}

void CConfig::addTurboPerfOption(const string & name, unsigned short & nMarker_TurboPerf,
                                 string* & Marker_TurboBoundIn, string* & Marker_TurboBoundOut) {
  assert(option_map.find(name) == option_map.end());
  all_options.insert(pair<string, bool>(name, true));
  COptionBase* val = new COptionTurboPerformance(name, nMarker_TurboPerf, Marker_TurboBoundIn, Marker_TurboBoundOut);
  option_map.insert(pair<string, COptionBase *>(name, val));
}

void CConfig::addActDiskOption(const string & name, unsigned short & nMarker_ActDiskInlet,
                               unsigned short & nMarker_ActDiskOutlet, string* & Marker_ActDiskInlet,
                               string* & Marker_ActDiskOutlet, su2double** & ActDisk_PressJump,
                               su2double** & ActDisk_TempJump, su2double** & ActDisk_Omega) {
  assert(option_map.find(name) == option_map.end());
  all_options.insert(pair<string, bool>(name, true));
  COptionBase* val = new COptionActDisk(name, nMarker_ActDiskInlet, nMarker_ActDiskOutlet, Marker_ActDiskInlet,
                                        Marker_ActDiskOutlet, ActDisk_PressJump, ActDisk_TempJump, ActDisk_Omega);
  option_map.insert(pair<string, COptionBase *>(name, val));
}

void CConfig::addWallFunctionOption(const string &name, unsigned short &list_size, string* &string_field,
                                    WALL_FUNCTIONS* &val_Kind_WF, unsigned short** &val_IntInfo_WF,
                                    su2double** &val_DoubleInfo_WF) {
  assert(option_map.find(name) == option_map.end());
  all_options.insert(pair<string, bool>(name, true));
  COptionBase* val = new COptionWallFunction(name, list_size, string_field, val_Kind_WF,
                                             val_IntInfo_WF, val_DoubleInfo_WF);
  option_map.insert(pair<string, COptionBase *>(name, val));
}

void CConfig::addPythonOption(const string name) {
  assert(option_map.find(name) == option_map.end());
  all_options.insert(pair<string, bool>(name, true));
  COptionBase* val = new COptionPython(name);
  option_map.insert(pair<string, COptionBase *>(name, val));
}

unsigned short CConfig::GetnZone(string val_mesh_filename, unsigned short val_format) {

  int nZone = 1; /* Default value if nothing is specified. */

  switch (val_format) {
    case SU2: {

      /*--- Local variables for reading the SU2 file. ---*/
      string text_line;
      ifstream mesh_file;

      /*--- Check if the mesh file can be opened for reading. ---*/
      mesh_file.open(val_mesh_filename.c_str(), ios::in);
      if (mesh_file.fail())
        SU2_MPI::Error(string("There is no geometry file called ") + val_mesh_filename,
                              CURRENT_FUNCTION);

      /*--- Read the SU2 mesh file until the zone data is reached or
            when it can be decided that it is not present. ---*/
      while( getline (mesh_file, text_line) ) {

        /*--- Search for the "NZONE" keyword to see if there are multiple Zones ---*/
        if(text_line.find ("NZONE=",0) != string::npos) {
          text_line.erase (0,6); nZone = atoi(text_line.c_str());
          break;
        }

        /*--- If one of the keywords IZONE, NELEM or NPOIN, NMARK is encountered,
              it can be assumed that the NZONE keyword is not present and the loop
              can be terminated. ---*/
        if(text_line.find ("IZONE=",0) != string::npos) break;
        if(text_line.find ("NELEM=",0) != string::npos) break;
        if(text_line.find ("NPOIN=",0) != string::npos) break;
        if(text_line.find ("NMARK=",0) != string::npos) break;
      }

      mesh_file.close();
      break;

    }

    case CGNS_GRID: {

#ifdef HAVE_CGNS

      /*--- Local variables which are needed when calling the CGNS mid-level API. ---*/

      int fn, nbases = 0, nzones = 0, file_type;
      int cell_dim = 0, phys_dim = 0;
      char basename[CGNS_STRING_SIZE];

      /*--- Check whether the supplied file is truly a CGNS file. ---*/

      if ( cg_is_cgns(val_mesh_filename.c_str(), &file_type) != CG_OK ) {
        SU2_MPI::Error(val_mesh_filename +
                       string(" was not found or is not a properly formatted CGNS file.\n") +
                       string("Note that SU2 expects unstructured CGNS files in ADF data format."),
                       CURRENT_FUNCTION);
      }

      /*--- Open the CGNS file for reading. The value of fn returned
       is the specific index number for this file and will be
       repeatedly used in the function calls. ---*/

      if (cg_open(val_mesh_filename.c_str(), CG_MODE_READ, &fn)) cg_error_exit();

      /*--- Get the number of databases. This is the highest node
       in the CGNS heirarchy. ---*/

      if (cg_nbases(fn, &nbases)) cg_error_exit();

      /*--- Check if there is more than one database. Throw an
       error if there is because this reader can currently
       only handle one database. ---*/

      if ( nbases > 1 ) {
        SU2_MPI::Error("CGNS reader currently incapable of handling more than 1 database." ,
                       CURRENT_FUNCTION);
      }

      /*--- Read the databases. Note that the indexing starts at 1. ---*/

      for ( int i = 1; i <= nbases; i++ ) {

        if (cg_base_read(fn, i, basename, &cell_dim, &phys_dim)) cg_error_exit();

        /*--- Get the number of zones for this base. ---*/

        if (cg_nzones(fn, i, &nzones)) cg_error_exit();

      }

      /*--- Close the CGNS file. ---*/

      if ( cg_close(fn) ) cg_error_exit();

      /*--- Set the number of zones as read from the CGNS file ---*/

      nZone = nzones;

#else
      SU2_MPI::Error(string(" SU2 built without CGNS support. \n") +
                     string(" To use CGNS, build SU2 accordingly."),
                     CURRENT_FUNCTION);
#endif

      break;
    }
    case RECTANGLE: {
      nZone = 1;
      break;
    }
    case BOX: {
      nZone = 1;
      break;
    }
  }

  return (unsigned short) nZone;

}

unsigned short CConfig::GetnDim(string val_mesh_filename, unsigned short val_format) {

  short nDim = -1;

  switch (val_format) {
    case SU2: {

      /*--- Local variables for reading the SU2 file. ---*/
      string text_line;
      ifstream mesh_file;

      /*--- Open grid file ---*/
      mesh_file.open(val_mesh_filename.c_str(), ios::in);
      if (mesh_file.fail()) {
        SU2_MPI::Error(string("The SU2 mesh file named ") + val_mesh_filename + string(" was not found."), CURRENT_FUNCTION);
      }

      /*--- Read the SU2 mesh file until the dimension data is reached
            or when it can be decided that it is not present. ---*/
      while( getline (mesh_file, text_line) ) {

        /*--- Search for the "NDIME" keyword to determine the number
              of dimensions.  ---*/
        if(text_line.find ("NDIME=",0) != string::npos) {
          text_line.erase (0,6); nDim = atoi(text_line.c_str());
          break;
        }

        /*--- If one of the keywords NELEM or NPOIN, NMARK is encountered,
              it can be assumed that the NZONE keyword is not present and
              the loop can be terminated. ---*/
        if(text_line.find ("NELEM=",0) != string::npos) break;
        if(text_line.find ("NPOIN=",0) != string::npos) break;
        if(text_line.find ("NMARK=",0) != string::npos) break;
      }

      mesh_file.close();

      /*--- Throw an error if the dimension was not found. ---*/
      if (nDim == -1) {
        SU2_MPI::Error(val_mesh_filename + string(" is not an SU2 mesh file or has the wrong format \n ('NDIME=' not found). Please check."),
                       CURRENT_FUNCTION);
      }

      break;
    }

    case CGNS_GRID: {

#ifdef HAVE_CGNS

      /*--- Local variables which are needed when calling the CGNS mid-level API. ---*/
      int fn, nbases, file_type;
      int cell_dim, phys_dim;
      char basename[CGNS_STRING_SIZE];

      /*--- Check whether the supplied file is truly a CGNS file. ---*/
      if ( cg_is_cgns(val_mesh_filename.c_str(), &file_type) != CG_OK ) {
        SU2_MPI::Error(val_mesh_filename +
                       string(" was not found or is not a properly formatted CGNS file.\n") +
                       string("Note that SU2 expects unstructured CGNS files in ADF data format."),
                       CURRENT_FUNCTION);
      }

      /*--- Open the CGNS file for reading. The value of fn returned
            is the specific index number for this file and will be
            repeatedly used in the function calls. ---*/
      if (cg_open(val_mesh_filename.c_str(), CG_MODE_READ, &fn) != CG_OK) cg_error_exit();

      /*--- Get the number of databases. This is the highest node
            in the CGNS heirarchy. ---*/
      if (cg_nbases(fn, &nbases) != CG_OK) cg_error_exit();

      /*--- Check if there is more than one database. Throw an
            error if there is because this reader can currently
            only handle one database. ---*/
      if ( nbases > 1 )
        SU2_MPI::Error("CGNS reader currently incapable of handling more than 1 database." ,
                       CURRENT_FUNCTION);

      /*--- Read the database. Note that the indexing starts at 1.
            Afterwards close the file again. ---*/
      if (cg_base_read(fn, 1, basename, &cell_dim, &phys_dim) != CG_OK) cg_error_exit();
      if (cg_close(fn) != CG_OK) cg_error_exit();

      /*--- Set the problem dimension as read from the CGNS file ---*/
      nDim = cell_dim;

#else
      SU2_MPI::Error(string(" SU2 built without CGNS support. \n") +
                     string(" To use CGNS, build SU2 accordingly."),
                     CURRENT_FUNCTION);
#endif

      break;
    }
    case RECTANGLE: {
      nDim = 2;
      break;
    }
    case BOX: {
      nDim = 3;
      break;
    }
  }

  /*--- After reading the mesh, assert that the dimension is equal to 2 or 3. ---*/
  assert((nDim == 2) || (nDim == 3));

  return (unsigned short) nDim;
}

void CConfig::SetPointersNull(void) {

  Marker_CfgFile_GeoEval      = nullptr;   Marker_All_GeoEval       = nullptr;
  Marker_CfgFile_Monitoring   = nullptr;   Marker_All_Monitoring    = nullptr;
  Marker_CfgFile_Designing    = nullptr;   Marker_All_Designing     = nullptr;
  Marker_CfgFile_Plotting     = nullptr;   Marker_All_Plotting      = nullptr;
  Marker_CfgFile_Analyze      = nullptr;   Marker_All_Analyze       = nullptr;
  Marker_CfgFile_DV           = nullptr;   Marker_All_DV            = nullptr;
  Marker_CfgFile_Moving       = nullptr;   Marker_All_Moving        = nullptr;
  Marker_CfgFile_PerBound     = nullptr;   Marker_All_PerBound      = nullptr;    Marker_PerBound   = nullptr;
  Marker_CfgFile_Turbomachinery = nullptr; Marker_All_Turbomachinery = nullptr;
  Marker_CfgFile_TurbomachineryFlag = nullptr; Marker_All_TurbomachineryFlag = nullptr;
  Marker_CfgFile_MixingPlaneInterface = nullptr; Marker_All_MixingPlaneInterface = nullptr;
  Marker_CfgFile_ZoneInterface = nullptr;
  Marker_CfgFile_Deform_Mesh   = nullptr;  Marker_All_Deform_Mesh   = nullptr;
  Marker_CfgFile_Deform_Mesh_Sym_Plane   = nullptr;  Marker_All_Deform_Mesh_Sym_Plane   = nullptr;
  Marker_CfgFile_Fluid_Load    = nullptr;  Marker_All_Fluid_Load    = nullptr;

  Marker_CfgFile_Turbomachinery       = nullptr; Marker_All_Turbomachinery       = nullptr;
  Marker_CfgFile_TurbomachineryFlag   = nullptr; Marker_All_TurbomachineryFlag   = nullptr;
  Marker_CfgFile_MixingPlaneInterface = nullptr; Marker_All_MixingPlaneInterface = nullptr;

  Marker_CfgFile_PyCustom     = nullptr;   Marker_All_PyCustom      = nullptr;

  Marker_DV                   = nullptr;   Marker_Moving            = nullptr;    Marker_Monitoring     = nullptr;
  Marker_Designing            = nullptr;   Marker_GeoEval           = nullptr;    Marker_Plotting       = nullptr;
  Marker_Analyze              = nullptr;   Marker_PyCustom          = nullptr;    Marker_WallFunctions  = nullptr;
  Marker_CfgFile_KindBC       = nullptr;   Marker_All_KindBC        = nullptr;    Marker_Inlet_Scalar   = nullptr;

  Kind_WallFunctions       = nullptr;
  IntInfo_WallFunctions    = nullptr;
  DoubleInfo_WallFunctions = nullptr;
  Kind_Wall                = nullptr;

  Config_Filenames = nullptr;

  /*--- Marker Pointers ---*/

  Marker_Euler                = nullptr;    Marker_FarField             = nullptr;    Marker_Custom              = nullptr;
  Marker_SymWall              = nullptr;    Marker_PerBound             = nullptr;
  Marker_PerDonor             = nullptr;    Marker_NearFieldBound       = nullptr;
  Marker_Deform_Mesh          = nullptr;    Marker_Deform_Mesh_Sym_Plane= nullptr;    Marker_Fluid_Load          = nullptr;
  Marker_Inlet                = nullptr;    Marker_Outlet               = nullptr;
  Marker_Supersonic_Inlet     = nullptr;    Marker_Supersonic_Outlet    = nullptr;    Marker_Smoluchowski_Maxwell= nullptr;
  Marker_Isothermal           = nullptr;    Marker_HeatFlux             = nullptr;    Marker_EngineInflow        = nullptr;
  Marker_Load                 = nullptr;    Marker_Disp_Dir             = nullptr;    Marker_RoughWall           = nullptr;
  Marker_EngineExhaust        = nullptr;    Marker_Displacement         = nullptr;    Marker_Load                = nullptr;
  Marker_Load_Dir             = nullptr;    Marker_Load_Sine            = nullptr;    Marker_Clamped             = nullptr;
  Marker_FlowLoad             = nullptr;    Marker_Internal             = nullptr;
  Marker_All_TagBound         = nullptr;    Marker_CfgFile_TagBound     = nullptr;    Marker_All_KindBC          = nullptr;
  Marker_CfgFile_KindBC       = nullptr;    Marker_All_SendRecv         = nullptr;    Marker_All_PerBound        = nullptr;
  Marker_ZoneInterface        = nullptr;    Marker_All_ZoneInterface    = nullptr;    Marker_Riemann             = nullptr;
  Marker_Fluid_InterfaceBound = nullptr;    Marker_CHTInterface         = nullptr;    Marker_Damper              = nullptr;
  Marker_Emissivity           = nullptr;    Marker_HeatTransfer         = nullptr;

    /*--- Boundary Condition settings ---*/

  Isothermal_Temperature = nullptr;    HeatTransfer_Coeff     = nullptr;    HeatTransfer_WallTemp  = nullptr;
  Heat_Flux              = nullptr;    Displ_Value            = nullptr;    Load_Value             = nullptr;
  FlowLoad_Value         = nullptr;    Damper_Constant        = nullptr;    Wall_Emissivity        = nullptr;
  Roughness_Height       = nullptr;

  /*--- Inlet Outlet Boundary Condition settings ---*/

  Inlet_Ttotal    = nullptr;    Inlet_Ptotal      = nullptr;
  Inlet_FlowDir   = nullptr;    Inlet_Temperature = nullptr;    Inlet_Pressure = nullptr;
  Inlet_Velocity  = nullptr;    Inlet_MassFrac    = nullptr;
  Outlet_Pressure = nullptr;

  /*--- Engine Boundary Condition settings ---*/

  Inflow_Pressure      = nullptr;    Inflow_MassFlow    = nullptr;    Inflow_ReverseMassFlow  = nullptr;
  Inflow_TotalPressure = nullptr;    Inflow_Temperature = nullptr;    Inflow_TotalTemperature = nullptr;
  Inflow_RamDrag       = nullptr;    Inflow_Force       = nullptr;    Inflow_Power            = nullptr;
  Inflow_Mach          = nullptr;

  Exhaust_Pressure        = nullptr;   Exhaust_Temperature        = nullptr;    Exhaust_MassFlow = nullptr;
  Exhaust_TotalPressure   = nullptr;   Exhaust_TotalTemperature   = nullptr;
  Exhaust_GrossThrust     = nullptr;   Exhaust_Force              = nullptr;
  Exhaust_Power           = nullptr;   Exhaust_Temperature_Target = nullptr;
  Exhaust_Pressure_Target = nullptr;

  Engine_Mach  = nullptr;    Engine_Force        = nullptr;
  Engine_Power = nullptr;    Engine_NetThrust    = nullptr;    Engine_GrossThrust = nullptr;
  Engine_Area  = nullptr;    EngineInflow_Target = nullptr;

  Exhaust_Temperature_Target  = nullptr;   Exhaust_Temperature     = nullptr;   Exhaust_Pressure      = nullptr;
  Exhaust_Pressure_Target     = nullptr;   Inlet_Ttotal            = nullptr;   Inlet_Ptotal          = nullptr;
  Inlet_FlowDir               = nullptr;   Inlet_Temperature       = nullptr;   Inlet_Pressure        = nullptr;
  Inlet_Velocity              = nullptr;   Inflow_Mach             = nullptr;   Inflow_Pressure       = nullptr;
  Outlet_Pressure             = nullptr;   Isothermal_Temperature  = nullptr;

  ElasticityMod             = nullptr;     PoissonRatio                = nullptr;     MaterialDensity       = nullptr;

  Load_Dir = nullptr;            Load_Dir_Value = nullptr;          Load_Dir_Multiplier = nullptr;
  Disp_Dir = nullptr;            Disp_Dir_Value = nullptr;          Disp_Dir_Multiplier = nullptr;
  Load_Sine_Dir = nullptr;       Load_Sine_Amplitude = nullptr;     Load_Sine_Frequency = nullptr;
  Electric_Field_Mod = nullptr;  Electric_Field_Dir = nullptr;      RefNode_Displacement = nullptr;

  Electric_Constant = nullptr;

  /*--- Actuator Disk Boundary Condition settings ---*/

  ActDiskInlet_Pressure         = nullptr;    ActDiskInlet_TotalPressure = nullptr;    ActDiskInlet_Temperature = nullptr;
  ActDiskInlet_TotalTemperature = nullptr;    ActDiskInlet_MassFlow      = nullptr;    ActDiskInlet_RamDrag     = nullptr;
  ActDiskInlet_Force            = nullptr;    ActDiskInlet_Power         = nullptr;

  ActDiskOutlet_Pressure      = nullptr;
  ActDiskOutlet_TotalPressure = nullptr;   ActDiskOutlet_GrossThrust = nullptr;  ActDiskOutlet_Force            = nullptr;
  ActDiskOutlet_Power         = nullptr;   ActDiskOutlet_Temperature = nullptr;  ActDiskOutlet_TotalTemperature = nullptr;
  ActDiskOutlet_MassFlow      = nullptr;

  ActDisk_DeltaPress      = nullptr;    ActDisk_DeltaTemp        = nullptr;
  ActDisk_TotalPressRatio = nullptr;    ActDisk_TotalTempRatio   = nullptr;    ActDisk_StaticPressRatio = nullptr;
  ActDisk_StaticTempRatio = nullptr;    ActDisk_NetThrust        = nullptr;    ActDisk_GrossThrust      = nullptr;
  ActDisk_Power           = nullptr;    ActDisk_MassFlow         = nullptr;    ActDisk_Area             = nullptr;
  ActDisk_ReverseMassFlow = nullptr;    Surface_MassFlow         = nullptr;    Surface_Mach             = nullptr;
  Surface_Temperature     = nullptr;    Surface_Pressure         = nullptr;    Surface_Density          = nullptr;    Surface_Enthalpy        = nullptr;
  Surface_NormalVelocity  = nullptr;    Surface_TotalTemperature = nullptr;    Surface_TotalPressure    = nullptr;    Surface_PressureDrop    = nullptr;
  Surface_DC60            = nullptr;    Surface_IDC              = nullptr;
  Surface_CO              = nullptr;    Surface_NOx               = nullptr;   Surface_CH4              = nullptr;
  //Surface_Scalar          = nullptr;

  Outlet_MassFlow      = nullptr;       Outlet_Density      = nullptr;      Outlet_Area     = nullptr;

  Surface_Uniformity = nullptr; Surface_SecondaryStrength = nullptr; Surface_SecondOverUniform = nullptr;
  Surface_MomentumDistortion = nullptr;

  Surface_IDC_Mach        = nullptr;    Surface_IDR            = nullptr;    ActDisk_Mach             = nullptr;
  ActDisk_Force           = nullptr;    ActDisk_BCThrust       = nullptr;    ActDisk_BCThrust_Old     = nullptr;

  /*--- Miscellaneous/unsorted ---*/

  Aeroelastic_plunge  = nullptr;
  Aeroelastic_pitch   = nullptr;

  CFL_AdaptParam      = nullptr;
  CFL                 = nullptr;
  PlaneTag            = nullptr;
  ParamDV             = nullptr;
  DV_Value            = nullptr;
  Design_Variable     = nullptr;

  TimeDOFsADER_DG           = nullptr;
  TimeIntegrationADER_DG    = nullptr;
  WeightsIntegrationADER_DG = nullptr;
  RK_Alpha_Step             = nullptr;
  MG_CorrecSmooth           = nullptr;
  MG_PreSmooth              = nullptr;
  MG_PostSmooth             = nullptr;
  Int_Coeffs                = nullptr;

  Kind_Inc_Inlet = nullptr;
  Kind_Inc_Outlet = nullptr;

  Kind_ObjFunc   = nullptr;

  Weight_ObjFunc = nullptr;

  /*--- Moving mesh pointers ---*/

  nKind_SurfaceMovement = 0;
  Kind_SurfaceMovement = nullptr;
  LocationStations   = nullptr;
  MarkerMotion_Origin     = nullptr;
  MarkerTranslation_Rate  = nullptr;
  MarkerRotation_Rate     = nullptr;
  MarkerPitching_Omega    = nullptr;
  MarkerPitching_Ampl     = nullptr;
  MarkerPitching_Phase    = nullptr;
  MarkerPlunging_Omega    = nullptr;
  MarkerPlunging_Ampl     = nullptr;
  RefOriginMoment_X   = nullptr;    RefOriginMoment_Y   = nullptr;    RefOriginMoment_Z   = nullptr;
  MoveMotion_Origin   = nullptr;

  /*--- Periodic BC pointers. ---*/

  Periodic_Translate  = nullptr;    Periodic_Rotation   = nullptr;    Periodic_Center     = nullptr;
  Periodic_Translation= nullptr;    Periodic_RotAngles  = nullptr;    Periodic_RotCenter  = nullptr;

  /* Harmonic Balance Frequency pointer */

  Omega_HB = nullptr;

  /*--- Initialize some default arrays to NULL. ---*/

  Riemann_FlowDir       = nullptr;
  Giles_FlowDir         = nullptr;
  CoordFFDBox           = nullptr;
  DegreeFFDBox          = nullptr;
  FFDTag                = nullptr;
  nDV_Value             = nullptr;
  TagFFDBox             = nullptr;

  Kind_Data_Riemann        = nullptr;
  Riemann_Var1             = nullptr;
  Riemann_Var2             = nullptr;
  Kind_Data_Giles          = nullptr;
  Giles_Var1               = nullptr;
  Giles_Var2               = nullptr;
  RelaxFactorAverage       = nullptr;
  RelaxFactorFourier       = nullptr;
  nSpan_iZones             = nullptr;
  Kind_TurboMachinery      = nullptr;

  Marker_MixingPlaneInterface  = nullptr;
  Marker_TurboBoundIn          = nullptr;
  Marker_TurboBoundOut         = nullptr;
  Marker_Giles                 = nullptr;
  Marker_Shroud                = nullptr;

  nBlades                      = nullptr;
  FreeStreamTurboNormal        = nullptr;

  top_optim_kernels       = nullptr;
  top_optim_kernel_params = nullptr;
  top_optim_filter_radius = nullptr;

  ScreenOutput = nullptr;
  HistoryOutput = nullptr;
  VolumeOutput = nullptr;
  VolumeOutputFiles = nullptr;
  ConvField = nullptr;

  Scalar_Init           = nullptr;
  Scalar_Clipping_Min   = nullptr;
  Scalar_Clipping_Max   = nullptr;

  /*--- Variable initialization ---*/

  TimeIter   = 0;
  InnerIter  = 0;
  nIntCoeffs = 0;
  OuterIter  = 0;

  AoA_Offset = 0;
  AoS_Offset = 0;

  nMarker_PerBound = 0;
  nPeriodic_Index  = 0;

  Aeroelastic_Simulation = false;

  nSpanMaxAllZones = 1;

  Restart_Bandwidth_Agg = 0.0;

  Mesh_Box_Size = nullptr;

  Time_Ref = 1.0;

  Delta_UnstTime   = 0.0;
  Delta_UnstTimeND = 0.0;
  Total_UnstTime   = 0.0;
  Total_UnstTimeND = 0.0;

  Kind_TimeNumScheme = EULER_IMPLICIT;

  Gas_Composition = nullptr;
  Molecular_Weight = nullptr;
  Mu_Constant = nullptr;
  Mu_Ref = nullptr;
  Mu_Temperature_Ref = nullptr;
  Mu_S = nullptr;
  Specific_Heat_Cp = nullptr;
  Thermal_Conductivity_Constant = nullptr;
  Prandtl_Lam = nullptr;
  Prandtl_Turb = nullptr;

}

void CConfig::SetRunTime_Options(void) {

  /* DESCRIPTION: Number of external iterations */

  addUnsignedLongOption("TIME_ITER", nTimeIter, 999999);

  /* DESCRIPTION: CFL Number */

  addDoubleOption("CFL_NUMBER", CFLFineGrid, 10);

}

void CConfig::SetConfig_Options() {

  // This config file is parsed by a number of programs to make it easy to write SU2
  // wrapper scripts (in python, go, etc.) so please do
  // the best you can to follow the established format. It's very hard to parse c++ code
  // and none of us that write the parsers want to write a full c++ interpreter. Please
  // play nice with the existing format so that you don't break the existing scripts.

  /* BEGIN_CONFIG_OPTIONS */

  /*!\par CONFIG_CATEGORY: Problem Definition \ingroup Config */
  /*--- Options related to problem definition and partitioning ---*/

  /*!\brief SOLVER \n DESCRIPTION: Type of solver \n Options: see \link Solver_Map \endlink \n DEFAULT: NO_SOLVER \ingroup Config*/
  addEnumOption("SOLVER", Kind_Solver, Solver_Map, NO_SOLVER);
  /*!\brief MULTIZONE \n DESCRIPTION: Enable multizone mode \ingroup Config*/
  addBoolOption("MULTIZONE", Multizone_Problem, NO);
  /*!\brief PHYSICAL_PROBLEM \n DESCRIPTION: Physical governing equations \n Options: see \link Solver_Map \endlink \n DEFAULT: NO_SOLVER \ingroup Config*/
  addEnumOption("MULTIZONE_SOLVER", Kind_MZSolver, Multizone_Map, ENUM_MULTIZONE::MZ_BLOCK_GAUSS_SEIDEL);
#ifdef CODI_REVERSE_TYPE
  const bool discAdjDefault = true;
#else
  const bool discAdjDefault = false;
#endif
  /*!\brief MATH_PROBLEM  \n DESCRIPTION: Mathematical problem \n  Options: DIRECT, ADJOINT \ingroup Config*/
  addMathProblemOption("MATH_PROBLEM", ContinuousAdjoint, false, DiscreteAdjoint, discAdjDefault, Restart_Flow, discAdjDefault);
  /*!\brief KIND_TURB_MODEL \n DESCRIPTION: Specify turbulence model \n Options: see \link Turb_Model_Map \endlink \n DEFAULT: NO_TURB_MODEL \ingroup Config*/
  addEnumOption("KIND_TURB_MODEL", Kind_Turb_Model, Turb_Model_Map, TURB_MODEL::NONE);
  /*!\brief KIND_TRANS_MODEL \n DESCRIPTION: Specify transition model OPTIONS: see \link Trans_Model_Map \endlink \n DEFAULT: NO_TRANS_MODEL \ingroup Config*/
  addEnumOption("KIND_TRANS_MODEL", Kind_Trans_Model, Trans_Model_Map, NO_TRANS_MODEL);
  /*!\brief KIND_SCALAR_MODEL \n DESCRIPTION: Specify scalar transport model \n Options: see \link Scalar_Model_Map \endlink \n DEFAULT: NO_SCALAR_MODEL \ingroup Config*/
  addEnumOption("KIND_SCALAR_MODEL", Kind_Scalar_Model, Scalar_Model_Map, NO_SCALAR_MODEL);
  /*!\brief KIND_TRANS_MODEL \n DESCRIPTION: Specify transition model OPTIONS: see \link Trans_Model_Map \endlink \n DEFAULT: NO_TRANS_MODEL \ingroup Config*/
  /*!\brief HEAT_EQUATION \n DESCRIPTION: Enable heat equation for incompressible flows. \ingroup Config*/

  /*!\brief KIND_SGS_MODEL \n DESCRIPTION: Specify subgrid scale model OPTIONS: see \link SGS_Model_Map \endlink \n DEFAULT: NO_SGS_MODEL \ingroup Config*/
  addEnumOption("KIND_SGS_MODEL", Kind_SGS_Model, SGS_Model_Map, NO_SGS_MODEL);

  /*!\brief KIND_FEM_DG_SHOCK \n DESCRIPTION: Specify shock capturing method for DG OPTIONS: see \link ShockCapturingDG_Map \endlink \n DEFAULT: NO_SHOCK_CAPTURING \ingroup Config*/
  addEnumOption("KIND_FEM_DG_SHOCK", Kind_FEM_DG_Shock, ShockCapturingDG_Map, NO_SHOCK_CAPTURING);

  /*!\brief KIND_VERIFICATION_SOLUTION \n DESCRIPTION: Specify the verification solution OPTIONS: see \link Verification_Solution_Map \endlink \n DEFAULT: NO_VERIFICATION_SOLUTION \ingroup Config*/
  addEnumOption("KIND_VERIFICATION_SOLUTION", Kind_Verification_Solution, Verification_Solution_Map, NO_VERIFICATION_SOLUTION);

  /*!\brief KIND_MATRIX_COLORING \n DESCRIPTION: Specify the method for matrix coloring for Jacobian computations OPTIONS: see \link MatrixColoring_Map \endlink \n DEFAULT GREEDY_COLORING \ingroup Config*/
  addEnumOption("KIND_MATRIX_COLORING", Kind_Matrix_Coloring, MatrixColoring_Map, GREEDY_COLORING);

  /*!\brief WEAKLY_COUPLED_HEAT_EQUATION \n DESCRIPTION: Enable heat equation for incompressible flows. \ingroup Config*/
  addBoolOption("WEAKLY_COUPLED_HEAT_EQUATION", Weakly_Coupled_Heat, NO);

  /*\brief AXISYMMETRIC \n DESCRIPTION: Axisymmetric simulation \n DEFAULT: false \ingroup Config */
  addBoolOption("AXISYMMETRIC", Axisymmetric, false);
  /* DESCRIPTION: Add the gravity force */
  addBoolOption("GRAVITY_FORCE", GravityForce, false);
  /* DESCRIPTION: Apply a body force as a source term (NO, YES) */
  addBoolOption("BODY_FORCE", Body_Force, false);
  body_force[0] = 0.0; body_force[1] = 0.0; body_force[2] = 0.0;
  /* DESCRIPTION: Vector of body force values (BodyForce_X, BodyForce_Y, BodyForce_Z) */
  addDoubleArrayOption("BODY_FORCE_VECTOR", 3, body_force);

  /* DESCRIPTION: Apply a body force as a source term for periodic boundary conditions \n Options: NONE, PRESSURE_DROP, MASSFLOW \n DEFAULT: NONE \ingroup Config */
  addEnumOption("KIND_STREAMWISE_PERIODIC", Kind_Streamwise_Periodic, Streamwise_Periodic_Map, ENUM_STREAMWISE_PERIODIC::NONE);
  /* DESCRIPTION: Use real periodicity for temperature \n Options: NO, YES \n DEFAULT: NO \ingroup Config */
  addBoolOption("STREAMWISE_PERIODIC_TEMPERATURE", Streamwise_Periodic_Temperature, false);
  /* DESCRIPTION: Heatflux boundary at streamwise periodic 'outlet', choose heat [W] such that net domain heatflux is zero. Only active if STREAMWISE_PERIODIC_TEMPERATURE is active. \n DEFAULT: 0.0 \ingroup Config */
  addDoubleOption("STREAMWISE_PERIODIC_OUTLET_HEAT", Streamwise_Periodic_OutletHeat, 0.0);
  /* DESCRIPTION: Delta pressure [Pa] on which basis body force will be computed, serves as initial value if MASSFLOW is chosen. \n DEFAULT: 1.0 \ingroup Config */
  addDoubleOption("STREAMWISE_PERIODIC_PRESSURE_DROP", Streamwise_Periodic_PressureDrop, 1.0);
  /* DESCRIPTION: Target Massflow [kg/s], Delta P will be adapted until m_dot is met. \n DEFAULT: 0.0 \ingroup Config  */
  addDoubleOption("STREAMWISE_PERIODIC_MASSFLOW", Streamwise_Periodic_TargetMassFlow, 0.0);

  /*!\brief RESTART_SOL \n DESCRIPTION: Restart solution from native solution file \n Options: NO, YES \ingroup Config */
  addBoolOption("RESTART_SOL", Restart, false);
  /*!\brief BINARY_RESTART \n DESCRIPTION: Read binary SU2 native restart files. \n Options: YES, NO \ingroup Config */
  addBoolOption("READ_BINARY_RESTART", Read_Binary_Restart, true);
  /*!\brief BINARY_RESTART \n DESCRIPTION: Read / overwrite solution and visualisation files. \n Options: YES, NO \ingroup Config */
  addBoolOption("WRT_SOL_OVERWRITE", Wrt_Sol_Overwrite, true);
  /*!\brief SYSTEM_MEASUREMENTS \n DESCRIPTION: System of measurements \n OPTIONS: see \link Measurements_Map \endlink \n DEFAULT: SI \ingroup Config*/
  addEnumOption("SYSTEM_MEASUREMENTS", SystemMeasurements, Measurements_Map, SI);

  /*!\par CONFIG_CATEGORY: FluidModel \ingroup Config*/
  /*!\brief FLUID_MODEL \n DESCRIPTION: Fluid model \n OPTIONS: See \link FluidModel_Map \endlink \n DEFAULT: STANDARD_AIR \ingroup Config*/
  addEnumOption("FLUID_MODEL", Kind_FluidModel, FluidModel_Map, STANDARD_AIR);


  /*!\par CONFIG_CATEGORY: Freestream Conditions \ingroup Config*/
  /*--- Options related to freestream specification ---*/

  /*!\brief GAS_CONSTANT \n DESCRIPTION: Specific gas constant (287.058 J/kg*K (air), only for compressible flows) \ingroup Config*/
  addDoubleOption("GAS_CONSTANT", Gas_Constant, 287.058);
  /*!\brief GAMMA_VALUE  \n DESCRIPTION: Ratio of specific heats (1.4 (air), only for compressible flows) \ingroup Config*/
  addDoubleOption("GAMMA_VALUE", Gamma, 1.4);
  /*!\brief CP_VALUE  \n DESCRIPTION: Specific heat at constant pressure, Cp (1004.703 J/kg*K (air), constant density incompressible fluids only) \ingroup Config*/
  addDoubleListOption("SPECIFIC_HEAT_CP", nSpecific_Heat_Cp, Specific_Heat_Cp);
  /*!\brief CP_VALUE  \n DESCRIPTION: Specific heat at constant volume, Cp (717.645 J/kg*K (air), constant density incompressible fluids only) \ingroup Config*/
  addDoubleOption("SPECIFIC_HEAT_CV", Specific_Heat_Cv, 717.645);
  /*!\brief THERMAL_EXPANSION_COEFF  \n DESCRIPTION: Thermal expansion coefficient (0.00347 K^-1 (air), used for Boussinesq approximation for liquids/non-ideal gases) \ingroup Config*/
  addDoubleOption("THERMAL_EXPANSION_COEFF", Thermal_Expansion_Coeff, 0.00347);
  /*!\brief MOLECULAR_WEIGHT \n DESCRIPTION: Molecular weight for an incompressible ideal gas (28.96 g/mol (air) default) \ingroup Config*/
  addDoubleListOption("MOLECULAR_WEIGHT", nMolecular_Weight, Molecular_Weight);

  ///* DESCRIPTION: Specify if Mutation++ library is used */
  /*--- Reading gas model as string or integer depending on TC library used. ---*/
  /* DESCRIPTION: Specify chemical model for multi-species simulations - read by Mutation++ library*/
  addStringOption("GAS_MODEL", GasModel, string("N2"));
  /* DESCRIPTION: Specify transport coefficient model for multi-species simulations */
  addEnumOption("TRANSPORT_COEFF_MODEL", Kind_TransCoeffModel, TransCoeffModel_Map, TRANSCOEFFMODEL::WILKE);
  /* DESCRIPTION: Specify mass fraction of each species */
  addDoubleListOption("GAS_COMPOSITION", nSpecies, Gas_Composition);
  /* DESCRIPTION: Specify if mixture is frozen */
  addBoolOption("FROZEN_MIXTURE", frozen, false);
  /* DESCRIPTION: Specify if there is ionization */
  addBoolOption("IONIZATION", ionization, false);
  /* DESCRIPTION: Specify if there is VT transfer residual limiting */
  addBoolOption("VT_RESIDUAL_LIMITING", vt_transfer_res_limit, false);
  /* DESCRIPTION: List of catalytic walls */
  addStringListOption("CATALYTIC_WALL", nWall_Catalytic, Wall_Catalytic);
  /*!\brief MARKER_MONITORING\n DESCRIPTION: Marker(s) of the surface where evaluate the non-dimensional coefficients \ingroup Config*/


  /*--- Options related to VAN der WAALS MODEL and PENG ROBINSON ---*/

  /* DESCRIPTION: Critical Temperature, default value for AIR */
  addDoubleOption("CRITICAL_TEMPERATURE", Temperature_Critical, 131.00);
  /* DESCRIPTION: Critical Pressure, default value for MDM */
  addDoubleOption("CRITICAL_PRESSURE", Pressure_Critical, 3588550.0);
  /* DESCRIPTION: Critical Density, default value for MDM */
  addDoubleOption("CRITICAL_DENSITY", Density_Critical, 263.0);

  /*--- Options related to VAN der WAALS MODEL and PENG ROBINSON ---*/
  /* DESCRIPTION: Critical Density, default value for MDM */
   addDoubleOption("ACENTRIC_FACTOR", Acentric_Factor, 0.035);

   /*--- Options related to Viscosity Model ---*/
  /*!\brief VISCOSITY_MODEL \n DESCRIPTION: model of the viscosity \n OPTIONS: See \link ViscosityModel_Map \endlink \n DEFAULT: SUTHERLAND \ingroup Config*/
  addEnumOption("VISCOSITY_MODEL", Kind_ViscosityModel, ViscosityModel_Map, VISCOSITYMODEL::SUTHERLAND);

  /*--- Options related to Constant Viscosity Model ---*/

  /* DESCRIPTION: default value for AIR */
  addDoubleListOption("MU_CONSTANT", nMu_Constant, Mu_Constant);

  /*--- Options related to Sutherland Viscosity Model ---*/

  /* DESCRIPTION: Sutherland Viscosity Ref default value for AIR SI */
  addDoubleListOption("MU_REF", nMu_Ref, Mu_Ref);
  /* DESCRIPTION: Sutherland Temperature Ref, default value for AIR SI */
  addDoubleListOption("MU_T_REF", nMu_Temperature_Ref, Mu_Temperature_Ref);
  /* DESCRIPTION: Sutherland constant, default value for AIR SI */
  addDoubleListOption("SUTHERLAND_CONSTANT", nMu_S, Mu_S);

  /*--- Options related to Thermal Conductivity Model ---*/

  addEnumOption("CONDUCTIVITY_MODEL", Kind_ConductivityModel, ConductivityModel_Map, CONDUCTIVITYMODEL::CONSTANT_PRANDTL);

  /* DESCRIPTION: Definition of the turbulent thermal conductivity model (CONSTANT_PRANDTL_TURB (default), NONE). */
  addEnumOption("TURBULENT_CONDUCTIVITY_MODEL", Kind_ConductivityModel_Turb, TurbConductivityModel_Map, CONDUCTIVITYMODEL_TURB::CONSTANT_PRANDTL);

 /*--- Options related to Constant Thermal Conductivity Model ---*/

 /* DESCRIPTION: default value for AIR */
   addDoubleListOption("THERMAL_CONDUCTIVITY_CONSTANT", nThermal_Conductiviy_Constant, Thermal_Conductivity_Constant);

  /*--- Options related to temperature polynomial coefficients for fluid models. ---*/

  /* DESCRIPTION: Definition of the temperature polynomial coefficients for specific heat Cp. */
  addDoubleArrayOption("CP_POLYCOEFFS", N_POLY_COEFFS, cp_polycoeffs.data());
  /* DESCRIPTION: Definition of the temperature polynomial coefficients for specific heat Cp. */
  addDoubleArrayOption("MU_POLYCOEFFS", N_POLY_COEFFS, mu_polycoeffs.data());
  /* DESCRIPTION: Definition of the temperature polynomial coefficients for specific heat Cp. */
  addDoubleArrayOption("KT_POLYCOEFFS", N_POLY_COEFFS, kt_polycoeffs.data());

  /*--- Options related to mass diffusivity ---*/

  addEnumOption("DIFFUSIVITY_MODEL", Kind_DiffusivityModel, DiffusivityModel_Map, DIFFUSIVITYMODEL::CONSTANT_DIFFUSIVITY);
  /* DESCRIPTION: default value for AIR */
  addDoubleOption("DIFFUSIVITY_CONSTANT", Diffusivity_Constant , 0.001);
  /*!\brief SCHMIDT_LAM \n DESCRIPTION: Laminar Schmidt number of mass diffusion \ingroup Config*/
  addDoubleOption("SCHMIDT_LAM", Schmidt_Lam, 1.0);
  /*!\brief SCHMIDT_TURB \n DESCRIPTION: Turbulent Schmidt number of mass diffusion \n DEFAULT 0.90 \ingroup Config*/
  addDoubleOption("SCHMIDT_TURB", Schmidt_Turb, 0.7);

  /*!\brief REYNOLDS_NUMBER \n DESCRIPTION: Reynolds number (non-dimensional, based on the free-stream values). Needed for viscous solvers. For incompressible solvers the Reynolds length will always be 1.0 \n DEFAULT: 0.0 \ingroup Config */
  addDoubleOption("REYNOLDS_NUMBER", Reynolds, 0.0);
  /*!\brief REYNOLDS_LENGTH \n DESCRIPTION: Reynolds length (1 m by default). Used for compressible solver: incompressible solver will use 1.0. \ingroup Config */
  addDoubleOption("REYNOLDS_LENGTH", Length_Reynolds, 1.0);
  /*!\brief PRANDTL_LAM \n DESCRIPTION: Laminar Prandtl number (0.72 (air), only for compressible flows) \n DEFAULT: 0.72 \ingroup Config*/
  addDoubleListOption("PRANDTL_LAM", nPrandtl_Lam, Prandtl_Lam);
  /*!\brief PRANDTL_TURB \n DESCRIPTION: Turbulent Prandtl number (0.9 (air), only for compressible flows) \n DEFAULT 0.90 \ingroup Config*/
<<<<<<< HEAD
  addDoubleListOption("PRANDTL_TURB", nPrandtl_Turb, Prandtl_Turb);
  /*!\brief WALLMODELKAPPA \n DESCRIPTION: von Karman constant used for the wall model \n DEFAULT 0.41 \ingroup Config*/
  addDoubleOption("WALLMODELKAPPA", wallModelKappa, 0.41);
  /*!\brief WALLMODELB \n DESCRIPTION: constant B used for the wall model \n DEFAULT 5.0 \ingroup Config*/
  addDoubleOption("WALLMODELB", wallModelB, 5.5);
=======
  addDoubleOption("PRANDTL_TURB", Prandtl_Turb, 0.90);

  /*--- Options related to wall models. ---*/

  /*!\brief WALLMODEL_KAPPA \n DESCRIPTION: von Karman constant used for the wall model \n DEFAULT 0.41 \ingroup Config*/
  addDoubleOption("WALLMODEL_KAPPA", wallModel_Kappa, 0.41);
  /*!\brief WALLMODEL_MAXITER \n DESCRIPTION: Max iterations used for the wall model \n DEFAULT 200 \ingroup Config*/
  addUnsignedShortOption("WALLMODEL_MAXITER", wallModel_MaxIter, 200);
  /*!\brief WALLMODEL_RELFAC \n DESCRIPTION: Relaxation factor used for the wall model \n DEFAULT 0.5 \ingroup Config*/
  addDoubleOption("WALLMODEL_RELFAC", wallModel_RelFac, 0.5);
  /*!\brief WALLMODEL_MINYPLUS \n DESCRIPTION: lower limit for Y+ used for the wall model \n DEFAULT 5.0 \ingroup Config*/
  addDoubleOption("WALLMODEL_MINYPLUS", wallModel_MinYplus, 5.0);
  /*!\brief WALLMODEL_B \n DESCRIPTION: constant B used for the wall model \n DEFAULT 5.5 \ingroup Config*/
  addDoubleOption("WALLMODEL_B", wallModel_B, 5.5);

>>>>>>> 48bdaf1e
  /*!\brief BULK_MODULUS \n DESCRIPTION: Value of the Bulk Modulus  \n DEFAULT 1.42E5 \ingroup Config*/
  addDoubleOption("BULK_MODULUS", Bulk_Modulus, 1.42E5);
  /* DESCRIPTION: Epsilon^2 multipier in Beta calculation for incompressible preconditioner.  */
  addDoubleOption("BETA_FACTOR", Beta_Factor, 4.1);
  /*!\brief MACH_NUMBER  \n DESCRIPTION:  Mach number (non-dimensional, based on the free-stream values). 0.0 by default \ingroup Config*/
  addDoubleOption("MACH_NUMBER", Mach, 0.0);
  /*!\brief INIT_OPTION \n DESCRIPTION: Init option to choose between Reynolds or thermodynamics quantities for initializing the solution \n OPTIONS: see \link InitOption_Map \endlink \n DEFAULT REYNOLDS \ingroup Config*/
  addEnumOption("INIT_OPTION", Kind_InitOption, InitOption_Map, REYNOLDS);
  /* DESCRIPTION: Free-stream option to choose between density and temperature for initializing the solution */
  addEnumOption("FREESTREAM_OPTION", Kind_FreeStreamOption, FreeStreamOption_Map, FREESTREAM_OPTION::TEMPERATURE_FS);
  /*!\brief FREESTREAM_PRESSURE\n DESCRIPTION: Free-stream pressure (101325.0 N/m^2 by default) \ingroup Config*/
  addDoubleOption("FREESTREAM_PRESSURE", Pressure_FreeStream, 101325.0);
  /*!\brief FREESTREAM_DENSITY\n DESCRIPTION: Free-stream density (1.2886 Kg/m^3 (air), 998.2 Kg/m^3 (water)) \n DEFAULT -1.0 (calculated from others) \ingroup Config*/
  addDoubleOption("FREESTREAM_DENSITY", Density_FreeStream, -1.0);
  /*!\brief FREESTREAM_TEMPERATURE\n DESCRIPTION: Free-stream temperature (288.15 K by default) \ingroup Config*/
  addDoubleOption("FREESTREAM_TEMPERATURE", Temperature_FreeStream, 288.15);
  /*!\brief FREESTREAM_TEMPERATURE_VE\n DESCRIPTION: Free-stream vibrational-electronic temperature (288.15 K by default) \ingroup Config*/
  addDoubleOption("FREESTREAM_TEMPERATURE_VE", Temperature_ve_FreeStream, 288.15);


  /*--- Options related to incompressible flow solver ---*/

  /* DESCRIPTION: Option to choose the density model used in the incompressible flow solver. */
  addEnumOption("INC_DENSITY_MODEL", Kind_DensityModel, DensityModel_Map, INC_DENSITYMODEL::CONSTANT);
    /*!\brief ENERGY_EQUATION \n DESCRIPTION: Solve the energy equation in the incompressible flow solver. \ingroup Config*/
  addBoolOption("INC_ENERGY_EQUATION", Energy_Equation, false);
  /*!\brief INC_DENSITY_REF \n DESCRIPTION: Reference density for incompressible flows  \ingroup Config*/
  addDoubleOption("INC_DENSITY_REF", Inc_Density_Ref, 1.0);
  /*!\brief INC_VELOCITY_REF \n DESCRIPTION: Reference velocity for incompressible flows (1.0 by default) \ingroup Config*/
  addDoubleOption("INC_VELOCITY_REF", Inc_Velocity_Ref, 1.0);
  /*!\brief INC_TEMPERATURE_REF \n DESCRIPTION: Reference temperature for incompressible flows with the energy equation (1.0 by default) \ingroup Config*/
  addDoubleOption("INC_TEMPERATURE_REF", Inc_Temperature_Ref, 1.0);
  /*!\brief INC_DENSITY_INIT \n DESCRIPTION: Initial density for incompressible flows (1.2886 kg/m^3 by default) \ingroup Config*/
  addDoubleOption("INC_DENSITY_INIT", Inc_Density_Init, 1.2886);
  /*!\brief INC_VELOCITY_INIT \n DESCRIPTION: Initial velocity for incompressible flows (1.0,0,0 m/s by default) \ingroup Config*/
  vel_init[0] = 1.0; vel_init[1] = 0.0; vel_init[2] = 0.0;
  addDoubleArrayOption("INC_VELOCITY_INIT", 3, vel_init);
  /*!\brief INC_TEMPERATURE_INIT \n DESCRIPTION: Initial temperature for incompressible flows with the energy equation (288.15 K by default) \ingroup Config*/
  addDoubleOption("INC_TEMPERATURE_INIT", Inc_Temperature_Init, 288.15);
  /*!\brief INC_NONDIM \n DESCRIPTION: Non-dimensionalization scheme for incompressible flows. \ingroup Config*/
  addEnumOption("INC_NONDIM", Ref_Inc_NonDim, NonDim_Map, INITIAL_VALUES);
    /*!\brief INC_INLET_USENORMAL \n DESCRIPTION: Use the local boundary normal for the flow direction with the incompressible pressure inlet. \ingroup Config*/
  addBoolOption("INC_INLET_USENORMAL", Inc_Inlet_UseNormal, false);

  /*!\brief SCALAR_INIT \n DESCRIPTION: Initial value for scalar transport \ingroup Config*/
  //addDoubleOption("SCALAR_INIT", Scalar_Init, 0.0);

  addDoubleListOption("SCALAR_INIT", nScalar_Init, Scalar_Init);

  /*!\brief SCALAR_CLIPPING \n DESCRIPTION: Activate clipping for scalar transport equations \ingroup Config*/
  addBoolOption("SCALAR_CLIPPING", Scalar_Clipping, false);

  addBoolOption("ENABLE_REMESHING", enable_remeshing, false);

  addBoolOption("USE_WEAK_SCALAR_BC", use_weak_scalar_bc, false);

  /*!\brief SCALAR_CLIPPING_MAX \n DESCRIPTION: Maximum value for scalar clipping \ingroup Config*/
  addDoubleListOption("SCALAR_CLIPPING_MAX", nScalar_Clipping_Max, Scalar_Clipping_Max);

  /*!\brief SCALAR_CLIPPING_MIN \n DESCRIPTION: Minimum value for scalar clipping \ingroup Config*/
  addDoubleListOption("SCALAR_CLIPPING_MIN", nScalar_Clipping_Min, Scalar_Clipping_Min);

  ffd_bounds[0] = -1e99;
  ffd_bounds[1] = -1e99;
  ffd_bounds[2] = -1e99;
  ffd_bounds[3] = +1e99;
  ffd_bounds[4] = +1e99;
  ffd_bounds[5] = +1e99;
  addDoubleArrayOption("FFD_BOUNDS", 6, ffd_bounds);

  /*!\brief FLAME_OFFSET \n DESCRIPTION: Offset for flame initialization using the flamelet model \ingroup Config*/
  flame_offset[0] = 0.0;
  flame_offset[1] = 0.0;
  flame_offset[2] = 0.0;
  addDoubleArrayOption("FLAME_OFFSET", 3,flame_offset);

  /*!\brief FLAME_THICKNESS \n DESCRIPTION: Thickness for flame initialization using the flamelet model \ingroup Config*/
  addDoubleOption("FLAME_THICKNESS", flame_thickness, 0.5e-3);

  /*!\brief FLAME_NORMAL \n DESCRIPTION: Normal for flame initialization using the flamelet model \ingroup Config*/
  flame_normal[0] = 1.0;
  flame_normal[1] = 0.0;
  flame_normal[2] = 0.0;
  addDoubleArrayOption("FLAME_NORMAL", 3, flame_normal);

  addDoubleOption("BURNT_THICKNESS", burnt_thickness, 1);

  /*!\brief INC_INLET_DAMPING \n DESCRIPTION: Damping factor applied to the iterative updates to the velocity at a pressure inlet in incompressible flow (0.1 by default). \ingroup Config*/
  addDoubleOption("INC_INLET_DAMPING", Inc_Inlet_Damping, 0.1);
  /*!\brief INC_OUTLET_DAMPING \n DESCRIPTION: Damping factor applied to the iterative updates to the pressure at a mass flow outlet in incompressible flow (0.1 by default). \ingroup Config*/
  addDoubleOption("INC_OUTLET_DAMPING", Inc_Outlet_Damping, 0.1);

  vel_inf[0] = 1.0; vel_inf[1] = 0.0; vel_inf[2] = 0.0;
  /*!\brief FREESTREAM_VELOCITY\n DESCRIPTION: Free-stream velocity (m/s) */
  addDoubleArrayOption("FREESTREAM_VELOCITY", 3, vel_inf);
  /* DESCRIPTION: Free-stream viscosity (1.853E-5 Ns/m^2 (air), 0.798E-3 Ns/m^2 (water)) */
  addDoubleOption("FREESTREAM_VISCOSITY", Viscosity_FreeStream, -1.0);
  /* DESCRIPTION:  */
  addDoubleOption("FREESTREAM_INTERMITTENCY", Intermittency_FreeStream, 1.0);
  /* DESCRIPTION:  */
  addDoubleOption("FREESTREAM_TURBULENCEINTENSITY", TurbulenceIntensity_FreeStream, 0.05);
  /* DESCRIPTION:  */
  addDoubleOption("FREESTREAM_NU_FACTOR", NuFactor_FreeStream, 3.0);
  /* DESCRIPTION:  */
  addDoubleOption("ENGINE_NU_FACTOR", NuFactor_Engine, 3.0);
  /* DESCRIPTION:  */
  addDoubleOption("ACTDISK_SECONDARY_FLOW", SecondaryFlow_ActDisk, 0.0);
  /* DESCRIPTION:  */
  addDoubleOption("INITIAL_BCTHRUST", Initial_BCThrust, 4000.0);
  /* DESCRIPTION:  */
  addDoubleOption("FREESTREAM_TURB2LAMVISCRATIO", Turb2LamViscRatio_FreeStream, 10.0);
  /* DESCRIPTION: Side-slip angle (degrees, only for compressible flows) */
  addDoubleOption("SIDESLIP_ANGLE", AoS, 0.0);
  /*!\brief AOA  \n DESCRIPTION: Angle of attack (degrees, only for compressible flows) \ingroup Config*/
  addDoubleOption("AOA", AoA, 0.0);
  /* DESCRIPTION: Activate fixed CL mode (specify a CL instead of AoA). */
  addBoolOption("FIXED_CL_MODE", Fixed_CL_Mode, false);
  /* DESCRIPTION: Activate fixed CM mode (specify a CM instead of iH). */
  addBoolOption("FIXED_CM_MODE", Fixed_CM_Mode, false);
  /* DESCRIPTION: Evaluate the dOF_dCL or dOF_dCMy during run time. */
  addBoolOption("EVAL_DOF_DCX", Eval_dOF_dCX, false);
  /* DESCRIPTION: DIscard the angle of attack in the solution and the increment in the geometry files. */
  addBoolOption("DISCARD_INFILES", Discard_InFiles, false);
  /* DESCRIPTION: Specify a fixed coefficient of lift instead of AoA (only for compressible flows) */
  addDoubleOption("TARGET_CL", Target_CL, 0.0);
  /* DESCRIPTION: Specify a fixed coefficient of lift instead of AoA (only for compressible flows) */
  addDoubleOption("TARGET_CM", Target_CM, 0.0);
  /* DESCRIPTION: Damping factor for fixed CL mode. */
  addDoubleOption("DCL_DALPHA", dCL_dAlpha, 0.2);
  /* DESCRIPTION: Damping factor for fixed CL mode. */
  addDoubleOption("DCM_DIH", dCM_diH, 0.05);
  /* DESCRIPTION: Maximum number of iterations between AoA updates for fixed CL problem. */
  addUnsignedLongOption("UPDATE_AOA_ITER_LIMIT", Update_AoA_Iter_Limit, 200);
  /* DESCRIPTION: Number of times Alpha is updated in a fix CL problem. */
  addUnsignedLongOption("UPDATE_IH", Update_iH, 5);
  /* DESCRIPTION: Number of iterations to evaluate dCL_dAlpha . */
  addUnsignedLongOption("ITER_DCL_DALPHA", Iter_dCL_dAlpha, 500);
  /* DESCRIPTION: Damping factor for fixed CL mode. */
  addDoubleOption("DNETTHRUST_DBCTHRUST", dNetThrust_dBCThrust, 1.0);
  /* DESCRIPTION: Number of times Alpha is updated in a fix CL problem. */
  addUnsignedLongOption("UPDATE_BCTHRUST", Update_BCThrust, 5);


  /*!\par CONFIG_CATEGORY: Reference Conditions \ingroup Config*/
  /*--- Options related to reference values for nondimensionalization ---*/

  Length_Ref = 1.0; //<---- NOTE: this should be given an option or set as a const

  /*!\brief REF_ORIGIN_MOMENT_X\n DESCRIPTION: X Reference origin for moment computation \ingroup Config*/
  addDoubleListOption("REF_ORIGIN_MOMENT_X", nRefOriginMoment_X, RefOriginMoment_X);
  /*!\brief REF_ORIGIN_MOMENT_Y\n DESCRIPTION: Y Reference origin for moment computation \ingroup Config*/
  addDoubleListOption("REF_ORIGIN_MOMENT_Y", nRefOriginMoment_Y, RefOriginMoment_Y);
  /*!\brief REF_ORIGIN_MOMENT_Z\n DESCRIPTION: Z Reference origin for moment computation \ingroup Config*/
  addDoubleListOption("REF_ORIGIN_MOMENT_Z", nRefOriginMoment_Z, RefOriginMoment_Z);
  /*!\brief REF_AREA\n DESCRIPTION: Reference area for force coefficients (0 implies automatic calculation) \ingroup Config*/
  addDoubleOption("REF_AREA", RefArea, 1.0);
  /*!\brief SEMI_SPAN\n DESCRIPTION: Wing semi-span (0 implies automatic calculation) \ingroup Config*/
  addDoubleOption("SEMI_SPAN", SemiSpan, 0.0);
  /*!\brief REF_LENGTH\n DESCRIPTION: Reference length for pitching, rolling, and yawing non-dimensional moment \ingroup Config*/
  addDoubleOption("REF_LENGTH", RefLength, 1.0);
  /*!\brief REF_SHARP_EDGES\n DESCRIPTION: Reference coefficient for detecting sharp edges \ingroup Config*/
  addDoubleOption("REF_SHARP_EDGES", RefSharpEdges, 3.0);
  /*!\brief REF_VELOCITY\n DESCRIPTION: Reference velocity (incompressible only)  \ingroup Config*/
  addDoubleOption("REF_VELOCITY", Velocity_Ref, -1.0);
  /* !\brief REF_VISCOSITY  \n DESCRIPTION: Reference viscosity (incompressible only)  \ingroup Config*/
  addDoubleOption("REF_VISCOSITY", Viscosity_Ref, -1.0);
  /* DESCRIPTION: Type of mesh motion */
  addEnumOption("REF_DIMENSIONALIZATION", Ref_NonDim, NonDim_Map, DIMENSIONAL);

  /*!\par CONFIG_CATEGORY: Boundary Markers \ingroup Config*/
  /*--- Options related to various boundary markers ---*/

  /*!\brief HTP_AXIS\n DESCRIPTION: Location of the HTP axis*/
  htp_axis[0] = 0.0; htp_axis[1] = 0.0;
  addDoubleArrayOption("HTP_AXIS", 2, htp_axis);
  /*!\brief MARKER_PLOTTING\n DESCRIPTION: Marker(s) of the surface in the surface flow solution file  \ingroup Config*/
  addStringListOption("MARKER_PLOTTING", nMarker_Plotting, Marker_Plotting);
  /*!\brief MARKER_MONITORING\n DESCRIPTION: Marker(s) of the surface where evaluate the non-dimensional coefficients \ingroup Config*/
  addStringListOption("MARKER_MONITORING", nMarker_Monitoring, Marker_Monitoring);
  /*!\brief MARKER_CONTROL_VOLUME\n DESCRIPTION: Marker(s) of the surface in the surface flow solution file  \ingroup Config*/
  addStringListOption("MARKER_ANALYZE", nMarker_Analyze, Marker_Analyze);
  /*!\brief MARKER_DESIGNING\n DESCRIPTION: Marker(s) of the surface where objective function (design problem) will be evaluated \ingroup Config*/
  addStringListOption("MARKER_DESIGNING", nMarker_Designing, Marker_Designing);
  /*!\brief GEO_MARKER\n DESCRIPTION: Marker(s) of the surface where evaluate the geometrical functions \ingroup Config*/
  addStringListOption("GEO_MARKER", nMarker_GeoEval, Marker_GeoEval);
  /*!\brief MARKER_EULER\n DESCRIPTION: Euler wall boundary marker(s) \ingroup Config*/
  addStringListOption("MARKER_EULER", nMarker_Euler, Marker_Euler);
  /*!\brief MARKER_FAR\n DESCRIPTION: Far-field boundary marker(s) \ingroup Config*/
  addStringListOption("MARKER_FAR", nMarker_FarField, Marker_FarField);
  /*!\brief MARKER_SYM\n DESCRIPTION: Symmetry boundary condition \ingroup Config*/
  addStringListOption("MARKER_SYM", nMarker_SymWall, Marker_SymWall);
  /*!\brief MARKER_NEARFIELD\n DESCRIPTION: Near-Field boundary condition \ingroup Config*/
  addStringListOption("MARKER_NEARFIELD", nMarker_NearFieldBound, Marker_NearFieldBound);
  /*!\brief MARKER_FLUID_INTERFACE\n DESCRIPTION: Fluid interface boundary marker(s) \ingroup Config*/
  addStringListOption("MARKER_FLUID_INTERFACE", nMarker_Fluid_InterfaceBound, Marker_Fluid_InterfaceBound);
  /*!\brief MARKER_DEFORM_MESH\n DESCRIPTION: Deformable marker(s) at the interface \ingroup Config*/
  addStringListOption("MARKER_DEFORM_MESH", nMarker_Deform_Mesh, Marker_Deform_Mesh);
  /*!\brief MARKER_DEFORM_MESH_SYM_PLANE\n DESCRIPTION: Symmetry plane for mesh deformation only \ingroup Config*/
  addStringListOption("MARKER_DEFORM_MESH_SYM_PLANE", nMarker_Deform_Mesh_Sym_Plane, Marker_Deform_Mesh_Sym_Plane);
  /*!\brief MARKER_FLUID_LOAD\n DESCRIPTION: Marker(s) in which the flow load is computed/applied \ingroup Config*/
  addStringListOption("MARKER_FLUID_LOAD", nMarker_Fluid_Load, Marker_Fluid_Load);
  /*!\brief MARKER_FSI_INTERFACE \n DESCRIPTION: ZONE interface boundary marker(s) \ingroup Config*/
  addStringListOption("MARKER_ZONE_INTERFACE", nMarker_ZoneInterface, Marker_ZoneInterface);
  /*!\brief MARKER_CHT_INTERFACE \n DESCRIPTION: CHT interface boundary marker(s) \ingroup Config*/
  addStringListOption("MARKER_CHT_INTERFACE", nMarker_CHTInterface, Marker_CHTInterface);
  /* DESCRIPTION: Internal boundary marker(s) */
  addStringListOption("MARKER_INTERNAL", nMarker_Internal, Marker_Internal);
  /* DESCRIPTION: Custom boundary marker(s) */
  addStringListOption("MARKER_CUSTOM", nMarker_Custom, Marker_Custom);
  /* DESCRIPTION: Periodic boundary marker(s)
   Format: ( periodic marker, donor marker, rotation_center_x, rotation_center_y,
   rotation_center_z, rotation_angle_x-axis, rotation_angle_y-axis,
   rotation_angle_z-axis, translation_x, translation_y, translation_z, ... ) */
  addPeriodicOption("MARKER_PERIODIC", nMarker_PerBound, Marker_PerBound, Marker_PerDonor,
                    Periodic_RotCenter, Periodic_RotAngles, Periodic_Translation);

  /*!\brief MARKER_PYTHON_CUSTOM\n DESCRIPTION: Python customizable marker(s) \ingroup Config*/
  addStringListOption("MARKER_PYTHON_CUSTOM", nMarker_PyCustom, Marker_PyCustom);

  /*!\brief MARKER_WALL_FUNCTIONS\n DESCRIPTION: Viscous wall markers for which wall functions must be applied.
   Format: (Wall function marker, wall function type, ...) \ingroup Config*/
  addWallFunctionOption("MARKER_WALL_FUNCTIONS", nMarker_WallFunctions, Marker_WallFunctions,
                        Kind_WallFunctions, IntInfo_WallFunctions, DoubleInfo_WallFunctions);

  /*!\brief ACTDISK_TYPE  \n DESCRIPTION: Actuator Disk boundary type \n OPTIONS: see \link ActDisk_Map \endlink \n Default: VARIABLES_JUMP \ingroup Config*/
  addEnumOption("ACTDISK_TYPE", Kind_ActDisk, ActDisk_Map, VARIABLES_JUMP);

  /*!\brief MARKER_ACTDISK\n DESCRIPTION: \ingroup Config*/
  addActDiskOption("MARKER_ACTDISK",
                   nMarker_ActDiskInlet, nMarker_ActDiskOutlet,  Marker_ActDiskInlet, Marker_ActDiskOutlet,
                   ActDisk_PressJump, ActDisk_TempJump, ActDisk_Omega);

  /*!\brief ACTDISK_FILENAME \n DESCRIPTION: Input file for a specified actuator disk (w/ extension) \n DEFAULT: actdiskinput.dat \ingroup Config*/
  addStringOption("ACTDISK_FILENAME", ActDisk_FileName, string("actdiskinput.dat"));

  /*!\brief INLET_TYPE  \n DESCRIPTION: Inlet boundary type \n OPTIONS: see \link Inlet_Map \endlink \n DEFAULT: TOTAL_CONDITIONS \ingroup Config*/
  addEnumOption("INLET_TYPE", Kind_Inlet, Inlet_Map, INLET_TYPE::TOTAL_CONDITIONS);
  /*!\brief INC_INLET_TYPE \n DESCRIPTION: List of inlet types for incompressible flows. List length must match number of inlet markers. Options: VELOCITY_INLET, PRESSURE_INLET, INPUT_FILE. \ingroup Config*/
  addEnumListOption("INC_INLET_TYPE", nInc_Inlet, Kind_Inc_Inlet, Inlet_Map);
  addBoolOption("SPECIFIED_INLET_PROFILE", Inlet_From_File, false);
  /*!\brief INLET_FILENAME \n DESCRIPTION: Input file for a specified inlet profile (w/ extension) \n DEFAULT: inlet.dat \ingroup Config*/
  addStringOption("INLET_FILENAME", Inlet_Filename, string("inlet.dat"));
  /*!\brief INLET_MATCHING_TOLERANCE
   * \n DESCRIPTION: If a file is provided to specify the inlet profile,
   * this tolerance will be used to match the coordinates in the input file to
   * the points on the grid. \n DEFAULT: 1E-6 \ingroup Config*/
  addDoubleOption("INLET_MATCHING_TOLERANCE", Inlet_Matching_Tol, 1e-6);
  /*!\brief MARKER_INLET  \n DESCRIPTION: Inlet boundary marker(s) with the following formats,
   Total Conditions: (inlet marker, total temp, total pressure, flow_direction_x,
   flow_direction_y, flow_direction_z, ... ) where flow_direction is
   a unit vector.
   Mass Flow: (inlet marker, density, velocity magnitude, flow_direction_x,
   flow_direction_y, flow_direction_z, ... ) where flow_direction is
   a unit vector. \ingroup Config*/
  addInletOption("MARKER_INLET", nMarker_Inlet, Marker_Inlet, Inlet_Ttotal, Inlet_Ptotal, Inlet_FlowDir);
  /*!\brief MARKER_Inlet_Scalar \n DESCRIPTION: Inlet Scalar boundary marker(s) with the following format
   Inlet Scalar: (inlet_marker, progress variable, enthalpy, CO, NOx) */
  addInletScalarOption("MARKER_INLET_SCALAR",nMarker_Inlet_Scalar, Marker_Inlet_Scalar, Inlet_ScalarVal);
  /*!\brief MARKER_RIEMANN \n DESCRIPTION: Riemann boundary marker(s) with the following formats, a unit vector.
   * \n OPTIONS: See \link Riemann_Map \endlink. The variables indicated by the option and the flow direction unit vector must be specified. \ingroup Config*/
  addRiemannOption("MARKER_RIEMANN", nMarker_Riemann, Marker_Riemann, Kind_Data_Riemann, Riemann_Map, Riemann_Var1, Riemann_Var2, Riemann_FlowDir);
  /*!\brief MARKER_GILES \n DESCRIPTION: Giles boundary marker(s) with the following formats, a unit vector. */
  /* \n OPTIONS: See \link Giles_Map \endlink. The variables indicated by the option and the flow direction unit vector must be specified. \ingroup Config*/
  addGilesOption("MARKER_GILES", nMarker_Giles, Marker_Giles, Kind_Data_Giles, Giles_Map, Giles_Var1, Giles_Var2, Giles_FlowDir, RelaxFactorAverage, RelaxFactorFourier);
  /*!\brief SPATIAL_FOURIER \n DESCRIPTION: Option to compute the spatial fourier trasformation for the Giles BC. */
  addBoolOption("SPATIAL_FOURIER", SpatialFourier, false);
  /*!\brief GILES_EXTRA_RELAXFACTOR \n DESCRIPTION: the 1st coeff the value of the under relaxation factor to apply to the shroud and hub,
   * the 2nd coefficient is the the percentage of span-wise height influenced by this extra under relaxation factor.*/
  extrarelfac[0] = 0.1; extrarelfac[1] = 0.1;
  addDoubleArrayOption("GILES_EXTRA_RELAXFACTOR", 2, extrarelfac);
  /*!\brief AVERAGE_PROCESS_TYPE \n DESCRIPTION: types of mixing process for averaging quantities at the boundaries.
    \n OPTIONS: see \link MixingProcess_Map \endlink \n DEFAULT: AREA_AVERAGE \ingroup Config*/
  addEnumOption("MIXINGPLANE_INTERFACE_KIND", Kind_MixingPlaneInterface, MixingPlaneInterface_Map, NEAREST_SPAN);
  /*!\brief AVERAGE_PROCESS_KIND \n DESCRIPTION: types of mixing process for averaging quantities at the boundaries.
    \n OPTIONS: see \link MixingProcess_Map \endlink \n DEFAULT: AREA_AVERAGE \ingroup Config*/
  addEnumOption("AVERAGE_PROCESS_KIND", Kind_AverageProcess, AverageProcess_Map, AREA);
  /*!\brief PERFORMANCE_AVERAGE_PROCESS_KIND \n DESCRIPTION: types of mixing process for averaging quantities at the boundaries for performance computation.
      \n OPTIONS: see \link MixingProcess_Map \endlink \n DEFAULT: AREA_AVERAGE \ingroup Config*/
  addEnumOption("PERFORMANCE_AVERAGE_PROCESS_KIND", Kind_PerformanceAverageProcess, AverageProcess_Map, AREA);
  mixedout_coeff[0] = 1.0; mixedout_coeff[1] = 1.0E-05; mixedout_coeff[2] = 15.0;
  /*!\brief MIXEDOUT_COEFF \n DESCRIPTION: the 1st coeff is an under relaxation factor for the Newton method,
   * the 2nd coefficient is the tolerance for the Newton method, 3rd coefficient is the maximum number of
   * iteration for the Newton Method.*/
  addDoubleArrayOption("MIXEDOUT_COEFF", 3, mixedout_coeff);
  /*!\brief RAMP_ROTATING_FRAME\n DESCRIPTION: option to ramp up or down the rotating frame velocity value*/
  addBoolOption("RAMP_ROTATING_FRAME", RampRotatingFrame, false);
  rampRotFrame_coeff[0] = 0; rampRotFrame_coeff[1] = 1.0; rampRotFrame_coeff[2] = 1000.0;
      /*!\brief RAMP_ROTATING_FRAME_COEFF \n DESCRIPTION: the 1st coeff is the staring velocity,
   * the 2nd coeff is the number of iterations for the update, 3rd is the number of iteration */
  addDoubleArrayOption("RAMP_ROTATING_FRAME_COEFF", 3, rampRotFrame_coeff);
  /* DESCRIPTION: AVERAGE_MACH_LIMIT is a limit value for average procedure based on the mass flux. */
  addDoubleOption("AVERAGE_MACH_LIMIT", AverageMachLimit, 0.03);
  /*!\brief RAMP_OUTLET_PRESSURE\n DESCRIPTION: option to ramp up or down the rotating frame velocity value*/
  addBoolOption("RAMP_OUTLET_PRESSURE", RampOutletPressure, false);
  rampOutPres_coeff[0] = 100000.0; rampOutPres_coeff[1] = 1.0; rampOutPres_coeff[2] = 1000.0;
  /*!\brief RAMP_OUTLET_PRESSURE_COEFF \n DESCRIPTION: the 1st coeff is the staring outlet pressure,
   * the 2nd coeff is the number of iterations for the update, 3rd is the number of total iteration till reaching the final outlet pressure value */
  addDoubleArrayOption("RAMP_OUTLET_PRESSURE_COEFF", 3, rampOutPres_coeff);
  /*!\brief MARKER_MIXINGPLANE \n DESCRIPTION: Identify the boundaries in which the mixing plane is applied. \ingroup Config*/
  addStringListOption("MARKER_MIXINGPLANE_INTERFACE", nMarker_MixingPlaneInterface, Marker_MixingPlaneInterface);
  /*!\brief TURBULENT_MIXINGPLANE \n DESCRIPTION: Activate mixing plane also for turbulent quantities \ingroup Config*/
  addBoolOption("TURBULENT_MIXINGPLANE", turbMixingPlane, false);
  /*!\brief MARKER_TURBOMACHINERY \n DESCRIPTION: Identify the inflow and outflow boundaries in which the turbomachinery settings are  applied. \ingroup Config*/
  addTurboPerfOption("MARKER_TURBOMACHINERY", nMarker_Turbomachinery, Marker_TurboBoundIn, Marker_TurboBoundOut);
  /*!\brief NUM_SPANWISE_SECTIONS \n DESCRIPTION: Integer number of spanwise sections to compute 3D turbo BC and Performance for turbomachinery */
  addUnsignedShortOption("NUM_SPANWISE_SECTIONS", nSpanWiseSections_User, 1);
  /*!\brief SPANWISE_KIND \n DESCRIPTION: type of algorithm to identify the span-wise sections at the turbo boundaries.
   \n OPTIONS: see \link SpanWise_Map \endlink \n Default: AUTOMATIC */
  addEnumOption("SPANWISE_KIND", Kind_SpanWise, SpanWise_Map, AUTOMATIC);
  /*!\brief TURBOMACHINERY_KIND \n DESCRIPTION: types of turbomachynery architecture.
      \n OPTIONS: see \link TurboMachinery_Map \endlink \n Default: AXIAL */
  addEnumListOption("TURBOMACHINERY_KIND",nTurboMachineryKind, Kind_TurboMachinery, TurboMachinery_Map);
  /*!\brief MARKER_SHROUD \n DESCRIPTION: markers in which velocity is forced to 0.0 .
   * \n Format: (shroud1, shroud2, ...)*/
  addStringListOption("MARKER_SHROUD", nMarker_Shroud, Marker_Shroud);
  /*!\brief MARKER_SUPERSONIC_INLET  \n DESCRIPTION: Supersonic inlet boundary marker(s)
   * \n   Format: (inlet marker, temperature, static pressure, velocity_x,   velocity_y, velocity_z, ... ), i.e. primitive variables specified. \ingroup Config*/
  addInletOption("MARKER_SUPERSONIC_INLET", nMarker_Supersonic_Inlet, Marker_Supersonic_Inlet, Inlet_Temperature, Inlet_Pressure, Inlet_Velocity);
  /*!\brief MARKER_SUPERSONIC_OUTLET \n DESCRIPTION: Supersonic outlet boundary marker(s) \ingroup Config*/
  addStringListOption("MARKER_SUPERSONIC_OUTLET", nMarker_Supersonic_Outlet, Marker_Supersonic_Outlet);
  /*!\brief MARKER_OUTLET  \n DESCRIPTION: Outlet boundary marker(s)\n
   Format: ( outlet marker, back pressure (static), ... ) \ingroup Config*/
  addStringDoubleListOption("MARKER_OUTLET", nMarker_Outlet, Marker_Outlet, Outlet_Pressure);
  /*!\brief INC_INLET_TYPE \n DESCRIPTION: List of outlet types for incompressible flows. List length must match number of inlet markers. Options: PRESSURE_OUTLET, MASS_FLOW_OUTLET. \ingroup Config*/
  addEnumListOption("INC_OUTLET_TYPE", nInc_Outlet, Kind_Inc_Outlet, Inc_Outlet_Map);
  /*!\brief MARKER_ISOTHERMAL DESCRIPTION: Isothermal wall boundary marker(s)\n
   * Format: ( isothermal marker, wall temperature (static), ... ) \ingroup Config  */
  addStringDoubleListOption("MARKER_ISOTHERMAL", nMarker_Isothermal, Marker_Isothermal, Isothermal_Temperature);
  /*!\brief MARKER_HEATFLUX  \n DESCRIPTION: Specified heat flux wall boundary marker(s)
   Format: ( Heat flux marker, wall heat flux (static), ... ) \ingroup Config*/
  addStringDoubleListOption("MARKER_HEATFLUX", nMarker_HeatFlux, Marker_HeatFlux, Heat_Flux);
  /*!\brief MARKER_HEATTRANSFER DESCRIPTION: Heat flux with specified heat transfer coefficient boundary marker(s)\n
   * Format: ( Heat transfer marker, heat transfer coefficient, wall temperature (static), ... ) \ingroup Config  */
  addExhaustOption("MARKER_HEATTRANSFER", nMarker_HeatTransfer, Marker_HeatTransfer, HeatTransfer_Coeff, HeatTransfer_WallTemp);
  /*!\brief Smluchowski/Maxwell wall boundary marker(s)  \n DESCRIPTION: Slip velocity and temperature jump wall boundary marker(s)
   Format: ( Heat flux marker,  wall temperature (static), momentum accomodation coefficient, thermal accomodation coefficient ... ) \ingroup Config*/
  addStringDoubleListOption("MARKER_SMOLUCHOWSKI_MAXWELL", nMarker_Smoluchowski_Maxwell, Marker_Smoluchowski_Maxwell, Isothermal_Temperature); //Missing TMAC and TAC
  /*!\brief WALL_ROUGHNESS  \n DESCRIPTION: Specified roughness heights at wall boundary marker(s)
   Format: ( Wall marker, roughness_height (static), ... ) \ingroup Config*/
  addStringDoubleListOption("WALL_ROUGHNESS", nRough_Wall, Marker_RoughWall, Roughness_Height);
  /*!\brief MARKER_ENGINE_INFLOW  \n DESCRIPTION: Engine inflow boundary marker(s)
   Format: ( nacelle inflow marker, fan face Mach, ... ) \ingroup Config*/
  addStringDoubleListOption("MARKER_ENGINE_INFLOW", nMarker_EngineInflow, Marker_EngineInflow, EngineInflow_Target);
  /* DESCRIPTION: Highlite area */
  addDoubleOption("HIGHLITE_AREA", Highlite_Area, 1.0);
  /* DESCRIPTION: Fan poly efficiency */
  addDoubleOption("FAN_POLY_EFF", Fan_Poly_Eff, 1.0);
  /*!\brief SUBSONIC_ENGINE\n DESCRIPTION: Engine subsonic intake region \ingroup Config*/
  addBoolOption("INTEGRATED_HEATFLUX", Integrated_HeatFlux, false);
  /*!\brief SUBSONIC_ENGINE\n DESCRIPTION: Engine subsonic intake region \ingroup Config*/
  addBoolOption("SUBSONIC_ENGINE", SubsonicEngine, false);
  /* DESCRIPTION: Actuator disk double surface */
  addBoolOption("ACTDISK_DOUBLE_SURFACE", ActDisk_DoubleSurface, false);
  /* DESCRIPTION: Only half engine is in the computational grid */
  addBoolOption("ENGINE_HALF_MODEL", Engine_HalfModel, false);
  /* DESCRIPTION: Actuator disk double surface */
  addBoolOption("ACTDISK_SU2_DEF", ActDisk_SU2_DEF, false);
  /* DESCRIPTION: Definition of the distortion rack (radial number of proves / circumferential density (degree) */
  distortion[0] =  5.0; distortion[1] =  15.0;
  addDoubleArrayOption("DISTORTION_RACK", 2, distortion);
  /* DESCRIPTION: Values of the box to impose a subsonic nacellle (mach, Pressure, Temperature) */
  eng_val[0]=0.0; eng_val[1]=0.0; eng_val[2]=0.0; eng_val[3]=0.0;  eng_val[4]=0.0;
  addDoubleArrayOption("SUBSONIC_ENGINE_VALUES", 5, eng_val);
  /* DESCRIPTION: Coordinates of the box to impose a subsonic nacellle cylinder (Xmin, Ymin, Zmin, Xmax, Ymax, Zmax, Radius) */
  eng_cyl[0] = 0.0; eng_cyl[1] = 0.0; eng_cyl[2] = 0.0;
  eng_cyl[3] = 1E15; eng_cyl[4] = 1E15; eng_cyl[5] = 1E15; eng_cyl[6] = 1E15;
  addDoubleArrayOption("SUBSONIC_ENGINE_CYL", 7, eng_cyl);
  /* DESCRIPTION: Engine exhaust boundary marker(s)
   Format: (nacelle exhaust marker, total nozzle temp, total nozzle pressure, ... )*/
  addExhaustOption("MARKER_ENGINE_EXHAUST", nMarker_EngineExhaust, Marker_EngineExhaust, Exhaust_Temperature_Target, Exhaust_Pressure_Target);
  /* DESCRIPTION: Clamped boundary marker(s) */
  addStringListOption("MARKER_CLAMPED", nMarker_Clamped, Marker_Clamped);
  /* DESCRIPTION: Displacement boundary marker(s) */
  addStringDoubleListOption("MARKER_NORMAL_DISPL", nMarker_Displacement, Marker_Displacement, Displ_Value);
  /* DESCRIPTION: Load boundary marker(s) - uniform pressure in Pa */
  addStringDoubleListOption("MARKER_PRESSURE", nMarker_Load, Marker_Load, Load_Value);
  /* DESCRIPTION: Load boundary marker(s) */
  addStringDoubleListOption("MARKER_DAMPER", nMarker_Damper, Marker_Damper, Damper_Constant);
  /* DESCRIPTION: Load boundary marker(s)
   Format: (inlet marker, load, multiplier, dir_x, dir_y, dir_z, ... ), i.e. primitive variables specified. */
  addInletOption("MARKER_LOAD", nMarker_Load_Dir, Marker_Load_Dir, Load_Dir_Value, Load_Dir_Multiplier, Load_Dir);
  /* DESCRIPTION: Load boundary marker(s)
   Format: (inlet marker, load, multiplier, dir_x, dir_y, dir_z, ... ), i.e. primitive variables specified. */
  addInletOption("MARKER_DISPLACEMENT", nMarker_Disp_Dir, Marker_Disp_Dir, Disp_Dir_Value, Disp_Dir_Multiplier, Disp_Dir);
  /* DESCRIPTION: Sine load boundary marker(s)
   Format: (inlet marker, load, multiplier, dir_x, dir_y, dir_z, ... ), i.e. primitive variables specified. */
  addInletOption("MARKER_SINE_LOAD", nMarker_Load_Sine, Marker_Load_Sine, Load_Sine_Amplitude, Load_Sine_Frequency, Load_Sine_Dir);
  /*!\brief SINE_LOAD\n DESCRIPTION: option to apply the load as a sine*/
  addBoolOption("SINE_LOAD", Sine_Load, false);
  sineload_coeff[0] = 0.0; sineload_coeff[1] = 0.0; sineload_coeff[2] = 0.0;
  /*!\brief SINE_LOAD_COEFF \n DESCRIPTION: the 1st coeff is the amplitude, the 2nd is the frequency, 3rd is the phase in radians */
  addDoubleArrayOption("SINE_LOAD_COEFF", 3, sineload_coeff);
  /*!\brief RAMP_AND_RELEASE\n DESCRIPTION: release the load after applying the ramp*/
  addBoolOption("RAMP_AND_RELEASE_LOAD", RampAndRelease, false);

  /* DESCRIPTION: Flow load boundary marker(s) */
  addStringDoubleListOption("MARKER_FLOWLOAD", nMarker_FlowLoad, Marker_FlowLoad, FlowLoad_Value);
  /* DESCRIPTION: Damping factor for engine inlet condition */
  addDoubleOption("DAMP_ENGINE_INFLOW", Damp_Engine_Inflow, 0.95);
  /* DESCRIPTION: Damping factor for engine exhaust condition */
  addDoubleOption("DAMP_ENGINE_EXHAUST", Damp_Engine_Exhaust, 0.95);
  /*!\brief ENGINE_INFLOW_TYPE  \n DESCRIPTION: Inlet boundary type \n OPTIONS: see \link Engine_Inflow_Map \endlink \n Default: FAN_FACE_MACH \ingroup Config*/
  addEnumOption("ENGINE_INFLOW_TYPE", Kind_Engine_Inflow, Engine_Inflow_Map, FAN_FACE_MACH);
  /* DESCRIPTION: Evaluate a problem with engines */
  addBoolOption("ENGINE", Engine, false);

  /* DESCRIPTION:  Sharpness coefficient for the buffet sensor */
  addDoubleOption("BUFFET_K", Buffet_k, 10.0);
  /* DESCRIPTION:  Offset parameter for the buffet sensor */
  addDoubleOption("BUFFET_LAMBDA", Buffet_lambda, 0.0);

  /* DESCRIPTION: Use a Newton-Krylov method. */
  addBoolOption("NEWTON_KRYLOV", NewtonKrylov, false);
  /* DESCRIPTION: Integer parameters {startup iters, precond iters, initial tolerance relaxation}. */
  addUShortArrayOption("NEWTON_KRYLOV_IPARAM", NK_IntParam.size(), NK_IntParam.data());
  /* DESCRIPTION: Double parameters {startup residual drop, precond tolerance, full tolerance residual drop, findiff step}. */
  addDoubleArrayOption("NEWTON_KRYLOV_DPARAM", NK_DblParam.size(), NK_DblParam.data());

  /* DESCRIPTION: Number of samples for quasi-Newton methods. */
  addUnsignedShortOption("QUASI_NEWTON_NUM_SAMPLES", nQuasiNewtonSamples, 0);
  /* DESCRIPTION: Whether to use vectorized numerical schemes, less robust against transients. */
  addBoolOption("USE_VECTORIZATION", UseVectorization, false);

  /*!\par CONFIG_CATEGORY: Time-marching \ingroup Config*/
  /*--- Options related to time-marching ---*/

  /* DESCRIPTION: Unsteady simulation  */
  addEnumOption("TIME_MARCHING", TimeMarching, TimeMarching_Map, TIME_MARCHING::STEADY);
  /* DESCRIPTION:  Courant-Friedrichs-Lewy condition of the finest grid */
  addDoubleOption("CFL_NUMBER", CFLFineGrid, 1.25);
  /* DESCRIPTION:  Max time step in local time stepping simulations */
  addDoubleOption("MAX_DELTA_TIME", Max_DeltaTime, 1000000);
  /* DESCRIPTION: Activate The adaptive CFL number. */
  addBoolOption("CFL_ADAPT", CFL_Adapt, false);
  /* !\brief CFL_ADAPT_PARAM
   * DESCRIPTION: Parameters of the adaptive CFL number (factor down, factor up, CFL limit (min and max), acceptable linear residual )
   * Factor down generally <1.0, factor up generally > 1.0 to cause the CFL to increase when the under-relaxation parameter is 1.0
   * and to decrease when the under-relaxation parameter is less than 0.1. Factor is multiplicative. \ingroup Config*/
  default_cfl_adapt[0] = 1.0; default_cfl_adapt[1] = 1.0; default_cfl_adapt[2] = 10.0; default_cfl_adapt[3] = 100.0;
  default_cfl_adapt[4] = 0.001;
  addDoubleListOption("CFL_ADAPT_PARAM", nCFL_AdaptParam, CFL_AdaptParam);
  /* DESCRIPTION: Reduction factor of the CFL coefficient in the adjoint problem */
  addDoubleOption("CFL_REDUCTION_ADJFLOW", CFLRedCoeff_AdjFlow, 0.8);
  /* DESCRIPTION: Reduction factor of the CFL coefficient in the level set problem */
  addDoubleOption("CFL_REDUCTION_TURB", CFLRedCoeff_Turb, 1.0);
  /* DESCRIPTION: Reduction factor of the CFL coefficient in the turbulent adjoint problem */
  addDoubleOption("CFL_REDUCTION_ADJTURB", CFLRedCoeff_AdjTurb, 1.0);
  /* DESCRIPTION: Reduction factor of the CFL coefficient in the scalar transport problem */
  addDoubleOption("CFL_REDUCTION_SCALAR", CFLRedCoeff_Scalar, 1.0);
  /* DESCRIPTION: External iteration offset due to restart */
  addUnsignedLongOption("EXT_ITER_OFFSET", ExtIter_OffSet, 0);
  // these options share nRKStep as their size, which is not a good idea in general
  /* DESCRIPTION: Runge-Kutta alpha coefficients */
  addDoubleListOption("RK_ALPHA_COEFF", nRKStep, RK_Alpha_Step);
  /* DESCRIPTION: Number of time levels for time accurate local time stepping. */
  addUnsignedShortOption("LEVELS_TIME_ACCURATE_LTS", nLevels_TimeAccurateLTS, 1);
  /* DESCRIPTION: Number of time DOFs used in the predictor step of ADER-DG. */
  addUnsignedShortOption("TIME_DOFS_ADER_DG", nTimeDOFsADER_DG, 2);
  /* DESCRIPTION: Unsteady Courant-Friedrichs-Lewy number of the finest grid */
  addDoubleOption("UNST_CFL_NUMBER", Unst_CFL, 0.0);
  /* DESCRIPTION: Integer number of periodic time instances for Harmonic Balance */
  addUnsignedShortOption("TIME_INSTANCES", nTimeInstances, 1);
  /* DESCRIPTION: Time period for Harmonic Balance wihtout moving meshes */
  addDoubleOption("HB_PERIOD", HarmonicBalance_Period, -1.0);
  /* DESCRIPTION:  Turn on/off harmonic balance preconditioning */
  addBoolOption("HB_PRECONDITION", HB_Precondition, false);
  /* DESCRIPTION: Starting direct solver iteration for the unsteady adjoint */
  addLongOption("UNST_ADJOINT_ITER", Unst_AdjointIter, 0);
  /* DESCRIPTION: Number of iterations to average the objective */
  addLongOption("ITER_AVERAGE_OBJ", Iter_Avg_Objective , 0);
  /* DESCRIPTION: Time discretization */
  addEnumOption("TIME_DISCRE_FLOW", Kind_TimeIntScheme_Flow, Time_Int_Map, EULER_IMPLICIT);
  /* DESCRIPTION: Time discretization */
  addEnumOption("TIME_DISCRE_FEM_FLOW", Kind_TimeIntScheme_FEM_Flow, Time_Int_Map, RUNGE_KUTTA_EXPLICIT);
  /* DESCRIPTION: ADER-DG predictor step */
  addEnumOption("ADER_PREDICTOR", Kind_ADER_Predictor, Ader_Predictor_Map, ADER_ALIASED_PREDICTOR);
  /* DESCRIPTION: Time discretization */
  addEnumOption("TIME_DISCRE_ADJFLOW", Kind_TimeIntScheme_AdjFlow, Time_Int_Map, EULER_IMPLICIT);
  /* DESCRIPTION: Time discretization */
  addEnumOption("TIME_DISCRE_SCALAR", Kind_TimeIntScheme_Scalar, Time_Int_Map, EULER_IMPLICIT);
  /* DESCRIPTION: Time discretization */
  addEnumOption("TIME_DISCRE_TURB", Kind_TimeIntScheme_Turb, Time_Int_Map, EULER_IMPLICIT);
  /* DESCRIPTION: Time discretization */
  addEnumOption("TIME_DISCRE_ADJTURB", Kind_TimeIntScheme_AdjTurb, Time_Int_Map, EULER_IMPLICIT);
  /* DESCRIPTION: Time discretization */
  addEnumOption("TIME_DISCRE_FEA", Kind_TimeIntScheme_FEA, Time_Int_Map_FEA, STRUCT_TIME_INT::NEWMARK_IMPLICIT);
  /* DESCRIPTION: Time discretization for radiation problems*/
  addEnumOption("TIME_DISCRE_RADIATION", Kind_TimeIntScheme_Radiation, Time_Int_Map, EULER_IMPLICIT);
  /* DESCRIPTION: Time discretization */
  addEnumOption("TIME_DISCRE_HEAT", Kind_TimeIntScheme_Heat, Time_Int_Map, EULER_IMPLICIT);
  /* DESCRIPTION: Time discretization */
  addEnumOption("TIMESTEP_HEAT", Kind_TimeStep_Heat, Heat_TimeStep_Map, MINIMUM);

  /*!\par CONFIG_CATEGORY: Linear solver definition \ingroup Config*/
  /*--- Options related to the linear solvers ---*/

  /*!\brief LINEAR_SOLVER
   *  \n DESCRIPTION: Linear solver for the implicit, mesh deformation, or discrete adjoint systems \n OPTIONS: see \link Linear_Solver_Map \endlink \n DEFAULT: FGMRES \ingroup Config*/
  addEnumOption("LINEAR_SOLVER", Kind_Linear_Solver, Linear_Solver_Map, FGMRES);
  /*!\brief LINEAR_SOLVER_PREC
   *  \n DESCRIPTION: Preconditioner for the Krylov linear solvers \n OPTIONS: see \link Linear_Solver_Prec_Map \endlink \n DEFAULT: LU_SGS \ingroup Config*/
  addEnumOption("LINEAR_SOLVER_PREC", Kind_Linear_Solver_Prec, Linear_Solver_Prec_Map, ILU);
  /* DESCRIPTION: Minimum error threshold for the linear solver for the implicit formulation */
  addDoubleOption("LINEAR_SOLVER_ERROR", Linear_Solver_Error, 1E-6);
  /* DESCRIPTION: Maximum number of iterations of the linear solver for the implicit formulation */
  addUnsignedLongOption("LINEAR_SOLVER_ITER", Linear_Solver_Iter, 10);
  /* DESCRIPTION: Fill in level for the ILU preconditioner */
  addUnsignedShortOption("LINEAR_SOLVER_ILU_FILL_IN", Linear_Solver_ILU_n, 0);
  /* DESCRIPTION: Maximum number of iterations of the linear solver for the implicit formulation */
  addUnsignedLongOption("LINEAR_SOLVER_RESTART_FREQUENCY", Linear_Solver_Restart_Frequency, 10);
  /* DESCRIPTION: Relaxation factor for iterative linear smoothers (SMOOTHER_ILU/JACOBI/LU-SGS/LINELET) */
  addDoubleOption("LINEAR_SOLVER_SMOOTHER_RELAXATION", Linear_Solver_Smoother_Relaxation, 1.0);
  /* DESCRIPTION: Custom number of threads used for additive domain decomposition for ILU and LU_SGS (0 is "auto"). */
  addUnsignedLongOption("LINEAR_SOLVER_PREC_THREADS", Linear_Solver_Prec_Threads, 0);
  /* DESCRIPTION: Relaxation factor for updates of adjoint variables. */
  addDoubleOption("RELAXATION_FACTOR_ADJOINT", Relaxation_Factor_Adjoint, 1.0);
  /* DESCRIPTION: Relaxation of the scalar transport equations solver for the implicit formulation */
  addDoubleOption("RELAXATION_FACTOR_SCALAR", Relaxation_Factor_Scalar, 0.9);
  /* DESCRIPTION: Relaxation of the adjoint flow equations solver for the implicit formulation */
  addDoubleOption("RELAXATION_FACTOR_ADJFLOW", Relaxation_Factor_AdjFlow, 1.0);
  /* DESCRIPTION: Relaxation of the CHT coupling */
  addDoubleOption("RELAXATION_FACTOR_CHT", Relaxation_Factor_CHT, 1.0);
  /* DESCRIPTION: Roe coefficient */
  addDoubleOption("ROE_KAPPA", Roe_Kappa, 0.5);
  /* DESCRIPTION: Roe-Turkel preconditioning for low Mach number flows */
  addBoolOption("LOW_MACH_PREC", Low_Mach_Precon, false);
  /* DESCRIPTION: Post-reconstruction correction for low Mach number flows */
  addBoolOption("LOW_MACH_CORR", Low_Mach_Corr, false);
  /* DESCRIPTION: Time Step for dual time stepping simulations (s) */
  addDoubleOption("MIN_ROE_TURKEL_PREC", Min_Beta_RoeTurkel, 0.01);
  /* DESCRIPTION: Time Step for dual time stepping simulations (s) */
  addDoubleOption("MAX_ROE_TURKEL_PREC", Max_Beta_RoeTurkel, 0.2);
  /* DESCRIPTION: Linear solver for the turbulent adjoint systems */
  addEnumOption("ADJTURB_LIN_SOLVER", Kind_AdjTurb_Linear_Solver, Linear_Solver_Map, FGMRES);
  /* DESCRIPTION: Preconditioner for the turbulent adjoint Krylov linear solvers */
  addEnumOption("ADJTURB_LIN_PREC", Kind_AdjTurb_Linear_Prec, Linear_Solver_Prec_Map, ILU);
  /* DESCRIPTION: Minimum error threshold for the turbulent adjoint linear solver for the implicit formulation */
  addDoubleOption("ADJTURB_LIN_ERROR", AdjTurb_Linear_Error, 1E-5);
  /* DESCRIPTION: Maximum number of iterations of the turbulent adjoint linear solver for the implicit formulation */
  addUnsignedShortOption("ADJTURB_LIN_ITER", AdjTurb_Linear_Iter, 10);
  /* DESCRIPTION: Entropy fix factor */
  addDoubleOption("ENTROPY_FIX_COEFF", EntropyFix_Coeff, 0.001);
  /* DESCRIPTION: Linear solver for the discete adjoint systems */
  addEnumOption("DISCADJ_LIN_SOLVER", Kind_DiscAdj_Linear_Solver, Linear_Solver_Map, FGMRES);
  /* DESCRIPTION: Preconditioner for the discrete adjoint Krylov linear solvers */
  addEnumOption("DISCADJ_LIN_PREC", Kind_DiscAdj_Linear_Prec, Linear_Solver_Prec_Map, ILU);
  /* DESCRIPTION: Linear solver for the discete adjoint systems */

  /*!\par CONFIG_CATEGORY: Convergence\ingroup Config*/
  /*--- Options related to convergence ---*/

  // This option is deprecated. After a grace period until 7.2.0 the usage warning should become an error.
  addStringOption("CONV_CRITERIA", ConvCriteria, "this option is deprecated");
  /*!\brief CONV_RESIDUAL_MINVAL\n DESCRIPTION: Min value of the residual (log10 of the residual)\n DEFAULT: -14.0 \ingroup Config*/
  addDoubleOption("CONV_RESIDUAL_MINVAL", MinLogResidual, -14.0);
  /*!\brief CONV_STARTITER\n DESCRIPTION: Iteration number to begin convergence monitoring\n DEFAULT: 5 \ingroup Config*/
  addUnsignedLongOption("CONV_STARTITER", StartConv_Iter, 5);
  /*!\brief CONV_CAUCHY_ELEMS\n DESCRIPTION: Number of elements to apply the criteria. \n DEFAULT 100 \ingroup Config*/
  addUnsignedShortOption("CONV_CAUCHY_ELEMS", Cauchy_Elems, 100);
  /*!\brief CONV_CAUCHY_EPS\n DESCRIPTION: Epsilon to control the series convergence \n DEFAULT: 1e-10 \ingroup Config*/
  addDoubleOption("CONV_CAUCHY_EPS", Cauchy_Eps, 1E-10);
  /*!\brief CONV_FIELD\n DESCRIPTION: Output field to monitor \n Default: depends on solver \ingroup Config*/
  addStringListOption("CONV_FIELD", nConvField, ConvField);

  /*!\brief CONV_WINDOW_STARTITER\n DESCRIPTION: Iteration number after START_ITER_WND  to begin convergence monitoring\n DEFAULT: 15 \ingroup Config*/
  addUnsignedLongOption("CONV_WINDOW_STARTITER", Wnd_StartConv_Iter, 15);
  /*!\brief CONV_WINDOW_CAUCHY_ELEMS\n DESCRIPTION: Number of elements to apply the criteria. \n DEFAULT 100 \ingroup Config*/
  addUnsignedShortOption("CONV_WINDOW_CAUCHY_ELEMS", Wnd_Cauchy_Elems, 100);
  /*!\brief CONV_WINDOW_CAUCHY_EPS\n DESCRIPTION: Epsilon to control the series convergence \n DEFAULT: 1e-3 \ingroup Config*/
  addDoubleOption("CONV_WINDOW_CAUCHY_EPS", Wnd_Cauchy_Eps, 1E-3);
  /*!\brief WINDOW_CAUCHY_CRIT \n DESCRIPTION: Determines, if the cauchy convergence criterion should be used for windowed time averaged objective functions*/
  addBoolOption("WINDOW_CAUCHY_CRIT",Wnd_Cauchy_Crit, false);
  /*!\brief CONV_WINDOW_FIELD
   * \n DESCRIPTION: Output fields  for the Cauchy criterium for the TIME iteration. The criterium is applied to the windowed time average of the chosen funcion. */
  addStringListOption("CONV_WINDOW_FIELD",nWndConvField, WndConvField);
  /*!\par CONFIG_CATEGORY: Multi-grid \ingroup Config*/
  /*--- Options related to Multi-grid ---*/

  /*!\brief START_UP_ITER \n DESCRIPTION: Start up iterations using the fine grid only. DEFAULT: 0 \ingroup Config*/
  addUnsignedShortOption("START_UP_ITER", nStartUpIter, 0);
  /*!\brief MGLEVEL\n DESCRIPTION: Multi-grid Levels. DEFAULT: 0 \ingroup Config*/
  addUnsignedShortOption("MGLEVEL", nMGLevels, 0);
  /*!\brief MGCYCLE\n DESCRIPTION: Multi-grid cycle. OPTIONS: See \link MG_Cycle_Map \endlink. Defualt V_CYCLE \ingroup Config*/
  addEnumOption("MGCYCLE", MGCycle, MG_Cycle_Map, V_CYCLE);
  /*!\brief MG_PRE_SMOOTH\n DESCRIPTION: Multi-grid pre-smoothing level \ingroup Config*/
  addUShortListOption("MG_PRE_SMOOTH", nMG_PreSmooth, MG_PreSmooth);
  /*!\brief MG_POST_SMOOTH\n DESCRIPTION: Multi-grid post-smoothing level \ingroup Config*/
  addUShortListOption("MG_POST_SMOOTH", nMG_PostSmooth, MG_PostSmooth);
  /*!\brief MG_CORRECTION_SMOOTH\n DESCRIPTION: Jacobi implicit smoothing of the correction \ingroup Config*/
  addUShortListOption("MG_CORRECTION_SMOOTH", nMG_CorrecSmooth, MG_CorrecSmooth);
  /*!\brief MG_DAMP_RESTRICTION\n DESCRIPTION: Damping factor for the residual restriction. DEFAULT: 0.75 \ingroup Config*/
  addDoubleOption("MG_DAMP_RESTRICTION", Damp_Res_Restric, 0.75);
  /*!\brief MG_DAMP_PROLONGATION\n DESCRIPTION: Damping factor for the correction prolongation. DEFAULT 0.75 \ingroup Config*/
  addDoubleOption("MG_DAMP_PROLONGATION", Damp_Correc_Prolong, 0.75);

  /*!\par CONFIG_CATEGORY: Spatial Discretization \ingroup Config*/
  /*--- Options related to the spatial discretization ---*/

  /*!\brief NUM_METHOD_GRAD
   *  \n DESCRIPTION: Numerical method for spatial gradients \n OPTIONS: See \link Gradient_Map \endlink. \n DEFAULT: WEIGHTED_LEAST_SQUARES. \ingroup Config*/
  addEnumOption("NUM_METHOD_GRAD", Kind_Gradient_Method, Gradient_Map, WEIGHTED_LEAST_SQUARES);
  /*!\brief NUM_METHOD_GRAD
   *  \n DESCRIPTION: Numerical method for spatial gradients used only for upwind reconstruction \n OPTIONS: See \link Gradient_Map \endlink. \n DEFAULT: NO_GRADIENT. \ingroup Config*/
  addEnumOption("NUM_METHOD_GRAD_RECON", Kind_Gradient_Method_Recon, Gradient_Map, NO_GRADIENT);
  /*!\brief VENKAT_LIMITER_COEFF
   *  \n DESCRIPTION: Coefficient for the limiter. DEFAULT value 0.5. Larger values decrease the extent of limiting, values approaching zero cause lower-order approximation to the solution. \ingroup Config */
  addDoubleOption("VENKAT_LIMITER_COEFF", Venkat_LimiterCoeff, 0.05);
  /*!\brief ADJ_SHARP_LIMITER_COEFF
   *  \n DESCRIPTION: Coefficient for detecting the limit of the sharp edges. DEFAULT value 3.0.  Use with sharp edges limiter. \ingroup Config*/
  addDoubleOption("ADJ_SHARP_LIMITER_COEFF", AdjSharp_LimiterCoeff, 3.0);
  /*!\brief LIMITER_ITER
   *  \n DESCRIPTION: Freeze the value of the limiter after a number of iterations. DEFAULT value 999999. \ingroup Config*/
  addUnsignedLongOption("LIMITER_ITER", LimiterIter, 999999);

  /*!\brief CONV_NUM_METHOD_FLOW
   *  \n DESCRIPTION: Convective numerical method \n OPTIONS: See \link Upwind_Map \endlink , \link Centered_Map \endlink. \ingroup Config*/
  addConvectOption("CONV_NUM_METHOD_FLOW", Kind_ConvNumScheme_Flow, Kind_Centered_Flow, Kind_Upwind_Flow);

  /*!\brief NUM_METHOD_FEM_FLOW
   *  \n DESCRIPTION: Numerical method \n OPTIONS: See \link FEM_Map \endlink , \link Centered_Map \endlink. \ingroup Config*/
  addConvectFEMOption("NUM_METHOD_FEM_FLOW", Kind_ConvNumScheme_FEM_Flow, Kind_FEM_Flow);

  /*!\brief MUSCL_FLOW \n DESCRIPTION: Check if the MUSCL scheme should be used \ingroup Config*/
  addBoolOption("MUSCL_FLOW", MUSCL_Flow, true);
  /*!\brief SLOPE_LIMITER_FLOW
   * DESCRIPTION: Slope limiter for the direct solution. \n OPTIONS: See \link Limiter_Map \endlink \n DEFAULT VENKATAKRISHNAN \ingroup Config*/
  addEnumOption("SLOPE_LIMITER_FLOW", Kind_SlopeLimit_Flow, Limiter_Map, VENKATAKRISHNAN);
  jst_coeff[0] = 0.5; jst_coeff[1] = 0.02;
  /*!\brief JST_SENSOR_COEFF \n DESCRIPTION: 2nd and 4th order artificial dissipation coefficients for the JST method \ingroup Config*/
  addDoubleArrayOption("JST_SENSOR_COEFF", 2, jst_coeff);
  /*!\brief LAX_SENSOR_COEFF \n DESCRIPTION: 1st order artificial dissipation coefficients for the Lax-Friedrichs method. \ingroup Config*/
  addDoubleOption("LAX_SENSOR_COEFF", Kappa_1st_Flow, 0.15);
  ad_coeff_heat[0] = 0.5; ad_coeff_heat[1] = 0.02;
  /*!\brief JST_SENSOR_COEFF_HEAT \n DESCRIPTION: 2nd and 4th order artificial dissipation coefficients for the JST method \ingroup Config*/
  addDoubleArrayOption("JST_SENSOR_COEFF_HEAT", 2, ad_coeff_heat);
  /*!\brief USE_ACCURATE_FLUX_JACOBIANS \n DESCRIPTION: Use numerically computed Jacobians for AUSM+up(2) and SLAU(2) \ingroup Config*/
  addBoolOption("USE_ACCURATE_FLUX_JACOBIANS", Use_Accurate_Jacobians, false);
  /*!\brief CENTRAL_JACOBIAN_FIX_FACTOR \n DESCRIPTION: Improve the numerical properties (diagonal dominance) of the global Jacobian matrix, 3 to 4 is "optimum" (central schemes) \ingroup Config*/
  addDoubleOption("CENTRAL_JACOBIAN_FIX_FACTOR", Cent_Jac_Fix_Factor, 4.0);
  /*!\brief CENTRAL_JACOBIAN_FIX_FACTOR \n DESCRIPTION: Control numerical properties of the global Jacobian matrix using a multiplication factor for incompressible central schemes \ingroup Config*/
  addDoubleOption("CENTRAL_INC_JACOBIAN_FIX_FACTOR", Cent_Inc_Jac_Fix_Factor, 1.0);

  /*!\brief CONV_NUM_METHOD_ADJFLOW
   *  \n DESCRIPTION: Convective numerical method for the adjoint solver.
   *  \n OPTIONS:  See \link Upwind_Map \endlink , \link Centered_Map \endlink. Note: not all methods are guaranteed to be implemented for the adjoint solver. \ingroup Config */
  addConvectOption("CONV_NUM_METHOD_ADJFLOW", Kind_ConvNumScheme_AdjFlow, Kind_Centered_AdjFlow, Kind_Upwind_AdjFlow);
  /*!\brief MUSCL_FLOW \n DESCRIPTION: Check if the MUSCL scheme should be used \ingroup Config*/
  addBoolOption("MUSCL_ADJFLOW", MUSCL_AdjFlow, true);
  /*!\brief SLOPE_LIMITER_ADJFLOW
     * DESCRIPTION: Slope limiter for the adjoint solution. \n OPTIONS: See \link Limiter_Map \endlink \n DEFAULT VENKATAKRISHNAN \ingroup Config*/
  addEnumOption("SLOPE_LIMITER_ADJFLOW", Kind_SlopeLimit_AdjFlow, Limiter_Map, VENKATAKRISHNAN);
  jst_adj_coeff[0] = 0.5; jst_adj_coeff[1] = 0.02;
  /*!\brief ADJ_JST_SENSOR_COEFF \n DESCRIPTION: 2nd and 4th order artificial dissipation coefficients for the adjoint JST method. \ingroup Config*/
  addDoubleArrayOption("ADJ_JST_SENSOR_COEFF", 2, jst_adj_coeff);
  /*!\brief LAX_SENSOR_COEFF \n DESCRIPTION: 1st order artificial dissipation coefficients for the adjoint Lax-Friedrichs method. \ingroup Config*/
  addDoubleOption("ADJ_LAX_SENSOR_COEFF", Kappa_1st_AdjFlow, 0.15);

  /*!\brief MUSCL_FLOW \n DESCRIPTION: Check if the MUSCL scheme should be used \ingroup Config*/
  addBoolOption("MUSCL_TURB", MUSCL_Turb, false);
  /*!\brief SLOPE_LIMITER_TURB
   *  \n DESCRIPTION: Slope limiter  \n OPTIONS: See \link Limiter_Map \endlink \n DEFAULT VENKATAKRISHNAN \ingroup Config*/
  addEnumOption("SLOPE_LIMITER_TURB", Kind_SlopeLimit_Turb, Limiter_Map, VENKATAKRISHNAN);
  /*!\brief CONV_NUM_METHOD_TURB
   *  \n DESCRIPTION: Convective numerical method \ingroup Config*/
  addConvectOption("CONV_NUM_METHOD_TURB", Kind_ConvNumScheme_Turb, Kind_Centered_Turb, Kind_Upwind_Turb);

  /*!\brief MUSCL_FLOW \n DESCRIPTION: Check if the MUSCL scheme should be used \ingroup Config*/
  addBoolOption("MUSCL_SCALAR", MUSCL_Scalar, false);
  /*!\brief SLOPE_LIMITER_SCALAR
   *  \n DESCRIPTION: Slope limiter  \n OPTIONS: See \link Limiter_Map \endlink \n DEFAULT VENKATAKRISHNAN \ingroup Config*/
  addEnumOption("SLOPE_LIMITER_SCALAR", Kind_SlopeLimit_Scalar, Limiter_Map, VENKATAKRISHNAN);
  /*!\brief CONV_NUM_METHOD_SCALAR
   *  \n DESCRIPTION: Convective numerical method \ingroup Config*/
  addConvectOption("CONV_NUM_METHOD_SCALAR", Kind_ConvNumScheme_Scalar, Kind_Centered_Scalar, Kind_Upwind_Scalar);

  /*!\brief MUSCL_FLOW \n DESCRIPTION: Check if the MUSCL scheme should be used \ingroup Config*/
  addBoolOption("MUSCL_ADJTURB", MUSCL_AdjTurb, false);
  /*!\brief SLOPE_LIMITER_ADJTURB
   *  \n DESCRIPTION: Slope limiter \n OPTIONS: See \link Limiter_Map \endlink \n DEFAULT VENKATAKRISHNAN \ingroup Config */
  addEnumOption("SLOPE_LIMITER_ADJTURB", Kind_SlopeLimit_AdjTurb, Limiter_Map, VENKATAKRISHNAN);
  /*!\brief CONV_NUM_METHOD_ADJTURB\n DESCRIPTION: Convective numerical method for the adjoint/turbulent problem \ingroup Config*/
  addConvectOption("CONV_NUM_METHOD_ADJTURB", Kind_ConvNumScheme_AdjTurb, Kind_Centered_AdjTurb, Kind_Upwind_AdjTurb);

  /*!\brief MUSCL_FLOW \n DESCRIPTION: Check if the MUSCL scheme should be used \ingroup Config*/
  addBoolOption("MUSCL_HEAT", MUSCL_Heat, false);
  /*!\brief CONV_NUM_METHOD_HEAT
   *  \n DESCRIPTION: Convective numerical method \n DEFAULT: UPWIND */
  addEnumOption("CONV_NUM_METHOD_HEAT", Kind_ConvNumScheme_Heat, Space_Map, SPACE_UPWIND);

  /*!\par CONFIG_CATEGORY: Adjoint and Gradient \ingroup Config*/
  /*--- Options related to the adjoint and gradient ---*/

  /*!\brief LIMIT_ADJFLOW \n DESCRIPTION: Limit value for the adjoint variable.\n DEFAULT: 1E6. \ingroup Config*/
  addDoubleOption("LIMIT_ADJFLOW", AdjointLimit, 1E6);
  /*!\brief MG_ADJFLOW\n DESCRIPTION: Multigrid with the adjoint problem. \n Defualt: YES \ingroup Config*/
  addBoolOption("MG_ADJFLOW", MG_AdjointFlow, true);

  /*!\brief OBJECTIVE_WEIGHT  \n DESCRIPTION: Adjoint problem boundary condition weights. Applies scaling factor to objective(s) \ingroup Config*/
  addDoubleListOption("OBJECTIVE_WEIGHT", nObjW, Weight_ObjFunc);
  /*!\brief OBJECTIVE_FUNCTION
   *  \n DESCRIPTION: Adjoint problem boundary condition \n OPTIONS: see \link Objective_Map \endlink \n DEFAULT: DRAG_COEFFICIENT \ingroup Config*/
  addEnumListOption("OBJECTIVE_FUNCTION", nObj, Kind_ObjFunc, Objective_Map);

  /* DESCRIPTION: parameter for the definition of a complex objective function */
  addDoubleOption("DCD_DCL_VALUE", dCD_dCL, 0.0);
  /* DESCRIPTION: parameter for the definition of a complex objective function */
  addDoubleOption("DCMX_DCL_VALUE", dCMx_dCL, 0.0);
  /* DESCRIPTION: parameter for the definition of a complex objective function */
  addDoubleOption("DCMY_DCL_VALUE", dCMy_dCL, 0.0);
  /* DESCRIPTION: parameter for the definition of a complex objective function */
  addDoubleOption("DCMZ_DCL_VALUE", dCMz_dCL, 0.0);

  /* DESCRIPTION: parameter for the definition of a complex objective function */
  addDoubleOption("DCD_DCMY_VALUE", dCD_dCMy, 0.0);

  obj_coeff[0]=0.0; obj_coeff[1]=0.0; obj_coeff[2]=0.0; obj_coeff[3]=0.0; obj_coeff[4]=0.0;
  /*!\brief OBJ_CHAIN_RULE_COEFF
  * \n DESCRIPTION: Coefficients defining the objective function gradient using the chain rule
  * with area-averaged outlet primitive variables. This is used with the genereralized outflow
  * objective.  \ingroup Config   */
  addDoubleArrayOption("OBJ_CHAIN_RULE_COEFF", 5, obj_coeff);

  geo_loc[0] = 0.0; geo_loc[1] = 1.0;
  /* DESCRIPTION: Definition of the airfoil section */
  addDoubleArrayOption("GEO_BOUNDS", 2, geo_loc);
  /* DESCRIPTION: Identify the body to slice */
  addEnumOption("GEO_DESCRIPTION", Geo_Description, Geo_Description_Map, WING);
  /* DESCRIPTION: Z location of the waterline */
  addDoubleOption("GEO_WATERLINE_LOCATION", Geo_Waterline_Location, 0.0);
  /* DESCRIPTION: Number of section cuts to make when calculating internal volume */
  addUnsignedShortOption("GEO_NUMBER_STATIONS", nWingStations, 25);
  /* DESCRIPTION: Definition of the airfoil sections */
  addDoubleListOption("GEO_LOCATION_STATIONS", nLocationStations, LocationStations);
  nacelle_location[0] = 0.0; nacelle_location[1] = 0.0; nacelle_location[2] = 0.0;
  nacelle_location[3] = 0.0; nacelle_location[4] = 0.0;
  /* DESCRIPTION: Definition of the nacelle location (higlite coordinates, tilt angle, toe angle) */
  addDoubleArrayOption("GEO_NACELLE_LOCATION", 5, nacelle_location);
  /* DESCRIPTION: Output sectional forces for specified markers. */
  addBoolOption("GEO_PLOT_STATIONS", Plot_Section_Forces, false);
  /* DESCRIPTION: Mode of the GDC code (analysis, or gradient) */
  addEnumOption("GEO_MODE", GeometryMode, GeometryMode_Map, FUNCTION);

  /* DESCRIPTION: Drag weight in sonic boom Objective Function (from 0.0 to 1.0) */
  addDoubleOption("DRAG_IN_SONICBOOM", WeightCd, 0.0);
  /* DESCRIPTION: Sensitivity smoothing  */
  addEnumOption("SENS_SMOOTHING", Kind_SensSmooth, Sens_Smoothing_Map, NO_SMOOTH);
  /* DESCRIPTION: Continuous Adjoint frozen viscosity */
  addBoolOption("FROZEN_VISC_CONT", Frozen_Visc_Cont, true);
  /* DESCRIPTION: Discrete Adjoint frozen viscosity */
  addBoolOption("FROZEN_VISC_DISC", Frozen_Visc_Disc, false);
  /* DESCRIPTION: Discrete Adjoint frozen limiter */
  addBoolOption("FROZEN_LIMITER_DISC", Frozen_Limiter_Disc, false);
  /* DESCRIPTION: Use an inconsistent (primal/dual) discrete adjoint formulation */
  addBoolOption("INCONSISTENT_DISC", Inconsistent_Disc, false);
   /* DESCRIPTION:  */
  addDoubleOption("FIX_AZIMUTHAL_LINE", FixAzimuthalLine, 90.0);
  /*!\brief SENS_REMOVE_SHARP
   * \n DESCRIPTION: Remove sharp edges from the sensitivity evaluation  \n Format: SENS_REMOVE_SHARP = YES \n DEFAULT: NO \ingroup Config*/
  addBoolOption("SENS_REMOVE_SHARP", Sens_Remove_Sharp, false);

  /* DESCRIPTION: Automatically reorient elements that seem flipped */
  addBoolOption("REORIENT_ELEMENTS",ReorientElements, true);

  /*!\par CONFIG_CATEGORY: Input/output files and formats \ingroup Config */
  /*--- Options related to input/output files and formats ---*/

  /*!\brief OUTPUT_FORMAT \n DESCRIPTION: I/O format for output plots. \n OPTIONS: see \link TabOutput_Map \endlink \n DEFAULT: TECPLOT \ingroup Config */
  addEnumOption("TABULAR_FORMAT", Tab_FileFormat, TabOutput_Map, TAB_CSV);
  /*!\brief OUTPUT_PRECISION \n DESCRIPTION: Set <ofstream>.precision(value) to specified value for SU2_DOT and HISTORY output. Useful for exact gradient validation. \n DEFAULT: 6 \ingroup Config */
  addUnsignedShortOption("OUTPUT_PRECISION", output_precision, 10);
  /*!\brief ACTDISK_JUMP \n DESCRIPTION: The jump is given by the difference in values or a ratio */
  addEnumOption("ACTDISK_JUMP", ActDisk_Jump, Jump_Map, DIFFERENCE);
  /*!\brief MESH_FORMAT \n DESCRIPTION: Mesh input file format \n OPTIONS: see \link Input_Map \endlink \n DEFAULT: SU2 \ingroup Config*/
  addEnumOption("MESH_FORMAT", Mesh_FileFormat, Input_Map, SU2);
  /* DESCRIPTION:  Mesh input file */
  addStringOption("MESH_FILENAME", Mesh_FileName, string("mesh.su2"));
  /*!\brief MESH_OUT_FILENAME \n DESCRIPTION: Mesh output file name. Used when converting, scaling, or deforming a mesh. \n DEFAULT: mesh_out.su2 \ingroup Config*/
  addStringOption("MESH_OUT_FILENAME", Mesh_Out_FileName, string("mesh_out.su2"));

  /* DESCRIPTION: List of the number of grid points in the RECTANGLE or BOX grid in the x,y,z directions. (default: (33,33,33) ). */
  addShortListOption("MESH_BOX_SIZE", nMesh_Box_Size, Mesh_Box_Size);

  /* DESCRIPTION: List of the length of the RECTANGLE or BOX grid in the x,y,z directions. (default: (1.0,1.0,1.0) ).  */
  mesh_box_length[0] = 1.0; mesh_box_length[1] = 1.0; mesh_box_length[2] = 1.0;
  addDoubleArrayOption("MESH_BOX_LENGTH", 3, mesh_box_length);

  /* DESCRIPTION: List of the offset from 0.0 of the RECTANGLE or BOX grid in the x,y,z directions. (default: (0.0,0.0,0.0) ). */
  mesh_box_offset[0] = 0.0; mesh_box_offset[1] = 0.0; mesh_box_offset[2] = 0.0;
  addDoubleArrayOption("MESH_BOX_OFFSET", 3, mesh_box_offset);

  /* DESCRIPTION: Determine if the mesh file supports multizone. \n DEFAULT: true (temporarily) */
  addBoolOption("MULTIZONE_MESH", Multizone_Mesh, true);
  /* DESCRIPTION: Determine if we need to allocate memory to store the multizone residual. \n DEFAULT: true (temporarily) */
  addBoolOption("MULTIZONE_RESIDUAL", Multizone_Residual, false);

  /*!\brief File name of the look up table.*/
  addStringOption("FILENAME_LUT", file_name_lut, string("LUT"));

  /*!\brief CONV_FILENAME \n DESCRIPTION: Output file convergence history (w/o extension) \n DEFAULT: history \ingroup Config*/
  addStringOption("CONV_FILENAME", Conv_FileName, string("history"));
  /*!\brief BREAKDOWN_FILENAME \n DESCRIPTION: Output file forces breakdown \ingroup Config*/
  addStringOption("BREAKDOWN_FILENAME", Breakdown_FileName, string("forces_breakdown.dat"));
  /*!\brief SOLUTION_FLOW_FILENAME \n DESCRIPTION: Restart flow input file (the file output under the filename set by RESTART_FLOW_FILENAME) \n DEFAULT: solution_flow.dat \ingroup Config */
  addStringOption("SOLUTION_FILENAME", Solution_FileName, string("solution.dat"));
  /*!\brief SOLUTION_ADJ_FILENAME\n DESCRIPTION: Restart adjoint input file. Objective function abbreviation is expected. \ingroup Config*/
  addStringOption("SOLUTION_ADJ_FILENAME", Solution_AdjFileName, string("solution_adj.dat"));
  /*!\brief RESTART_FLOW_FILENAME \n DESCRIPTION: Output file restart flow \ingroup Config*/
  addStringOption("RESTART_FILENAME", Restart_FileName, string("restart.dat"));
  /*!\brief RESTART_ADJ_FILENAME  \n DESCRIPTION: Output file restart adjoint. Objective function abbreviation will be appended. \ingroup Config*/
  addStringOption("RESTART_ADJ_FILENAME", Restart_AdjFileName, string("restart_adj.dat"));
  /*!\brief VOLUME_FLOW_FILENAME  \n DESCRIPTION: Output file flow (w/o extension) variables \ingroup Config */
  addStringOption("VOLUME_FILENAME", Volume_FileName, string("vol_solution"));
  /*!\brief VOLUME_ADJ_FILENAME
   *  \n DESCRIPTION: Output file adjoint (w/o extension) variables  \ingroup Config*/
  addStringOption("VOLUME_ADJ_FILENAME", Adj_FileName, string("adj_vol_solution"));
  /*!\brief GRAD_OBJFUNC_FILENAME
   *  \n DESCRIPTION: Output objective function gradient  \ingroup Config*/
  addStringOption("GRAD_OBJFUNC_FILENAME", ObjFunc_Grad_FileName, string("of_grad.dat"));
  /*!\brief VALUE_OBJFUNC_FILENAME
   *  \n DESCRIPTION: Output objective function  \ingroup Config*/
  addStringOption("VALUE_OBJFUNC_FILENAME", ObjFunc_Value_FileName, string("of_func.dat"));
  /*!\brief SURFACE_FLOW_FILENAME
   *  \n DESCRIPTION: Output file surface flow coefficient (w/o extension)  \ingroup Config*/
  addStringOption("SURFACE_FILENAME", SurfCoeff_FileName, string("surface"));
  /*!\brief SURFACE_ADJ_FILENAME
   *  \n DESCRIPTION: Output file surface adjoint coefficient (w/o extension)  \ingroup Config*/
  addStringOption("SURFACE_ADJ_FILENAME", SurfAdjCoeff_FileName, string("surface_adjoint"));
  /*!\brief SURFACE_SENS_FILENAME_FILENAME
   *  \n DESCRIPTION: Output file surface sensitivity (discrete adjoint) (w/o extension)  \ingroup Config*/
  addStringOption("SURFACE_SENS_FILENAME", SurfSens_FileName, string("surface_sens"));
  /*!\brief VOLUME_SENS_FILENAME
   *  \n DESCRIPTION: Output file volume sensitivity (discrete adjoint))  \ingroup Config*/
  addStringOption("VOLUME_SENS_FILENAME", VolSens_FileName, string("volume_sens"));
  /* DESCRIPTION: Output the performance summary to the console at the end of SU2_CFD  \ingroup Config*/
  addBoolOption("WRT_PERFORMANCE", Wrt_Performance, false);
  /* DESCRIPTION: Output the tape statistics (discrete adjoint)  \ingroup Config*/
  addBoolOption("WRT_AD_STATISTICS", Wrt_AD_Statistics, false);
  /*!\brief MARKER_ANALYZE_AVERAGE
   *  \n DESCRIPTION: Output averaged flow values on specified analyze marker.
   *  Options: AREA, MASSFLUX
   *  \n Use with MARKER_ANALYZE. \ingroup Config*/
  addEnumOption("MARKER_ANALYZE_AVERAGE", Kind_Average, Average_Map, AVERAGE_MASSFLUX);
  /*!\brief COMM_LEVEL
   *  \n DESCRIPTION: Level of MPI communications during runtime  \ingroup Config*/
  addEnumOption("COMM_LEVEL", Comm_Level, Comm_Map, COMM_FULL);

  /*!\par CONFIG_CATEGORY: Dynamic mesh definition \ingroup Config*/
  /*--- Options related to dynamic meshes ---*/

  /* DESCRIPTION: Type of mesh motion */
  addEnumOption("GRID_MOVEMENT", Kind_GridMovement, GridMovement_Map, NO_MOVEMENT);
  /* DESCRIPTION: Type of surface motion */
  addEnumListOption("SURFACE_MOVEMENT",nKind_SurfaceMovement, Kind_SurfaceMovement, SurfaceMovement_Map);
  /* DESCRIPTION: Marker(s) of moving surfaces (MOVING_WALL or DEFORMING grid motion). */
  addStringListOption("MARKER_MOVING", nMarker_Moving, Marker_Moving);
  /* DESCRIPTION: Mach number (non-dimensional, based on the mesh velocity and freestream vals.) */
  addDoubleOption("MACH_MOTION", Mach_Motion, 0.0);
  /* DESCRIPTION: Coordinates of the rigid motion origin */
  addDoubleArrayOption("MOTION_ORIGIN", 3, Motion_Origin);
  /* DESCRIPTION: Translational velocity vector (m/s) in the x, y, & z directions (RIGID_MOTION only) */
  addDoubleArrayOption("TRANSLATION_RATE", 3, Translation_Rate);
  /* DESCRIPTION: Angular velocity vector (rad/s) about x, y, & z axes (RIGID_MOTION only) */
  addDoubleArrayOption("ROTATION_RATE", 3, Rotation_Rate);
  /* DESCRIPTION: Pitching angular freq. (rad/s) about x, y, & z axes (RIGID_MOTION only) */
  addDoubleArrayOption("PITCHING_OMEGA", 3, Pitching_Omega);
  /* DESCRIPTION: Pitching amplitude (degrees) about x, y, & z axes (RIGID_MOTION only) */
  addDoubleArrayOption("PITCHING_AMPL", 3, Pitching_Ampl);
  /* DESCRIPTION: Pitching phase offset (degrees) about x, y, & z axes (RIGID_MOTION only) */
  addDoubleArrayOption("PITCHING_PHASE", 3, Pitching_Phase);
  /* DESCRIPTION: Plunging angular freq. (rad/s) in x, y, & z directions (RIGID_MOTION only) */
  addDoubleArrayOption("PLUNGING_OMEGA", 3, Plunging_Omega);
  /* DESCRIPTION: Plunging amplitude (m) in x, y, & z directions (RIGID_MOTION only) */
  addDoubleArrayOption("PLUNGING_AMPL", 3, Plunging_Ampl);
  /* DESCRIPTION: Coordinates of the rigid motion origin */
  addDoubleListOption("SURFACE_MOTION_ORIGIN", nMarkerMotion_Origin, MarkerMotion_Origin);
  /* DESCRIPTION: Translational velocity vector (m/s) in the x, y, & z directions (DEFORMING only) */
  addDoubleListOption("SURFACE_TRANSLATION_RATE", nMarkerTranslation, MarkerTranslation_Rate);
  /* DESCRIPTION: Angular velocity vector (rad/s) about x, y, & z axes (DEFORMING only) */
  addDoubleListOption("SURFACE_ROTATION_RATE", nMarkerRotation_Rate, MarkerRotation_Rate);
  /* DESCRIPTION: Pitching angular freq. (rad/s) about x, y, & z axes (DEFORMING only) */
  addDoubleListOption("SURFACE_PITCHING_OMEGA", nMarkerPitching_Omega, MarkerPitching_Omega);
  /* DESCRIPTION: Pitching amplitude (degrees) about x, y, & z axes (DEFORMING only) */
  addDoubleListOption("SURFACE_PITCHING_AMPL", nMarkerPitching_Ampl, MarkerPitching_Ampl);
  /* DESCRIPTION: Pitching phase offset (degrees) about x, y, & z axes (DEFORMING only) */
  addDoubleListOption("SURFACE_PITCHING_PHASE", nMarkerPitching_Phase, MarkerPitching_Phase);
  /* DESCRIPTION: Plunging angular freq. (rad/s) in x, y, & z directions (DEFORMING only) */
  addDoubleListOption("SURFACE_PLUNGING_OMEGA", nMarkerPlunging_Omega, MarkerPlunging_Omega);
  /* DESCRIPTION: Plunging amplitude (m) in x, y, & z directions (DEFORMING only) */
  addDoubleListOption("SURFACE_PLUNGING_AMPL", nMarkerPlunging_Ampl, MarkerPlunging_Ampl);
  /* DESCRIPTION: Value to move motion origins (1 or 0) */
  addUShortListOption("MOVE_MOTION_ORIGIN", nMoveMotion_Origin, MoveMotion_Origin);

  /* DESCRIPTION: Before each computation, implicitly smooth the nodal coordinates */
  addUnsignedShortOption("SMOOTH_GEOMETRY", SmoothNumGrid, 0);

  /*!\par CONFIG_CATEGORY: Aeroelastic Simulation (Typical Section Model) \ingroup Config*/
  /*--- Options related to aeroelastic simulations using the Typical Section Model) ---*/
  /* DESCRIPTION: The flutter speed index (modifies the freestream condition) */
  addDoubleOption("FLUTTER_SPEED_INDEX", FlutterSpeedIndex, 0.6);
  /* DESCRIPTION: Natural frequency of the spring in the plunging direction (rad/s). */
  addDoubleOption("PLUNGE_NATURAL_FREQUENCY", PlungeNaturalFrequency, 100);
  /* DESCRIPTION: Natural frequency of the spring in the pitching direction (rad/s). */
  addDoubleOption("PITCH_NATURAL_FREQUENCY", PitchNaturalFrequency, 100);
  /* DESCRIPTION: The airfoil mass ratio. */
  addDoubleOption("AIRFOIL_MASS_RATIO", AirfoilMassRatio, 60);
  /* DESCRIPTION: Distance in semichords by which the center of gravity lies behind the elastic axis. */
  addDoubleOption("CG_LOCATION", CG_Location, 1.8);
  /* DESCRIPTION: The radius of gyration squared (expressed in semichords) of the typical section about the elastic axis. */
  addDoubleOption("RADIUS_GYRATION_SQUARED", RadiusGyrationSquared, 3.48);
  /* DESCRIPTION: Solve the aeroelastic equations every given number of internal iterations. */
  addUnsignedShortOption("AEROELASTIC_ITER", AeroelasticIter, 3);

  /*!\par CONFIG_CATEGORY: Optimization Problem*/

  /* DESCRIPTION: Scale the line search in the optimizer */
  addDoubleOption("OPT_RELAX_FACTOR", Opt_RelaxFactor, 1.0);

  /* DESCRIPTION: Bound the line search in the optimizer */
  addDoubleOption("OPT_LINE_SEARCH_BOUND", Opt_LineSearch_Bound, 1E6);

  /*!\par CONFIG_CATEGORY: Wind Gust \ingroup Config*/
  /*--- Options related to wind gust simulations ---*/

  /* DESCRIPTION: Apply a wind gust */
  addBoolOption("WIND_GUST", Wind_Gust, false);
  /* DESCRIPTION: Type of gust */
  addEnumOption("GUST_TYPE", Gust_Type, Gust_Type_Map, NO_GUST);
  /* DESCRIPTION: Gust wavelenght (meters) */
  addDoubleOption("GUST_WAVELENGTH", Gust_WaveLength, 0.0);
  /* DESCRIPTION: Number of gust periods */
  addDoubleOption("GUST_PERIODS", Gust_Periods, 1.0);
  /* DESCRIPTION: Gust amplitude (m/s) */
  addDoubleOption("GUST_AMPL", Gust_Ampl, 0.0);
  /* DESCRIPTION: Time at which to begin the gust (sec) */
  addDoubleOption("GUST_BEGIN_TIME", Gust_Begin_Time, 0.0);
  /* DESCRIPTION: Location at which the gust begins (meters) */
  addDoubleOption("GUST_BEGIN_LOC", Gust_Begin_Loc, 0.0);
  /* DESCRIPTION: Direction of the gust X or Y dir */
  addEnumOption("GUST_DIR", Gust_Dir, Gust_Dir_Map, Y_DIR);

  /* Fixed values for turbulence quantities to keep them at inflow conditions. */
  /* DESCRIPTION: Fix turbulence quantities to far-field values inside an upstream half-space. */
  addBoolOption("TURB_FIXED_VALUES", Turb_Fixed_Values, false);
  /* DESCRIPTION: Shift of the fixed values half-space, in length units in the direction of far-field velocity. */
  addDoubleOption("TURB_FIXED_VALUES_DOMAIN", Turb_Fixed_Values_MaxScalarProd, numeric_limits<su2double>::lowest());

  /* Harmonic Balance config */
  /* DESCRIPTION: Omega_HB = 2*PI*frequency - frequencies for Harmonic Balance method */
  addDoubleListOption("OMEGA_HB", nOmega_HB, Omega_HB);

  /*!\par CONFIG_CATEGORY: Equivalent Area \ingroup Config*/
  /*--- Options related to the equivalent area ---*/

  /* DESCRIPTION: Evaluate equivalent area on the Near-Field  */
  addBoolOption("EQUIV_AREA", EquivArea, false);
  ea_lim[0] = 0.0; ea_lim[1] = 1.0; ea_lim[2] = 1.0;
  /* DESCRIPTION: Integration limits of the equivalent area ( xmin, xmax, Dist_NearField ) */
  addDoubleArrayOption("EA_INT_LIMIT", 3, ea_lim);
  /* DESCRIPTION: Equivalent area scaling factor */
  addDoubleOption("EA_SCALE_FACTOR", EA_ScaleFactor, 1.0);

  // these options share nDV as their size in the option references; not a good idea
  /*!\par CONFIG_CATEGORY: Grid deformation \ingroup Config*/
  /*--- Options related to the grid deformation ---*/

  /* DESCRIPTION: Kind of deformation */
  addEnumListOption("DV_KIND", nDV, Design_Variable, Param_Map);
  /* DESCRIPTION: Marker of the surface to which we are going apply the shape deformation */
  addStringListOption("DV_MARKER", nMarker_DV, Marker_DV);
  /* DESCRIPTION: Parameters of the shape deformation
   - FFD_CONTROL_POINT_2D ( FFDBox ID, i_Ind, j_Ind, x_Disp, y_Disp )
   - FFD_RADIUS_2D ( FFDBox ID )
   - FFD_CAMBER_2D ( FFDBox ID, i_Ind )
   - FFD_THICKNESS_2D ( FFDBox ID, i_Ind )
   - HICKS_HENNE ( Lower Surface (0)/Upper Surface (1)/Only one Surface (2), x_Loc )
   - SURFACE_BUMP ( x_start, x_end, x_Loc )
   - CST ( Lower Surface (0)/Upper Surface (1), Kulfan parameter number, Total number of Kulfan parameters for surface )
   - NACA_4DIGITS ( 1st digit, 2nd digit, 3rd and 4th digit )
   - PARABOLIC ( Center, Thickness )
   - TRANSLATION ( x_Disp, y_Disp, z_Disp )
   - ROTATION ( x_Orig, y_Orig, z_Orig, x_End, y_End, z_End )
   - OBSTACLE ( Center, Bump size )
   - SPHERICAL ( ControlPoint_Index, Theta_Disp, R_Disp )
   - FFD_CONTROL_POINT ( FFDBox ID, i_Ind, j_Ind, k_Ind, x_Disp, y_Disp, z_Disp )
   - FFD_TWIST ( FFDBox ID, x_Orig, y_Orig, z_Orig, x_End, y_End, z_End )
   - FFD_TWIST_2D ( FFDBox ID, x_Orig, y_Orig, z_Orig, x_End, y_End, z_End )
   - FFD_ROTATION ( FFDBox ID, x_Orig, y_Orig, z_Orig, x_End, y_End, z_End )
   - FFD_CONTROL_SURFACE ( FFDBox ID, x_Orig, y_Orig, z_Orig, x_End, y_End, z_End )
   - FFD_CAMBER ( FFDBox ID, i_Ind, j_Ind )
   - FFD_THICKNESS ( FFDBox ID, i_Ind, j_Ind ) */
  addDVParamOption("DV_PARAM", nDV, ParamDV, FFDTag, Design_Variable);
  /* DESCRIPTION: New value of the shape deformation */
  addDVValueOption("DV_VALUE", nDV_Value, DV_Value, nDV, ParamDV, Design_Variable);
  /* DESCRIPTION: Provide a file of surface positions from an external parameterization. */
  addStringOption("DV_FILENAME", DV_Filename, string("surface_positions.dat"));
  /* DESCRIPTION: File of sensitivities as an unordered ASCII file with rows of x, y, z, dJ/dx, dJ/dy, dJ/dz for each volume grid point. */
  addStringOption("DV_UNORDERED_SENS_FILENAME", DV_Unordered_Sens_Filename, string("unordered_sensitivity.dat"));
  /* DESCRIPTION: File of sensitivities as an ASCII file with rows of x, y, z, dJ/dx, dJ/dy, dJ/dz for each surface grid point. */
  addStringOption("DV_SENS_FILENAME", DV_Sens_Filename, string("surface_sensitivity.dat"));
  /*!\brief OUTPUT_FORMAT \n DESCRIPTION: I/O format for output plots. \n OPTIONS: see \link Output_Map \endlink \n DEFAULT: TECPLOT \ingroup Config */
  addEnumOption("DV_SENSITIVITY_FORMAT", Sensitivity_FileFormat, Sensitivity_Map, SU2_NATIVE);
  /* DESCRIPTION: Hold the grid fixed in a region */
  addBoolOption("HOLD_GRID_FIXED", Hold_GridFixed, false);
  grid_fix[0] = -1E15; grid_fix[1] = -1E15; grid_fix[2] = -1E15;
  grid_fix[3] =  1E15; grid_fix[4] =  1E15; grid_fix[5] =  1E15;
  /* DESCRIPTION: Coordinates of the box where the grid will be deformed (Xmin, Ymin, Zmin, Xmax, Ymax, Zmax) */
  addDoubleArrayOption("HOLD_GRID_FIXED_COORD", 6, grid_fix);

  /*!\par CONFIG_CATEGORY: Deformable mesh \ingroup Config*/
  /*--- option related to deformable meshes ---*/
  /* DESCRIPTION: Decide whether the mesh will undergo deformations */
  addBoolOption("DEFORM_MESH", Deform_Mesh, false);
  /* DESCRIPTION: Print the residuals during mesh deformation to the console */
  addBoolOption("DEFORM_CONSOLE_OUTPUT", Deform_Output, false);
  /* DESCRIPTION: Number of nonlinear deformation iterations (surface deformation increments) */
  addUnsignedLongOption("DEFORM_NONLINEAR_ITER", GridDef_Nonlinear_Iter, 1);
  /* DESCRIPTION: Deform coefficient (-1.0 to 0.5) */
  addDoubleOption("DEFORM_COEFF", Deform_Coeff, 1E6);
  /* DESCRIPTION: Deform limit in m or inches */
  addDoubleOption("DEFORM_LIMIT", Deform_Limit, 1E6);
  /* DESCRIPTION: Type of element stiffness imposed for FEA mesh deformation (INVERSE_VOLUME, WALL_DISTANCE, CONSTANT_STIFFNESS) */
  addEnumOption("DEFORM_STIFFNESS_TYPE", Deform_StiffnessType, Deform_Stiffness_Map, SOLID_WALL_DISTANCE);
  /* DESCRIPTION: Poisson's ratio for constant stiffness FEA method of grid deformation */
  addDoubleOption("DEFORM_ELASTICITY_MODULUS", Deform_ElasticityMod, 2E11);
  /* DESCRIPTION: Young's modulus and Poisson's ratio for constant stiffness FEA method of grid deformation */
  addDoubleOption("DEFORM_POISSONS_RATIO", Deform_PoissonRatio, 0.3);
  /* DESCRIPTION: Size of the layer of highest stiffness for wall distance-based mesh stiffness */
  addDoubleOption("DEFORM_STIFF_LAYER_SIZE", Deform_StiffLayerSize, 0.0);
  /*  DESCRIPTION: Linear solver for the mesh deformation\n OPTIONS: see \link Linear_Solver_Map \endlink \n DEFAULT: FGMRES \ingroup Config*/
  addEnumOption("DEFORM_LINEAR_SOLVER", Kind_Deform_Linear_Solver, Linear_Solver_Map, FGMRES);
  /*  \n DESCRIPTION: Preconditioner for the Krylov linear solvers \n OPTIONS: see \link Linear_Solver_Prec_Map \endlink \n DEFAULT: LU_SGS \ingroup Config*/
  addEnumOption("DEFORM_LINEAR_SOLVER_PREC", Kind_Deform_Linear_Solver_Prec, Linear_Solver_Prec_Map, ILU);
  /* DESCRIPTION: Minimum error threshold for the linear solver for the implicit formulation */
  addDoubleOption("DEFORM_LINEAR_SOLVER_ERROR", Deform_Linear_Solver_Error, 1E-14);
  /* DESCRIPTION: Maximum number of iterations of the linear solver for the implicit formulation */
  addUnsignedLongOption("DEFORM_LINEAR_SOLVER_ITER", Deform_Linear_Solver_Iter, 1000);

  /*!\par CONFIG_CATEGORY: Rotorcraft problem \ingroup Config*/
  /*--- option related to rotorcraft problems ---*/

  /* DESCRIPTION: MISSING ---*/
  addDoubleOption("CYCLIC_PITCH", Cyclic_Pitch, 0.0);
  /* DESCRIPTION: MISSING ---*/
  addDoubleOption("COLLECTIVE_PITCH", Collective_Pitch, 0.0);

  /*!\par CONFIG_CATEGORY: FEM flow solver definition \ingroup Config*/
  /*--- Options related to the finite element flow solver---*/

  /* DESCRIPTION: Riemann solver used for DG (ROE, LAX-FRIEDRICH, AUSM, AUSMPW+, HLLC, VAN_LEER) */
  addEnumOption("RIEMANN_SOLVER_FEM", Riemann_Solver_FEM, Upwind_Map, ROE);
  /* DESCRIPTION: Constant factor applied for quadrature with straight elements (2.0 by default) */
  addDoubleOption("QUADRATURE_FACTOR_STRAIGHT_FEM", Quadrature_Factor_Straight, 2.0);
  /* DESCRIPTION: Constant factor applied for quadrature with curved elements (3.0 by default) */
  addDoubleOption("QUADRATURE_FACTOR_CURVED_FEM", Quadrature_Factor_Curved, 3.0);
  /* DESCRIPTION: Factor applied during quadrature in time for ADER-DG. (2.0 by default) */
  addDoubleOption("QUADRATURE_FACTOR_TIME_ADER_DG", Quadrature_Factor_Time_ADER_DG, 2.0);
  /* DESCRIPTION: Factor for the symmetrizing terms in the DG FEM discretization (1.0 by default) */
  addDoubleOption("THETA_INTERIOR_PENALTY_DG_FEM", Theta_Interior_Penalty_DGFEM, 1.0);
  /* DESCRIPTION: Compute the entropy in the fluid model (YES, NO) */
  addBoolOption("COMPUTE_ENTROPY_FLUID_MODEL", Compute_Entropy, true);
  /* DESCRIPTION: Use the lumped mass matrix for steady DGFEM computations */
  addBoolOption("USE_LUMPED_MASSMATRIX_DGFEM", Use_Lumped_MassMatrix_DGFEM, false);
  /* DESCRIPTION: Only compute the exact Jacobian of the spatial discretization (NO, YES) */
  addBoolOption("JACOBIAN_SPATIAL_DISCRETIZATION_ONLY", Jacobian_Spatial_Discretization_Only, false);

  /* DESCRIPTION: Number of aligned bytes for the matrix multiplications. Multiple of 64. (128 by default) */
  addUnsignedShortOption("ALIGNED_BYTES_MATMUL", byteAlignmentMatMul, 128);

  /*!\par CONFIG_CATEGORY: FEA solver \ingroup Config*/
  /*--- Options related to the FEA solver ---*/

  /*!\brief FEA_FILENAME \n DESCRIPTION: Filename to input for element-based properties \n Default: element_properties.dat \ingroup Config */
  addStringOption("FEA_FILENAME", FEA_FileName, string("default_element_properties.dat"));
  /* DESCRIPTION: Determine if advanced features are used from the element-based FEA analysis (NO, YES = experimental) */
  addBoolOption("FEA_ADVANCED_MODE", FEAAdvancedMode, false);

  /* DESCRIPTION: Modulus of elasticity */
  addDoubleListOption("ELASTICITY_MODULUS", nElasticityMod, ElasticityMod);
  /* DESCRIPTION: Poisson ratio */
  addDoubleListOption("POISSON_RATIO", nPoissonRatio, PoissonRatio);
  /* DESCRIPTION: Material density */
  addDoubleListOption("MATERIAL_DENSITY", nMaterialDensity, MaterialDensity);
  /* DESCRIPTION: Knowles B constant */
  addDoubleOption("KNOWLES_B", Knowles_B, 1.0);
  /* DESCRIPTION: Knowles N constant */
  addDoubleOption("KNOWLES_N", Knowles_N, 1.0);

  /*  DESCRIPTION: Include DE effects
  *  Options: NO, YES \ingroup Config */
  addBoolOption("DE_EFFECTS", DE_Effects, false);
  /*!\brief ELECTRIC_FIELD_CONST \n DESCRIPTION: Value of the Dielectric Elastomer constant */
  addDoubleListOption("ELECTRIC_FIELD_CONST", nElectric_Constant, Electric_Constant);
  /* DESCRIPTION: Modulus of the Electric Fields */
  addDoubleListOption("ELECTRIC_FIELD_MOD", nElectric_Field, Electric_Field_Mod);
  /* DESCRIPTION: Direction of the Electic Fields */
  addDoubleListOption("ELECTRIC_FIELD_DIR", nDim_Electric_Field, Electric_Field_Dir);

  /*!\brief DESIGN_VARIABLE_FEA
   *  \n DESCRIPTION: Design variable for FEA problems \n OPTIONS: See \link DVFEA_Map \endlink \n DEFAULT VENKATAKRISHNAN \ingroup Config */
  addEnumOption("DESIGN_VARIABLE_FEA", Kind_DV_FEA, DVFEA_Map, NODV_FEA);

  /*  DESCRIPTION: Consider a reference solution for the structure (optimization applications)
  *  Options: NO, YES \ingroup Config */
  addBoolOption("REFERENCE_GEOMETRY", RefGeom, false);
  /*!\brief REFERENCE_GEOMETRY_PENALTY\n DESCRIPTION: Penalty weight value for the objective function \ingroup Config*/
  addDoubleOption("REFERENCE_GEOMETRY_PENALTY", RefGeom_Penalty, 1E6);
  /*!\brief REFERENCE_GEOMETRY_FILENAME \n DESCRIPTION: Reference geometry filename \n Default: reference_geometry.dat \ingroup Config */
  addStringOption("REFERENCE_GEOMETRY_FILENAME", RefGeom_FEMFileName, string("reference_geometry.dat"));
  /*!\brief REFERENCE_GEOMETRY_FORMAT \n DESCRIPTION: Format of the reference geometry file \n OPTIONS: see \link Input_Ref_Map \endlink \n DEFAULT: SU2 \ingroup Config*/
  addEnumOption("REFERENCE_GEOMETRY_FORMAT", RefGeom_FileFormat, Input_Ref_Map, SU2_REF);
  /*!\brief REFERENCE_GEOMETRY_SURFACE\n DESCRIPTION: If true consider only the surfaces where loads are applied. \ingroup Config*/
  addBoolOption("REFERENCE_GEOMETRY_SURFACE", RefGeomSurf, false);

  /*!\brief TOTAL_DV_PENALTY\n DESCRIPTION: Penalty weight value to maintain the total sum of DV constant \ingroup Config*/
  addDoubleOption("TOTAL_DV_PENALTY", DV_Penalty, 0);

  /*!\brief REFERENCE_NODE\n  DESCRIPTION: Reference node for the structure (optimization applications) */
  addUnsignedLongOption("REFERENCE_NODE", refNodeID, 0);
  /*!\brief REFERENCE_NODE_DISPLACEMENT\n DESCRIPTION: Target displacement of the reference node \ingroup Config*/
  addDoubleListOption("REFERENCE_NODE_DISPLACEMENT", nDim_RefNode, RefNode_Displacement);
  /*!\brief REFERENCE_NODE_PENALTY\n DESCRIPTION: Penalty weight value for the objective function \ingroup Config*/
  addDoubleOption("REFERENCE_NODE_PENALTY", RefNode_Penalty, 1E3);

  /*!\brief STRESS_PENALTY_PARAM\n DESCRIPTION: Maximum allowed stress and KS exponent for structural optimization \ingroup Config*/
  addDoubleArrayOption("STRESS_PENALTY_PARAM", 2, StressPenaltyParam.data());

  /*!\brief REGIME_TYPE \n  DESCRIPTION: Geometric condition \n OPTIONS: see \link Struct_Map \endlink \ingroup Config*/
  addEnumOption("GEOMETRIC_CONDITIONS", Kind_Struct_Solver, Struct_Map, STRUCT_DEFORMATION::SMALL);
  /*!\brief REGIME_TYPE \n  DESCRIPTION: Material model \n OPTIONS: see \link Material_Map \endlink \ingroup Config*/
  addEnumOption("MATERIAL_MODEL", Kind_Material, Material_Map, STRUCT_MODEL::LINEAR_ELASTIC);
  /*!\brief REGIME_TYPE \n  DESCRIPTION: Compressibility of the material \n OPTIONS: see \link MatComp_Map \endlink \ingroup Config*/
  addEnumOption("MATERIAL_COMPRESSIBILITY", Kind_Material_Compress, MatComp_Map, STRUCT_COMPRESS::COMPRESSIBLE);

  /*  DESCRIPTION: Consider a prestretch in the structural domain
  *  Options: NO, YES \ingroup Config */
  addBoolOption("PRESTRETCH", Prestretch, false);
  /*!\brief PRESTRETCH_FILENAME \n DESCRIPTION: Filename to input for prestretching membranes \n Default: prestretch_file.dat \ingroup Config */
  addStringOption("PRESTRETCH_FILENAME", Prestretch_FEMFileName, string("prestretch_file.dat"));

  /* DESCRIPTION: Iterative method for non-linear structural analysis */
  addEnumOption("NONLINEAR_FEM_SOLUTION_METHOD", Kind_SpaceIteScheme_FEA, Space_Ite_Map_FEA, STRUCT_SPACE_ITE::NEWTON);
  /* DESCRIPTION: Formulation for bidimensional elasticity solver */
  addEnumOption("FORMULATION_ELASTICITY_2D", Kind_2DElasForm, ElasForm_2D, STRUCT_2DFORM::PLANE_STRAIN);
  /*  DESCRIPTION: Apply dead loads
  *  Options: NO, YES \ingroup Config */
  addBoolOption("DEAD_LOAD", DeadLoad, false);
  /*  DESCRIPTION: Temporary: pseudo static analysis (no density in dynamic analysis)
  *  Options: NO, YES \ingroup Config */
  addBoolOption("PSEUDO_STATIC", PseudoStatic, false);
  /* DESCRIPTION: Dynamic or static structural analysis */
  addEnumOption("DYNAMIC_ANALYSIS", Dynamic_Analysis, Dynamic_Map, STATIC);
  /* DESCRIPTION: Time Step for dynamic analysis (s) */
  addDoubleOption("DYN_TIMESTEP", Delta_DynTime, 0.0);
  /* DESCRIPTION: Total Physical Time for dual time stepping simulations (s) */
  addDoubleOption("DYN_TIME", Total_DynTime, 1.0);
  /* DESCRIPTION: Parameter alpha for Newmark scheme (s) */
  addDoubleOption("NEWMARK_BETA", Newmark_beta, 0.25);
  /* DESCRIPTION: Parameter delta for Newmark scheme (s) */
  addDoubleOption("NEWMARK_GAMMA", Newmark_gamma, 0.5);
  /* DESCRIPTION: Apply the load as a ramp */
  addBoolOption("RAMP_LOADING", Ramp_Load, false);
  /* DESCRIPTION: Time while the load is to be increased linearly */
  addDoubleOption("RAMP_TIME", Ramp_Time, 1.0);
  /* DESCRIPTION: Transfer method used for multiphysics problems */
  addEnumOption("DYNAMIC_LOAD_TRANSFER", Dynamic_LoadTransfer, Dyn_Transfer_Method_Map, POL_ORDER_1);

  /* DESCRIPTION: Newmark - Generalized alpha - coefficients */
  addDoubleListOption("TIME_INT_STRUCT_COEFFS", nIntCoeffs, Int_Coeffs);

  /*  DESCRIPTION: Apply dead loads. Options: NO, YES \ingroup Config */
  addBoolOption("INCREMENTAL_LOAD", IncrementalLoad, false);
  /* DESCRIPTION: Maximum number of increments of the  */
  addUnsignedLongOption("NUMBER_INCREMENTS", IncLoad_Nincrements, 10);

  inc_crit[0] = 0.0; inc_crit[1] = 0.0; inc_crit[2] = 0.0;
  /* DESCRIPTION: Definition of the  UTOL RTOL ETOL*/
  addDoubleArrayOption("INCREMENTAL_CRITERIA", 3, inc_crit);

  /* DESCRIPTION: Use of predictor */
  addBoolOption("PREDICTOR", Predictor, false);
  /* DESCRIPTION: Order of the predictor */
  addUnsignedShortOption("PREDICTOR_ORDER", Pred_Order, 0);

  /* DESCRIPTION: Topology optimization options */
  addBoolOption("TOPOLOGY_OPTIMIZATION", topology_optimization, false);
  addStringOption("TOPOL_OPTIM_OUTFILE", top_optim_output_file, string("element_derivatives.dat"));
  addDoubleOption("TOPOL_OPTIM_SIMP_EXPONENT", simp_exponent, 1.0);
  addDoubleOption("TOPOL_OPTIM_SIMP_MINSTIFF", simp_minimum_stiffness, 0.001);
  addEnumListOption("TOPOL_OPTIM_FILTER_KERNEL", top_optim_nKernel, top_optim_kernels, Filter_Kernel_Map);
  addDoubleListOption("TOPOL_OPTIM_FILTER_RADIUS", top_optim_nRadius, top_optim_filter_radius);
  addDoubleListOption("TOPOL_OPTIM_KERNEL_PARAM", top_optim_nKernelParams, top_optim_kernel_params);
  addUnsignedShortOption("TOPOL_OPTIM_SEARCH_LIMIT", top_optim_search_lim, 0);
  addEnumOption("TOPOL_OPTIM_PROJECTION_TYPE", top_optim_proj_type, Projection_Function_Map, ENUM_PROJECTION_FUNCTION::NONE);
  addDoubleOption("TOPOL_OPTIM_PROJECTION_PARAM", top_optim_proj_param, 0.0);

  /* CONFIG_CATEGORY: FSI solver */
  /*--- Options related to the FSI solver ---*/

  /* DESCRIPTION: ID of the region we want to compute the sensitivities using direct differentiation */
  addUnsignedShortOption("FEA_ID_DIRECTDIFF", nID_DV, 0);

  /* DESCRIPTION: Restart from a steady state (sets grid velocities to 0 when loading the restart). */
  addBoolOption("RESTART_STEADY_STATE", SteadyRestart, false);

  /*!\par CONFIG_CATEGORY: Multizone definition \ingroup Config*/
  /*--- Options related to multizone problems ---*/

  /*!\brief MARKER_PLOTTING\n DESCRIPTION: Marker(s) of the surface in the surface flow solution file  \ingroup Config*/
  addStringListOption("CONFIG_LIST", nConfig_Files, Config_Filenames);

  /* DESCRIPTION: Determines if the multizone problem is solved for time-domain. */
  addBoolOption("TIME_DOMAIN", Time_Domain, false);
  /* DESCRIPTION: Number of outer iterations in the multizone problem. */
  addUnsignedLongOption("OUTER_ITER", nOuterIter, 1);
  /* DESCRIPTION: Number of inner iterations in each multizone block. */
  addUnsignedLongOption("INNER_ITER", nInnerIter, 1);
  /* DESCRIPTION: Number of time steps solved in the multizone problem. */
  addUnsignedLongOption("TIME_ITER", nTimeIter, 1);
  /* DESCRIPTION: Number of iterations in each single-zone block. */
  addUnsignedLongOption("ITER", nIter, 1000);
  /* DESCRIPTION: Restart iteration in the multizone problem. */
  addUnsignedLongOption("RESTART_ITER", Restart_Iter, 1);
  /* DESCRIPTION: Minimum error threshold for the linear solver for the implicit formulation */
  addDoubleOption("TIME_STEP", Time_Step, 0.0);
  /* DESCRIPTION: Total Physical Time for time-domain problems (s) */
  addDoubleOption("MAX_TIME", Max_Time, 1.0);
  /* DESCRIPTION: Determines if the single-zone driver is used. (TEMPORARY) */
  addBoolOption("SINGLEZONE_DRIVER", SinglezoneDriver, true);
  /* DESCRIPTION: Determines if the special output is written out */
  addBoolOption("SPECIAL_OUTPUT", SpecialOutput, false);

  /* DESCRIPTION: Determines if the convergence history of each individual zone is written to screen */
  addBoolOption("WRT_ZONE_CONV", Wrt_ZoneConv, false);
  /* DESCRIPTION: Determines if the convergence history of each individual zone is written to file */
  addBoolOption("WRT_ZONE_HIST", Wrt_ZoneHist, false);

  /* DESCRIPTION: Determines if the special output is written out */
  addBoolOption("WRT_FORCES_BREAKDOWN", Wrt_ForcesBreakdown, false);


  /*!\par KIND_INTERPOLATION \n
   * DESCRIPTION: Type of interpolation to use for multi-zone problems. \n OPTIONS: see \link Interpolator_Map \endlink
   * Sets Kind_Interpolation \ingroup Config
   */
  addEnumOption("KIND_INTERPOLATION", Kind_Interpolation, Interpolator_Map, INTERFACE_INTERPOLATOR::NEAREST_NEIGHBOR);

  /*  DESCRIPTION: Use conservative approach for interpolating between meshes. */
  addBoolOption("CONSERVATIVE_INTERPOLATION", ConservativeInterpolation, true);

  addUnsignedShortOption("NUM_NEAREST_NEIGHBORS", NumNearestNeighbors, 1);

  /*!\par KIND_INTERPOLATION \n
   * DESCRIPTION: Type of radial basis function to use for radial basis function interpolation. \n OPTIONS: see \link RadialBasis_Map \endlink
   * Sets Kind_RadialBasis \ingroup Config
   */
  addEnumOption("KIND_RADIAL_BASIS_FUNCTION", Kind_RadialBasisFunction, RadialBasisFunction_Map, RADIAL_BASIS::WENDLAND_C2);

  /*  DESCRIPTION: Use polynomial term in radial basis function interpolation.
  *  Options: NO, YES \ingroup Config */
  addBoolOption("RADIAL_BASIS_FUNCTION_POLYNOMIAL_TERM", RadialBasisFunction_PolynomialOption, true);

  /* DESCRIPTION: Radius for radial basis function. */
  addDoubleOption("RADIAL_BASIS_FUNCTION_PARAMETER", RadialBasisFunction_Parameter, 1.0);

  /* DESCRIPTION: Tolerance to prune small coefficients from the RBF interpolation matrix. */
  addDoubleOption("RADIAL_BASIS_FUNCTION_PRUNE_TOLERANCE", RadialBasisFunction_PruneTol, 1e-6);

   /*!\par INLETINTERPOLATION \n
   * DESCRIPTION: Type of spanwise interpolation to use for the inlet face. \n OPTIONS: see \link Inlet_SpanwiseInterpolation_Map \endlink
   * Sets Kind_InletInterpolation \ingroup Config
   */
  addEnumOption("INLET_INTERPOLATION_FUNCTION",Kind_InletInterpolationFunction, Inlet_SpanwiseInterpolation_Map, INLET_SPANWISE_INTERP::NONE);

   /*!\par INLETINTERPOLATION \n
   * DESCRIPTION: Type of spanwise interpolation to use for the inlet face. \n OPTIONS: see \link Inlet_SpanwiseInterpolation_Map \endlink
   * Sets Kind_InletInterpolation \ingroup Config
   */
  addEnumOption("INLET_INTERPOLATION_DATA_TYPE", Kind_Inlet_InterpolationType, Inlet_SpanwiseInterpolationType_Map, INLET_INTERP_TYPE::VR_VTHETA);

  addBoolOption("PRINT_INLET_INTERPOLATED_DATA", PrintInlet_InterpolatedData, false);

  /* DESCRIPTION: Number of FSI iterations during which a ramp is applied */
  addUnsignedShortOption("RAMP_FSI_ITER", nIterFSI_Ramp, 2);
  /* DESCRIPTION: Aitken's static relaxation factor */
  addDoubleOption("STAT_RELAX_PARAMETER", AitkenStatRelax, 0.4);
  /* DESCRIPTION: Aitken's dynamic maximum relaxation factor for the first iteration */
  addDoubleOption("AITKEN_DYN_MAX_INITIAL", AitkenDynMaxInit, 0.5);
  /* DESCRIPTION: Aitken's dynamic minimum relaxation factor for the first iteration */
  addDoubleOption("AITKEN_DYN_MIN_INITIAL", AitkenDynMinInit, 0.5);
  /* DESCRIPTION: Kind of relaxation */
  addEnumOption("BGS_RELAXATION", Kind_BGS_RelaxMethod, AitkenForm_Map, BGS_RELAXATION::NONE);
  /* DESCRIPTION: Relaxation required */
  addBoolOption("RELAXATION", Relaxation, false);

  /*!\par CONFIG_CATEGORY: Radiation solver \ingroup Config*/
  /*--- Options related to the radiation solver ---*/

  /* DESCRIPTION: Type of radiation model */
  addEnumOption("RADIATION_MODEL", Kind_Radiation, Radiation_Map, RADIATION_MODEL::NONE);

  /* DESCRIPTION: Kind of initialization of the P1 model  */
  addEnumOption("P1_INITIALIZATION", Kind_P1_Init, P1_Init_Map, P1_INIT::TEMPERATURE);

  /* DESCRIPTION: Absorption coefficient */
  addDoubleOption("ABSORPTION_COEFF", Absorption_Coeff, 1.0);
  /* DESCRIPTION: Scattering coefficient */
  addDoubleOption("SCATTERING_COEFF", Scattering_Coeff, 0.0);

  /* DESCRIPTION: Apply a volumetric heat source as a source term (NO, YES) in the form of an ellipsoid*/
  addBoolOption("HEAT_SOURCE", HeatSource, false);
  /* DESCRIPTION: Value of the volumetric heat source */
  addDoubleOption("HEAT_SOURCE_VAL", ValHeatSource, 0.0);
  /* DESCRIPTION: Rotation of the volumetric heat source respect to Z axis */
  addDoubleOption("HEAT_SOURCE_ROTATION_Z", Heat_Source_Rot_Z, 0.0);
  /* DESCRIPTION: Position of heat source center (Heat_Source_Center_X, Heat_Source_Center_Y, Heat_Source_Center_Z) */
  hs_center[0] = 0.0; hs_center[1] = 0.0; hs_center[2] = 0.0;
  addDoubleArrayOption("HEAT_SOURCE_CENTER", 3, hs_center);
  /* DESCRIPTION: Vector of heat source radii (Heat_Source_Axes_A, Heat_Source_Axes_B, Heat_Source_Axes_C) */
  hs_axes[0] = 1.0; hs_axes[1] = 1.0; hs_axes[2] = 1.0;
  addDoubleArrayOption("HEAT_SOURCE_AXES", 3, hs_axes);

  /*!\brief MARKER_EMISSIVITY DESCRIPTION: Wall emissivity of the marker for radiation purposes \n
   * Format: ( marker, emissivity of the marker, ... ) \ingroup Config  */
  addStringDoubleListOption("MARKER_EMISSIVITY", nMarker_Emissivity, Marker_Emissivity, Wall_Emissivity);

  /* DESCRIPTION:  Courant-Friedrichs-Lewy condition of the finest grid in radiation solvers */
  addDoubleOption("CFL_NUMBER_RAD", CFL_Rad, 1.0);

  /*!\par CONFIG_CATEGORY: Heat solver \ingroup Config*/
  /*--- options related to the heat solver ---*/

  /* DESCRIPTION: CHT interface coupling methods */
  /*  Options: NO, YES \ingroup Config */
  addEnumOption("CHT_COUPLING_METHOD", Kind_CHT_Coupling, CHT_Coupling_Map, CHT_COUPLING::DIRECT_TEMPERATURE_ROBIN_HEATFLUX);

  /*!\par CONFIG_CATEGORY: Visualize Control Volumes \ingroup Config*/
  /*--- options related to visualizing control volumes ---*/

  /* DESCRIPTION: Node number for the CV to be visualized */
  addLongOption("VISUALIZE_CV", Visualize_CV, -1);

  /*!\par CONFIG_CATEGORY: Inverse design problem \ingroup Config*/
  /*--- options related to inverse design problem ---*/

  /* DESCRIPTION: Evaluate inverse design on the surface  */
  addBoolOption("INV_DESIGN_CP", InvDesign_Cp, false);

  /* DESCRIPTION: Evaluate inverse design on the surface  */
  addBoolOption("INV_DESIGN_HEATFLUX", InvDesign_HeatFlux, false);

  /*!\par CONFIG_CATEGORY: Unsupported options \ingroup Config*/
  /*--- Options that are experimental and not intended for general use ---*/

  /* DESCRIPTION: Write extra output */
  addBoolOption("EXTRA_OUTPUT", ExtraOutput, false);

  /* DESCRIPTION: Write extra heat output for a given zone heat solver zone */
  addLongOption("EXTRA_HEAT_ZONE_OUTPUT", ExtraHeatOutputZone, -1);

  /*--- options related to the FFD problem ---*/
  /*!\par CONFIG_CATEGORY:FFD point inversion \ingroup Config*/

  /* DESCRIPTION: Fix I plane */
  addShortListOption("FFD_FIX_I", nFFD_Fix_IDir, FFD_Fix_IDir);

  /* DESCRIPTION: Fix J plane */
  addShortListOption("FFD_FIX_J", nFFD_Fix_JDir, FFD_Fix_JDir);

  /* DESCRIPTION: Fix K plane */
  addShortListOption("FFD_FIX_K", nFFD_Fix_KDir, FFD_Fix_KDir);

  /* DESCRIPTION: FFD symmetry plane (j=0) */
  addBoolOption("FFD_SYMMETRY_PLANE", FFD_Symmetry_Plane, false);

  /* DESCRIPTION: Define different coordinates systems for the FFD */
  addEnumOption("FFD_COORD_SYSTEM", FFD_CoordSystem, CoordSystem_Map, CARTESIAN);

  /* DESCRIPTION: Axis information for the spherical and cylindrical coord system */
  ffd_axis[0] = 0.0; ffd_axis[1] = 0.0; ffd_axis[2] =0.0;
  addDoubleArrayOption("FFD_AXIS", 3, ffd_axis);

  /* DESCRIPTION: Number of total iterations in the FFD point inversion */
  addUnsignedShortOption("FFD_ITERATIONS", nFFD_Iter, 500);

  /* DESCRIPTION: Free surface damping coefficient */
  addDoubleOption("FFD_TOLERANCE", FFD_Tol, 1E-10);

  /* DESCRIPTION: Procedure to prevent self-intersections within the FFD box based on Jacobian determinant */
  addBoolOption("FFD_INTPREV", FFD_IntPrev, NO);

  /* DESCRIPTION: Number of total iterations in the convexity check procedure */
  addUnsignedShortOption("FFD_INTPREV_ITER", FFD_IntPrev_MaxIter, 10);

  /* DESCRIPTION: Recursion depth in the FFD self-intersection prevention */
  addUnsignedShortOption("FFD_INTPREV_DEPTH", FFD_IntPrev_MaxDepth, 3);

  /* DESCRIPTION: Convexity check on all mesh elements */
  addBoolOption("CONVEXITY_CHECK", ConvexityCheck, NO);

  /* DESCRIPTION: Number of total iterations in the convexity check procedure */
  addUnsignedShortOption("CONVEXITY_CHECK_ITER", ConvexityCheck_MaxIter, 10);

  /* DESCRIPTION: Recursion depth in the FFD self-intersection prevention */
  addUnsignedShortOption("CONVEXITY_CHECK_DEPTH", ConvexityCheck_MaxDepth, 3);

  /* DESCRIPTION: Definition of the FFD boxes */
  addFFDDefOption("FFD_DEFINITION", nFFDBox, CoordFFDBox, TagFFDBox);

  /* DESCRIPTION: Definition of the FFD boxes */
  addFFDDegreeOption("FFD_DEGREE", nFFDBox, DegreeFFDBox);

  /* DESCRIPTION: Surface continuity at the intersection with the FFD */
  addEnumOption("FFD_CONTINUITY", FFD_Continuity, Continuity_Map, DERIVATIVE_2ND);

  /* DESCRIPTION: Kind of blending for the FFD definition */
  addEnumOption("FFD_BLENDING", FFD_Blending, Blending_Map, BEZIER );

  /* DESCRIPTION: Order of the BSplines for BSpline Blending function */
  ffd_coeff[0] = 2; ffd_coeff[1] = 2; ffd_coeff[2] = 2;
  addDoubleArrayOption("FFD_BSPLINE_ORDER", 3, ffd_coeff);

  /*--- Options for the automatic differentiation methods ---*/
  /*!\par CONFIG_CATEGORY: Automatic Differentation options\ingroup Config*/

  /* DESCRIPTION: Direct differentiation mode (forward) */
  addEnumOption("DIRECT_DIFF", DirectDiff, DirectDiff_Var_Map, NO_DERIVATIVE);

  /* DESCRIPTION: Automatic differentiation mode (reverse) */
  addBoolOption("AUTO_DIFF", AD_Mode, NO);

  /* DESCRIPTION: Preaccumulation in the AD mode. */
  addBoolOption("PREACC", AD_Preaccumulation, YES);

  /*--- options that are used in the python optimization scripts. These have no effect on the c++ toolsuite ---*/
  /*!\par CONFIG_CATEGORY:Python Options\ingroup Config*/

  /* DESCRIPTION: Gradient method */
  addPythonOption("GRADIENT_METHOD");

  /* DESCRIPTION: Geometrical Parameter */
  addPythonOption("GEO_PARAM");

  /* DESCRIPTION: Setup for design variables */
  addPythonOption("DEFINITION_DV");

  /* DESCRIPTION: Maximum number of iterations */
  addPythonOption("OPT_ITERATIONS");

  /* DESCRIPTION: Requested accuracy */
  addPythonOption("OPT_ACCURACY");

  /*!\brief OPT_COMBINE_OBJECTIVE
   *  \n DESCRIPTION: Flag specifying whether to internally combine a multi-objective function or treat separately */
  addPythonOption("OPT_COMBINE_OBJECTIVE");

  /* DESCRIPTION: Current value of the design variables */
  addPythonOption("DV_VALUE_NEW");

  /* DESCRIPTION: Previous value of the design variables */
  addPythonOption("DV_VALUE_OLD");

  /* DESCRIPTION: Number of partitions of the mesh */
  addPythonOption("NUMBER_PART");

  /* DESCRIPTION: Optimization objective function with optional scaling factor*/
  addPythonOption("OPT_OBJECTIVE");

  /* DESCRIPTION: Optimization constraint functions with optional scaling factor */
  addPythonOption("OPT_CONSTRAINT");

  /* DESCRIPTION: Finite different step for gradient estimation */
  addPythonOption("FIN_DIFF_STEP");

  /* DESCRIPTION: Verbosity of the python scripts to Stdout */
  addPythonOption("CONSOLE");

  /* DESCRIPTION: Flag specifying if the mesh was decomposed */
  addPythonOption("DECOMPOSED");

  /* DESCRIPTION: Optimization gradient factor */
  addPythonOption("OPT_GRADIENT_FACTOR");

  /* DESCRIPTION: Upper bound for the optimizer */
  addPythonOption("OPT_BOUND_UPPER");

  /* DESCRIPTION: Lower bound for the optimizer */
  addPythonOption("OPT_BOUND_LOWER");

  /* DESCRIPTION: Number of zones of the problem */
  addPythonOption("NZONES");

  /* DESCRIPTION: ParMETIS load balancing tolerance */
  addDoubleOption("PARMETIS_TOLERANCE", ParMETIS_tolerance, 0.02);

  /* DESCRIPTION: ParMETIS load balancing weight for points */
  addLongOption("PARMETIS_POINT_WEIGHT", ParMETIS_pointWgt, 0);

  /* DESCRIPTION: ParMETIS load balancing weight for edges (equiv. to neighbors) */
  addLongOption("PARMETIS_EDGE_WEIGHT", ParMETIS_edgeWgt, 1);

  /*--- options that are used in the Hybrid RANS/LES Simulations  ---*/
  /*!\par CONFIG_CATEGORY:Hybrid_RANSLES Options\ingroup Config*/

  /* DESCRIPTION: Starting Iteration for windowing approach */
  addUnsignedLongOption("WINDOW_START_ITER", StartWindowIteration, 0);

  /* DESCRIPTION: Window (weight) function for the cost-functional in the reverse sweep */
  addEnumOption("WINDOW_FUNCTION", Kind_WindowFct, Window_Map, WINDOW_FUNCTION::SQUARE);

  /* DESCRIPTION: DES Constant */
  addDoubleOption("DES_CONST", Const_DES, 0.65);

  /* DESCRIPTION: Specify Hybrid RANS/LES model */
  addEnumOption("HYBRID_RANSLES", Kind_HybridRANSLES, HybridRANSLES_Map, NO_HYBRIDRANSLES);

  /* DESCRIPTION: Roe with low dissipation for unsteady flows */
  addEnumOption("ROE_LOW_DISSIPATION", Kind_RoeLowDiss, RoeLowDiss_Map, NO_ROELOWDISS);

  /* DESCRIPTION: Activate SA Quadratic Constitutive Relation, 2000 version */
  addBoolOption("SA_QCR", QCR, false);

  /* DESCRIPTION: Compute Average for unsteady simulations */
  addBoolOption("COMPUTE_AVERAGE", Compute_Average, false);

  /* DESCRIPTION: Multipoint design Mach number*/
  addPythonOption("MULTIPOINT_MACH_NUMBER");

  /* DESCRIPTION: Multipoint design Weight */
  addPythonOption("MULTIPOINT_WEIGHT");

  /* DESCRIPTION: Multipoint design Angle of Attack */
  addPythonOption("MULTIPOINT_AOA");

  /* DESCRIPTION: Multipoint design Sideslip angle */
  addPythonOption("MULTIPOINT_SIDESLIP_ANGLE");

  /* DESCRIPTION: Multipoint design target CL*/
  addPythonOption("MULTIPOINT_TARGET_CL");

  /* DESCRIPTION: Multipoint design Reynolds number */
  addPythonOption("MULTIPOINT_REYNOLDS_NUMBER");

  /* DESCRIPTION: Multipoint design freestream temperature */
  addPythonOption("MULTIPOINT_FREESTREAM_TEMPERATURE");

  /* DESCRIPTION: Multipoint design freestream pressure */
  addPythonOption("MULTIPOINT_FREESTREAM_PRESSURE");

  /* DESCRIPTION: Multipoint design for outlet quantities (varying back pressure or mass flow operating points). */
  addPythonOption("MULTIPOINT_OUTLET_VALUE");

  /* DESCRIPTION: Multipoint mesh filenames, if using different meshes for each point */
  addPythonOption("MULTIPOINT_MESH_FILENAME");

  /*--- options that are used for the output ---*/
  /*!\par CONFIG_CATEGORY:Output Options\ingroup Config*/

  /* DESCRIPTION: Type of screen output */
  addStringListOption("SCREEN_OUTPUT", nScreenOutput, ScreenOutput);
  /* DESCRIPTION: Type of output printed to the history file */
  addStringListOption("HISTORY_OUTPUT", nHistoryOutput, HistoryOutput);
  /* DESCRIPTION: Type of output printed to the volume solution file */
  addStringListOption("VOLUME_OUTPUT", nVolumeOutput, VolumeOutput);

  /* DESCRIPTION: Names of the passive lookup variables for combustions */
  addStringListOption("LOOKUP_NAMES", n_lookups, table_lookup_names);

  /* DESCRIPTION: History writing frequency (INNER_ITER) */
  addUnsignedLongOption("HISTORY_WRT_FREQ_INNER", HistoryWrtFreq[2], 1);
  /* DESCRIPTION: History writing frequency (OUTER_ITER) */
  addUnsignedLongOption("HISTORY_WRT_FREQ_OUTER", HistoryWrtFreq[1], 1);
  /* DESCRIPTION: History writing frequency (TIME_ITER) */
  addUnsignedLongOption("HISTORY_WRT_FREQ_TIME", HistoryWrtFreq[0], 1);

  /* DESCRIPTION: Screen writing frequency (INNER_ITER) */
  addUnsignedLongOption("SCREEN_WRT_FREQ_INNER", ScreenWrtFreq[2], 1);
  /* DESCRIPTION: Screen writing frequency (OUTER_ITER) */
  addUnsignedLongOption("SCREEN_WRT_FREQ_OUTER", ScreenWrtFreq[1], 1);
  /* DESCRIPTION: Screen writing frequency (TIME_ITER) */
  addUnsignedLongOption("SCREEN_WRT_FREQ_TIME", ScreenWrtFreq[0], 1);
  /* DESCRIPTION: Volume solution writing frequency */
  addUnsignedLongOption("OUTPUT_WRT_FREQ", VolumeWrtFreq, 250);
  /* DESCRIPTION: Volume solution files */
  addEnumListOption("OUTPUT_FILES", nVolumeOutputFiles, VolumeOutputFiles, Output_Map);

  /* DESCRIPTION: Using Uncertainty Quantification with SST Turbulence Model */
  addBoolOption("USING_UQ", using_uq, false);

  /* DESCRIPTION: Parameter to perturb eigenvalues */
  addDoubleOption("UQ_DELTA_B", uq_delta_b, 1.0);

  /* DESCRIPTION: Parameter to determine kind of perturbation */
  addUnsignedShortOption("UQ_COMPONENT", eig_val_comp, 1);

  /* DESCRIPTION: Parameter to perturb eigenvalues */
  addDoubleOption("UQ_URLX", uq_urlx, 0.1);

  /* DESCRIPTION: Permuting eigenvectors for UQ analysis */
  addBoolOption("UQ_PERMUTE", uq_permute, false);

  /* DESCRIPTION: Number of calls to 'Build' that trigger re-factorization (0 means only once). */
  addUnsignedLongOption("PASTIX_FACTORIZATION_FREQUENCY", pastix_fact_freq, 1);

  /* DESCRIPTION: 0 - Quiet, 1 - During factorization and cleanup, 2 - Even more detail. */
  addUnsignedShortOption("PASTIX_VERBOSITY_LEVEL", pastix_verb_lvl, 0);

  /* DESCRIPTION: Level of fill for PaStiX incomplete LU factorization. */
  addUnsignedShortOption("PASTIX_FILL_LEVEL", pastix_fill_lvl, 1);

  /* DESCRIPTION: Size of the edge groups colored for thread parallel edge loops (0 forces the reducer strategy). */
  addUnsignedLongOption("EDGE_COLORING_GROUP_SIZE", edgeColorGroupSize, 512);

  /*--- options that are used for libROM ---*/
  /*!\par CONFIG_CATEGORY:libROM options \ingroup Config*/

  /*!\brief SAVE_LIBROM \n DESCRIPTION: Flag for saving data with libROM. */
  addBoolOption("SAVE_LIBROM", libROM, false);

  /*!\brief LIBROM_BASE_FILENAME \n DESCRIPTION: Output base file name for libROM   \ingroup Config*/
  addStringOption("LIBROM_BASE_FILENAME", libROMbase_FileName, string("su2"));

  /*!\brief BASIS_GENERATION \n DESCRIPTION: Flag for saving data with libROM. */
  addEnumOption("BASIS_GENERATION", POD_Basis_Gen, POD_Map, POD_KIND::STATIC);

  /*!\brief MAX_BASIS_DIM \n DESCRIPTION: Maximum number of basis vectors.*/
  addUnsignedShortOption("MAX_BASIS_DIM", maxBasisDim, 100);

  /*!\brief MAX_BASIS_DIM \n DESCRIPTION: Maximum number of basis vectors.*/
  addUnsignedShortOption("ROM_SAVE_FREQ", rom_save_freq, 1);

  /* END_CONFIG_OPTIONS */

}

void CConfig::SetConfig_Parsing(char case_filename[MAX_STRING_SIZE]) {

  ifstream case_file;

  /*--- Read the configuration file ---*/

  case_file.open(case_filename, ios::in);

  if (case_file.fail()) {
    SU2_MPI::Error("The configuration file (.cfg) is missing!!", CURRENT_FUNCTION);
  }

  SetConfig_Parsing(case_file);

  case_file.close();

}

void CConfig::SetConfig_Parsing(istream& config_buffer){

  string text_line, option_name;
  vector<string> option_value;

  string errorString;

  const int max_err_count = 30; // Maximum number of errors to print before stopping
  int err_count = 0;  // How many errors have we found in the config file
  int line_count = 1;

  map<string, bool> included_options;

  /*--- Parse the configuration file and set the options ---*/

  while (getline (config_buffer, text_line)) {

    if (err_count >= max_err_count) {
      errorString.append("Too many errors, stopping parse.");
      break;
    }

     PrintingToolbox::trim(text_line);

    /*--- Check if there is a line continuation character at the
     * end of the current line or somewhere in between (the rest is ignored then).
     * If yes, read until there is a line without one or an empty line.
     * If there is a statement after a cont. char
     * throw an error. ---*/

     if (text_line.size() && (text_line.front() != '%')){
       while (text_line.back() == '\\' ||
              (PrintingToolbox::split(text_line, '\\').size() > 1)){
         string tmp;
         getline (config_buffer, tmp);
         line_count++;
         if (tmp.find_first_of('=') != string::npos){
           errorString.append("Line " + to_string(line_count)  + ": Statement found after continuation character.\n");
         }
         PrintingToolbox::trim(tmp);
         if (tmp.front() != '%'){
           text_line = PrintingToolbox::split(text_line, '\\')[0];
           text_line += " " + tmp;
         }
       }
     }

    if (TokenizeString(text_line, option_name, option_value)) {

      /*--- See if it's a python option ---*/

      if (option_map.find(option_name) == option_map.end()) {
          string newString;
          newString.append("Line " + to_string(line_count)  + " " + option_name);
          newString.append(": invalid option name");
          newString.append(". Check current SU2 options in config_template.cfg.");
          newString.append("\n");
          if (!option_name.compare("RELAXATION_FACTOR_ADJFLOW"))
            newString.append("Option RELAXATION_FACTOR_ADJFLOW is now RELAXATION_FACTOR_ADJOINT, "
                             "and it also applies to discrete adjoint problems.\n\n");
          else if (!option_name.compare("WRT_MESH_QUALITY"))
            newString.append("WRT_MESH_QUALITY is deprecated. Use VOLUME_OUTPUT= (MESH_QUALITY, ...) instead.\n\n");
          else if (!option_name.compare("VISUALIZE_SURFACE_DEF"))
            newString.append("VISUALIZE_SURFACE_DEF is deprecated. Simply add a surface format to OUTPUT_FILES.\n\n");
          else if (!option_name.compare("VISUALIZE_VOLUME_DEF"))
            newString.append("VISUALIZE_VOLUME_DEF is deprecated. Simply add a volume format to OUTPUT_FILES.\n\n");
          else if (!option_name.compare("WRT_BINARY_RESTART"))
            newString.append("WRT_BINARY_RESTART is deprecated. The type of restart is determined from the OUTPUT_FILES list.\n\n");
          else if (!option_name.compare("WRT_RESIDUALS"))
            newString.append("WRT_RESIDUALS is deprecated. Use VOLUME_OUTPUT= ( RESIDUAL, ... ) instead.\n\n");
          else if (!option_name.compare("WRT_LIMITERS"))
            newString.append("WRT_LIMITERS is deprecated. Use VOLUME_OUTPUT= ( LIMITER, ... ) instead.\n\n");
          else if (!option_name.compare("WRT_CON_FREQ"))
            newString.append("WRT_CON_FREQ is deprecated. Use SCREEN_WRT_FREQ_INNER or SCREEN_WRT_FREQ_OUTER for multizone cases instead.\n\n");
          else if (!option_name.compare("WRT_CON_FREQ_DUALTIME"))
            newString.append("WRT_CON_FREQ_DUALTIME is deprecated. Use SCREEN_WRT_FREQ_TIME instead.\n\n");
          else if (!option_name.compare("WRT_SRF_SOL"))
            newString.append("WRT_SRF_SOL is deprecated. Simply add a surface format to OUTPUT_FILES.\n\n");
          else if (!option_name.compare("WRT_CSV_SOL"))
            newString.append("WRT_CSV_SOL is deprecated. Simply add a CSV format to OUTPUT_FILES.\n\n");
          else if (!option_name.compare("WRT_SOL_FREQ"))
            newString.append("WRT_SOL_FREQ is deprecated. Use OUTPUT_WRT_FREQ instead.\n\n");
          else if (!option_name.compare("WRT_SOL_FREQ_DUALTIME"))
            newString.append("WRT_SOL_FREQ_DUALTIME is deprecated. Use OUTPUT_WRT_FREQ instead.\n\n");
          else if (!option_name.compare("UNST_RESTART_ITER"))
            newString.append("UNST_RESTART_ITER is deprecated. Use RESTART_ITER instead.\n\n");
          else if (!option_name.compare("DYN_RESTART_ITER"))
            newString.append("DYN_RESTART_ITER is deprecated. Use RESTART_ITER instead.\n\n");
          // This option is deprecated. After a grace period until 7.2.0 the usage warning should become an error.
          /*else if (!option_name.compare("CONV_CRITERIA"))
            newString.append(string("CONV_CRITERIA is deprecated. SU2 will choose the criteria automatically based on the CONV_FIELD.\n") +
                             string("RESIDUAL for any RMS_* BGS_* value. CAUCHY for coefficients like DRAG etc.\n\n"));*/
          if (!option_name.compare("THERMAL_DIFFUSIVITY"))
            newString.append("THERMAL_DIFFUSIVITY is deprecated. See the INC_ENERGY_EQUATION options instead.\n\n");
          if (!option_name.compare("THERMAL_DIFFUSIVITY_SOLID"))
            newString.append("THERMAL_DIFFUSIVITY_SOLID is deprecated. Set THERMAL_CONDUCTIVITY_CONSTANT, MATERIAL_DENSITY and SPECIFIC_HEAT_CP instead.\n\n");
          if (!option_name.compare("SOLID_THERMAL_CONDUCTIVITY"))
            newString.append("SOLID_THERMAL_CONDUCTIVITY is deprecated. Use THERMAL_CONDUCTIVITY_CONSTANT instead.\n\n");
          if (!option_name.compare("SOLID_DENSITY"))
            newString.append("SOLID_DENSITY is deprecated. Use MATERIAL_DENSITY instead.\n\n");
          if (!option_name.compare("SOLID_TEMPERATURE_INIT"))
            newString.append("SOLID_TEMPERATURE_INIT is deprecated. Use FREESTREAM_TEMPERATURE instead.\n\n");
          else {
            /*--- Find the most likely candidate for the unrecognized option, based on the length
             of start and end character sequences shared by candidates and the option. ---*/
            auto countMatchChars = [&option_name](const string& candidate) {
              const size_t sz1 = option_name.size(), sz2 = candidate.size();
              size_t nMatch = 0;
              for (size_t i=0; i<min(sz1,sz2); ++i) {
                if (option_name[i] == candidate[i]) nMatch++;
                else break;
              }
              for (size_t i=0; i<min(sz1,sz2); ++i) {
                if (option_name[sz1-1-i] == candidate[sz2-1-i]) nMatch++;
                else break;
              }
              return nMatch;
            };
            string match;
            size_t maxScore = 0;
            for (auto& candidate : option_map) {
              auto score = countMatchChars(candidate.first);
              if (score > maxScore) {
                maxScore = score;
                match = candidate.first;
              }
            }
            newString.append("Did you mean ");
            newString.append(match);
            newString.append("?\n");
          }
          errorString.append(newString);
          err_count++;
          line_count++;
        continue;
      }

      /*--- Option exists, check if the option has already been in the config file ---*/

      if (included_options.find(option_name) != included_options.end()) {
        string newString;
        newString.append("Line " + to_string(line_count)  + " " + option_name);
        newString.append(": option appears twice");
        newString.append("\n");
        errorString.append(newString);
        err_count++;
        line_count++;
        continue;
      }

      /*--- New found option. Add it to the map, and delete from all options ---*/

      included_options.insert(pair<string, bool>(option_name, true));
      all_options.erase(option_name);

      /*--- Set the value and check error ---*/

      string out = option_map[option_name]->SetValue(option_value);
      if (out.compare("") != 0) {
        errorString.append(out);
        errorString.append("\n");
        err_count++;
      }
    }
    line_count++;
  }

  /*--- See if there were any errors parsing the config file ---*/

  if (errorString.size() != 0) {
    SU2_MPI::Error(errorString, CURRENT_FUNCTION);
  }
}

void CConfig::SetDefaultFromConfig(CConfig *config){

  map<string, bool> noInheritance = {{"SCREEN_OUTPUT", true},{"HISTORY_OUTPUT", true}};

  map<string, bool>::iterator iter = all_options.begin(), curr_iter;

  while (iter != all_options.end()){
    curr_iter = iter++;
    if (config->option_map[curr_iter->first]->GetValue().size() > 0 && !noInheritance[curr_iter->first]){
      option_map[curr_iter->first]->SetValue(config->option_map[curr_iter->first]->GetValue());
      all_options.erase(curr_iter);
    }
  }
}

void CConfig::SetDefault(){

  /*--- Set the default values for all of the options that weren't set ---*/

  for (map<string, bool>::iterator iter = all_options.begin(); iter != all_options.end(); ++iter) {
    if (option_map[iter->first]->GetValue().size() == 0)
      option_map[iter->first]->SetDefault();
  }
}

bool CConfig::SetRunTime_Parsing(char case_filename[MAX_STRING_SIZE]) {
  string text_line, option_name;
  ifstream case_file;
  vector<string> option_value;

  /*--- Read the configuration file ---*/

  case_file.open(case_filename, ios::in);

  if (case_file.fail()) { return false; }

  string errorString;

  int err_count = 0;  // How many errors have we found in the config file
  const int max_err_count = 30; // Maximum number of errors to print before stopping

  map<string, bool> included_options;

  /*--- Parse the configuration file and set the options ---*/

  while (getline (case_file, text_line)) {

    if (err_count >= max_err_count) {
      errorString.append("Too many errors, stopping parse.");
      break;
    }

    if (TokenizeString(text_line, option_name, option_value)) {

      if (option_map.find(option_name) == option_map.end()) {

        /*--- See if it's a python option ---*/

        string newString;
        newString.append(option_name);
        newString.append(": invalid option name");
        newString.append("\n");
        errorString.append(newString);
        err_count++;
        continue;
      }

      /*--- Option exists, check if the option has already been in the config file ---*/

      if (included_options.find(option_name) != included_options.end()) {
        string newString;
        newString.append(option_name);
        newString.append(": option appears twice");
        newString.append("\n");
        errorString.append(newString);
        err_count++;
        continue;
      }

      /*--- New found option. Add it to the map, and delete from all options ---*/

      included_options.insert(pair<string, bool>(option_name, true));
      all_options.erase(option_name);

      /*--- Set the value and check error ---*/

      string out = option_map[option_name]->SetValue(option_value);
      if (out.compare("") != 0) {
        errorString.append(out);
        errorString.append("\n");
        err_count++;
      }

    }
  }

  /*--- Set the default values for all of the options that weren't set ---*/

  for (map<string, bool>::iterator iter = all_options.begin(); iter != all_options.end(); ++iter) {
    option_map[iter->first]->SetDefault();
  }

  /*--- See if there were any errors parsing the runtime file ---*/

  if (errorString.size() != 0) {
    SU2_MPI::Error(errorString, CURRENT_FUNCTION);
  }

  case_file.close();

  return true;

}

void CConfig::SetHeader(SU2_COMPONENT val_software) const{

  if ((iZone == 0) && (rank == MASTER_NODE)){
    cout << endl << "-------------------------------------------------------------------------" << endl;
    cout << "|    ___ _   _ ___                                                      |" << endl;
    cout << "|   / __| | | |_  )   Release 7.2.0 \"Blackbird\"                         |" << endl;
    cout << "|   \\__ \\ |_| |/ /                                                      |" << endl;
    switch (val_software) {
    case SU2_COMPONENT::SU2_CFD: cout << "|   |___/\\___//___|   Suite (Computational Fluid Dynamics Code)         |" << endl; break;
    case SU2_COMPONENT::SU2_DEF: cout << "|   |___/\\___//___|   Suite (Mesh Deformation Code)                     |" << endl; break;
    case SU2_COMPONENT::SU2_DOT: cout << "|   |___/\\___//___|   Suite (Gradient Projection Code)                  |" << endl; break;
    case SU2_COMPONENT::SU2_GEO: cout << "|   |___/\\___//___|   Suite (Geometry Definition Code)                  |" << endl; break;
    case SU2_COMPONENT::SU2_SOL: cout << "|   |___/\\___//___|   Suite (Solution Exporting Code)                   |" << endl; break;
    }

    cout << "|                                                                       |" << endl;
    cout <<"-------------------------------------------------------------------------" << endl;
    cout << "| SU2 Project Website: https://su2code.github.io                        |" << endl;
    cout << "|                                                                       |" << endl;
    cout << "| The SU2 Project is maintained by the SU2 Foundation                   |" << endl;
    cout << "| (http://su2foundation.org)                                            |" << endl;
    cout <<"-------------------------------------------------------------------------" << endl;
    cout << "| Copyright 2012-2021, SU2 Contributors                                 |" << endl;
    cout << "|                                                                       |" << endl;
    cout << "| SU2 is free software; you can redistribute it and/or                  |" << endl;
    cout << "| modify it under the terms of the GNU Lesser General Public            |" << endl;
    cout << "| License as published by the Free Software Foundation; either          |" << endl;
    cout << "| version 2.1 of the License, or (at your option) any later version.    |" << endl;
    cout << "|                                                                       |" << endl;
    cout << "| SU2 is distributed in the hope that it will be useful,                |" << endl;
    cout << "| but WITHOUT ANY WARRANTY; without even the implied warranty of        |" << endl;
    cout << "| MERCHANTABILITY or FITNESS FOR A PARTICULAR PURPOSE. See the GNU      |" << endl;
    cout << "| Lesser General Public License for more details.                       |" << endl;
    cout << "|                                                                       |" << endl;
    cout << "| You should have received a copy of the GNU Lesser General Public      |" << endl;
    cout << "| License along with SU2. If not, see <http://www.gnu.org/licenses/>.   |" << endl;
    cout <<"-------------------------------------------------------------------------" << endl;
  }

}

void CConfig::SetnZone(){

  /*--- Just as a clarification --- */

  if (Multizone_Problem == NO && Kind_Solver != MULTIPHYSICS){
    nZone = 1;
  }

  if (Kind_Solver == MULTIPHYSICS){
    Multizone_Problem = YES;
    if (nConfig_Files == 0){
      SU2_MPI::Error("CONFIG_LIST must be provided if PHYSICAL_PROBLEM=MULTIPHYSICS", CURRENT_FUNCTION);
    }
  }

  if (Multizone_Problem == YES){

    /*--- Some basic multizone checks ---*/

    if (nMarker_ZoneInterface % 2 != 0){
      SU2_MPI::Error("Number of markers in MARKER_ZONE_INTERFACE must be a multiple of 2", CURRENT_FUNCTION);
    }

    SinglezoneDriver  = NO;

    if (Multizone_Mesh){

      /*--- Get the number of zones from the mesh file --- */

      nZone = GetnZone(Mesh_FileName, Mesh_FileFormat);

      /*--- If config list is set, make sure number matches number of zones in mesh file --- */

      if (nConfig_Files != 0 && (nZone != nConfig_Files)){
        SU2_MPI::Error("Number of CONFIG_LIST must match number of zones in mesh file.", CURRENT_FUNCTION);
      }
    } else {

      /*--- Number of zones is determined from the number of config files provided --- */

      if (nConfig_Files == 0){
        SU2_MPI::Error("If MULTIZONE_MESH is set to YES, you must provide a list of config files using CONFIG_LIST option", CURRENT_FUNCTION);
      }
      nZone = nConfig_Files;

    }

    /*--- Check if subconfig files exist --- */

    if (nConfig_Files != 0){
      for (unsigned short iConfig = 0; iConfig < nConfig_Files; iConfig++){
        ifstream f(Config_Filenames[iConfig].c_str());
        if (!f.good()){
          SU2_MPI::Error("Config file " + Config_Filenames[iConfig] + " defined in CONFIG_FILES does not exist", CURRENT_FUNCTION);
        }
      }
    }

  }

}


void CConfig::SetPostprocessing(SU2_COMPONENT val_software, unsigned short val_izone, unsigned short val_nDim) {

  unsigned short iCFL, iMarker;
  bool ideal_gas = ((Kind_FluidModel == STANDARD_AIR) ||
                    (Kind_FluidModel == IDEAL_GAS) ||
                    (Kind_FluidModel == INC_IDEAL_GAS) ||
                    (Kind_FluidModel == INC_IDEAL_GAS_POLY) ||
                    (Kind_FluidModel == CONSTANT_DENSITY) ||
                    (Kind_FluidModel == FLAMELET_FLUID_MODEL) ||
                    (Kind_FluidModel == MIXTURE_FLUID_MODEL));
  bool noneq_gas = ((Kind_FluidModel == MUTATIONPP) ||
                    (Kind_FluidModel == SU2_NONEQ));
  bool standard_air = ((Kind_FluidModel == STANDARD_AIR));
  bool nemo = GetNEMOProblem();

  if (Kind_FluidModel == FLAMELET_FLUID_MODEL){
    Kind_Scalar_Model      = PROGRESS_VARIABLE;
    Kind_ViscosityModel    = VISCOSITYMODEL::FLAMELET;
    Kind_ConductivityModel = CONDUCTIVITYMODEL::FLAMELET;
    Kind_DiffusivityModel  = DIFFUSIVITYMODEL::FLAMELET;
  }

  if (nZone > 1){
    Multizone_Problem = YES;
  }

  /*--- Set the default output files ---*/
  if (!OptionIsSet("OUTPUT_FILES")){
    nVolumeOutputFiles = 3;
    VolumeOutputFiles = new unsigned short[nVolumeOutputFiles];
    VolumeOutputFiles[0] = RESTART_BINARY;
    VolumeOutputFiles[1] = PARAVIEW_XML;
    VolumeOutputFiles[2] = SURFACE_PARAVIEW_XML;
  }

  /*--- Check if SU2 was build with TecIO support, as that is required for Tecplot Binary output. ---*/
#ifndef HAVE_TECIO
  for (unsigned short iVolumeFile = 0; iVolumeFile < nVolumeOutputFiles; iVolumeFile++){
    if (VolumeOutputFiles[iVolumeFile] == TECPLOT_BINARY ||
        VolumeOutputFiles[iVolumeFile] == SURFACE_TECPLOT_BINARY) {
      SU2_MPI::Error(string("Tecplot binary file requested in option OUTPUT_FILES but SU2 was built without TecIO support.\n"), CURRENT_FUNCTION);
    }
  }
#endif

  /*--- Check if SU2 was build with CGNS support, as that is required for CGNS output. ---*/
#ifndef HAVE_CGNS
  for (unsigned short iVolumeFile = 0; iVolumeFile < nVolumeOutputFiles; iVolumeFile++) {
    if (VolumeOutputFiles[iVolumeFile] == CGNS ||
        VolumeOutputFiles[iVolumeFile] == SURFACE_CGNS) {
      SU2_MPI::Error(string("CGNS file requested in option OUTPUT_FILES but SU2 was built without CGNS support.\n"),CURRENT_FUNCTION);
    }
  }
#endif

  /*--- STL_BINARY output not implelemted yet, but already a value in option_structure.hpp---*/
  for (unsigned short iVolumeFile = 0; iVolumeFile < nVolumeOutputFiles; iVolumeFile++) {
    if (VolumeOutputFiles[iVolumeFile] == STL_BINARY){
      SU2_MPI::Error(string("OUTPUT_FILES: 'STL_BINARY' output not implemented. Use 'STL' for ASCII output.\n"), CURRENT_FUNCTION);
    }
    if (val_nDim == 2 && (VolumeOutputFiles[iVolumeFile] == STL || VolumeOutputFiles[iVolumeFile] == STL_BINARY)) {
      SU2_MPI::Error(string("OUTPUT_FILES: 'STL(_BINARY)' output only reasonable for 3D cases.\n"), CURRENT_FUNCTION);
    }
  }

  /*--- Check if MESH_QUALITY is requested in VOLUME_OUTPUT and set the config boolean accordingly. ---*/
  Wrt_MeshQuality = false;
  for (unsigned short iField = 0; iField < nVolumeOutput; iField++) {
    if(VolumeOutput[iField].find("MESH_QUALITY") != string::npos) {
      Wrt_MeshQuality = true;
    }
  }

  /*--- Check if MULTIGRID is requested in VOLUME_OUTPUT and set the config boolean accordingly. ---*/
  Wrt_MultiGrid = false;
  for (unsigned short iField = 0; iField < nVolumeOutput; iField++) {
    if(VolumeOutput[iField].find("MULTIGRID") != string::npos) {
      Wrt_MultiGrid = true;
    }
  }

  if (Kind_Solver == NAVIER_STOKES && Kind_Turb_Model != TURB_MODEL::NONE){
    SU2_MPI::Error("KIND_TURB_MODEL must be NONE if SOLVER= NAVIER_STOKES", CURRENT_FUNCTION);
  }
  if (Kind_Solver == INC_NAVIER_STOKES && Kind_Turb_Model != TURB_MODEL::NONE){
    SU2_MPI::Error("KIND_TURB_MODEL must be NONE if SOLVER= INC_NAVIER_STOKES", CURRENT_FUNCTION);
  }
  if (Kind_Solver == RANS && Kind_Turb_Model == TURB_MODEL::NONE){
    SU2_MPI::Error("A turbulence model must be specified with KIND_TURB_MODEL if SOLVER= RANS", CURRENT_FUNCTION);
  }
  if (Kind_Solver == INC_RANS && Kind_Turb_Model == TURB_MODEL::NONE){
    SU2_MPI::Error("A turbulence model must be specified with KIND_TURB_MODEL if SOLVER= INC_RANS", CURRENT_FUNCTION);
  }

  /*--- Set the boolean Wall_Functions equal to true if there is a
   definition for the wall founctions ---*/

  Wall_Functions = false;
  if (nMarker_WallFunctions > 0) {
    for (iMarker = 0; iMarker < nMarker_WallFunctions; iMarker++) {
      if (Kind_WallFunctions[iMarker] != WALL_FUNCTIONS::NONE)
        Wall_Functions = true;

      if ((Kind_WallFunctions[iMarker] == WALL_FUNCTIONS::ADAPTIVE_FUNCTION) ||
          (Kind_WallFunctions[iMarker] == WALL_FUNCTIONS::SCALABLE_FUNCTION) ||
          (Kind_WallFunctions[iMarker] == WALL_FUNCTIONS::NONEQUILIBRIUM_MODEL))
        SU2_MPI::Error(string("For RANS problems, use NONE, STANDARD_WALL_FUNCTION or EQUILIBRIUM_WALL_MODEL.\n"), CURRENT_FUNCTION);

      if (Kind_WallFunctions[iMarker] == WALL_FUNCTIONS::STANDARD_FUNCTION) {
        if (!((Kind_Solver == RANS) || (Kind_Solver == INC_RANS)))
          SU2_MPI::Error(string("Wall model STANDARD_FUNCTION only available for RANS or INC_RANS.\n"), CURRENT_FUNCTION);
        if (nRough_Wall != 0)
          SU2_MPI::Error(string("Wall model STANDARD_FUNCTION and WALL_ROUGHNESS migh not be compatible. Checking required!\n"), CURRENT_FUNCTION);
      }

    }
  }

  /*--- Fixed CM mode requires a static movement of the grid ---*/

  if (Fixed_CM_Mode) {
    Kind_GridMovement = MOVING_HTP;
  }

  /*--- Initialize the AoA and Sideslip variables for the incompressible
   solver. This is typically unused (often internal flows). Also fixed CL
   mode for incompressible flows is not implemented ---*/

  if (Kind_Solver == INC_EULER ||
      Kind_Solver == INC_NAVIER_STOKES ||
      Kind_Solver == INC_RANS) {

    /*--- Compute x-velocity with a safegaurd for 0.0. ---*/

    su2double Vx = 1e-10;
    if (vel_init[0] != 0.0) {
      Vx = vel_init[0];
    }

    /*--- Compute the angle-of-attack and sideslip. ---*/

    su2double alpha = 0.0, beta = 0.0;
    if (val_nDim == 2) {
      alpha = atan(vel_init[1]/Vx)*180.0/PI_NUMBER;
    } else {
      alpha = atan(vel_init[2]/Vx)*180.0/PI_NUMBER;
      beta  = atan(vel_init[1]/Vx)*180.0/PI_NUMBER;
    }

    /*--- Set alpha and beta in the config class. ---*/

    SetAoA(alpha);
    SetAoS(beta);

    if (Fixed_CL_Mode) {
      SU2_MPI::Error(string("Fixed CL mode not implemented for the incompressible solver. \n"), CURRENT_FUNCTION);
    }

    /*--- Inc CHT simulation, but energy equation of fluid is inactive. ---*/
    if (Multizone_Problem && (nMarker_CHTInterface > 0) && !Energy_Equation)
      SU2_MPI::Error(string("You probably want to set INC_ENERGY_EQUATION= YES for the fluid solver. \n"), CURRENT_FUNCTION);
  }

  /*--- By default, in 2D we should use TWOD_AIRFOIL (independenly from the input file) ---*/

  if (val_nDim == 2) Geo_Description = TWOD_AIRFOIL;

  /*--- Store the SU2 module that we are executing. ---*/

  Kind_SU2 = val_software;

  /*--- Set limiter for no MUSCL reconstructions ---*/

  if ((!MUSCL_Flow) || (Kind_ConvNumScheme_Flow == SPACE_CENTERED)) Kind_SlopeLimit_Flow = NO_LIMITER;
  if ((!MUSCL_Turb) || (Kind_ConvNumScheme_Turb == SPACE_CENTERED)) Kind_SlopeLimit_Turb = NO_LIMITER;
  if ((!MUSCL_AdjFlow) || (Kind_ConvNumScheme_AdjFlow == SPACE_CENTERED)) Kind_SlopeLimit_AdjFlow = NO_LIMITER;
  if ((!MUSCL_AdjTurb) || (Kind_ConvNumScheme_AdjTurb == SPACE_CENTERED)) Kind_SlopeLimit_AdjTurb = NO_LIMITER;

  /*--- Set the default for thrust in ActDisk ---*/

  if ((Kind_ActDisk == NET_THRUST) || (Kind_ActDisk == BC_THRUST)
      || (Kind_ActDisk == DRAG_MINUS_THRUST) || (Kind_ActDisk == MASSFLOW)
      || (Kind_ActDisk == POWER))
    ActDisk_Jump = RATIO;

  /*--- Error-catching and automatic array adjustments for objective, marker, and weights arrays --- */

  /*--- If Kind_Obj has not been specified, these arrays need to take a default --*/

  if (Weight_ObjFunc == nullptr && Kind_ObjFunc == nullptr) {
    Kind_ObjFunc = new unsigned short[1];
    Kind_ObjFunc[0] = DRAG_COEFFICIENT;
    Weight_ObjFunc = new su2double[1];
    Weight_ObjFunc[0] = 1.0;
    nObj=1;
    nObjW=1;
  }

  /*--- Maker sure that arrays are the same length ---*/

  if (nObj>0) {
    if (nMarker_Monitoring!=nObj && Marker_Monitoring!= nullptr) {
      if (nMarker_Monitoring==1) {
        /*-- If only one marker was listed with multiple objectives, set that marker as the marker for each objective ---*/
        nMarker_Monitoring = nObj;
        string marker = Marker_Monitoring[0];
        delete[] Marker_Monitoring;
        Marker_Monitoring = new string[nMarker_Monitoring];
        for (iMarker=0; iMarker<nMarker_Monitoring; iMarker++)
          Marker_Monitoring[iMarker] = marker;
      }
      else if(nObj==1){
        /*--- If one objective and more than one marker: repeat objective over each marker, evenly weighted ---*/
        unsigned int obj = Kind_ObjFunc[0];
        su2double wt=1.0;
        delete[] Kind_ObjFunc;
        if (Weight_ObjFunc!=nullptr){
         wt = Weight_ObjFunc[0];
         delete[] Weight_ObjFunc;
        }
        Kind_ObjFunc = new short unsigned int[nMarker_Monitoring];
        Weight_ObjFunc = new su2double[nMarker_Monitoring];
        for (unsigned short iObj=0; iObj<nMarker_Monitoring; iObj++){
          Kind_ObjFunc[iObj] = obj;
          Weight_ObjFunc[iObj] = wt;
        }
        nObjW = nObj;
      }
      else if(nObj>1) {
        SU2_MPI::Error(string("When using more than one OBJECTIVE_FUNCTION, MARKER_MONITORING must be the same length or length 1.\n ") +
                       string("For multiple surfaces per objective, either use one objective or list the objective multiple times.\n") +
                       string("For multiple objectives per marker either use one marker or list the marker multiple times.\n")+
                       string("Similar rules apply for multi-objective optimization using OPT_OBJECTIVE rather than OBJECTIVE_FUNCTION."),
                       CURRENT_FUNCTION);
      }
    }
  }

  /*-- Correct for case where Weight_ObjFunc has not been provided or has length < kind_objfunc---*/

  if (nObjW<nObj) {
    if (Weight_ObjFunc!= nullptr && nObjW>1) {
      SU2_MPI::Error(string("The option OBJECTIVE_WEIGHT must either have the same length as OBJECTIVE_FUNCTION,\n") +
                     string("be lenght 1, or be deleted from the config file (equal weights will be applied)."), CURRENT_FUNCTION);
    }
    Weight_ObjFunc = new su2double[nObj];
    for (unsigned short iObj=0; iObj<nObj; iObj++)
      Weight_ObjFunc[iObj] = 1.0;
  }

  /*--- One final check for multi-objective with the set of objectives
   that are not counted per-surface. We will disable multi-objective here. ---*/

  if (nObj > 1) {
    unsigned short Obj_0 = Kind_ObjFunc[0];
    for (unsigned short iObj=1; iObj<nObj; iObj++){
      switch(Kind_ObjFunc[iObj]) {
        case INVERSE_DESIGN_PRESSURE:
        case INVERSE_DESIGN_HEATFLUX:
        case THRUST_COEFFICIENT:
        case TORQUE_COEFFICIENT:
        case FIGURE_OF_MERIT:
        case SURFACE_TOTAL_PRESSURE:
        case SURFACE_STATIC_PRESSURE:
        case SURFACE_STATIC_TEMPERATURE:
        case SURFACE_MASSFLOW:
        case SURFACE_UNIFORMITY:
        case SURFACE_SECONDARY:
        case SURFACE_MOM_DISTORTION:
        case SURFACE_SECOND_OVER_UNIFORM:
        case SURFACE_PRESSURE_DROP:
//        case SURFACE_CO:
//        case SURFACE_NOX:
        case CUSTOM_OBJFUNC:
          if (Kind_ObjFunc[iObj] != Obj_0) {
            SU2_MPI::Error(string("The following objectives can only be used for the first surface in a multi-objective \n")+
                           string("problem or as a single objective applied to multiple monitoring markers:\n")+
                           string("INVERSE_DESIGN_PRESSURE, INVERSE_DESIGN_HEATFLUX, THRUST_COEFFICIENT, TORQUE_COEFFICIENT\n")+
                           string("FIGURE_OF_MERIT, SURFACE_TOTAL_PRESSURE, SURFACE_STATIC_PRESSURE, SURFACE_MASSFLOW\n")+
                           string("SURFACE_UNIFORMITY, SURFACE_SECONDARY, SURFACE_MOM_DISTORTION, SURFACE_SECOND_OVER_UNIFORM\n")+
                           string("SURFACE_PRESSURE_DROP, SURFACE_STATIC_TEMPERATURE, CUSTOM_OBJFUNC.\n"), CURRENT_FUNCTION);
          }
          break;
        default:
          break;
      }
    }
  }

  /*--- Check for unsteady problem ---*/

  if ((TimeMarching == TIME_MARCHING::TIME_STEPPING ||
       TimeMarching == TIME_MARCHING::DT_STEPPING_1ST ||
       TimeMarching == TIME_MARCHING::DT_STEPPING_2ND) && !Time_Domain){
    SU2_MPI::Error("TIME_DOMAIN must be set to YES if TIME_MARCHING is "
                   "TIME_STEPPING, DUAL_TIME_STEPPING-1ST_ORDER or DUAL_TIME_STEPPING-2ND_ORDER", CURRENT_FUNCTION);
  }

  if (Time_Domain){
    Delta_UnstTime = Time_Step;
    Delta_DynTime  = Time_Step;

    if (TimeMarching == TIME_MARCHING::TIME_STEPPING){ InnerIter = 1; }

    /*--- Set the default write frequency to 1 if unsteady instead of 250 ---*/
    if (!OptionIsSet("OUTPUT_WRT_FREQ")) { VolumeWrtFreq = 1; }

    /*--- Set History write freq for inner and outer iteration to zero by default, so only time iterations write. ---*/
    if (!OptionIsSet("HISTORY_WRT_FREQ_INNER")) { HistoryWrtFreq[2] = 0; }
    if (!OptionIsSet("HISTORY_WRT_FREQ_OUTER")) { HistoryWrtFreq[1] = 0; }

    if (Restart == NO) {
      Restart_Iter = 0;
    } else {
      if(nTimeIter <= Restart_Iter) SU2_MPI::Error("TIME_ITER must be larger than RESTART_ITER.", CURRENT_FUNCTION);
    }

    if (Time_Step <= 0.0 && Unst_CFL == 0.0){ SU2_MPI::Error("Invalid value for TIME_STEP.", CURRENT_FUNCTION); }
  } else {
    nTimeIter = 1;
    Time_Step = 0;

    /*--- Entry 0 corresponds to unsteady simulation so for steady simulation are just set to 1. ---*/
    ScreenWrtFreq[0]  = 1;
    HistoryWrtFreq[0] = 1;

    if (TimeMarching != TIME_MARCHING::HARMONIC_BALANCE) { TimeMarching = TIME_MARCHING::STEADY; }
  }

  /*--- Ensure that Discard_InFiles is false, owerwise the gradient could be wrong ---*/

  if ((ContinuousAdjoint || DiscreteAdjoint) && Fixed_CL_Mode && !Eval_dOF_dCX)
    Discard_InFiles = false;

  /*--- Deactivate the multigrid in the adjoint problem ---*/

  if ((ContinuousAdjoint && !MG_AdjointFlow) ||
      (TimeMarching == TIME_MARCHING::TIME_STEPPING)) { nMGLevels = 0; }

  if (Kind_Solver == EULER ||
      Kind_Solver == NAVIER_STOKES ||
      Kind_Solver == RANS ||
      Kind_Solver == NEMO_EULER ||
      Kind_Solver == NEMO_NAVIER_STOKES ||
      Kind_Solver == FEM_EULER ||
      Kind_Solver == FEM_NAVIER_STOKES ||
      Kind_Solver == FEM_RANS ||
      Kind_Solver == FEM_LES){
    Kind_Regime = ENUM_REGIME::COMPRESSIBLE;
  } else if (Kind_Solver == INC_EULER ||
             Kind_Solver == INC_NAVIER_STOKES ||
             Kind_Solver == INC_RANS){
    Kind_Regime = ENUM_REGIME::INCOMPRESSIBLE;
  }  else {
    Kind_Regime = ENUM_REGIME::NO_FLOW;
  }

  if ((rank == MASTER_NODE) && ContinuousAdjoint && (Ref_NonDim == DIMENSIONAL) && (Kind_SU2 == SU2_COMPONENT::SU2_CFD)) {
    cout << "WARNING: The adjoint solver should use a non-dimensional flow solution." << endl;
  }

  /*--- Initialize non-physical points/reconstructions to zero ---*/

  Nonphys_Points   = 0;
  Nonphys_Reconstr = 0;

  /*--- Set the number of external iterations to 1 for the steady state problem ---*/

  if (Kind_Solver == FEM_ELASTICITY) {
    nMGLevels = 0;
    if (Kind_Struct_Solver == STRUCT_DEFORMATION::SMALL){
      MinLogResidual = log10(Linear_Solver_Error);
    }
  }

  Radiation = (Kind_Radiation != RADIATION_MODEL::NONE);

  /*--- Check for unsupported features. ---*/

  if ((Kind_Solver != EULER && Kind_Solver != NAVIER_STOKES && Kind_Solver != RANS) && (TimeMarching == TIME_MARCHING::HARMONIC_BALANCE)){
    SU2_MPI::Error("Harmonic Balance not yet implemented for the incompressible solver.", CURRENT_FUNCTION);
  }

  /*--- Check for Fluid model consistency ---*/

  if (standard_air) {
    if (Gamma != 1.4 || Gas_Constant != 287.058) {
      Gamma = 1.4;
      Gas_Constant = 287.058;
    }
  }

  /*--- Set default values for various fluid properties. ---*/

  static const su2double Molecular_Weight_Default = 28.96;
  static const su2double Mu_Constant_Default = 1.716E-5;
  static const su2double Mu_Ref_Default = Mu_Constant_Default;
  static const su2double Mu_Temperature_Ref_Default = 273.15;
  static const su2double Mu_S_Default = 110.4;
  static const su2double Specific_Heat_Cp_Default = 1004.703;
  static const su2double Thermal_Conductivity_Constant_Default = 2.57E-2;
  static const su2double Prandtl_Lam_Default = 0.72;
  static const su2double Prandtl_Turb_Default = 0.9;

  if (Molecular_Weight == nullptr){
    Molecular_Weight = new su2double[1];
    Molecular_Weight[0] = Molecular_Weight_Default;
    nMolecular_Weight = 1;
  }

  if (Mu_Constant == nullptr){
    Mu_Constant = new su2double[1];
    Mu_Constant[0] = Mu_Constant_Default;
    nMu_Constant = 1;
  }

  if (Mu_Ref == nullptr && Mu_Temperature_Ref == nullptr && Mu_S == nullptr){
    Mu_Ref = new su2double[1];
    Mu_Temperature_Ref = new su2double[1];
    Mu_S = new su2double[1];
    Mu_Ref[0] = Mu_Ref_Default;
    Mu_Temperature_Ref[0] = Mu_Temperature_Ref_Default;
    Mu_S[0] = Mu_S_Default;
    nMu_Ref = 1;
    nMu_Temperature_Ref = 1;
    nMu_S = 1;
  }

  if (Specific_Heat_Cp == nullptr){
    Specific_Heat_Cp = new su2double[1];
    Specific_Heat_Cp[0] = Specific_Heat_Cp_Default;
    nSpecific_Heat_Cp = 1;
  }

  if (Thermal_Conductivity_Constant == nullptr){
    Thermal_Conductivity_Constant = new su2double[1];
    Thermal_Conductivity_Constant[0] = Thermal_Conductivity_Constant_Default;
    nThermal_Conductiviy_Constant = 1;
  }

  if (Prandtl_Lam == nullptr){
    Prandtl_Lam = new su2double[1];
    Prandtl_Lam[0] = Prandtl_Lam_Default;
    nPrandtl_Lam = 1;
  }

  if (Prandtl_Turb == nullptr){
    Prandtl_Turb = new su2double[1];
    Prandtl_Turb[0] = Prandtl_Turb_Default;
    nPrandtl_Turb = 1;
  }

  /*--- Check whether inputs for MIXTURE_FLUID_MODEL are correctly specified. ---*/
  unsigned short n_species = 1; //TODO TK:: make it static?

  if (Kind_FluidModel == MIXTURE_FLUID_MODEL)
    n_species = nScalar_Init + 1; 

  /*--- Check whether the number of entries of each specified fluid property equals the number of transported scalar equations solved + 1.
    * nMolecular_Weight and nSpecific_Heat_Cp are used because they are required for the fluid mixing models. 
    * Cp is required in case of MIXTURE_FLUID_MODEL because the energy equation needs to be active. --- */
  if ((nMolecular_Weight != n_species) || (nSpecific_Heat_Cp != n_species)) {
    SU2_MPI::Error("The use of MIXTURE_FLUID_MODEL requires the number of entries for MOLECULAR_WEIGHT and SPECIFIC_HEAT_CP,\n"
                   "to be equal to the number of entries of SCALAR_INIT + 1", CURRENT_FUNCTION);
  }

  switch (Kind_ViscosityModel) {
    case VISCOSITYMODEL::CONSTANT:
      if (nMu_Constant != n_species) {
        SU2_MPI::Error("The use of MIXTURE_FLUID_MODEL requires the number of entries for MU_CONSTANT,\n"
                       "to be equal to the number of entries of SCALAR_INIT + 1", CURRENT_FUNCTION);
      }
      break;
    case VISCOSITYMODEL::SUTHERLAND:
      if ((nMu_Ref != n_species) || (nMu_Temperature_Ref != n_species) || (nMu_S != n_species)) {
        SU2_MPI::Error("The use of MIXTURE_FLUID_MODEL requires the number of entries for MU_REF, MU_T_REF and SUTHERLAND_CONSTANT,\n"
                       "to be equal to the number of entries of SCALAR_INIT + 1", CURRENT_FUNCTION);
      }
      break;
    default:
      if (n_species != 1) SU2_MPI::Error("Viscosity model not available.", CURRENT_FUNCTION);
      break;
  }

  switch (Kind_ConductivityModel) {
    case CONDUCTIVITYMODEL::CONSTANT:
      if (Kind_ConductivityModel_Turb == CONDUCTIVITYMODEL_TURB::CONSTANT_PRANDTL) {
        if ((nThermal_Conductiviy_Constant != n_species) || (nPrandtl_Turb != n_species)) {
          SU2_MPI::Error("The use of MIXTURE_FLUID_MODEL requires the number of entries for THERMAL_CONDUCTIVITY_CONSTANT and PRANDTL_TURB,\n"
                         "to be equal to the number of entries of SCALAR_INIT + 1", CURRENT_FUNCTION);
        }
      } else {
          if (nThermal_Conductiviy_Constant != n_species) {
            SU2_MPI::Error("The use of MIXTURE_FLUID_MODEL requires the number of entries for THERMAL_CONDUCTIVITY_CONSTANT,\n"
                           "to be equal to the number of entries of SCALAR_INIT + 1", CURRENT_FUNCTION);
          } 
      }
      break;
    case CONDUCTIVITYMODEL::CONSTANT_PRANDTL:
      if (Kind_ConductivityModel_Turb == CONDUCTIVITYMODEL_TURB::CONSTANT_PRANDTL) {
        if ((nPrandtl_Lam != n_species) || (nPrandtl_Turb != n_species)) {
          SU2_MPI::Error("The use of MIXTURE_FLUID_MODEL requires the number of entries for PRANDTL_LAM and PRANDTL_TURB,\n"
                         "to be equal to the number of entries of SCALAR_INIT + 1", CURRENT_FUNCTION);
        }
      } else {
          if (nPrandtl_Lam != n_species) {
            SU2_MPI::Error("The use of MIXTURE_FLUID_MODEL requires the number of entries for PRANDTL_LAM,\n"
                           "to be equal to the number of entries of SCALAR_INIT + 1", CURRENT_FUNCTION);
          } 
      }
      break;
    default:
      if (n_species != 1) SU2_MPI::Error("Conductivity model not available.", CURRENT_FUNCTION);
      break;
  }

  /*--- Overrule the default values for viscosity if the US measurement system is used. ---*/

  if (SystemMeasurements == US) {
    /* Correct the viscosities, if they contain the default SI values. */
    for(unsigned short iVar = 0; iVar < n_species; iVar++){
      if(fabs(Mu_Constant[iVar]-Mu_Constant_Default) < 1.0E-15) Mu_Constant[iVar] /= 47.88025898;
      if(fabs(Mu_Ref[iVar]-Mu_Constant_Default)      < 1.0E-15) Mu_Ref[iVar]      /= 47.88025898;

      /* Correct the values with temperature dimension, if they contain the default SI values. */
      if(fabs(Mu_Temperature_Ref[iVar]-Mu_Temperature_Ref_Default) < 1.0E-8) Mu_Temperature_Ref[iVar] *= 1.8;
      if(fabs(Mu_S[iVar]-Mu_S_Default)                < 1.0E-8) Mu_S[iVar]               *= 1.8;

      /* Correct the thermal conductivity, if it contains the default SI value. */
      if(fabs(Thermal_Conductivity_Constant[iVar]-Thermal_Conductivity_Constant_Default) < 1.0E-10) Thermal_Conductivity_Constant[iVar] *= 0.577789317;
    }
  }

  /*--- Check for Measurement System ---*/

  if (SystemMeasurements == US && !standard_air) {
    SU2_MPI::Error("Only STANDARD_AIR fluid model can be used with US Measurement System", CURRENT_FUNCTION);
  }

  if (Kind_FluidModel == SU2_NONEQ && Kind_TransCoeffModel != TRANSCOEFFMODEL::WILKE ) {
    SU2_MPI::Error("Only WILKE transport model is stable for the NEMO solver using SU2TClib. Use Mutation++ instead.", CURRENT_FUNCTION);
  }

  if (Kind_FluidModel == MUTATIONPP && (Kind_TransCoeffModel != TRANSCOEFFMODEL::WILKE && Kind_TransCoeffModel != TRANSCOEFFMODEL::CHAPMANN_ENSKOG)) {
    SU2_MPI::Error("Only WILKE and Chapmann-Enskog transport model can be used with Mutation++ at the moment.", CURRENT_FUNCTION);
  }

  if (!ideal_gas && !nemo) {
    if (Kind_Upwind_Flow != ROE && Kind_Upwind_Flow != HLLC && Kind_Centered_Flow != JST) {
      SU2_MPI::Error("Only ROE Upwind, HLLC Upwind scheme, and JST scheme can be used for Non-Ideal Compressible Fluids", CURRENT_FUNCTION);
    }
  }

  if (nemo){
    if (Kind_Upwind_Flow == AUSMPWPLUS)
      SU2_MPI::Error("AUSMPW+ is extremely unstable. Feel free to fix me!", CURRENT_FUNCTION);
  }

  if(GetBoolTurbomachinery()){
    nBlades = new su2double[nZone];
    FreeStreamTurboNormal= new su2double[3];
  }

  /*--- Check if Giles are used with turbo markers ---*/

  if (nMarker_Giles > 0 && !GetBoolTurbomachinery()){
    SU2_MPI::Error("Giles Boundary conditions can only be used with turbomachinery markers", CURRENT_FUNCTION);
  }

  /*--- Check for Boundary condition available for NICFD ---*/

  if ((!ideal_gas) && (!noneq_gas)) {
    if (nMarker_Inlet != 0) {
      SU2_MPI::Error("Riemann Boundary conditions or Giles must be used for inlet and outlet with Not Ideal Compressible Fluids ", CURRENT_FUNCTION);
    }
    if (nMarker_Outlet != 0) {
      SU2_MPI::Error("Riemann Boundary conditions or Giles must be used outlet with Not Ideal Compressible Fluids ", CURRENT_FUNCTION);
    }

    if (nMarker_FarField != 0) {
      SU2_MPI::Error("Riemann Boundary conditions or Giles must be used outlet with Not Ideal Compressible Fluids ", CURRENT_FUNCTION);
    }

  }

  /*--- Check for Boundary condition available for NICF ---*/

  if (ideal_gas && (Kind_Solver != INC_EULER && Kind_Solver != INC_NAVIER_STOKES && Kind_Solver != INC_RANS)) {
    if (SystemMeasurements == US && standard_air) {
      if (Kind_ViscosityModel != VISCOSITYMODEL::SUTHERLAND) {
        SU2_MPI::Error("Only SUTHERLAND viscosity model can be used with US Measurement", CURRENT_FUNCTION);
      }
    }
    if (Kind_ConductivityModel != CONDUCTIVITYMODEL::CONSTANT_PRANDTL ) {
      SU2_MPI::Error("Only CONSTANT_PRANDTL thermal conductivity model can be used with STANDARD_AIR and IDEAL_GAS", CURRENT_FUNCTION);
    }

  }
    /*--- Check for Boundary condition option agreement ---*/
  if (Kind_InitOption == REYNOLDS){
    if ((Kind_Solver == NAVIER_STOKES || Kind_Solver == RANS) && Reynolds <=0){
      SU2_MPI::Error("Reynolds number required for NAVIER_STOKES and RANS !!", CURRENT_FUNCTION);
    }
  }

  if (nKind_SurfaceMovement != nMarker_Moving) {
    SU2_MPI::Error("Number of SURFACE_MOVEMENT must match number of MARKER_MOVING", CURRENT_FUNCTION);
  }

  if (TimeMarching == TIME_MARCHING::TIME_STEPPING){
    nIter      = 1;
    nInnerIter  = 1;
  }

  if (!Multizone_Problem){
    ScreenWrtFreq[1]  = 0;
    HistoryWrtFreq[1] = 0;
    if (!Time_Domain){
      /*--- If not running multizone or unsteady, INNER_ITER and ITER are interchangeable,
       * but precedence will be given to INNER_ITER if both options are present. ---*/
      if (!OptionIsSet("INNER_ITER")){
        nInnerIter = nIter;
      }
    }
  }


  if ((Multizone_Problem || Time_Domain) && OptionIsSet("ITER")){
    SU2_MPI::Error("ITER must not be used when running multizone and/or unsteady problems.\n"
                   "Use TIME_ITER, OUTER_ITER or INNER_ITER to specify number of time iterations,\n"
                   "outer iterations or inner iterations, respectively.", CURRENT_FUNCTION);
  }

  /*--- If we're solving a purely steady problem with no prescribed grid
   movement (both rotating frame and moving walls can be steady), make sure that
   there is no grid motion ---*/

  if (GetGrid_Movement()){
    if ((Kind_SU2 == SU2_COMPONENT::SU2_CFD || Kind_SU2 == SU2_COMPONENT::SU2_SOL) &&
        (TimeMarching == TIME_MARCHING::STEADY && !Time_Domain)){

      if((Kind_GridMovement != ROTATING_FRAME) &&
         (Kind_GridMovement != STEADY_TRANSLATION) &&
         (Kind_GridMovement != NONE)){
        SU2_MPI::Error("Unsupported kind of grid movement for steady state problems.", CURRENT_FUNCTION);
      }
      for (iMarker = 0; iMarker < nMarker_Moving; iMarker++){
        if (Kind_SurfaceMovement[iMarker] != MOVING_WALL){
          SU2_MPI::Error("Unsupported kind of surface movement for steady state problems.", CURRENT_FUNCTION);
        }
      }
    }
  }

  /*--- The Line Search should be applied only in the deformation stage. ---*/

  if (Kind_SU2 != SU2_COMPONENT::SU2_DEF) {
    Opt_RelaxFactor = 1.0;
  }

  /*--- If it is not specified, set the mesh motion mach number
   equal to the freestream value. ---*/

  if (GetDynamic_Grid() && Mach_Motion == 0.0)
    Mach_Motion = Mach;

  /*--- Set the boolean flag if we are in a rotating frame (source term). ---*/

  if (Kind_GridMovement == ROTATING_FRAME)
    Rotating_Frame = true;
  else
    Rotating_Frame = false;

  /*--- In case the grid movement parameters have not been declared in the
   config file, set them equal to zero for safety. Also check to make sure
   that for each option, a value has been declared for each moving marker. ---*/

  if (nMarker_Moving > 0){
    if (nMarkerMotion_Origin == 0){
      nMarkerMotion_Origin = 3*nMarker_Moving;
      MarkerMotion_Origin = new su2double[nMarkerMotion_Origin] ();
    }
    if (nMarkerMotion_Origin/3 != nMarker_Moving){
      SU2_MPI::Error("Number of SURFACE_MOTION_ORIGIN must be three times the number of MARKER_MOVING, (x,y,z) per marker.", CURRENT_FUNCTION);
    }
    if (nMarkerTranslation == 0){
      nMarkerTranslation = 3*nMarker_Moving;
      MarkerTranslation_Rate = new su2double[nMarkerTranslation] ();
    }
    if (nMarkerTranslation/3 != nMarker_Moving){
      SU2_MPI::Error("Number of SURFACE_TRANSLATION_RATE must be three times the number of MARKER_MOVING, (x,y,z) per marker.", CURRENT_FUNCTION);
    }
    if (nMarkerRotation_Rate == 0){
      nMarkerRotation_Rate = 3*nMarker_Moving;
      MarkerRotation_Rate = new su2double[nMarkerRotation_Rate] ();
    }
    if (nMarkerRotation_Rate/3 != nMarker_Moving){
      SU2_MPI::Error("Number of SURFACE_ROTATION_RATE must be three times the number of MARKER_MOVING, (x,y,z) per marker.", CURRENT_FUNCTION);
    }
    if (nMarkerPlunging_Ampl == 0){
      nMarkerPlunging_Ampl = 3*nMarker_Moving;
      MarkerPlunging_Ampl = new su2double[nMarkerPlunging_Ampl] ();
    }
    if (nMarkerPlunging_Ampl/3 != nMarker_Moving){
      SU2_MPI::Error("Number of SURFACE_PLUNGING_AMPL must be three times the number of MARKER_MOVING, (x,y,z) per marker.", CURRENT_FUNCTION);
    }
    if (nMarkerPlunging_Omega == 0){
      nMarkerPlunging_Omega = 3*nMarker_Moving;
      MarkerPlunging_Omega = new su2double[nMarkerPlunging_Omega] ();
    }
    if (nMarkerPlunging_Omega/3 != nMarker_Moving){
      SU2_MPI::Error("Number of SURFACE_PLUNGING_OMEGA must be three times the number of MARKER_MOVING, (x,y,z) per marker.", CURRENT_FUNCTION);
    }
    if (nMarkerPitching_Ampl == 0){
      nMarkerPitching_Ampl = 3*nMarker_Moving;
      MarkerPitching_Ampl = new su2double[nMarkerPitching_Ampl] ();
    }
    if (nMarkerPitching_Ampl/3 != nMarker_Moving){
      SU2_MPI::Error("Number of SURFACE_PITCHING_AMPL must be three times the number of MARKER_MOVING, (x,y,z) per marker.", CURRENT_FUNCTION);
    }
    if (nMarkerPitching_Omega == 0){
      nMarkerPitching_Omega = 3*nMarker_Moving;
      MarkerPitching_Omega = new su2double[nMarkerPitching_Omega] ();
    }
    if (nMarkerPitching_Omega/3 != nMarker_Moving){
      SU2_MPI::Error("Number of SURFACE_PITCHING_OMEGA must be three times the number of MARKER_MOVING, (x,y,z) per marker.", CURRENT_FUNCTION);
    }
    if (nMarkerPitching_Phase == 0){
      nMarkerPitching_Phase = 3*nMarker_Moving;
      MarkerPitching_Phase = new su2double[nMarkerPitching_Phase] ();
    }
    if (nMarkerPitching_Phase/3 != nMarker_Moving){
      SU2_MPI::Error("Number of SURFACE_PITCHING_PHASE must be three times the number of MARKER_MOVING, (x,y,z) per marker.", CURRENT_FUNCTION);
    }

    if (nMoveMotion_Origin == 0){
      nMoveMotion_Origin = nMarker_Moving;
      MoveMotion_Origin = new unsigned short[nMoveMotion_Origin];
      for (iMarker = 0; iMarker < nMarker_Moving; iMarker++){
        MoveMotion_Origin[iMarker] = NO;
      }
    }
    if (nMoveMotion_Origin != nMarker_Moving){
      SU2_MPI::Error("Number of MOVE_MOTION_ORIGIN must match number of MARKER_MOVING.", CURRENT_FUNCTION);
    }
  }

  /*-- Setting Harmonic Balance period from the config file */

  if (TimeMarching == TIME_MARCHING::HARMONIC_BALANCE) {
    HarmonicBalance_Period = GetHarmonicBalance_Period();
    if (HarmonicBalance_Period < 0)  {
      SU2_MPI::Error("Not a valid value for time period!!", CURRENT_FUNCTION);
    }
    /* Initialize the Harmonic balance Frequency pointer */
    if (Omega_HB == nullptr) {
      Omega_HB = new su2double[nOmega_HB];
      for (unsigned short iZone = 0; iZone < nOmega_HB; iZone++ )
        Omega_HB[iZone] = 0.0;
  } else {
      if (nOmega_HB != nTimeInstances) {
        SU2_MPI::Error("Length of omega_HB  must match the number TIME_INSTANCES!!" , CURRENT_FUNCTION);
      }
    }
  }

  /*--- Force number of span-wise section to 1 if 2D case ---*/
  if(val_nDim ==2){
    nSpanWiseSections_User=1;
    Kind_SpanWise= EQUISPACED;
  }

  /*--- Set number of TurboPerformance markers ---*/
  if(nMarker_Turbomachinery > 0){
    if(nMarker_Turbomachinery > 1){
      nMarker_TurboPerformance = nMarker_Turbomachinery + SU2_TYPE::Int(nMarker_Turbomachinery/2) + 1;
    }else{
      nMarker_TurboPerformance = nMarker_Turbomachinery;
    }
  } else {
    nMarker_TurboPerformance = 0;
    nSpanWiseSections =1;
  }

  /*--- Set number of TurboPerformance markers ---*/
  if(nMarker_Turbomachinery != 0){
    nSpan_iZones = new unsigned short[nZone];
  }

  /*--- Set number of TurboPerformance markers ---*/
  if(GetGrid_Movement() && RampRotatingFrame && !DiscreteAdjoint){
    FinalRotation_Rate_Z = Rotation_Rate[2];
    if(abs(FinalRotation_Rate_Z) > 0.0){
      Rotation_Rate[2] = rampRotFrame_coeff[0];
    }
  }

  if(RampOutletPressure && !DiscreteAdjoint){
    for (iMarker = 0; iMarker < nMarker_Giles; iMarker++){
      if (Kind_Data_Giles[iMarker] == STATIC_PRESSURE || Kind_Data_Giles[iMarker] == STATIC_PRESSURE_1D || Kind_Data_Giles[iMarker] == RADIAL_EQUILIBRIUM ){
        FinalOutletPressure = Giles_Var1[iMarker];
        Giles_Var1[iMarker] = rampOutPres_coeff[0];
      }
    }
    for (iMarker = 0; iMarker < nMarker_Riemann; iMarker++){
      if (Kind_Data_Riemann[iMarker] == STATIC_PRESSURE || Kind_Data_Riemann[iMarker] == RADIAL_EQUILIBRIUM){
        FinalOutletPressure = Riemann_Var1[iMarker];
        Riemann_Var1[iMarker] = rampOutPres_coeff[0];
      }
    }
  }

  /*--- Check on extra Relaxation factor for Giles---*/
  if(extrarelfac[1] > 0.5){
    extrarelfac[1] = 0.5;
  }
    /*--- Use the various rigid-motion input frequencies to determine the period to be used with harmonic balance cases.
     There are THREE types of motion to consider, namely: rotation, pitching, and plunging.
     The largest period of motion is the one to be used for harmonic balance  calculations. ---*/

  /*if (Unsteady_Simulation == HARMONIC_BALANCE) {
    if (!(GetGrid_Movement())) {
      // No grid movement - Time period from config file //
      HarmonicBalance_Period = GetHarmonicBalance_Period();
    }

    else {
      unsigned short N_MOTION_TYPES = 3;
      su2double *periods;
      periods = new su2double[N_MOTION_TYPES];

      //--- rotation: ---//

      su2double Omega_mag_rot = sqrt(pow(Rotation_Rate_X[ZONE_0],2)+pow(Rotation_Rate_Y[ZONE_0],2)+pow(Rotation_Rate_Z[ZONE_0],2));
      if (Omega_mag_rot > 0)
          periods[0] = 2*PI_NUMBER/Omega_mag_rot;
      else
          periods[0] = 0.0;

      //--- pitching: ---//

      su2double Omega_mag_pitch = sqrt(pow(Pitching_Omega_X[ZONE_0],2)+pow(Pitching_Omega_Y[ZONE_0],2)+pow(Pitching_Omega_Z[ZONE_0],2));
      if (Omega_mag_pitch > 0)
          periods[1] = 2*PI_NUMBER/Omega_mag_pitch;
      else
          periods[1] = 0.0;

      //--- plunging: ---//

      su2double Omega_mag_plunge = sqrt(pow(Plunging_Omega_X[ZONE_0],2)+pow(Plunging_Omega_Y[ZONE_0],2)+pow(Plunging_Omega_Z[ZONE_0],2));
      if (Omega_mag_plunge > 0)
          periods[2] = 2*PI_NUMBER/Omega_mag_plunge;
      else
          periods[2] = 0.0;

      //--- determine which period is largest ---//

      unsigned short iVar;
      HarmonicBalance_Period = 0.0;
      for (iVar = 0; iVar < N_MOTION_TYPES; iVar++) {
          if (periods[iVar] > HarmonicBalance_Period)
              HarmonicBalance_Period = periods[iVar];
      }

      delete periods;
    }

  }*/


  /*--- In case the moment origin coordinates have not been declared in the
   config file, set them equal to zero for safety. Also check to make sure
   that for each marker, a value has been declared for the moment origin.
   Unless only one value was specified, then set this value for all the markers
   being monitored. ---*/


  if ((nRefOriginMoment_X != nRefOriginMoment_Y) || (nRefOriginMoment_X != nRefOriginMoment_Z) ) {
    SU2_MPI::Error("ERROR: Length of REF_ORIGIN_MOMENT_X, REF_ORIGIN_MOMENT_Y and REF_ORIGIN_MOMENT_Z must be the same!!", CURRENT_FUNCTION);
  }

  if (RefOriginMoment_X == nullptr) {
    RefOriginMoment_X = new su2double[nMarker_Monitoring];
    for (iMarker = 0; iMarker < nMarker_Monitoring; iMarker++ )
      RefOriginMoment_X[iMarker] = 0.0;
  } else {
    if (nRefOriginMoment_X == 1) {

      su2double aux_RefOriginMoment_X = RefOriginMoment_X[0];
      delete [] RefOriginMoment_X;
      RefOriginMoment_X = new su2double[nMarker_Monitoring];
      nRefOriginMoment_X = nMarker_Monitoring;

      for (iMarker = 0; iMarker < nMarker_Monitoring; iMarker++ )
        RefOriginMoment_X[iMarker] = aux_RefOriginMoment_X;
    }
    else if (nRefOriginMoment_X != nMarker_Monitoring) {
      SU2_MPI::Error("ERROR: Length of REF_ORIGIN_MOMENT_X must match number of Monitoring Markers!!", CURRENT_FUNCTION);
    }
  }

  if (RefOriginMoment_Y == nullptr) {
    RefOriginMoment_Y = new su2double[nMarker_Monitoring];
    for (iMarker = 0; iMarker < nMarker_Monitoring; iMarker++ )
      RefOriginMoment_Y[iMarker] = 0.0;
  } else {
    if (nRefOriginMoment_Y == 1) {

      su2double aux_RefOriginMoment_Y = RefOriginMoment_Y[0];
      delete [] RefOriginMoment_Y;
      RefOriginMoment_Y = new su2double[nMarker_Monitoring];
      nRefOriginMoment_Y = nMarker_Monitoring;

      for (iMarker = 0; iMarker < nMarker_Monitoring; iMarker++ )
        RefOriginMoment_Y[iMarker] = aux_RefOriginMoment_Y;
    }
    else if (nRefOriginMoment_Y != nMarker_Monitoring) {
      SU2_MPI::Error("ERROR: Length of REF_ORIGIN_MOMENT_Y must match number of Monitoring Markers!!", CURRENT_FUNCTION);
    }
  }

  if (RefOriginMoment_Z == nullptr) {
    RefOriginMoment_Z = new su2double[nMarker_Monitoring];
    for (iMarker = 0; iMarker < nMarker_Monitoring; iMarker++ )
      RefOriginMoment_Z[iMarker] = 0.0;
  } else {
    if (nRefOriginMoment_Z == 1) {

      su2double aux_RefOriginMoment_Z = RefOriginMoment_Z[0];
      delete [] RefOriginMoment_Z;
      RefOriginMoment_Z = new su2double[nMarker_Monitoring];
      nRefOriginMoment_Z = nMarker_Monitoring;

      for (iMarker = 0; iMarker < nMarker_Monitoring; iMarker++ )
        RefOriginMoment_Z[iMarker] = aux_RefOriginMoment_Z;
    }
    else if (nRefOriginMoment_Z != nMarker_Monitoring) {
      SU2_MPI::Error("ERROR: Length of REF_ORIGIN_MOMENT_Z must match number of Monitoring Markers!!", CURRENT_FUNCTION);
    }
  }

  /*--- Set the boolean flag if we are carrying out an aeroelastic simulation. ---*/

  if (GetGrid_Movement() && (GetSurface_Movement(AEROELASTIC) || GetSurface_Movement(AEROELASTIC_RIGID_MOTION))) Aeroelastic_Simulation = true;
  else Aeroelastic_Simulation = false;

  /*--- Initializing the size for the solutions of the Aeroelastic problem. ---*/


  if (GetGrid_Movement() && Aeroelastic_Simulation) {
    Aeroelastic_np1.resize(nMarker_Monitoring);
    Aeroelastic_n.resize(nMarker_Monitoring);
    Aeroelastic_n1.resize(nMarker_Monitoring);
    for (iMarker = 0; iMarker < nMarker_Monitoring; iMarker++) {
      Aeroelastic_np1[iMarker].resize(2);
      Aeroelastic_n[iMarker].resize(2);
      Aeroelastic_n1[iMarker].resize(2);
      for (int i =0; i<2; i++) {
        Aeroelastic_np1[iMarker][i].resize(2);
        Aeroelastic_n[iMarker][i].resize(2);
        Aeroelastic_n1[iMarker][i].resize(2);
        for (int j=0; j<2; j++) {
          Aeroelastic_np1[iMarker][i][j] = 0.0;
          Aeroelastic_n[iMarker][i][j] = 0.0;
          Aeroelastic_n1[iMarker][i][j] = 0.0;
        }
      }
    }
  }

  /*--- Allocate memory for the plunge and pitch and initialized them to zero ---*/

  if (GetGrid_Movement() && Aeroelastic_Simulation) {
    Aeroelastic_pitch = new su2double[nMarker_Monitoring];
    Aeroelastic_plunge = new su2double[nMarker_Monitoring];
    for (iMarker = 0; iMarker < nMarker_Monitoring; iMarker++ ) {
      Aeroelastic_pitch[iMarker] = 0.0;
      Aeroelastic_plunge[iMarker] = 0.0;
    }
  }

  FinestMesh = MESH_0;
  if (MGCycle == FULLMG_CYCLE) FinestMesh = nMGLevels;

  if ((Kind_Solver == NAVIER_STOKES) &&
      (Kind_Turb_Model != TURB_MODEL::NONE))
    Kind_Solver = RANS;

  if ((Kind_Solver == INC_NAVIER_STOKES) &&
      (Kind_Turb_Model != TURB_MODEL::NONE))
    Kind_Solver = INC_RANS;

  if (Kind_Solver == EULER ||
      Kind_Solver == INC_EULER ||
      Kind_Solver == NEMO_EULER ||
      Kind_Solver == FEM_EULER)
    Kind_Turb_Model = TURB_MODEL::NONE;

  Kappa_2nd_Flow = jst_coeff[0];
  Kappa_4th_Flow = jst_coeff[1];
  Kappa_2nd_AdjFlow = jst_adj_coeff[0];
  Kappa_4th_AdjFlow = jst_adj_coeff[1];
  Kappa_2nd_Heat = ad_coeff_heat[0];
  Kappa_4th_Heat = ad_coeff_heat[1];

  /*--- Make the MG_PreSmooth, MG_PostSmooth, and MG_CorrecSmooth
   arrays consistent with nMGLevels ---*/

  unsigned short * tmp_smooth = new unsigned short[nMGLevels+1];

  if ((nMG_PreSmooth != nMGLevels+1) && (nMG_PreSmooth != 0)) {
    if (nMG_PreSmooth > nMGLevels+1) {

      /*--- Truncate by removing unnecessary elements at the end ---*/

      for (unsigned int i = 0; i <= nMGLevels; i++)
        tmp_smooth[i] = MG_PreSmooth[i];
      delete [] MG_PreSmooth;
      MG_PreSmooth=nullptr;
    }
    else {

      /*--- Add additional elements equal to last element ---*/

      for (unsigned int i = 0; i < nMG_PreSmooth; i++)
        tmp_smooth[i] = MG_PreSmooth[i];
      for (unsigned int i = nMG_PreSmooth; i <= nMGLevels; i++)
        tmp_smooth[i] = MG_PreSmooth[nMG_PreSmooth-1];
      delete [] MG_PreSmooth;
      MG_PreSmooth=nullptr;
    }

    nMG_PreSmooth = nMGLevels+1;
    MG_PreSmooth = new unsigned short[nMG_PreSmooth];
    for (unsigned int i = 0; i < nMG_PreSmooth; i++)
      MG_PreSmooth[i] = tmp_smooth[i];
  }
  if ((nMGLevels != 0) && (nMG_PreSmooth == 0)) {
    delete [] MG_PreSmooth;
    nMG_PreSmooth = nMGLevels+1;
    MG_PreSmooth = new unsigned short[nMG_PreSmooth];
    for (unsigned int i = 0; i < nMG_PreSmooth; i++)
      MG_PreSmooth[i] = i+1;
  }

  if ((nMG_PostSmooth != nMGLevels+1) && (nMG_PostSmooth != 0)) {
    if (nMG_PostSmooth > nMGLevels+1) {

      /*--- Truncate by removing unnecessary elements at the end ---*/

      for (unsigned int i = 0; i <= nMGLevels; i++)
        tmp_smooth[i] = MG_PostSmooth[i];
      delete [] MG_PostSmooth;
      MG_PostSmooth=nullptr;
    }
    else {

      /*--- Add additional elements equal to last element ---*/

      for (unsigned int i = 0; i < nMG_PostSmooth; i++)
        tmp_smooth[i] = MG_PostSmooth[i];
      for (unsigned int i = nMG_PostSmooth; i <= nMGLevels; i++)
        tmp_smooth[i] = MG_PostSmooth[nMG_PostSmooth-1];
      delete [] MG_PostSmooth;
      MG_PostSmooth=nullptr;
    }

    nMG_PostSmooth = nMGLevels+1;
    MG_PostSmooth = new unsigned short[nMG_PostSmooth];
    for (unsigned int i = 0; i < nMG_PostSmooth; i++)
      MG_PostSmooth[i] = tmp_smooth[i];

  }

  if ((nMGLevels != 0) && (nMG_PostSmooth == 0)) {
    delete [] MG_PostSmooth;
    nMG_PostSmooth = nMGLevels+1;
    MG_PostSmooth = new unsigned short[nMG_PostSmooth];
    for (unsigned int i = 0; i < nMG_PostSmooth; i++)
      MG_PostSmooth[i] = 0;
  }

  if ((nMG_CorrecSmooth != nMGLevels+1) && (nMG_CorrecSmooth != 0)) {
    if (nMG_CorrecSmooth > nMGLevels+1) {

      /*--- Truncate by removing unnecessary elements at the end ---*/

      for (unsigned int i = 0; i <= nMGLevels; i++)
        tmp_smooth[i] = MG_CorrecSmooth[i];
      delete [] MG_CorrecSmooth;
      MG_CorrecSmooth = nullptr;
    }
    else {

      /*--- Add additional elements equal to last element ---*/

      for (unsigned int i = 0; i < nMG_CorrecSmooth; i++)
        tmp_smooth[i] = MG_CorrecSmooth[i];
      for (unsigned int i = nMG_CorrecSmooth; i <= nMGLevels; i++)
        tmp_smooth[i] = MG_CorrecSmooth[nMG_CorrecSmooth-1];
      delete [] MG_CorrecSmooth;
      MG_CorrecSmooth = nullptr;
    }
    nMG_CorrecSmooth = nMGLevels+1;
    MG_CorrecSmooth = new unsigned short[nMG_CorrecSmooth];
    for (unsigned int i = 0; i < nMG_CorrecSmooth; i++)
      MG_CorrecSmooth[i] = tmp_smooth[i];
  }

  if ((nMGLevels != 0) && (nMG_CorrecSmooth == 0)) {
    delete [] MG_CorrecSmooth;
    nMG_CorrecSmooth = nMGLevels+1;
    MG_CorrecSmooth = new unsigned short[nMG_CorrecSmooth];
    for (unsigned int i = 0; i < nMG_CorrecSmooth; i++)
      MG_CorrecSmooth[i] = 0;
  }

  /*--- Override MG Smooth parameters ---*/

  if (nMG_PreSmooth != 0) MG_PreSmooth[MESH_0] = 1;
  if (nMG_PostSmooth != 0) {
    MG_PostSmooth[MESH_0] = 0;
    MG_PostSmooth[nMGLevels] = 0;
  }
  if (nMG_CorrecSmooth != 0) MG_CorrecSmooth[nMGLevels] = 0;

  if (Restart) MGCycle = V_CYCLE;

  if (ContinuousAdjoint) {
    if (Kind_Solver == EULER) Kind_Solver = ADJ_EULER;
    if (Kind_Solver == NAVIER_STOKES) Kind_Solver = ADJ_NAVIER_STOKES;
    if (Kind_Solver == RANS) Kind_Solver = ADJ_RANS;
  }

  nCFL = nMGLevels+1;
  CFL = new su2double[nCFL];
  CFL[0] = CFLFineGrid;

  /*--- Handle optional CFL adapt parameter values ---*/

  if (nCFL_AdaptParam < default_cfl_adapt.size()) {
    auto newParam = new su2double [default_cfl_adapt.size()];
    for (iCFL = 0; iCFL < default_cfl_adapt.size(); ++iCFL) {
      if (iCFL < nCFL_AdaptParam) newParam[iCFL] = CFL_AdaptParam[iCFL];
      else newParam[iCFL] = default_cfl_adapt[iCFL];
    }
    swap(newParam, CFL_AdaptParam);
    delete [] newParam;
    nCFL_AdaptParam = default_cfl_adapt.size();
  }

  /*--- Evaluate when the Cl should be evaluated ---*/

  Iter_Fixed_CM        = SU2_TYPE::Int(nInnerIter / (su2double(Update_iH)+1));
  Iter_Fixed_NetThrust = SU2_TYPE::Int(nInnerIter / (su2double(Update_BCThrust)+1));

  /*--- Setting relaxation factor and CFL for the adjoint runs ---*/

  if (ContinuousAdjoint) {
    CFL[0] = CFL[0] * CFLRedCoeff_AdjFlow;
    CFL_AdaptParam[2] *= CFLRedCoeff_AdjFlow;
    CFL_AdaptParam[3] *= CFLRedCoeff_AdjFlow;
    Iter_Fixed_CM = SU2_TYPE::Int(su2double (Iter_Fixed_CM) / CFLRedCoeff_AdjFlow);
    Iter_Fixed_NetThrust = SU2_TYPE::Int(su2double (Iter_Fixed_NetThrust) / CFLRedCoeff_AdjFlow);
  }

  if ((DiscreteAdjoint) && (Inconsistent_Disc)) {
    Kind_ConvNumScheme_Flow = Kind_ConvNumScheme_AdjFlow;
    Kind_Centered_Flow = Kind_Centered_AdjFlow;
    Kind_Upwind_Flow = Kind_Upwind_AdjFlow;
    Kappa_2nd_Flow = jst_adj_coeff[0];
    Kappa_4th_Flow = jst_adj_coeff[1];
  }

  if (Update_AoA_Iter_Limit == 0 && Fixed_CL_Mode) {
    SU2_MPI::Error("ERROR: Please specify non-zero UPDATE_AOA_ITER_LIMIT.", CURRENT_FUNCTION);
  }
  if (Iter_Fixed_CM == 0) { Iter_Fixed_CM = nInnerIter+1; Update_iH = 0; }
  if (Iter_Fixed_NetThrust == 0) { Iter_Fixed_NetThrust = nInnerIter+1; Update_BCThrust = 0; }

  for (iCFL = 1; iCFL < nCFL; iCFL++)
    CFL[iCFL] = CFL[iCFL-1];

  if (nRKStep == 0) {
    nRKStep = 1;
    RK_Alpha_Step = new su2double[1]; RK_Alpha_Step[0] = 1.0;
  }

  /* Check if the byte alignment of the matrix multiplications is a
     multiple of 64. */
  if( byteAlignmentMatMul%64 ) {
    SU2_MPI::Error("ALIGNED_BYTES_MATMUL must be a multiple of 64.", CURRENT_FUNCTION);
  }

  /* Determine the value of sizeMatMulPadding, which is the matrix size in
     the vectorization direction when padding is applied to have optimal
     performance in the matrix multiplications. */
  sizeMatMulPadding = byteAlignmentMatMul/sizeof(passivedouble);

  /* Correct the number of time levels for time accurate local time
     stepping, if needed.  */
  if (nLevels_TimeAccurateLTS == 0)  nLevels_TimeAccurateLTS =  1;
  if (nLevels_TimeAccurateLTS  > 15) nLevels_TimeAccurateLTS = 15;

  /* Check that no time accurate local time stepping is specified for time
     integration schemes other than ADER. */
  if (Kind_TimeIntScheme_FEM_Flow != ADER_DG && nLevels_TimeAccurateLTS != 1) {

    if (rank == MASTER_NODE) {
      cout << endl << "WARNING: "
           << nLevels_TimeAccurateLTS << " levels specified for time accurate local time stepping." << endl
           << "Time accurate local time stepping is only possible for ADER, hence this option is not used." << endl
           << endl;
    }

    nLevels_TimeAccurateLTS = 1;
  }

  if (Kind_TimeIntScheme_FEM_Flow == ADER_DG) {

    TimeMarching = TIME_MARCHING::TIME_STEPPING;  // Only time stepping for ADER.

    /* If time accurate local time stepping is used, make sure that an unsteady
       CFL is specified. If not, terminate. */
    if (nLevels_TimeAccurateLTS != 1) {
      if(Unst_CFL == 0.0)
        SU2_MPI::Error("ERROR: Unsteady CFL not specified for time accurate local time stepping.",
                       CURRENT_FUNCTION);
    }

    /* Determine the location of the ADER time DOFs, which are the Gauss-Legendre
       integration points corresponding to the number of time DOFs. */
    vector<passivedouble> GLPoints(nTimeDOFsADER_DG), GLWeights(nTimeDOFsADER_DG);
    CGaussJacobiQuadrature GaussJacobi;
    GaussJacobi.GetQuadraturePoints(0.0, 0.0, -1.0, 1.0, GLPoints, GLWeights);

    TimeDOFsADER_DG = new su2double[nTimeDOFsADER_DG];
    for(unsigned short i=0; i<nTimeDOFsADER_DG; ++i)
      TimeDOFsADER_DG[i] = GLPoints[i];

    /* Determine the number of integration points in time, their locations
       on the interval [-1..1] and their integration weights. */
    unsigned short orderExact = ceil(Quadrature_Factor_Time_ADER_DG*(nTimeDOFsADER_DG-1));
    nTimeIntegrationADER_DG = orderExact/2 + 1;
    nTimeIntegrationADER_DG = max(nTimeIntegrationADER_DG, nTimeDOFsADER_DG);
    GLPoints.resize(nTimeIntegrationADER_DG);
    GLWeights.resize(nTimeIntegrationADER_DG);
    GaussJacobi.GetQuadraturePoints(0.0, 0.0, -1.0, 1.0, GLPoints, GLWeights);

    TimeIntegrationADER_DG    = new su2double[nTimeIntegrationADER_DG];
    WeightsIntegrationADER_DG = new su2double[nTimeIntegrationADER_DG];
    for(unsigned short i=0; i<nTimeIntegrationADER_DG; ++i) {
      TimeIntegrationADER_DG[i]    = GLPoints[i];
      WeightsIntegrationADER_DG[i] = GLWeights[i];
    }
  }

  if (nIntCoeffs == 0) {
    nIntCoeffs = 2;
    Int_Coeffs = new su2double[2]; Int_Coeffs[0] = 0.25; Int_Coeffs[1] = 0.5;
  }

  if (nElasticityMod == 0) {
    nElasticityMod = 1;
    ElasticityMod = new su2double[1]; ElasticityMod[0] = 2E11;
  }

  if (nPoissonRatio == 0) {
    nPoissonRatio = 1;
    PoissonRatio = new su2double[1]; PoissonRatio[0] = 0.30;
  }

  if (nMaterialDensity == 0) {
    nMaterialDensity = 1;
    MaterialDensity = new su2double[1]; MaterialDensity[0] = 7854;
  }

  if (nElectric_Constant == 0) {
    nElectric_Constant = 1;
    Electric_Constant = new su2double[1]; Electric_Constant[0] = 0.0;
  }

  if (nElectric_Field == 0) {
    nElectric_Field = 1;
    Electric_Field_Mod = new su2double[1]; Electric_Field_Mod[0] = 0.0;
  }

  if (nDim_RefNode == 0) {
    nDim_RefNode = 3;
    RefNode_Displacement = new su2double[3];
    RefNode_Displacement[0] = 0.0; RefNode_Displacement[1] = 0.0; RefNode_Displacement[2] = 0.0;
  }

  if (nDim_Electric_Field == 0) {
    nDim_Electric_Field = 2;
    Electric_Field_Dir = new su2double[2]; Electric_Field_Dir[0] = 0.0;  Electric_Field_Dir[1] = 1.0;
  }

  if ((Kind_SU2 == SU2_COMPONENT::SU2_CFD) && (Kind_Solver == NO_SOLVER)) {
    SU2_MPI::Error("PHYSICAL_PROBLEM must be set in the configuration file", CURRENT_FUNCTION);
  }

  /*--- Set a flag for viscous simulations ---*/

  Viscous = (( Kind_Solver == NAVIER_STOKES          ) ||
             ( Kind_Solver == NEMO_NAVIER_STOKES     ) ||
             ( Kind_Solver == ADJ_NAVIER_STOKES      ) ||
             ( Kind_Solver == RANS                   ) ||
             ( Kind_Solver == ADJ_RANS               ) ||
             ( Kind_Solver == FEM_NAVIER_STOKES      ) ||
             ( Kind_Solver == FEM_RANS               ) ||
             ( Kind_Solver == FEM_LES                ) ||
             ( Kind_Solver == INC_NAVIER_STOKES      ) ||
             ( Kind_Solver == INC_RANS               ) );

  /*--- To avoid boundary intersections, let's add a small constant to the planes. ---*/

  if (Geo_Description == NACELLE) {
    for (unsigned short iSections = 0; iSections < nLocationStations; iSections++) {
      if (LocationStations[iSections] == 0) LocationStations[iSections] = 1E-6;
      if (LocationStations[iSections] == 360) LocationStations[iSections] = 359.999999;
    }
  }
  else {
    for (unsigned short iSections = 0; iSections < nLocationStations; iSections++) {
      LocationStations[iSections] += EPS;
    }
    geo_loc[0] += EPS;
    geo_loc[1] += EPS;
  }

  /*--- Length based parameter for slope limiters uses a default value of
   0.1m ---*/

  RefElemLength = 1.0;
  if (SystemMeasurements == US) RefElemLength /= 0.3048;

  /*--- Re-scale the length based parameters. The US system uses feet,
   but SU2 assumes that the grid is in inches ---*/

  if ((SystemMeasurements == US) && (Kind_SU2 == SU2_COMPONENT::SU2_CFD)) {

    for (iMarker = 0; iMarker < nMarker_Monitoring; iMarker++) {
      RefOriginMoment_X[iMarker] = RefOriginMoment_X[iMarker]/12.0;
      RefOriginMoment_Y[iMarker] = RefOriginMoment_Y[iMarker]/12.0;
      RefOriginMoment_Z[iMarker] = RefOriginMoment_Z[iMarker]/12.0;
    }

    for (iMarker = 0; iMarker < nMarker_Moving; iMarker++){
      for (unsigned short iDim = 0; iDim < 3; iDim++){
        MarkerMotion_Origin[3*iMarker+iDim] /= 12.0;
      }
    }

    RefLength = RefLength/12.0;

    if ((val_nDim == 2) && (!Axisymmetric)) RefArea = RefArea/12.0;
    else RefArea = RefArea/144.0;
    Length_Reynolds = Length_Reynolds/12.0;
    Highlite_Area = Highlite_Area/144.0;
    SemiSpan = SemiSpan/12.0;

    ea_lim[0] /= 12.0;
    ea_lim[1] /= 12.0;
    ea_lim[2] /= 12.0;

    if (Geo_Description != NACELLE) {
      for (unsigned short iSections = 0; iSections < nLocationStations; iSections++) {
        LocationStations[iSections] = LocationStations[iSections]/12.0;
      }
      geo_loc[0] /= 12.0;
      geo_loc[1] /= 12.0;
    }

    for (int i=0; i<7; ++i) eng_cyl[i] /= 12.0;
  }

  if ((Kind_Turb_Model != TURB_MODEL::SA) && (Kind_Trans_Model == BC)){
    SU2_MPI::Error("BC transition model currently only available in combination with SA turbulence model!", CURRENT_FUNCTION);
  }

  if (Kind_Trans_Model == LM) {
    SU2_MPI::Error("The LM transition model is under maintenance.", CURRENT_FUNCTION);
  }

  if(Turb_Fixed_Values && !OptionIsSet("TURB_FIXED_VALUES_DOMAIN")){
    SU2_MPI::Error("TURB_FIXED_VALUES activated, but no domain set with TURB_FIXED_VALUES_DOMAIN.", CURRENT_FUNCTION);
  }

  /*--- Check for constant lift mode. Initialize the update flag for
   the AoA with each iteration to false  ---*/

  if (Fixed_CL_Mode) Update_AoA = false;
  if (Fixed_CM_Mode) Update_HTPIncidence = false;

  if (DirectDiff != NO_DERIVATIVE) {
#ifndef CODI_FORWARD_TYPE
    if (Kind_SU2 == SU2_COMPONENT::SU2_CFD) {
      SU2_MPI::Error("SU2_CFD: Config option DIRECT_DIFF= YES requires AD support.\n"
                     "Please use SU2_CFD_DIRECTDIFF (meson.py ... -Denable-directdiff=true ...).",
                     CURRENT_FUNCTION);
    }
#endif
    /*--- Initialize the derivative values ---*/
    switch (DirectDiff) {
      case D_MACH:
        SU2_TYPE::SetDerivative(Mach, 1.0);
        break;
      case D_AOA:
        SU2_TYPE::SetDerivative(AoA, 1.0);
        break;
      case D_SIDESLIP:
        SU2_TYPE::SetDerivative(AoS, 1.0);
        break;
      case D_REYNOLDS:
        SU2_TYPE::SetDerivative(Reynolds, 1.0);
        break;
      case D_TURB2LAM:
       SU2_TYPE::SetDerivative(Turb2LamViscRatio_FreeStream, 1.0);
        break;
      default:
        /*--- All other cases are handled in the specific solver ---*/
        break;
      }
  }

#if defined CODI_REVERSE_TYPE
  AD_Mode = YES;

  AD::PreaccEnabled = AD_Preaccumulation;

#else
  if (AD_Mode == YES) {
    SU2_MPI::Error("Config option AUTO_DIFF= YES requires AD support.\n"
                   "Please use SU2_???_AD (meson.py ... -Denable-autodiff=true ...).",
                   CURRENT_FUNCTION);
  }
#endif

  delete [] tmp_smooth;

  /*--- Make sure that implicit time integration is disabled
        for the FEM fluid solver (numerics). ---*/
  if ((Kind_Solver == FEM_EULER)         ||
      (Kind_Solver == FEM_NAVIER_STOKES) ||
      (Kind_Solver == FEM_RANS)          ||
      (Kind_Solver == FEM_LES)) {
     Kind_TimeIntScheme_Flow = Kind_TimeIntScheme_FEM_Flow;
  }

  /*--- Set up the time stepping / unsteady CFL options. ---*/
  if ((TimeMarching == TIME_MARCHING::TIME_STEPPING) && (Unst_CFL != 0.0)) {
    for (iCFL = 0; iCFL < nCFL; iCFL++)
      CFL[iCFL] = Unst_CFL;
  }


  /*--- If it is a fixed mode problem, then we will add Iter_dCL_dAlpha iterations to
    evaluate the derivatives with respect to a change in the AoA and CL ---*/

  if (!ContinuousAdjoint & !DiscreteAdjoint) {
    if (Fixed_CL_Mode) nInnerIter += Iter_dCL_dAlpha;

    if (Fixed_CM_Mode) {
      nInnerIter += Iter_dCL_dAlpha;
      MinLogResidual = -24;
    }
  }

  /* --- Set Finite Difference mode to false by default --- */

  Finite_Difference_Mode = false;

  /* --- Throw error if UQ used for any turbulence model other that SST --- */

  if (Kind_Solver == RANS && Kind_Turb_Model != TURB_MODEL::SST && Kind_Turb_Model != TURB_MODEL::SST_SUST && using_uq){
    SU2_MPI::Error("UQ capabilities only implemented for NAVIER_STOKES solver SST turbulence model", CURRENT_FUNCTION);
  }

  /* --- Throw error if invalid componentiality used --- */

  if (using_uq && (eig_val_comp > 3 || eig_val_comp < 1)){
    SU2_MPI::Error("Componentality should be either 1, 2, or 3!", CURRENT_FUNCTION);
  }

  /*--- If there are not design variables defined in the file ---*/

  if (nDV == 0) {
    nDV = 1;
    Design_Variable = new unsigned short [nDV];
    Design_Variable[0] = NO_DEFORMATION;
  }

  /*--- Checks for incompressible flow problems. ---*/

  if (Kind_Solver == INC_EULER) {
    /*--- Force inviscid problems to use constant density and disable energy. ---*/
    if (Kind_DensityModel != INC_DENSITYMODEL::CONSTANT || Energy_Equation == true) {
      SU2_MPI::Error("Inviscid incompressible problems must be constant density (no energy eqn.).\n Use DENSITY_MODEL= CONSTANT and ENERGY_EQUATION= NO.", CURRENT_FUNCTION);
    }
  }

  /*--- Default values should recover original incompressible behavior (for old config files). ---*/

  if (Kind_Solver == INC_EULER || Kind_Solver == INC_NAVIER_STOKES || Kind_Solver == INC_RANS) {
    if ((Kind_DensityModel == INC_DENSITYMODEL::CONSTANT) || (Kind_DensityModel == INC_DENSITYMODEL::BOUSSINESQ))
      Kind_FluidModel = CONSTANT_DENSITY;
  }

  /*--- Energy equation must be active for any fluid models other than constant density. ---*/

  if (Kind_DensityModel != INC_DENSITYMODEL::CONSTANT) Energy_Equation = true;

  if (Kind_DensityModel == INC_DENSITYMODEL::BOUSSINESQ) {
    Energy_Equation = true;
    if (Body_Force) {
      SU2_MPI::Error("Body force and Boussinesq source terms are not currently compatible.", CURRENT_FUNCTION);
    }
  }

  if (Kind_DensityModel == INC_DENSITYMODEL::VARIABLE) {
    if (Kind_FluidModel != INC_IDEAL_GAS && Kind_FluidModel != INC_IDEAL_GAS_POLY && Kind_FluidModel != FLAMELET_FLUID_MODEL && Kind_FluidModel != MIXTURE_FLUID_MODEL) {
      SU2_MPI::Error("Variable density incompressible solver limited to ideal gases.\n Check the fluid model options (use INC_IDEAL_GAS, INC_IDEAL_GAS_POLY).", CURRENT_FUNCTION);
    }
  }

  if (Kind_Solver != INC_EULER && Kind_Solver != INC_NAVIER_STOKES && Kind_Solver != INC_RANS) {
    if ((Kind_FluidModel == CONSTANT_DENSITY) || (Kind_FluidModel == INC_IDEAL_GAS) || (Kind_FluidModel == INC_IDEAL_GAS_POLY)) {
      SU2_MPI::Error("Fluid model not compatible with compressible flows.\n CONSTANT_DENSITY/INC_IDEAL_GAS/INC_IDEAL_GAS_POLY are for incompressible only.", CURRENT_FUNCTION);
    }
  }

  if (Kind_Solver == INC_NAVIER_STOKES || Kind_Solver == INC_RANS) {
    if (Kind_ViscosityModel == VISCOSITYMODEL::SUTHERLAND) {
      if ((Kind_FluidModel != INC_IDEAL_GAS) && (Kind_FluidModel != INC_IDEAL_GAS_POLY) && (Kind_FluidModel != FLAMELET_FLUID_MODEL) && (Kind_FluidModel != MIXTURE_FLUID_MODEL)) {
        SU2_MPI::Error("Sutherland's law only valid for ideal gases in incompressible flows.\n Must use VISCOSITY_MODEL=CONSTANT_VISCOSITY and set viscosity with\n MU_CONSTANT, or use DENSITY_MODEL= VARIABLE with FLUID_MODEL= INC_IDEAL_GAS or INC_IDEAL_GAS_POLY, or FLAMELET_FLUID_MODEL or MIXTURE_FLUID_MODEL for VISCOSITY_MODEL=SUTHERLAND.\n NOTE: FREESTREAM_VISCOSITY is no longer used for incompressible flows!", CURRENT_FUNCTION);
      }
    }
  }

  /*--- Check the coefficients for the polynomial models. ---*/

  if (Kind_Solver != INC_EULER && Kind_Solver != INC_NAVIER_STOKES && Kind_Solver != INC_RANS) {
    if ((Kind_ViscosityModel == VISCOSITYMODEL::POLYNOMIAL) || (Kind_ConductivityModel == CONDUCTIVITYMODEL::POLYNOMIAL) || (Kind_FluidModel == INC_IDEAL_GAS_POLY)) {
      SU2_MPI::Error("POLYNOMIAL_VISCOSITY and POLYNOMIAL_CONDUCTIVITY are for incompressible only currently.", CURRENT_FUNCTION);
    }
  }

  if ((Kind_Solver == INC_EULER || Kind_Solver == INC_NAVIER_STOKES || Kind_Solver == INC_RANS) && (Kind_FluidModel == INC_IDEAL_GAS_POLY)) {
    su2double sum = 0.0;
    for (unsigned short iVar = 0; iVar < N_POLY_COEFFS; iVar++) {
      sum += GetCp_PolyCoeff(iVar);
    }
    if ((N_POLY_COEFFS < 1) || (sum == 0.0))
      SU2_MPI::Error(string("CP_POLYCOEFFS not set for fluid model INC_IDEAL_GAS_POLY. \n"), CURRENT_FUNCTION);
  }

  if (((Kind_Solver == INC_EULER || Kind_Solver == INC_NAVIER_STOKES || Kind_Solver == INC_RANS)) && (Kind_ViscosityModel == VISCOSITYMODEL::POLYNOMIAL)) {
    su2double sum = 0.0;
    for (unsigned short iVar = 0; iVar < N_POLY_COEFFS; iVar++) {
      sum += GetMu_PolyCoeff(iVar);
    }
    if ((N_POLY_COEFFS < 1) || (sum == 0.0))
      SU2_MPI::Error(string("MU_POLYCOEFFS not set for viscosity model POLYNOMIAL_VISCOSITY. \n"), CURRENT_FUNCTION);
  }

  if ((Kind_Solver == INC_EULER || Kind_Solver == INC_NAVIER_STOKES || Kind_Solver == INC_RANS) && (Kind_ConductivityModel == CONDUCTIVITYMODEL::POLYNOMIAL)) {
    su2double sum = 0.0;
    for (unsigned short iVar = 0; iVar < N_POLY_COEFFS; iVar++) {
      sum += GetKt_PolyCoeff(iVar);
    }
    if ((N_POLY_COEFFS < 1) || (sum == 0.0))
      SU2_MPI::Error(string("KT_POLYCOEFFS not set for conductivity model POLYNOMIAL_CONDUCTIVITY. \n"), CURRENT_FUNCTION);
  }

  /*--- Incompressible solver currently limited to SI units. ---*/

  if ((Kind_Solver == INC_EULER || Kind_Solver == INC_NAVIER_STOKES || Kind_Solver == INC_RANS) && (SystemMeasurements == US)) {
    SU2_MPI::Error("Must use SI units for incompressible solver.", CURRENT_FUNCTION);
  }

  /*--- Check that the non-dim type is valid. ---*/

  if ((Kind_Solver == INC_EULER || Kind_Solver == INC_NAVIER_STOKES || Kind_Solver == INC_RANS)) {
    if ((Ref_Inc_NonDim != INITIAL_VALUES) && (Ref_Inc_NonDim != REFERENCE_VALUES) && (Ref_Inc_NonDim != DIMENSIONAL)) {
      SU2_MPI::Error("Incompressible non-dim. scheme invalid.\n Must use INITIAL_VALUES, REFERENCE_VALUES, or DIMENSIONAL.", CURRENT_FUNCTION);
    }
  }

  /*--- Check that the incompressible inlets are correctly specified. ---*/

  if ((Kind_Solver == INC_EULER || Kind_Solver == INC_NAVIER_STOKES || Kind_Solver == INC_RANS) && (nMarker_Inlet != 0)) {
    if (nMarker_Inlet != nInc_Inlet) {
      SU2_MPI::Error("Inlet types for incompressible problem improperly specified.\n Use INC_INLET_TYPE= VELOCITY_INLET or PRESSURE_INLET.\n Must list a type for each inlet marker, including duplicates, e.g.,\n INC_INLET_TYPE= VELOCITY_INLET VELOCITY_INLET PRESSURE_INLET", CURRENT_FUNCTION);
    }
    for (unsigned short iInlet = 0; iInlet < nInc_Inlet; iInlet++){
      if ((Kind_Inc_Inlet[iInlet] != INLET_TYPE::VELOCITY_INLET) && (Kind_Inc_Inlet[iInlet] != INLET_TYPE::PRESSURE_INLET)) {
        SU2_MPI::Error("Undefined incompressible inlet type. VELOCITY_INLET or PRESSURE_INLET possible.", CURRENT_FUNCTION);
      }
    }
  }

  /*--- Check that the incompressible inlets are correctly specified. ---*/

  if ((Kind_Solver == INC_EULER || Kind_Solver == INC_NAVIER_STOKES || Kind_Solver == INC_RANS) && (nMarker_Outlet != 0)) {
    if (nMarker_Outlet != nInc_Outlet) {
      SU2_MPI::Error("Outlet types for incompressible problem improperly specified.\n Use INC_OUTLET_TYPE= PRESSURE_OUTLET or MASS_FLOW_OUTLET.\n Must list a type for each inlet marker, including duplicates, e.g.,\n INC_OUTLET_TYPE= PRESSURE_OUTLET PRESSURE_OUTLET MASS_FLOW_OUTLET", CURRENT_FUNCTION);
    }
    for (unsigned short iInlet = 0; iInlet < nInc_Outlet; iInlet++){
      if ((Kind_Inc_Outlet[iInlet] != INC_OUTLET_TYPE::PRESSURE_OUTLET) && (Kind_Inc_Outlet[iInlet] != INC_OUTLET_TYPE::MASS_FLOW_OUTLET)) {
        SU2_MPI::Error("Undefined incompressible outlet type. PRESSURE_OUTLET or MASS_FLOW_OUTLET possible.", CURRENT_FUNCTION);
      }
    }
  }

  /*--- Assert that there are two markers being analyzed if the
   pressure drop objective function is selected. ---*/

  for (unsigned short iObj = 0; iObj < nObj; iObj++) {
    if ((Kind_ObjFunc[iObj] == SURFACE_PRESSURE_DROP) && (nMarker_Analyze != 2)) {
      SU2_MPI::Error("Must list two markers for the pressure drop objective function.\n Expected format: MARKER_ANALYZE= (outlet_name, inlet_name).", CURRENT_FUNCTION);
    }
  }

  /*--- Disable any scalar model until they are implemented. ---*/

  if ((Kind_Scalar_Model != NO_SCALAR_MODEL) &&
      (Kind_Scalar_Model != PASSIVE_SCALAR) &&
      (Kind_Scalar_Model != PROGRESS_VARIABLE)) {
    SU2_MPI::Error(string("Selected scalar model not yet implemented.") , CURRENT_FUNCTION);
  }

  /*--- Check feasibility for Streamwise Periodic flow ---*/
  if (Kind_Streamwise_Periodic != ENUM_STREAMWISE_PERIODIC::NONE) {
    if (Kind_Regime != ENUM_REGIME::INCOMPRESSIBLE)
      SU2_MPI::Error("Streamwise Periodic Flow currently only implemented for incompressible flow.", CURRENT_FUNCTION);
    if (Kind_Solver == INC_EULER)
      SU2_MPI::Error("Streamwise Periodic Flow + Incompressible Euler: Not tested yet.", CURRENT_FUNCTION);
    if (nMarker_PerBound == 0)
      SU2_MPI::Error("A MARKER_PERIODIC pair has to be set with KIND_STREAMWISE_PERIODIC != NONE.", CURRENT_FUNCTION);
    if (Energy_Equation && Streamwise_Periodic_Temperature && nMarker_Isothermal != 0)
      SU2_MPI::Error("No MARKER_ISOTHERMAL marker allowed with STREAMWISE_PERIODIC_TEMPERATURE= YES, only MARKER_HEATFLUX & MARKER_SYM.", CURRENT_FUNCTION);
    if (DiscreteAdjoint && Kind_Streamwise_Periodic == ENUM_STREAMWISE_PERIODIC::MASSFLOW)
      SU2_MPI::Error("Discrete Adjoint currently not validated for prescribed MASSFLOW.", CURRENT_FUNCTION);
    if (Ref_Inc_NonDim != DIMENSIONAL)
      SU2_MPI::Error("Streamwise Periodicity only works with \"INC_NONDIM= DIMENSIONAL\", the nondimensionalization with source terms doesn;t work in general.", CURRENT_FUNCTION);
    if (Axisymmetric)
      SU2_MPI::Error("Streamwise Periodicity terms does not not have axisymmetric corrections.", CURRENT_FUNCTION);
    if (!Energy_Equation) Streamwise_Periodic_Temperature = false;
  } else {
    /*--- Safety measure ---*/
    Streamwise_Periodic_Temperature = false;
  }

  /*--- Check that if the wall roughness array are compatible and set deafult values if needed. ---*/
   if ((nMarker_HeatFlux > 0) || (nMarker_Isothermal > 0) || (nMarker_HeatTransfer) || (nMarker_CHTInterface > 0)) {

     /*--- The total number of wall markers. ---*/
     unsigned short nWall = nMarker_HeatFlux + nMarker_Isothermal + nMarker_HeatTransfer + nMarker_CHTInterface;

     /*--- If no roughness is specified all walls are assumed to be smooth. ---*/
     if (nRough_Wall == 0) {

       nRough_Wall = nWall;
       Roughness_Height = new su2double [nWall];
       Kind_Wall = new WALL_TYPE [nWall];
       for (iMarker = 0; iMarker < nMarker_HeatFlux; iMarker++) {
         Roughness_Height[iMarker] = 0.0;
         Kind_Wall[iMarker] = WALL_TYPE::SMOOTH;
       }
       for (iMarker = 0; iMarker < nMarker_Isothermal; iMarker++) {
         Roughness_Height[nMarker_HeatFlux + iMarker] = 0.0;
         Kind_Wall[nMarker_HeatFlux + iMarker] = WALL_TYPE::SMOOTH;
       }
       for (iMarker = 0; iMarker < nMarker_HeatTransfer; iMarker++) {
         Roughness_Height[nMarker_HeatFlux + nMarker_Isothermal + iMarker] = 0.0;
         Kind_Wall[nMarker_HeatFlux + nMarker_Isothermal + iMarker] = WALL_TYPE::SMOOTH;
       }
       for (iMarker = 0; iMarker < nMarker_CHTInterface; iMarker++) {
         Roughness_Height[nMarker_HeatFlux + nMarker_Isothermal + nMarker_HeatTransfer + iMarker] = 0.0;
         Kind_Wall[nMarker_HeatFlux + nMarker_Isothermal + nMarker_HeatTransfer + iMarker] = WALL_TYPE::SMOOTH;
       }

       /*--- Check for mismatch in number of rough walls and solid walls. ---*/
     } else if (nRough_Wall > nWall) {
        SU2_MPI::Error("Mismatch in number of rough walls and solid walls. Number of rough walls cannot be more than solid walls.", CURRENT_FUNCTION);
       /*--- Check name of the marker and assign the corresponding roughness. ---*/
     } else {
       /*--- Store roughness heights in a temp array. ---*/
       vector<su2double> temp_rough;
       for (iMarker = 0; iMarker < nRough_Wall; iMarker++)
         temp_rough.push_back(Roughness_Height[iMarker]);

       /*--- Reallocate the roughness arrays in case not all walls are rough. ---*/
       delete Roughness_Height;
       delete Kind_Wall;
       Roughness_Height = new su2double [nWall];
       Kind_Wall = new WALL_TYPE [nWall];
       unsigned short jMarker, chkRough = 0;

       /*--- Initialize everything to smooth. ---*/
       for (iMarker = 0; iMarker < nWall; iMarker++) {
         Roughness_Height[iMarker] = 0.0;
         Kind_Wall[iMarker] = WALL_TYPE::SMOOTH;
       }

       /*--- Look through heat flux, isothermal, heat transfer and cht_interface markers and assign proper values. ---*/
       for (iMarker = 0; iMarker < nRough_Wall; iMarker++) {
         for (jMarker = 0; jMarker < nMarker_HeatFlux; jMarker++)
           if (Marker_HeatFlux[jMarker].compare(Marker_RoughWall[iMarker]) == 0) {
             Roughness_Height[jMarker] = temp_rough[iMarker];
             chkRough++;
           }

         for (jMarker = 0; jMarker < nMarker_Isothermal; jMarker++)
           if (Marker_Isothermal[jMarker].compare(Marker_RoughWall[iMarker]) == 0) {
             Roughness_Height[nMarker_HeatFlux + jMarker] = temp_rough[iMarker];
             chkRough++;
           }

         for (jMarker = 0; jMarker < nMarker_HeatTransfer; jMarker++)
           if (Marker_HeatTransfer[jMarker].compare(Marker_RoughWall[iMarker]) == 0) {
             Roughness_Height[nMarker_HeatFlux + nMarker_Isothermal + jMarker] = temp_rough[iMarker];
             chkRough++;
           }

         for (jMarker = 0; jMarker < nMarker_CHTInterface; jMarker++)
           if (Marker_CHTInterface[jMarker].compare(Marker_RoughWall[iMarker]) == 0) {
             Roughness_Height[nMarker_HeatFlux + nMarker_Isothermal + nMarker_HeatTransfer + jMarker] = temp_rough[iMarker];
             chkRough++;
           }
       }

       /*--- Update kind_wall when a non zero roughness value is specified. ---*/
       for (iMarker = 0; iMarker < nWall; iMarker++)
         if (Roughness_Height[iMarker] != 0.0)
           Kind_Wall[iMarker] = WALL_TYPE::ROUGH;

       /*--- Check if a non solid wall marker was specified as rough. ---*/
       if (chkRough != nRough_Wall)
         SU2_MPI::Error("Only solid walls can be rough.", CURRENT_FUNCTION);
     }
   }

  /*--- Handle default options for topology optimization ---*/

  if (topology_optimization && top_optim_nKernel==0) {
    top_optim_nKernel = 1;
    top_optim_kernels = new ENUM_FILTER_KERNEL [1];
    top_optim_kernels[0] = ENUM_FILTER_KERNEL::CONICAL_WEIGHT;
  }

  if (top_optim_nKernel != 0) {
    /*--- Set default value of kernel parameters ---*/
    if (top_optim_nKernelParams == 0) {
      top_optim_nKernelParams = top_optim_nKernel;
      top_optim_kernel_params = new su2double [top_optim_nKernel];
      for (unsigned short i=0; i<top_optim_nKernel; ++i) top_optim_kernel_params[i] = 1.0;
    }
    /*--- Broadcast the only value provided ---*/
    else if (top_optim_nKernelParams==1 && top_optim_nKernel>1) {
      su2double tmp = top_optim_kernel_params[0];
      delete [] top_optim_kernel_params;
      top_optim_nKernelParams = top_optim_nKernel;
      top_optim_kernel_params = new su2double [top_optim_nKernel];
      for (unsigned short i=0; i<top_optim_nKernel; ++i) top_optim_kernel_params[i] = tmp;
    }
    /*--- Numbers do not match ---*/
    else if (top_optim_nKernelParams != top_optim_nKernel) {
      SU2_MPI::Error("Different number of topology filter kernels and respective parameters.", CURRENT_FUNCTION);
    }

    /*--- Set default value of filter radius ---*/
    if (top_optim_nRadius == 0) {
      top_optim_nRadius = top_optim_nKernel;
      top_optim_filter_radius = new su2double [top_optim_nKernel];
      for (unsigned short i=0; i<top_optim_nKernel; ++i) top_optim_filter_radius[i] = 1.0e-6;
    }
    /*--- Broadcast the only value provided ---*/
    else if (top_optim_nRadius==1 && top_optim_nKernel>1) {
      su2double tmp = top_optim_filter_radius[0];
      delete [] top_optim_filter_radius;
      top_optim_nRadius = top_optim_nKernel;
      top_optim_filter_radius = new su2double [top_optim_nKernel];
      for (unsigned short i=0; i<top_optim_nKernel; ++i) top_optim_filter_radius[i] = tmp;
    }
    /*--- Numbers do not match ---*/
    else if (top_optim_nRadius != top_optim_nKernel) {
      SU2_MPI::Error("Different number of topology filter kernels and respective radii.", CURRENT_FUNCTION);
    }
  }

  /*--- If we are executing SU2_DOT in surface file mode, then
   force the projected surface sensitivity file to be written. ---*/

  Wrt_Projected_Sensitivity = false;
  if ((Kind_SU2 == SU2_COMPONENT::SU2_DOT) && (Design_Variable[0] == SURFACE_FILE)) {
    Wrt_Projected_Sensitivity = true;
  }

  /*--- Delay the output until exit for minimal communication mode. ---*/

  if (Comm_Level != COMM_FULL) {

    /*--- Disable the use of Comm_Level = NONE until we have properly
     implemented it. ---*/

    if (Comm_Level == COMM_NONE)
      SU2_MPI::Error("COMM_LEVEL = NONE not yet implemented.", CURRENT_FUNCTION);
  }

  /*--- Check the conductivity model. Deactivate the turbulent component
   if we are not running RANS. ---*/

  if ((Kind_Solver != RANS) &&
      (Kind_Solver != ADJ_RANS) &&
      (Kind_Solver != DISC_ADJ_RANS) &&
      (Kind_Solver != INC_RANS) &&
      (Kind_Solver != DISC_ADJ_INC_RANS)){
    Kind_ConductivityModel_Turb = CONDUCTIVITYMODEL_TURB::NONE;
  }

  /* Set a default for the size of the RECTANGLE / BOX grid sizes. */

  if (nMesh_Box_Size == 0) {
    nMesh_Box_Size = 3;
    Mesh_Box_Size = new short [nMesh_Box_Size];
    Mesh_Box_Size[0] = 33;
    Mesh_Box_Size[1] = 33;
    Mesh_Box_Size[2] = 33;
  } else if (nMesh_Box_Size != 3) {
    SU2_MPI::Error(string("MESH_BOX_SIZE specified without 3 values.\n"),
                   CURRENT_FUNCTION);
  }

  /* Force the lowest memory preconditioner when direct solvers are used. */

  auto isPastix = [](unsigned short kindSolver) {
    return kindSolver == PASTIX_LDLT || kindSolver == PASTIX_LU;
  };

  if (isPastix(Kind_Linear_Solver)) Kind_Linear_Solver_Prec = LU_SGS;
  if (isPastix(Kind_DiscAdj_Linear_Solver)) Kind_DiscAdj_Linear_Prec = LU_SGS;
  if (isPastix(Kind_Deform_Linear_Solver)) Kind_Deform_Linear_Solver_Prec = LU_SGS;


  if (DiscreteAdjoint) {
#if !defined CODI_REVERSE_TYPE
    if (Kind_SU2 == SU2_COMPONENT::SU2_CFD) {
      SU2_MPI::Error(string("SU2_CFD: Config option MATH_PROBLEM= DISCRETE_ADJOINT requires AD support!\n") +
                     string("Please use SU2_CFD_AD (configuration/compilation is done using the preconfigure.py script)."),
                     CURRENT_FUNCTION);
    }
#endif

    /*--- Use the same linear solver on the primal as the one used in the adjoint. ---*/
    Kind_Linear_Solver = Kind_DiscAdj_Linear_Solver;
    Kind_Linear_Solver_Prec = Kind_DiscAdj_Linear_Prec;

    if (Time_Domain) {

      Restart_Flow = false;

      if (Unst_AdjointIter- long(nTimeIter) < 0){
        SU2_MPI::Error(string("Invalid iteration number requested for unsteady adjoint.\n" ) +
                       string("Make sure EXT_ITER is larger or equal than UNST_ADJOINT_ITER."),
                       CURRENT_FUNCTION);
      }

      /*--- If the averaging interval is not set, we average over all time-steps ---*/

      if (Iter_Avg_Objective == 0.0) {
        Iter_Avg_Objective = nTimeIter;
      }

    }

    /*--- Note that this is deliberatly done at the end of this routine! ---*/
    switch(Kind_Solver) {
      case EULER:
        Kind_Solver = DISC_ADJ_EULER;
        break;
      case RANS:
        Kind_Solver = DISC_ADJ_RANS;
        break;
      case NAVIER_STOKES:
        Kind_Solver = DISC_ADJ_NAVIER_STOKES;
        break;
      case INC_EULER:
        Kind_Solver = DISC_ADJ_INC_EULER;
        break;
      case INC_RANS:
        Kind_Solver = DISC_ADJ_INC_RANS;
        break;
      case INC_NAVIER_STOKES:
        Kind_Solver = DISC_ADJ_INC_NAVIER_STOKES;
        break;
      case FEM_EULER :
        Kind_Solver = DISC_ADJ_FEM_EULER;
        break;
      case FEM_RANS :
        Kind_Solver = DISC_ADJ_FEM_RANS;
        break;
      case FEM_NAVIER_STOKES :
        Kind_Solver = DISC_ADJ_FEM_NS;
        break;
      case FEM_ELASTICITY:
        Kind_Solver = DISC_ADJ_FEM;
        break;
      case HEAT_EQUATION:
        Kind_Solver = DISC_ADJ_HEAT;
        break;
      default:
        break;
    }

    RampOutletPressure = false;
    RampRotatingFrame = false;
  }

  /* 2nd-order MUSCL is not possible for the continuous adjoint
   turbulence model. */

  if (MUSCL_AdjTurb) {
    SU2_MPI::Error(string("MUSCL_ADJTURB= YES not currently supported.\n") +
                   string("Please select MUSCL_ADJTURB= NO (first-order)."),
                   CURRENT_FUNCTION);
  }

  /* Check for whether we need a second gradient method to calculate
   gradients for uwpind reconstruction. Set additional booleans to
   minimize overhead as appropriate. */

  if (MUSCL_Flow || MUSCL_Turb || MUSCL_Heat || MUSCL_AdjFlow) {

    ReconstructionGradientRequired = true;

    if ((Kind_Gradient_Method_Recon == NO_GRADIENT) ||
        (Kind_Gradient_Method_Recon == Kind_Gradient_Method)) {

      /* The default behavior if no reconstruction gradient is specified
       is to use the same gradient as needed for the viscous/source terms
       without recomputation. If they are using the same method, then
       we also want to avoid recomputation. */

      ReconstructionGradientRequired = false;
      Kind_Gradient_Method_Recon     = Kind_Gradient_Method;
    }

  }

  if (ReconstructionGradientRequired && GetFluidProblem() && Kind_ConvNumScheme_Flow == SPACE_CENTERED)
    SU2_MPI::Error("For centered schemes the option NUM_METHOD_GRAD_RECON should not be set.", CURRENT_FUNCTION);

  /* Simpler boolean to control allocation of least-squares memory. */

  LeastSquaresRequired = false;
  if ((Kind_Gradient_Method_Recon == LEAST_SQUARES) ||
      (Kind_Gradient_Method_Recon == WEIGHTED_LEAST_SQUARES) ||
      (Kind_Gradient_Method       == LEAST_SQUARES) ||
      (Kind_Gradient_Method       == WEIGHTED_LEAST_SQUARES)) {
    LeastSquaresRequired = true;
  }

  if (Kind_Gradient_Method == LEAST_SQUARES) {
    SU2_MPI::Error(string("LEAST_SQUARES gradient method not allowed for viscous / source terms.\n") +
                   string("Please select either WEIGHTED_LEAST_SQUARES or GREEN_GAUSS."),
                   CURRENT_FUNCTION);
  }

  /* Protect against using CFL adaption for non-flow or certain
   unsteady flow problems. */

  if (CFL_Adapt && !GetFluidProblem()) {
    SU2_MPI::Error(string("CFL adaption only available for finite-volume fluid solvers.\n") +
                   string("Please select CFL_ADAPT = NO."),
                   CURRENT_FUNCTION);
  }

  if (CFL_Adapt && (TimeMarching == TIME_MARCHING::TIME_STEPPING)) {
    SU2_MPI::Error(string("CFL adaption not available for TIME_STEPPING integration.\n") +
                   string("Please select CFL_ADAPT = NO."),
                   CURRENT_FUNCTION);
  }

  /* Protect against using incorrect CFL adaption parameters. */

  if (CFL_Adapt && (CFL_AdaptParam[0] > 1.0)) {
    SU2_MPI::Error(string("CFL adaption factor down should be less than 1.0."), CURRENT_FUNCTION);
  }

  if (CFL_Adapt && (CFL_AdaptParam[1] < 1.0)) {
    SU2_MPI::Error(string("CFL adaption factor up should be greater than 1.0."), CURRENT_FUNCTION);
  }

  if (CFL_Adapt && (CFL_AdaptParam[2] > CFL_AdaptParam[3])) {
    SU2_MPI::Error(string("CFL adaption minimum CFL is larger than the maximum CFL."), CURRENT_FUNCTION);
  }

  /*--- 0 in the config file means "disable" which can be done using a very large group. ---*/
  if (edgeColorGroupSize==0) edgeColorGroupSize = 1<<30;

  /*--- Specifying a deforming surface requires a mesh deformation solver. ---*/
  if (GetSurface_Movement(DEFORMING)) Deform_Mesh = true;

  if (GetGasModel() == "ARGON") {monoatomic = true;}
  else {monoatomic = false;}

  // This option is deprecated. After a grace period until 7.2.0 the usage warning should become an error.
  if(OptionIsSet("CONV_CRITERIA") && rank == MASTER_NODE) {
    cout << "\n\nWARNING: CONV_CRITERIA is deprecated. SU2 will choose the criteria automatically based on the CONV_FIELD.\n"
            "That is, RESIDUAL for any RMS_* BGS_* value, and CAUCHY for coefficients such as DRAG etc.\n" << endl;
  }
}

void CConfig::SetMarkers(SU2_COMPONENT val_software) {

  unsigned short iMarker_All, iMarker_CfgFile, iMarker_Euler, iMarker_Custom,
  iMarker_FarField, iMarker_SymWall, iMarker_PerBound,
  iMarker_NearFieldBound, iMarker_Fluid_InterfaceBound,
  iMarker_Inlet, iMarker_Riemann, iMarker_Giles, iMarker_Outlet,
  iMarker_Smoluchowski_Maxwell,
  iMarker_Isothermal,iMarker_HeatFlux,iMarker_HeatTansfer,
  iMarker_EngineInflow, iMarker_EngineExhaust, iMarker_Damper,
  //iMarker_Inlet_Scalar, nijso
  iMarker_Displacement, iMarker_Load, iMarker_FlowLoad, iMarker_Internal,
  iMarker_Monitoring, iMarker_Designing, iMarker_GeoEval, iMarker_Plotting, iMarker_Analyze,
  iMarker_DV, iMarker_Moving, iMarker_PyCustom, iMarker_Supersonic_Inlet, iMarker_Supersonic_Outlet,
  iMarker_Clamped, iMarker_ZoneInterface, iMarker_CHTInterface, iMarker_Load_Dir, iMarker_Disp_Dir, iMarker_Load_Sine,
  iMarker_Fluid_Load, iMarker_Deform_Mesh, iMarker_Deform_Mesh_Sym_Plane,
  iMarker_ActDiskInlet, iMarker_ActDiskOutlet,
  iMarker_Turbomachinery, iMarker_MixingPlaneInterface;

  int size = SINGLE_NODE;
  SU2_MPI::Comm_size(SU2_MPI::GetComm(), &size);

  /*--- Compute the total number of markers in the config file ---*/
  nMarker_CfgFile = nMarker_Euler + nMarker_FarField + nMarker_SymWall +
  nMarker_PerBound + nMarker_NearFieldBound + nMarker_Fluid_InterfaceBound +
  nMarker_CHTInterface + nMarker_Inlet + nMarker_Riemann + nMarker_Smoluchowski_Maxwell +
  nMarker_Giles + nMarker_Outlet + nMarker_Isothermal +
  nMarker_HeatFlux + nMarker_HeatTransfer +
  nMarker_EngineInflow + nMarker_EngineExhaust + nMarker_Internal +
  nMarker_Supersonic_Inlet + nMarker_Supersonic_Outlet + nMarker_Displacement + nMarker_Load +
  nMarker_FlowLoad + nMarker_Custom + nMarker_Damper + nMarker_Fluid_Load +
  nMarker_Clamped + nMarker_Load_Sine + nMarker_Load_Dir + nMarker_Disp_Dir +
  nMarker_ActDiskInlet + nMarker_ActDiskOutlet + nMarker_ZoneInterface;

  /*--- Add the possible send/receive domains ---*/

  nMarker_Max = nMarker_CfgFile + OVERHEAD*size;

  /*--- Basic dimensionalization of the markers (worst scenario) ---*/

  nMarker_All = nMarker_Max;

  /*--- Allocate the memory (markers in each domain) ---*/

  Marker_All_TagBound       = new string[nMarker_All];    // Store the tag that correspond with each marker.
  Marker_All_SendRecv       = new short[nMarker_All] ();   // +#domain (send), -#domain (receive).
  Marker_All_KindBC         = new unsigned short[nMarker_All] (); // Store the kind of boundary condition.
  Marker_All_Monitoring     = new unsigned short[nMarker_All] (); // Store whether the boundary should be monitored.
  Marker_All_Designing      = new unsigned short[nMarker_All] (); // Store whether the boundary should be designed.
  Marker_All_Plotting       = new unsigned short[nMarker_All] (); // Store whether the boundary should be plotted.
  Marker_All_Analyze        = new unsigned short[nMarker_All] (); // Store whether the boundary should be plotted.
  Marker_All_ZoneInterface  = new unsigned short[nMarker_All] (); // Store whether the boundary is in the FSI interface.
  Marker_All_GeoEval        = new unsigned short[nMarker_All] (); // Store whether the boundary should be geometry evaluation.
  Marker_All_DV             = new unsigned short[nMarker_All] (); // Store whether the boundary should be affected by design variables.
  Marker_All_Moving         = new unsigned short[nMarker_All] (); // Store whether the boundary should be in motion.
  Marker_All_Deform_Mesh    = new unsigned short[nMarker_All] (); // Store whether the boundary is deformable.
  Marker_All_Deform_Mesh_Sym_Plane = new unsigned short[nMarker_All] (); //Store wheter the boundary will follow the deformation
  Marker_All_Fluid_Load     = new unsigned short[nMarker_All] (); // Store whether the boundary computes/applies fluid loads.
  Marker_All_PyCustom       = new unsigned short[nMarker_All] (); // Store whether the boundary is Python customizable.
  Marker_All_PerBound       = new short[nMarker_All] ();          // Store whether the boundary belongs to a periodic boundary.
  Marker_All_Turbomachinery       = new unsigned short[nMarker_All] (); // Store whether the boundary is in needed for Turbomachinery computations.
  Marker_All_TurbomachineryFlag   = new unsigned short[nMarker_All] (); // Store whether the boundary has a flag for Turbomachinery computations.
  Marker_All_MixingPlaneInterface = new unsigned short[nMarker_All] (); // Store whether the boundary has a in the MixingPlane interface.

  for (iMarker_All = 0; iMarker_All < nMarker_All; iMarker_All++) {
    Marker_All_TagBound[iMarker_All] = "SEND_RECEIVE";
  }

  /*--- Allocate the memory (markers in the config file) ---*/

  Marker_CfgFile_TagBound             = new string[nMarker_CfgFile];
  Marker_CfgFile_KindBC               = new unsigned short[nMarker_CfgFile] ();
  Marker_CfgFile_Monitoring           = new unsigned short[nMarker_CfgFile] ();
  Marker_CfgFile_Designing            = new unsigned short[nMarker_CfgFile] ();
  Marker_CfgFile_Plotting             = new unsigned short[nMarker_CfgFile] ();
  Marker_CfgFile_Analyze              = new unsigned short[nMarker_CfgFile] ();
  Marker_CfgFile_GeoEval              = new unsigned short[nMarker_CfgFile] ();
  Marker_CfgFile_ZoneInterface        = new unsigned short[nMarker_CfgFile] ();
  Marker_CfgFile_DV                   = new unsigned short[nMarker_CfgFile] ();
  Marker_CfgFile_Moving               = new unsigned short[nMarker_CfgFile] ();
  Marker_CfgFile_Deform_Mesh          = new unsigned short[nMarker_CfgFile] ();
  Marker_CfgFile_Deform_Mesh_Sym_Plane= new unsigned short[nMarker_CfgFile] ();
  Marker_CfgFile_Fluid_Load           = new unsigned short[nMarker_CfgFile] ();
  Marker_CfgFile_PerBound             = new unsigned short[nMarker_CfgFile] ();
  Marker_CfgFile_Turbomachinery       = new unsigned short[nMarker_CfgFile] ();
  Marker_CfgFile_TurbomachineryFlag   = new unsigned short[nMarker_CfgFile] ();
  Marker_CfgFile_MixingPlaneInterface = new unsigned short[nMarker_CfgFile] ();
  Marker_CfgFile_PyCustom             = new unsigned short[nMarker_CfgFile] ();

  for (iMarker_CfgFile = 0; iMarker_CfgFile < nMarker_CfgFile; iMarker_CfgFile++) {
    Marker_CfgFile_TagBound[iMarker_CfgFile] = "SEND_RECEIVE";
  }

  /*--- Allocate memory to store surface information (Analyze BC) ---*/

  Surface_MassFlow           = new su2double [nMarker_Analyze] ();
  Surface_Mach               = new su2double [nMarker_Analyze] ();
  Surface_Temperature        = new su2double [nMarker_Analyze] ();
  Surface_Pressure           = new su2double [nMarker_Analyze] ();
  Surface_Density            = new su2double [nMarker_Analyze] ();
  Surface_Enthalpy           = new su2double [nMarker_Analyze] ();
  Surface_NormalVelocity     = new su2double [nMarker_Analyze] ();
  Surface_Uniformity         = new su2double [nMarker_Analyze] ();
  Surface_SecondaryStrength  = new su2double [nMarker_Analyze] ();
  Surface_SecondOverUniform  = new su2double [nMarker_Analyze] ();
  Surface_MomentumDistortion = new su2double [nMarker_Analyze] ();
  Surface_TotalTemperature   = new su2double [nMarker_Analyze] ();
  Surface_TotalPressure      = new su2double [nMarker_Analyze] ();
  Surface_PressureDrop       = new su2double [nMarker_Analyze] ();
  Surface_DC60               = new su2double [nMarker_Analyze] ();
  Surface_IDC                = new su2double [nMarker_Analyze] ();
  Surface_IDC_Mach           = new su2double [nMarker_Analyze] ();
  Surface_IDR                = new su2double [nMarker_Analyze] ();
  Surface_CO                 = new su2double [nMarker_Analyze] ();
  Surface_NOx                = new su2double [nMarker_Analyze] ();
  Surface_CH4                = new su2double [nMarker_Analyze] ();

  //Surface_Scalar = new su2double*[nMarker_Analyze] ();
  //for (int i_scalar=0; i_scalar < nMarker_Analyze; ++i_scalar)
  //  Surface_Scalar[i_scalar] = new su2double[nScalarNames] ();

  /*--- Populate the marker information in the config file (all domains) ---*/

  iMarker_CfgFile = 0;
  for (iMarker_Euler = 0; iMarker_Euler < nMarker_Euler; iMarker_Euler++) {
    Marker_CfgFile_TagBound[iMarker_CfgFile] = Marker_Euler[iMarker_Euler];
    Marker_CfgFile_KindBC[iMarker_CfgFile] = EULER_WALL;
    iMarker_CfgFile++;
  }

  for (iMarker_FarField = 0; iMarker_FarField < nMarker_FarField; iMarker_FarField++) {
    Marker_CfgFile_TagBound[iMarker_CfgFile] = Marker_FarField[iMarker_FarField];
    Marker_CfgFile_KindBC[iMarker_CfgFile] = FAR_FIELD;
    iMarker_CfgFile++;
  }

  for (iMarker_SymWall = 0; iMarker_SymWall < nMarker_SymWall; iMarker_SymWall++) {
    Marker_CfgFile_TagBound[iMarker_CfgFile] = Marker_SymWall[iMarker_SymWall];
    Marker_CfgFile_KindBC[iMarker_CfgFile] = SYMMETRY_PLANE;
    iMarker_CfgFile++;
  }

  for (iMarker_PerBound = 0; iMarker_PerBound < nMarker_PerBound; iMarker_PerBound++) {
    Marker_CfgFile_TagBound[iMarker_CfgFile] = Marker_PerBound[iMarker_PerBound];
    Marker_CfgFile_KindBC[iMarker_CfgFile] = PERIODIC_BOUNDARY;
    Marker_CfgFile_PerBound[iMarker_CfgFile] = iMarker_PerBound + 1;
    iMarker_CfgFile++;
  }

  ActDisk_DeltaPress = new su2double[nMarker_ActDiskInlet] ();
  ActDisk_DeltaTemp = new su2double[nMarker_ActDiskInlet] ();
  ActDisk_TotalPressRatio = new su2double[nMarker_ActDiskInlet] ();
  ActDisk_TotalTempRatio = new su2double[nMarker_ActDiskInlet] ();
  ActDisk_StaticPressRatio = new su2double[nMarker_ActDiskInlet] ();
  ActDisk_StaticTempRatio = new su2double[nMarker_ActDiskInlet] ();
  ActDisk_Power = new su2double[nMarker_ActDiskInlet] ();
  ActDisk_MassFlow = new su2double[nMarker_ActDiskInlet] ();
  ActDisk_Mach = new su2double[nMarker_ActDiskInlet] ();
  ActDisk_Force = new su2double[nMarker_ActDiskInlet] ();
  ActDisk_NetThrust = new su2double[nMarker_ActDiskInlet] ();
  ActDisk_BCThrust = new su2double[nMarker_ActDiskInlet] ();
  ActDisk_BCThrust_Old = new su2double[nMarker_ActDiskInlet] ();
  ActDisk_GrossThrust = new su2double[nMarker_ActDiskInlet] ();
  ActDisk_Area = new su2double[nMarker_ActDiskInlet] ();
  ActDisk_ReverseMassFlow = new su2double[nMarker_ActDiskInlet] ();

  ActDiskInlet_MassFlow = new su2double[nMarker_ActDiskInlet] ();
  ActDiskInlet_Temperature = new su2double[nMarker_ActDiskInlet] ();
  ActDiskInlet_TotalTemperature = new su2double[nMarker_ActDiskInlet] ();
  ActDiskInlet_Pressure = new su2double[nMarker_ActDiskInlet] ();
  ActDiskInlet_TotalPressure = new su2double[nMarker_ActDiskInlet] ();
  ActDiskInlet_RamDrag = new su2double[nMarker_ActDiskInlet] ();
  ActDiskInlet_Force = new su2double[nMarker_ActDiskInlet] ();
  ActDiskInlet_Power = new su2double[nMarker_ActDiskInlet] ();

  for (iMarker_ActDiskInlet = 0; iMarker_ActDiskInlet < nMarker_ActDiskInlet; iMarker_ActDiskInlet++) {
    Marker_CfgFile_TagBound[iMarker_CfgFile] = Marker_ActDiskInlet[iMarker_ActDiskInlet];
    Marker_CfgFile_KindBC[iMarker_CfgFile] = ACTDISK_INLET;
    iMarker_CfgFile++;
  }

  ActDiskOutlet_MassFlow = new su2double[nMarker_ActDiskOutlet] ();
  ActDiskOutlet_Temperature = new su2double[nMarker_ActDiskOutlet] ();
  ActDiskOutlet_TotalTemperature = new su2double[nMarker_ActDiskOutlet] ();
  ActDiskOutlet_Pressure = new su2double[nMarker_ActDiskOutlet] ();
  ActDiskOutlet_TotalPressure = new su2double[nMarker_ActDiskOutlet] ();
  ActDiskOutlet_GrossThrust = new su2double[nMarker_ActDiskOutlet] ();
  ActDiskOutlet_Force = new su2double[nMarker_ActDiskOutlet] ();
  ActDiskOutlet_Power = new su2double[nMarker_ActDiskOutlet] ();

  for (iMarker_ActDiskOutlet = 0; iMarker_ActDiskOutlet < nMarker_ActDiskOutlet; iMarker_ActDiskOutlet++) {
    Marker_CfgFile_TagBound[iMarker_CfgFile] = Marker_ActDiskOutlet[iMarker_ActDiskOutlet];
    Marker_CfgFile_KindBC[iMarker_CfgFile] = ACTDISK_OUTLET;
    iMarker_CfgFile++;
  }

  Outlet_MassFlow = new su2double[nMarker_Outlet] ();
  Outlet_Density  = new su2double[nMarker_Outlet] ();
  Outlet_Area     = new su2double[nMarker_Outlet] ();

  for (iMarker_NearFieldBound = 0; iMarker_NearFieldBound < nMarker_NearFieldBound; iMarker_NearFieldBound++) {
    Marker_CfgFile_TagBound[iMarker_CfgFile] = Marker_NearFieldBound[iMarker_NearFieldBound];
    Marker_CfgFile_KindBC[iMarker_CfgFile] = NEARFIELD_BOUNDARY;
    iMarker_CfgFile++;
  }

  for (iMarker_Fluid_InterfaceBound = 0; iMarker_Fluid_InterfaceBound < nMarker_Fluid_InterfaceBound; iMarker_Fluid_InterfaceBound++) {
    Marker_CfgFile_TagBound[iMarker_CfgFile] = Marker_Fluid_InterfaceBound[iMarker_Fluid_InterfaceBound];
    Marker_CfgFile_KindBC[iMarker_CfgFile] = FLUID_INTERFACE;
    iMarker_CfgFile++;
  }

  for (iMarker_CHTInterface = 0; iMarker_CHTInterface < nMarker_CHTInterface; iMarker_CHTInterface++) {
    Marker_CfgFile_TagBound[iMarker_CfgFile] = Marker_CHTInterface[iMarker_CHTInterface];
    Marker_CfgFile_KindBC[iMarker_CfgFile] = CHT_WALL_INTERFACE;
    iMarker_CfgFile++;
  }

  for (iMarker_Inlet = 0; iMarker_Inlet < nMarker_Inlet; iMarker_Inlet++) {
    Marker_CfgFile_TagBound[iMarker_CfgFile] = Marker_Inlet[iMarker_Inlet];
    Marker_CfgFile_KindBC[iMarker_CfgFile] = INLET_FLOW;
    iMarker_CfgFile++;
  }

  for (iMarker_Riemann = 0; iMarker_Riemann < nMarker_Riemann; iMarker_Riemann++) {
    Marker_CfgFile_TagBound[iMarker_CfgFile] = Marker_Riemann[iMarker_Riemann];
    Marker_CfgFile_KindBC[iMarker_CfgFile] = RIEMANN_BOUNDARY;
    iMarker_CfgFile++;
  }

  for (iMarker_Giles = 0; iMarker_Giles < nMarker_Giles; iMarker_Giles++) {
    Marker_CfgFile_TagBound[iMarker_CfgFile] = Marker_Giles[iMarker_Giles];
    Marker_CfgFile_KindBC[iMarker_CfgFile] = GILES_BOUNDARY;
    iMarker_CfgFile++;
  }

  Engine_Power       = new su2double[nMarker_EngineInflow] ();
  Engine_Mach        = new su2double[nMarker_EngineInflow] ();
  Engine_Force       = new su2double[nMarker_EngineInflow] ();
  Engine_NetThrust   = new su2double[nMarker_EngineInflow] ();
  Engine_GrossThrust = new su2double[nMarker_EngineInflow] ();
  Engine_Area        = new su2double[nMarker_EngineInflow] ();

  Inflow_Mach = new su2double[nMarker_EngineInflow] ();
  Inflow_Pressure = new su2double[nMarker_EngineInflow] ();
  Inflow_MassFlow = new su2double[nMarker_EngineInflow] ();
  Inflow_ReverseMassFlow = new su2double[nMarker_EngineInflow] ();
  Inflow_TotalPressure = new su2double[nMarker_EngineInflow] ();
  Inflow_Temperature = new su2double[nMarker_EngineInflow] ();
  Inflow_TotalTemperature = new su2double[nMarker_EngineInflow] ();
  Inflow_RamDrag = new su2double[nMarker_EngineInflow] ();
  Inflow_Force = new su2double[nMarker_EngineInflow] ();
  Inflow_Power = new su2double[nMarker_EngineInflow] ();

  for (iMarker_EngineInflow = 0; iMarker_EngineInflow < nMarker_EngineInflow; iMarker_EngineInflow++) {
    Marker_CfgFile_TagBound[iMarker_CfgFile] = Marker_EngineInflow[iMarker_EngineInflow];
    Marker_CfgFile_KindBC[iMarker_CfgFile] = ENGINE_INFLOW;
    iMarker_CfgFile++;
  }

  Exhaust_Pressure = new su2double[nMarker_EngineExhaust] ();
  Exhaust_Temperature = new su2double[nMarker_EngineExhaust] ();
  Exhaust_MassFlow = new su2double[nMarker_EngineExhaust] ();
  Exhaust_TotalPressure = new su2double[nMarker_EngineExhaust] ();
  Exhaust_TotalTemperature = new su2double[nMarker_EngineExhaust] ();
  Exhaust_GrossThrust = new su2double[nMarker_EngineExhaust] ();
  Exhaust_Force = new su2double[nMarker_EngineExhaust] ();
  Exhaust_Power = new su2double[nMarker_EngineExhaust] ();

  for (iMarker_EngineExhaust = 0; iMarker_EngineExhaust < nMarker_EngineExhaust; iMarker_EngineExhaust++) {
    Marker_CfgFile_TagBound[iMarker_CfgFile] = Marker_EngineExhaust[iMarker_EngineExhaust];
    Marker_CfgFile_KindBC[iMarker_CfgFile] = ENGINE_EXHAUST;
    iMarker_CfgFile++;
  }

  for (iMarker_Supersonic_Inlet = 0; iMarker_Supersonic_Inlet < nMarker_Supersonic_Inlet; iMarker_Supersonic_Inlet++) {
    Marker_CfgFile_TagBound[iMarker_CfgFile] = Marker_Supersonic_Inlet[iMarker_Supersonic_Inlet];
    Marker_CfgFile_KindBC[iMarker_CfgFile] = SUPERSONIC_INLET;
    iMarker_CfgFile++;
  }

  for (iMarker_Supersonic_Outlet = 0; iMarker_Supersonic_Outlet < nMarker_Supersonic_Outlet; iMarker_Supersonic_Outlet++) {
    Marker_CfgFile_TagBound[iMarker_CfgFile] = Marker_Supersonic_Outlet[iMarker_Supersonic_Outlet];
    Marker_CfgFile_KindBC[iMarker_CfgFile] = SUPERSONIC_OUTLET;
    iMarker_CfgFile++;
  }

  for (iMarker_Internal = 0; iMarker_Internal < nMarker_Internal; iMarker_Internal++) {
    Marker_CfgFile_TagBound[iMarker_CfgFile] = Marker_Internal[iMarker_Internal];
    Marker_CfgFile_KindBC[iMarker_CfgFile] = INTERNAL_BOUNDARY;
    iMarker_CfgFile++;
  }

  for (iMarker_Custom = 0; iMarker_Custom < nMarker_Custom; iMarker_Custom++) {
    Marker_CfgFile_TagBound[iMarker_CfgFile] = Marker_Custom[iMarker_Custom];
    Marker_CfgFile_KindBC[iMarker_CfgFile] = CUSTOM_BOUNDARY;
    iMarker_CfgFile++;
  }

  for (iMarker_Outlet = 0; iMarker_Outlet < nMarker_Outlet; iMarker_Outlet++) {
    Marker_CfgFile_TagBound[iMarker_CfgFile] = Marker_Outlet[iMarker_Outlet];
    Marker_CfgFile_KindBC[iMarker_CfgFile] = OUTLET_FLOW;
    iMarker_CfgFile++;
  }

  for (iMarker_Isothermal = 0; iMarker_Isothermal < nMarker_Isothermal; iMarker_Isothermal++) {
    Marker_CfgFile_TagBound[iMarker_CfgFile] = Marker_Isothermal[iMarker_Isothermal];
    Marker_CfgFile_KindBC[iMarker_CfgFile] = ISOTHERMAL;
    iMarker_CfgFile++;
  }

  for (iMarker_Smoluchowski_Maxwell = 0; iMarker_Smoluchowski_Maxwell < nMarker_Smoluchowski_Maxwell; iMarker_Smoluchowski_Maxwell++) {
    Marker_CfgFile_TagBound[iMarker_CfgFile] = Marker_Smoluchowski_Maxwell[iMarker_Smoluchowski_Maxwell];
    Marker_CfgFile_KindBC[iMarker_CfgFile] = SMOLUCHOWSKI_MAXWELL;
    iMarker_CfgFile++;
  }

  for (iMarker_HeatFlux = 0; iMarker_HeatFlux < nMarker_HeatFlux; iMarker_HeatFlux++) {
    Marker_CfgFile_TagBound[iMarker_CfgFile] = Marker_HeatFlux[iMarker_HeatFlux];
    Marker_CfgFile_KindBC[iMarker_CfgFile] = HEAT_FLUX;
    iMarker_CfgFile++;
  }

  for (iMarker_HeatTansfer = 0; iMarker_HeatTansfer < nMarker_HeatTransfer; iMarker_HeatTansfer++) {
    Marker_CfgFile_TagBound[iMarker_CfgFile] = Marker_HeatTransfer[iMarker_HeatTansfer];
    Marker_CfgFile_KindBC[iMarker_CfgFile] = HEAT_TRANSFER;
    iMarker_CfgFile++;
  }

  for (iMarker_Clamped = 0; iMarker_Clamped < nMarker_Clamped; iMarker_Clamped++) {
    Marker_CfgFile_TagBound[iMarker_CfgFile] = Marker_Clamped[iMarker_Clamped];
    Marker_CfgFile_KindBC[iMarker_CfgFile] = CLAMPED_BOUNDARY;
    iMarker_CfgFile++;
  }

  for (iMarker_Displacement = 0; iMarker_Displacement < nMarker_Displacement; iMarker_Displacement++) {
    Marker_CfgFile_TagBound[iMarker_CfgFile] = Marker_Displacement[iMarker_Displacement];
    Marker_CfgFile_KindBC[iMarker_CfgFile] = DISPLACEMENT_BOUNDARY;
    iMarker_CfgFile++;
  }

  for (iMarker_Load = 0; iMarker_Load < nMarker_Load; iMarker_Load++) {
    Marker_CfgFile_TagBound[iMarker_CfgFile] = Marker_Load[iMarker_Load];
    Marker_CfgFile_KindBC[iMarker_CfgFile] = LOAD_BOUNDARY;
    iMarker_CfgFile++;
  }

  for (iMarker_Damper = 0; iMarker_Damper < nMarker_Damper; iMarker_Damper++) {
    Marker_CfgFile_TagBound[iMarker_CfgFile] = Marker_Damper[iMarker_Damper];
    Marker_CfgFile_KindBC[iMarker_CfgFile] = DAMPER_BOUNDARY;
    iMarker_CfgFile++;
  }

  for (iMarker_Load_Dir = 0; iMarker_Load_Dir < nMarker_Load_Dir; iMarker_Load_Dir++) {
    Marker_CfgFile_TagBound[iMarker_CfgFile] = Marker_Load_Dir[iMarker_Load_Dir];
    Marker_CfgFile_KindBC[iMarker_CfgFile] = LOAD_DIR_BOUNDARY;
    iMarker_CfgFile++;
  }

  for (iMarker_Disp_Dir = 0; iMarker_Disp_Dir < nMarker_Disp_Dir; iMarker_Disp_Dir++) {
    Marker_CfgFile_TagBound[iMarker_CfgFile] = Marker_Disp_Dir[iMarker_Disp_Dir];
    Marker_CfgFile_KindBC[iMarker_CfgFile] = DISP_DIR_BOUNDARY;
    iMarker_CfgFile++;
  }

  for (iMarker_Load_Sine = 0; iMarker_Load_Sine < nMarker_Load_Sine; iMarker_Load_Sine++) {
    Marker_CfgFile_TagBound[iMarker_CfgFile] = Marker_Load_Sine[iMarker_Load_Sine];
    Marker_CfgFile_KindBC[iMarker_CfgFile] = LOAD_SINE_BOUNDARY;
    iMarker_CfgFile++;
  }

  for (iMarker_Fluid_Load = 0; iMarker_Fluid_Load < nMarker_Fluid_Load; iMarker_Fluid_Load++) {
    Marker_CfgFile_TagBound[iMarker_CfgFile] = Marker_Fluid_Load[iMarker_Fluid_Load];
    iMarker_CfgFile++;
  }

  for (iMarker_FlowLoad = 0; iMarker_FlowLoad < nMarker_FlowLoad; iMarker_FlowLoad++) {
    Marker_CfgFile_TagBound[iMarker_CfgFile] = Marker_FlowLoad[iMarker_FlowLoad];
    Marker_CfgFile_KindBC[iMarker_CfgFile] = FLOWLOAD_BOUNDARY;
    iMarker_CfgFile++;
  }

  for (iMarker_CfgFile = 0; iMarker_CfgFile < nMarker_CfgFile; iMarker_CfgFile++) {
    Marker_CfgFile_Monitoring[iMarker_CfgFile] = NO;
    for (iMarker_Monitoring = 0; iMarker_Monitoring < nMarker_Monitoring; iMarker_Monitoring++)
      if (Marker_CfgFile_TagBound[iMarker_CfgFile] == Marker_Monitoring[iMarker_Monitoring])
        Marker_CfgFile_Monitoring[iMarker_CfgFile] = YES;
  }

  for (iMarker_CfgFile = 0; iMarker_CfgFile < nMarker_CfgFile; iMarker_CfgFile++) {
    Marker_CfgFile_GeoEval[iMarker_CfgFile] = NO;
    for (iMarker_GeoEval = 0; iMarker_GeoEval < nMarker_GeoEval; iMarker_GeoEval++)
      if (Marker_CfgFile_TagBound[iMarker_CfgFile] == Marker_GeoEval[iMarker_GeoEval])
        Marker_CfgFile_GeoEval[iMarker_CfgFile] = YES;
  }

  for (iMarker_CfgFile = 0; iMarker_CfgFile < nMarker_CfgFile; iMarker_CfgFile++) {
    Marker_CfgFile_Designing[iMarker_CfgFile] = NO;
    for (iMarker_Designing = 0; iMarker_Designing < nMarker_Designing; iMarker_Designing++)
      if (Marker_CfgFile_TagBound[iMarker_CfgFile] == Marker_Designing[iMarker_Designing])
        Marker_CfgFile_Designing[iMarker_CfgFile] = YES;
  }

  for (iMarker_CfgFile = 0; iMarker_CfgFile < nMarker_CfgFile; iMarker_CfgFile++) {
    Marker_CfgFile_Plotting[iMarker_CfgFile] = NO;
    for (iMarker_Plotting = 0; iMarker_Plotting < nMarker_Plotting; iMarker_Plotting++)
      if (Marker_CfgFile_TagBound[iMarker_CfgFile] == Marker_Plotting[iMarker_Plotting])
        Marker_CfgFile_Plotting[iMarker_CfgFile] = YES;
  }

  for (iMarker_CfgFile = 0; iMarker_CfgFile < nMarker_CfgFile; iMarker_CfgFile++) {
    Marker_CfgFile_Analyze[iMarker_CfgFile] = NO;
    for (iMarker_Analyze = 0; iMarker_Analyze < nMarker_Analyze; iMarker_Analyze++)
      if (Marker_CfgFile_TagBound[iMarker_CfgFile] == Marker_Analyze[iMarker_Analyze])
        Marker_CfgFile_Analyze[iMarker_CfgFile] = YES;
  }

  /*--- Identification of multi-physics interface markers ---*/

  for (iMarker_CfgFile = 0; iMarker_CfgFile < nMarker_CfgFile; iMarker_CfgFile++) {
    Marker_CfgFile_ZoneInterface[iMarker_CfgFile] = NO;
    for (iMarker_ZoneInterface = 0; iMarker_ZoneInterface < nMarker_ZoneInterface; iMarker_ZoneInterface++)
      if (Marker_CfgFile_TagBound[iMarker_CfgFile] == Marker_ZoneInterface[iMarker_ZoneInterface])
        Marker_CfgFile_ZoneInterface[iMarker_CfgFile] = YES;
  }

  /*--- Identification of Turbomachinery markers and flag them---*/

  for (iMarker_CfgFile = 0; iMarker_CfgFile < nMarker_CfgFile; iMarker_CfgFile++) {
    unsigned short indexMarker=0;
    Marker_CfgFile_Turbomachinery[iMarker_CfgFile] = NO;
    Marker_CfgFile_TurbomachineryFlag[iMarker_CfgFile] = NO;
    for (iMarker_Turbomachinery = 0; iMarker_Turbomachinery < nMarker_Turbomachinery; iMarker_Turbomachinery++){
      if (Marker_CfgFile_TagBound[iMarker_CfgFile] == Marker_TurboBoundIn[iMarker_Turbomachinery]){
        indexMarker=(iMarker_Turbomachinery+1);
        Marker_CfgFile_Turbomachinery[iMarker_CfgFile] = indexMarker;
        Marker_CfgFile_TurbomachineryFlag[iMarker_CfgFile] = INFLOW;
      }
      if (Marker_CfgFile_TagBound[iMarker_CfgFile] == Marker_TurboBoundOut[iMarker_Turbomachinery]){
        indexMarker=(iMarker_Turbomachinery+1);
        Marker_CfgFile_Turbomachinery[iMarker_CfgFile] = indexMarker;
        Marker_CfgFile_TurbomachineryFlag[iMarker_CfgFile] = OUTFLOW;
      }
    }
  }

  /*--- Identification of MixingPlane interface markers ---*/

  for (iMarker_CfgFile = 0; iMarker_CfgFile < nMarker_CfgFile; iMarker_CfgFile++) {
    unsigned short indexMarker=0;
    Marker_CfgFile_MixingPlaneInterface[iMarker_CfgFile] = NO;
    for (iMarker_MixingPlaneInterface = 0; iMarker_MixingPlaneInterface < nMarker_MixingPlaneInterface; iMarker_MixingPlaneInterface++)
      if (Marker_CfgFile_TagBound[iMarker_CfgFile] == Marker_MixingPlaneInterface[iMarker_MixingPlaneInterface])
        indexMarker=(int)(iMarker_MixingPlaneInterface/2+1);
    Marker_CfgFile_MixingPlaneInterface[iMarker_CfgFile] = indexMarker;
  }

  for (iMarker_CfgFile = 0; iMarker_CfgFile < nMarker_CfgFile; iMarker_CfgFile++) {
    Marker_CfgFile_DV[iMarker_CfgFile] = NO;
    for (iMarker_DV = 0; iMarker_DV < nMarker_DV; iMarker_DV++)
      if (Marker_CfgFile_TagBound[iMarker_CfgFile] == Marker_DV[iMarker_DV])
        Marker_CfgFile_DV[iMarker_CfgFile] = YES;
  }

  /*--- Add an extra check for DV_MARKER to make sure that any given marker
   *    name is recognized as an existing boundary in the problem. ---*/

  for (iMarker_DV = 0; iMarker_DV < nMarker_DV; iMarker_DV++) {
    bool found = false;
    for (iMarker_CfgFile = 0; iMarker_CfgFile < nMarker_CfgFile; iMarker_CfgFile++) {
      if (Marker_CfgFile_TagBound[iMarker_CfgFile] == Marker_DV[iMarker_DV]) {
        found = true;
        break;
      }
    }
    if(!found) {
      SU2_MPI::Error("DV_MARKER contains marker names that do not exist in the lists of BCs in the config file.", CURRENT_FUNCTION);
    }
  }

  for (iMarker_CfgFile = 0; iMarker_CfgFile < nMarker_CfgFile; iMarker_CfgFile++) {
    Marker_CfgFile_Moving[iMarker_CfgFile] = NO;
    for (iMarker_Moving = 0; iMarker_Moving < nMarker_Moving; iMarker_Moving++)
      if (Marker_CfgFile_TagBound[iMarker_CfgFile] == Marker_Moving[iMarker_Moving])
        Marker_CfgFile_Moving[iMarker_CfgFile] = YES;
  }

  for (iMarker_CfgFile = 0; iMarker_CfgFile < nMarker_CfgFile; iMarker_CfgFile++) {
    Marker_CfgFile_Deform_Mesh[iMarker_CfgFile] = NO;
    for (iMarker_Deform_Mesh = 0; iMarker_Deform_Mesh < nMarker_Deform_Mesh; iMarker_Deform_Mesh++)
      if (Marker_CfgFile_TagBound[iMarker_CfgFile] == Marker_Deform_Mesh[iMarker_Deform_Mesh])
        Marker_CfgFile_Deform_Mesh[iMarker_CfgFile] = YES;
  }

  for (iMarker_CfgFile = 0; iMarker_CfgFile < nMarker_CfgFile; iMarker_CfgFile++) {
    Marker_CfgFile_Deform_Mesh_Sym_Plane[iMarker_CfgFile] = NO;
    for (iMarker_Deform_Mesh_Sym_Plane = 0; iMarker_Deform_Mesh_Sym_Plane < nMarker_Deform_Mesh_Sym_Plane; iMarker_Deform_Mesh_Sym_Plane++)
      if (Marker_CfgFile_TagBound[iMarker_CfgFile] == Marker_Deform_Mesh_Sym_Plane[iMarker_Deform_Mesh_Sym_Plane])
        Marker_CfgFile_Deform_Mesh_Sym_Plane[iMarker_CfgFile] = YES;
  }

  for (iMarker_CfgFile = 0; iMarker_CfgFile < nMarker_CfgFile; iMarker_CfgFile++) {
    Marker_CfgFile_Fluid_Load[iMarker_CfgFile] = NO;
    for (iMarker_Fluid_Load = 0; iMarker_Fluid_Load < nMarker_Fluid_Load; iMarker_Fluid_Load++)
      if (Marker_CfgFile_TagBound[iMarker_CfgFile] == Marker_Fluid_Load[iMarker_Fluid_Load])
        Marker_CfgFile_Fluid_Load[iMarker_CfgFile] = YES;
  }

  for (iMarker_CfgFile=0; iMarker_CfgFile < nMarker_CfgFile; iMarker_CfgFile++) {
    Marker_CfgFile_PyCustom[iMarker_CfgFile] = NO;
    for(iMarker_PyCustom=0; iMarker_PyCustom < nMarker_PyCustom; iMarker_PyCustom++)
      if (Marker_CfgFile_TagBound[iMarker_CfgFile] == Marker_PyCustom[iMarker_PyCustom])
        Marker_CfgFile_PyCustom[iMarker_CfgFile] = YES;
  }

}

void CConfig::SetOutput(SU2_COMPONENT val_software, unsigned short val_izone) {

  unsigned short iMarker_Euler, iMarker_Custom, iMarker_FarField,
  iMarker_SymWall, iMarker_PerBound, iMarker_NearFieldBound,
  iMarker_Fluid_InterfaceBound, iMarker_Inlet, iMarker_Riemann,
  iMarker_Deform_Mesh, iMarker_Deform_Mesh_Sym_Plane, iMarker_Fluid_Load,
  iMarker_Smoluchowski_Maxwell, iWall_Catalytic,
  iMarker_Giles, iMarker_Outlet, iMarker_Isothermal, iMarker_HeatFlux, iMarker_HeatTransfer,
  iMarker_EngineInflow, iMarker_EngineExhaust, iMarker_Displacement, iMarker_Damper,
  iMarker_Load, iMarker_FlowLoad, iMarker_Internal, iMarker_Monitoring,
  iMarker_Designing, iMarker_GeoEval, iMarker_Plotting, iMarker_Analyze, iMarker_DV, iDV_Value,
  iMarker_ZoneInterface, iMarker_PyCustom, iMarker_Load_Dir, iMarker_Disp_Dir, iMarker_Load_Sine, iMarker_Clamped,
  iMarker_Moving, iMarker_Supersonic_Inlet, iMarker_Supersonic_Outlet, iMarker_ActDiskInlet,
  iMarker_Emissivity,
  //iMarker_Inlet_Scalar, //nijso: not needed?
  iMarker_ActDiskOutlet, iMarker_MixingPlaneInterface;

  bool fea = ((Kind_Solver == FEM_ELASTICITY) || (Kind_Solver == DISC_ADJ_FEM));

  cout << endl <<"----------------- Physical Case Definition ( Zone "  << iZone << " ) -------------------" << endl;
  if (val_software == SU2_COMPONENT::SU2_CFD) {
    if (FSI_Problem)
     cout << "Fluid-Structure Interaction." << endl;

    if (DiscreteAdjoint) {
     cout <<"Discrete Adjoint equations using Algorithmic Differentiation\n";
     cout <<"based on the physical case: ";
    }
    switch (Kind_Solver) {
      case EULER:     case DISC_ADJ_EULER:
      case INC_EULER: case DISC_ADJ_INC_EULER:
      case FEM_EULER: case DISC_ADJ_FEM_EULER:
        if (Kind_Regime == ENUM_REGIME::COMPRESSIBLE) cout << "Compressible Euler equations." << endl;
        if (Kind_Regime == ENUM_REGIME::INCOMPRESSIBLE) cout << "Incompressible Euler equations." << endl;
        break;
      case NAVIER_STOKES:     case DISC_ADJ_NAVIER_STOKES:
      case INC_NAVIER_STOKES: case DISC_ADJ_INC_NAVIER_STOKES:
      case FEM_NAVIER_STOKES: case DISC_ADJ_FEM_NS:
        if (Kind_Regime == ENUM_REGIME::COMPRESSIBLE) cout << "Compressible Laminar Navier-Stokes' equations." << endl;
        if (Kind_Regime == ENUM_REGIME::INCOMPRESSIBLE) cout << "Incompressible Laminar Navier-Stokes' equations." << endl;
        break;
      case RANS:     case DISC_ADJ_RANS:
      case INC_RANS: case DISC_ADJ_INC_RANS:
      case FEM_RANS: case DISC_ADJ_FEM_RANS:
        if (Kind_Regime == ENUM_REGIME::COMPRESSIBLE) cout << "Compressible RANS equations." << endl;
        if (Kind_Regime == ENUM_REGIME::INCOMPRESSIBLE) cout << "Incompressible RANS equations." << endl;
        cout << "Turbulence model: ";
        switch (Kind_Turb_Model) {
          case TURB_MODEL::NONE: break;
          case TURB_MODEL::SA:        cout << "Spalart Allmaras" << endl; break;
          case TURB_MODEL::SA_NEG:    cout << "Negative Spalart Allmaras" << endl; break;
          case TURB_MODEL::SA_E:      cout << "Edwards Spalart Allmaras" << endl; break;
          case TURB_MODEL::SA_COMP:   cout << "Compressibility Correction Spalart Allmaras" << endl; break;
          case TURB_MODEL::SA_E_COMP: cout << "Compressibility Correction Edwards Spalart Allmaras" << endl; break;
          case TURB_MODEL::SST:       cout << "Menter's SST"     << endl; break;
          case TURB_MODEL::SST_SUST:  cout << "Menter's SST with sustaining terms" << endl; break;
        }
        if (QCR) cout << "Using Quadratic Constitutive Relation, 2000 version (QCR2000)" << endl;
        if (Kind_Trans_Model == BC) cout << "Using the revised BC transition model (2020)" << endl;
        cout << "Hybrid RANS/LES: ";
        switch (Kind_HybridRANSLES){
          case NO_HYBRIDRANSLES: cout <<  "No Hybrid RANS/LES" << endl; break;
          case SA_DES:   cout << "Detached Eddy Simulation (DES97) " << endl; break;
          case SA_DDES:  cout << "Delayed Detached Eddy Simulation (DDES) with Standard SGS" << endl; break;
          case SA_ZDES:  cout << "Delayed Detached Eddy Simulation (DDES) with Vorticity-based SGS" << endl; break;
          case SA_EDDES: cout << "Delayed Detached Eddy Simulation (DDES) with Shear-layer Adapted SGS" << endl; break;
        }
        if (using_uq){
          cout << "Perturbing Reynold's Stress Matrix towards "<< eig_val_comp << " component turbulence"<< endl;
          if (uq_permute) cout << "Permuting eigenvectors" << endl;
        }
        break;
      case NEMO_EULER:
        if (Kind_Regime == ENUM_REGIME::COMPRESSIBLE) cout << "Compressible two-temperature thermochemical non-equilibrium Euler equations." << endl;
        if(Kind_FluidModel == SU2_NONEQ){
          if ((GasModel != "N2") && (GasModel != "AIR-5") && (GasModel != "ARGON"))
          SU2_MPI::Error("The GAS_MODEL given as input is not valid. Choose one of the options: N2, AIR-5, ARGON.", CURRENT_FUNCTION);
        }
        break;
      case NEMO_NAVIER_STOKES:
        if (Kind_Regime == ENUM_REGIME::COMPRESSIBLE) cout << "Compressible two-temperature thermochemical non-equilibrium Navier-Stokes equations." << endl;
        if(Kind_FluidModel == SU2_NONEQ){
          if ((GasModel != "N2") && (GasModel != "AIR-5") && (GasModel != "ARGON"))
          SU2_MPI::Error("The GAS_MODEL given as input is not valid. Choose one of the options: N2, AIR-5, ARGON.", CURRENT_FUNCTION);
        }
        break;
      case FEM_LES:
        if (Kind_Regime == ENUM_REGIME::COMPRESSIBLE)   cout << "Compressible LES equations." << endl;
        if (Kind_Regime == ENUM_REGIME::INCOMPRESSIBLE) cout << "Incompressible LES equations." << endl;
        cout << "Subgrid Scale model: ";
        switch (Kind_SGS_Model) {
          case IMPLICIT_LES: cout << "Implicit LES" << endl; break;
          case SMAGORINSKY:  cout << "Smagorinsky " << endl; break;
          case WALE:         cout << "WALE"         << endl; break;
          case VREMAN:       cout << "VREMAN"         << endl; break;
          default:
            SU2_MPI::Error("Subgrid Scale model not specified.", CURRENT_FUNCTION);

        }
        break;
      case FEM_ELASTICITY: case DISC_ADJ_FEM:
        if (Kind_Struct_Solver == STRUCT_DEFORMATION::SMALL) cout << "Geometrically linear elasticity solver." << endl;
        if (Kind_Struct_Solver == STRUCT_DEFORMATION::LARGE) cout << "Geometrically non-linear elasticity solver." << endl;
        if (Kind_Material == STRUCT_MODEL::LINEAR_ELASTIC) cout << "Linear elastic material." << endl;
        if (Kind_Material == STRUCT_MODEL::NEO_HOOKEAN) {
          if (Kind_Material_Compress == STRUCT_COMPRESS::COMPRESSIBLE)
            cout << "Compressible Neo-Hookean material model." << endl;
        }
        break;
      case ADJ_EULER: cout << "Continuous Euler adjoint equations." << endl; break;
      case ADJ_NAVIER_STOKES:
        if (Frozen_Visc_Cont)
          cout << "Continuous Navier-Stokes adjoint equations with frozen (laminar) viscosity." << endl;
        else
          cout << "Continuous Navier-Stokes adjoint equations." << endl;
        break;
      case ADJ_RANS:
        if (Frozen_Visc_Cont)
          cout << "Continuous RANS adjoint equations with frozen (laminar and eddy) viscosity." << endl;
        else
          cout << "Continuous RANS adjoint equations." << endl;

        break;

    }

    if ((Kind_Regime == ENUM_REGIME::COMPRESSIBLE) && (Kind_Solver != FEM_ELASTICITY)) {
      cout << "Mach number: " << Mach <<"."<< endl;
      cout << "Angle of attack (AoA): " << AoA <<" deg, and angle of sideslip (AoS): " << AoS <<" deg."<< endl;
      if ((Kind_Solver == NAVIER_STOKES) || (Kind_Solver == ADJ_NAVIER_STOKES) ||
          (Kind_Solver == RANS) || (Kind_Solver == ADJ_RANS) ||
          (Kind_Solver == NEMO_NAVIER_STOKES))
        cout << "Reynolds number: " << Reynolds <<". Reference length "  << Length_Reynolds << "." << endl;
      if (Fixed_CL_Mode) {
        cout << "Fixed CL mode, target value: " << Target_CL << "." << endl;
      }
      if (Fixed_CM_Mode) {
          cout << "Fixed CM mode, target value:  " << Target_CM << "." << endl;
          cout << "HTP rotation axis (X,Z): ("<< htp_axis[0] <<", "<< htp_axis[1] <<")."<< endl;
      }
    }

    if (EquivArea) {
      cout <<"The equivalent area is going to be evaluated on the near-field."<< endl;
      cout <<"The lower integration limit is "<<ea_lim[0]<<", and the upper is "<<ea_lim[1]<<"."<< endl;
      cout <<"The near-field is situated at "<<ea_lim[2]<<"."<< endl;
    }

    if (GetGrid_Movement()) {
      cout << "Performing a dynamic mesh simulation: ";
      switch (Kind_GridMovement) {
        case NO_MOVEMENT:     cout << "no direct movement." << endl; break;
        case RIGID_MOTION:    cout << "rigid mesh motion." << endl; break;
        case MOVING_HTP:      cout << "HTP moving." << endl; break;
        case ROTATING_FRAME:  cout << "rotating reference frame." << endl; break;
        case EXTERNAL:        cout << "externally prescribed motion." << endl; break;
      }
    }

    if (Restart) {
      if (Read_Binary_Restart) cout << "Reading and writing binary SU2 native restart files." << endl;
      else cout << "Reading and writing ASCII SU2 native restart files." << endl;
      if (!ContinuousAdjoint && Kind_Solver != FEM_ELASTICITY) cout << "Read flow solution from: " << Solution_FileName << "." << endl;
      if (ContinuousAdjoint) cout << "Read adjoint solution from: " << Solution_AdjFileName << "." << endl;
    }
    else {
        if (fea) cout << "No restart solution, initialize from undeformed configuration." << endl;
        else cout << "No restart solution, use the values at infinity (freestream)." << endl;
    }

    if (ContinuousAdjoint)
      cout << "Read flow solution from: " << Solution_FileName << "." << endl;

    if (!fea){
      if (Kind_Regime == ENUM_REGIME::COMPRESSIBLE) {
        if (Ref_NonDim == DIMENSIONAL) { cout << "Dimensional simulation." << endl; }
        else if (Ref_NonDim == FREESTREAM_PRESS_EQ_ONE) { cout << "Non-Dimensional simulation (P=1.0, Rho=1.0, T=1.0 at the farfield)." << endl; }
        else if (Ref_NonDim == FREESTREAM_VEL_EQ_MACH) { cout << "Non-Dimensional simulation (V=Mach, Rho=1.0, T=1.0 at the farfield)." << endl; }
        else if (Ref_NonDim == FREESTREAM_VEL_EQ_ONE) { cout << "Non-Dimensional simulation (V=1.0, Rho=1.0, T=1.0 at the farfield)." << endl; }
    } else if (Kind_Regime == ENUM_REGIME::INCOMPRESSIBLE) {
        if (Ref_Inc_NonDim == DIMENSIONAL) { cout << "Dimensional simulation." << endl; }
        else if (Ref_Inc_NonDim == INITIAL_VALUES) { cout << "Non-Dimensional simulation using intialization values." << endl; }
        else if (Ref_Inc_NonDim == REFERENCE_VALUES) { cout << "Non-Dimensional simulation using user-specified reference values." << endl; }
      }

      if (RefArea == 0.0) cout << "The reference area will be computed using y(2D) or z(3D) projection." << endl;
      else { cout << "The reference area is " << RefArea;
        if (SystemMeasurements == US) cout << " ft^2." << endl; else cout << " m^2." << endl;
      }

      if (SemiSpan == 0.0) cout << "The semi-span will be computed using the max y(3D) value." << endl;
      else { cout << "The semi-span length area is " << SemiSpan;
        if (SystemMeasurements == US) cout << " ft." << endl; else cout << " m." << endl;
      }

      cout << "The reference length is " << RefLength;
      if (SystemMeasurements == US) cout << " ft." << endl; else cout << " m." << endl;

      if (nMarker_Monitoring != 0){
        if ((nRefOriginMoment_X > 1) || (nRefOriginMoment_Y > 1) || (nRefOriginMoment_Z > 1)) {
          cout << "Surface(s) where the force coefficients are evaluated and \n";
          cout << "their reference origin for moment computation: \n";

          for (iMarker_Monitoring = 0; iMarker_Monitoring < nMarker_Monitoring; iMarker_Monitoring++) {
            cout << "   - " << Marker_Monitoring[iMarker_Monitoring] << " (" << RefOriginMoment_X[iMarker_Monitoring] <<", "<<RefOriginMoment_Y[iMarker_Monitoring] <<", "<< RefOriginMoment_Z[iMarker_Monitoring] << ")";
            if (iMarker_Monitoring < nMarker_Monitoring-1) cout << ".\n";
            else {
              if (SystemMeasurements == US) cout <<" ft."<< endl;
              else cout <<" m."<< endl;
            }

          }
        }
        else {
          cout << "Reference origin for moment evaluation is (" << RefOriginMoment_X[0] << ", " << RefOriginMoment_Y[0] << ", " << RefOriginMoment_Z[0] << ")." << endl;
          cout << "Surface(s) where the force coefficients are evaluated: ";
          for (iMarker_Monitoring = 0; iMarker_Monitoring < nMarker_Monitoring; iMarker_Monitoring++) {
            cout << Marker_Monitoring[iMarker_Monitoring];
            if (iMarker_Monitoring < nMarker_Monitoring-1) cout << ", ";
            else cout <<"."<< endl;
          }
          cout<< endl;
        }
      }
    }

    if (nMarker_Designing != 0) {
      cout << "Surface(s) where the objective function is evaluated: ";
      for (iMarker_Designing = 0; iMarker_Designing < nMarker_Designing; iMarker_Designing++) {
        cout << Marker_Designing[iMarker_Designing];
        if (iMarker_Designing < nMarker_Designing-1) cout << ", ";
        else cout <<".";
      }
      cout<< endl;
    }

    if (nMarker_Plotting != 0) {
      cout << "Surface(s) plotted in the output file: ";
      for (iMarker_Plotting = 0; iMarker_Plotting < nMarker_Plotting; iMarker_Plotting++) {
        cout << Marker_Plotting[iMarker_Plotting];
        if (iMarker_Plotting < nMarker_Plotting-1) cout << ", ";
        else cout <<".";
      }
      cout<< endl;
    }

    if (nMarker_Analyze != 0) {
      cout << "Surface(s) to be analyzed in detail: ";
      for (iMarker_Analyze = 0; iMarker_Analyze < nMarker_Analyze; iMarker_Analyze++) {
        cout << Marker_Analyze[iMarker_Analyze];
        if (iMarker_Analyze < nMarker_Analyze-1) cout << ", ";
        else cout <<".";
      }
      cout<< endl;
    }

    if (nMarker_ZoneInterface != 0) {
      cout << "Surface(s) acting as an interface among zones: ";
      for (iMarker_ZoneInterface = 0; iMarker_ZoneInterface < nMarker_ZoneInterface; iMarker_ZoneInterface++) {
        cout << Marker_ZoneInterface[iMarker_ZoneInterface];
        if (iMarker_ZoneInterface < nMarker_ZoneInterface-1) cout << ", ";
        else cout <<".";
      }
      cout<<endl;
    }

    if(nMarker_PyCustom != 0) {
      cout << "Surface(s) that are customizable in Python: ";
      for(iMarker_PyCustom=0; iMarker_PyCustom < nMarker_PyCustom; iMarker_PyCustom++){
        cout << Marker_PyCustom[iMarker_PyCustom];
        if (iMarker_PyCustom < nMarker_PyCustom-1) cout << ", ";
        else cout << ".";
      }
      cout << endl;
    }

    if (nMarker_DV != 0) {
      cout << "Surface(s) affected by the design variables: ";
      for (iMarker_DV = 0; iMarker_DV < nMarker_DV; iMarker_DV++) {
        cout << Marker_DV[iMarker_DV];
        if (iMarker_DV < nMarker_DV-1) cout << ", ";
        else cout <<".";
      }
      cout<< endl;
    }

    if (nMarker_Moving != 0) {
      cout << "Surface(s) in motion: ";
      for (iMarker_Moving = 0; iMarker_Moving < nMarker_Moving; iMarker_Moving++) {
        cout << Marker_Moving[iMarker_Moving];
        if (iMarker_Moving < nMarker_Moving-1) cout << ", ";
        else cout <<".";
      }
      cout<< endl;
    }

  }

  if (val_software == SU2_COMPONENT::SU2_GEO) {
    if (nMarker_GeoEval != 0) {
      cout << "Surface(s) where the geometrical based functions is evaluated: ";
      for (iMarker_GeoEval = 0; iMarker_GeoEval < nMarker_GeoEval; iMarker_GeoEval++) {
        cout << Marker_GeoEval[iMarker_GeoEval];
        if (iMarker_GeoEval < nMarker_GeoEval-1) cout << ", ";
        else cout <<".";
      }
      cout<< endl;
    }
  }

  cout << "Input mesh file name: " << Mesh_FileName << endl;

  if (val_software == SU2_COMPONENT::SU2_DOT) {
    if (DiscreteAdjoint) {
      cout << "Input sensitivity file name: " << GetObjFunc_Extension(Solution_AdjFileName) << "." << endl;
    }else {
    cout << "Input sensitivity file name: " << SurfAdjCoeff_FileName << "." << endl;
  }
  }

  if (val_software == SU2_COMPONENT::SU2_DEF) {
    cout << endl <<"---------------- Grid deformation parameters ( Zone "  << iZone << " )  ----------------" << endl;
    cout << "Grid deformation using a linear elasticity method." << endl;

    if (Hold_GridFixed == YES) cout << "Hold some regions of the mesh fixed (hardcode implementation)." << endl;
  }

  if (val_software == SU2_COMPONENT::SU2_DOT) {
  cout << endl <<"-------------- Surface deformation parameters ( Zone "  << iZone << " ) ----------------" << endl;
  }

  if (((val_software == SU2_COMPONENT::SU2_DEF) || (val_software == SU2_COMPONENT::SU2_DOT)) && (Design_Variable[0] != NO_DEFORMATION)) {

    for (unsigned short iDV = 0; iDV < nDV; iDV++) {


      if ((Design_Variable[iDV] != NO_DEFORMATION) &&
          (Design_Variable[iDV] != FFD_SETTING) &&
          (Design_Variable[iDV] != SCALE_GRID) &&
          (Design_Variable[iDV] != TRANSLATE_GRID) &&
          (Design_Variable[iDV] != ROTATE_GRID) &&
          (Design_Variable[iDV] != SURFACE_FILE)) {

        if (iDV == 0)
          cout << "Design variables definition (markers <-> value <-> param):" << endl;

        switch (Design_Variable[iDV]) {
          case FFD_CONTROL_POINT_2D:  cout << "FFD 2D (control point) <-> "; break;
          case FFD_CAMBER_2D:         cout << "FFD 2D (camber) <-> "; break;
          case FFD_THICKNESS_2D:      cout << "FFD 2D (thickness) <-> "; break;
          case FFD_TWIST_2D:          cout << "FFD 2D (twist) <-> "; break;
          case HICKS_HENNE:           cout << "Hicks Henne <-> " ; break;
          case SURFACE_BUMP:          cout << "Surface bump <-> " ; break;
          case ANGLE_OF_ATTACK:       cout << "Angle of attack <-> " ; break;
          case CST:                   cout << "Kulfan parameter number (CST) <-> " ; break;
          case TRANSLATION:           cout << "Translation design variable."; break;
          case SCALE:                 cout << "Scale design variable."; break;
          case NACA_4DIGITS:          cout << "NACA four digits <-> "; break;
          case PARABOLIC:             cout << "Parabolic <-> "; break;
          case AIRFOIL:               cout << "Airfoil <-> "; break;
          case ROTATION:              cout << "Rotation <-> "; break;
          case FFD_CONTROL_POINT:     cout << "FFD (control point) <-> "; break;
          case FFD_NACELLE:           cout << "FFD (nacelle) <-> "; break;
          case FFD_GULL:              cout << "FFD (gull) <-> "; break;
          case FFD_TWIST:             cout << "FFD (twist) <-> "; break;
          case FFD_ROTATION:          cout << "FFD (rotation) <-> "; break;
          case FFD_CONTROL_SURFACE:   cout << "FFD (control surface) <-> "; break;
          case FFD_CAMBER:            cout << "FFD (camber) <-> "; break;
          case FFD_THICKNESS:         cout << "FFD (thickness) -> "; break;
          case FFD_ANGLE_OF_ATTACK:   cout << "FFD (angle of attack) <-> "; break;
        }

        for (iMarker_DV = 0; iMarker_DV < nMarker_DV; iMarker_DV++) {
          cout << Marker_DV[iMarker_DV];
          if (iMarker_DV < nMarker_DV-1) cout << ", ";
          else cout << " <-> ";
        }

        for (iDV_Value = 0; iDV_Value < nDV_Value[iDV]; iDV_Value++) {
          cout << DV_Value[iDV][iDV_Value];
          if (iDV_Value != nDV_Value[iDV]-1) cout << ", ";
        }
        cout << " <-> ";

        if ((Design_Variable[iDV] == NO_DEFORMATION) ||
            (Design_Variable[iDV] == FFD_SETTING) ||
            (Design_Variable[iDV] == SCALE) ) nParamDV = 0;
        if (Design_Variable[iDV] == ANGLE_OF_ATTACK) nParamDV = 1;
        if ((Design_Variable[iDV] == FFD_CAMBER_2D) ||
            (Design_Variable[iDV] == FFD_THICKNESS_2D) ||
            (Design_Variable[iDV] == HICKS_HENNE) ||
            (Design_Variable[iDV] == PARABOLIC) ||
            (Design_Variable[iDV] == AIRFOIL) ||
            (Design_Variable[iDV] == FFD_GULL) ||
            (Design_Variable[iDV] == FFD_ANGLE_OF_ATTACK) ) nParamDV = 2;
        if ((Design_Variable[iDV] ==  TRANSLATION) ||
            (Design_Variable[iDV] ==  NACA_4DIGITS) ||
            (Design_Variable[iDV] ==  CST) ||
            (Design_Variable[iDV] ==  SURFACE_BUMP) ||
            (Design_Variable[iDV] ==  FFD_CAMBER) ||
            (Design_Variable[iDV] ==  FFD_TWIST_2D) ||
            (Design_Variable[iDV] ==  FFD_THICKNESS) ) nParamDV = 3;
        if (Design_Variable[iDV] == FFD_CONTROL_POINT_2D) nParamDV = 5;
        if (Design_Variable[iDV] == ROTATION) nParamDV = 6;
        if ((Design_Variable[iDV] ==  FFD_CONTROL_POINT) ||
            (Design_Variable[iDV] ==  FFD_ROTATION) ||
            (Design_Variable[iDV] ==  FFD_CONTROL_SURFACE) ) nParamDV = 7;
        if (Design_Variable[iDV] == FFD_TWIST) nParamDV = 8;

        for (unsigned short iParamDV = 0; iParamDV < nParamDV; iParamDV++) {

          if (iParamDV == 0) cout << "( ";

          if ((iParamDV == 0) &&
              ((Design_Variable[iDV] == NO_DEFORMATION) ||
               (Design_Variable[iDV] == FFD_SETTING) ||
               (Design_Variable[iDV] == FFD_ANGLE_OF_ATTACK) ||
               (Design_Variable[iDV] == FFD_CONTROL_POINT_2D) ||
               (Design_Variable[iDV] == FFD_CAMBER_2D) ||
               (Design_Variable[iDV] == FFD_THICKNESS_2D) ||
               (Design_Variable[iDV] == FFD_TWIST_2D) ||
               (Design_Variable[iDV] == FFD_CONTROL_POINT) ||
               (Design_Variable[iDV] == FFD_NACELLE) ||
               (Design_Variable[iDV] == FFD_GULL) ||
               (Design_Variable[iDV] == FFD_TWIST) ||
               (Design_Variable[iDV] == FFD_ROTATION) ||
               (Design_Variable[iDV] == FFD_CONTROL_SURFACE) ||
               (Design_Variable[iDV] == FFD_CAMBER) ||
               (Design_Variable[iDV] == FFD_THICKNESS))) cout << FFDTag[iDV];
          else cout << ParamDV[iDV][iParamDV];

          if (iParamDV < nParamDV-1) cout << ", ";
          else cout <<" )"<< endl;

        }

      }

      else if (Design_Variable[iDV] == NO_DEFORMATION) {
        cout << "No deformation of the numerical grid. Just output .su2 file." << endl;
      }

      else if (Design_Variable[iDV] == SCALE_GRID) {
        nParamDV = 0;
        cout << "Scaling of the volume grid by a constant factor." << endl;
      }

      else if (Design_Variable[iDV] == TRANSLATE_GRID) {
        nParamDV = 3;
        cout << "Rigid translation of the volume grid." << endl;
      }

      else if (Design_Variable[iDV] == ROTATE_GRID) {
        nParamDV = 6;
        cout << "Rigid rotation of the volume grid." << endl;
      }

      else if (Design_Variable[iDV] == FFD_SETTING) {

        cout << "Setting the FFD box structure." << endl;
        cout << "FFD boxes definition (FFD tag <-> degree <-> coord):" << endl;

        for (unsigned short iFFDBox = 0; iFFDBox < nFFDBox; iFFDBox++) {

          cout << TagFFDBox[iFFDBox] << " <-> ";

          for (unsigned short iDegreeFFD = 0; iDegreeFFD < 3; iDegreeFFD++) {
            if (iDegreeFFD == 0) cout << "( ";
            cout << DegreeFFDBox[iFFDBox][iDegreeFFD];
            if (iDegreeFFD < 2) cout << ", ";
            else cout <<" )";
          }

          cout << " <-> ";

          for (unsigned short iCoordFFD = 0; iCoordFFD < 24; iCoordFFD++) {
            if (iCoordFFD == 0) cout << "( ";
            cout << CoordFFDBox[iFFDBox][iCoordFFD];
            if (iCoordFFD < 23) cout << ", ";
            else cout <<" )"<< endl;
          }

        }

      }

      else cout << endl;

    }
  }

  if (((val_software == SU2_COMPONENT::SU2_CFD) && ( ContinuousAdjoint || DiscreteAdjoint)) || (val_software == SU2_COMPONENT::SU2_DOT)) {

    cout << endl <<"---------------- Design problem definition  ( Zone "  << iZone << " ) ------------------" << endl;
    if (nObj==1) {
      switch (Kind_ObjFunc[0]) {
        case DRAG_COEFFICIENT:           cout << "CD objective function";
          if (Fixed_CL_Mode) {           cout << " using fixed CL mode, dCD/dCL = " << dCD_dCL << "." << endl; }
          else if (Fixed_CM_Mode) {      cout << " using fixed CMy mode, dCD/dCMy = " << dCD_dCMy << "." << endl; }
          else {                         cout << "." << endl; }
          break;
        case LIFT_COEFFICIENT:           cout << "CL objective function." << endl; break;
        case MOMENT_X_COEFFICIENT:       cout << "CMx objective function" << endl;
          if (Fixed_CL_Mode) {           cout << " using fixed CL mode, dCMx/dCL = " << dCMx_dCL << "." << endl; }
          else {                         cout << "." << endl; }
          break;
        case MOMENT_Y_COEFFICIENT:       cout << "CMy objective function" << endl;
          if (Fixed_CL_Mode) {           cout << " using fixed CL mode, dCMy/dCL = " << dCMy_dCL << "." << endl; }
          else {                         cout << "." << endl; }
          break;
        case MOMENT_Z_COEFFICIENT:       cout << "CMz objective function" << endl;
          if (Fixed_CL_Mode) {           cout << " using fixed CL mode, dCMz/dCL = " << dCMz_dCL << "." << endl; }
          else {                         cout << "." << endl; }
          break;
        case INVERSE_DESIGN_PRESSURE:    cout << "Inverse design (Cp) objective function." << endl; break;
        case INVERSE_DESIGN_HEATFLUX:    cout << "Inverse design (Heat Flux) objective function." << endl; break;
        case SIDEFORCE_COEFFICIENT:      cout << "Side force objective function." << endl; break;
        case EFFICIENCY:                 cout << "CL/CD objective function." << endl; break;
        case EQUIVALENT_AREA:            cout << "Equivalent area objective function. CD weight: " << WeightCd <<"."<< endl;  break;
        case NEARFIELD_PRESSURE:         cout << "Nearfield pressure objective function. CD weight: " << WeightCd <<"."<< endl;  break;
        case FORCE_X_COEFFICIENT:        cout << "X-force objective function." << endl; break;
        case FORCE_Y_COEFFICIENT:        cout << "Y-force objective function." << endl; break;
        case FORCE_Z_COEFFICIENT:        cout << "Z-force objective function." << endl; break;
        case THRUST_COEFFICIENT:         cout << "Thrust objective function." << endl; break;
        case TORQUE_COEFFICIENT:         cout << "Torque efficiency objective function." << endl; break;
        case TOTAL_HEATFLUX:             cout << "Total heat flux objective function." << endl; break;
        case MAXIMUM_HEATFLUX:           cout << "Maximum heat flux objective function." << endl; break;
        case FIGURE_OF_MERIT:            cout << "Rotor Figure of Merit objective function." << endl; break;
        case BUFFET_SENSOR:              cout << "Buffet sensor objective function." << endl; break;
        case SURFACE_TOTAL_PRESSURE:     cout << "Average total pressure objective function." << endl; break;
        case SURFACE_STATIC_PRESSURE:    cout << "Average static pressure objective function." << endl; break;
        case SURFACE_STATIC_TEMPERATURE: cout << "Average static temperature objective function." << endl; break;
        case SURFACE_MASSFLOW:           cout << "Mass flow rate objective function." << endl; break;
        case SURFACE_MACH:               cout << "Mach number objective function." << endl; break;
        case CUSTOM_OBJFUNC:             cout << "Custom objective function." << endl; break;
        case REFERENCE_GEOMETRY:         cout << "Target geometry objective function." << endl; break;
        case REFERENCE_NODE:             cout << "Target node displacement objective function." << endl; break;
        case VOLUME_FRACTION:            cout << "Volume fraction objective function." << endl; break;
        case TOPOL_DISCRETENESS:         cout << "Topology discreteness objective function." << endl; break;
        case TOPOL_COMPLIANCE:           cout << "Topology compliance objective function." << endl; break;
        case STRESS_PENALTY:             cout << "Stress penalty objective function." << endl; break;
        case SURFACE_CO:                 cout << "Y_CO objective function." << endl; break;
        case SURFACE_NOX:                cout << "Y_NOx objective function." << endl; break;
        case SURFACE_TEMP:               cout << "Temperature objective function." << endl; break;
      }
    }
    else {
      cout << "Weighted sum objective function." << endl;
    }

  }

  if (val_software == SU2_COMPONENT::SU2_CFD) {
    cout << endl <<"--------------- Space Numerical Integration ( Zone "  << iZone << " ) ------------------" << endl;

    if (SmoothNumGrid) cout << "There are some smoothing iterations on the grid coordinates." << endl;

    if ((Kind_Solver == EULER)          || (Kind_Solver == NAVIER_STOKES)          || (Kind_Solver == RANS) ||
        (Kind_Solver == INC_EULER)      || (Kind_Solver == INC_NAVIER_STOKES)      || (Kind_Solver == INC_RANS) ||
        (Kind_Solver == NEMO_EULER)     || (Kind_Solver == NEMO_NAVIER_STOKES)     ||
        (Kind_Solver == DISC_ADJ_EULER) || (Kind_Solver == DISC_ADJ_NAVIER_STOKES) || (Kind_Solver == DISC_ADJ_RANS) ) {

      if (Kind_ConvNumScheme_Flow == SPACE_CENTERED) {
        if (Kind_Centered_Flow == LAX) {
          cout << "Lax-Friedrich scheme (1st order in space) for the flow inviscid terms."<< endl;
          cout << "Lax viscous coefficients (1st): " << Kappa_1st_Flow << "." << endl;
          cout << "First order integration." << endl;
        }
        else {
          cout << "Jameson-Schmidt-Turkel scheme (2nd order in space) for the flow inviscid terms."<< endl;
          cout << "JST viscous coefficients (2nd & 4th): " << Kappa_2nd_Flow << ", " << Kappa_4th_Flow << "." << endl;
          cout << "The method includes a grid stretching correction (p = 0.3)."<< endl;
        }
      }

      if (Kind_ConvNumScheme_Flow == SPACE_UPWIND) {
        if (Kind_Upwind_Flow == ROE)    cout << "Roe (with entropy fix = "<< EntropyFix_Coeff <<") solver for the flow inviscid terms."<< endl;
        if (Kind_Upwind_Flow == TURKEL) cout << "Roe-Turkel solver for the flow inviscid terms."<< endl;
        if (Kind_Upwind_Flow == AUSM)   cout << "AUSM solver for the flow inviscid terms."<< endl;
        if (Kind_Upwind_Flow == HLLC)   cout << "HLLC solver for the flow inviscid terms."<< endl;
        if (Kind_Upwind_Flow == SW)     cout << "Steger-Warming solver for the flow inviscid terms."<< endl;
        if (Kind_Upwind_Flow == MSW)    cout << "Modified Steger-Warming solver for the flow inviscid terms."<< endl;
        if (Kind_Upwind_Flow == CUSP)   cout << "CUSP solver for the flow inviscid terms."<< endl;
        if (Kind_Upwind_Flow == L2ROE)  cout << "L2ROE Low Mach ROE solver for the flow inviscid terms."<< endl;
        if (Kind_Upwind_Flow == LMROE)  cout << "Rieper Low Mach ROE solver for the flow inviscid terms."<< endl;
        if (Kind_Upwind_Flow == SLAU)   cout << "Simple Low-Dissipation AUSM solver for the flow inviscid terms."<< endl;
        if (Kind_Upwind_Flow == SLAU2)  cout << "Simple Low-Dissipation AUSM 2 solver for the flow inviscid terms."<< endl;
        if (Kind_Upwind_Flow == FDS)    cout << "Flux difference splitting (FDS) upwind scheme for the flow inviscid terms."<< endl;
        if (Kind_Upwind_Flow == AUSMPLUSUP)  cout << "AUSM+-up solver for the flow inviscid terms."<< endl;
        if (Kind_Upwind_Flow == AUSMPLUSUP2) cout << "AUSM+-up2 solver for the flow inviscid terms."<< endl;
        if (Kind_Upwind_Flow == AUSMPWPLUS)  cout << "AUSMPWPLUS solver for the flow inviscid terms."<< endl;

        if (Kind_Solver == EULER         || Kind_Solver == DISC_ADJ_EULER ||
            Kind_Solver == NAVIER_STOKES || Kind_Solver == DISC_ADJ_NAVIER_STOKES ||
            Kind_Solver == RANS          || Kind_Solver == DISC_ADJ_RANS) {
          switch (Kind_RoeLowDiss) {
            case NO_ROELOWDISS: cout << "Standard Roe without low-dissipation function."<< endl; break;
            case NTS: cout << "Roe with NTS low-dissipation function."<< endl; break;
            case FD: cout << "Roe with DDES's FD low-dissipation function."<< endl; break;
            case NTS_DUCROS: cout << "Roe with NTS low-dissipation function + Ducros shock sensor."<< endl; break;
            case FD_DUCROS: cout << "Roe with DDES's FD low-dissipation function + Ducros shock sensor."<< endl; break;
          }
        }

        if (MUSCL_Flow) {
          cout << "Second order integration in space, with slope limiter." << endl;
            switch (Kind_SlopeLimit_Flow) {
              case NO_LIMITER:
                cout << "No slope-limiting method. "<< endl;
                break;
              case VENKATAKRISHNAN:
                cout << "Venkatakrishnan slope-limiting method, with constant: " << Venkat_LimiterCoeff <<". "<< endl;
                cout << "The reference element size is: " << RefElemLength <<". "<< endl;
                break;
              case VENKATAKRISHNAN_WANG:
                cout << "Venkatakrishnan-Wang slope-limiting method, with constant: " << Venkat_LimiterCoeff <<". "<< endl;
                break;
              case BARTH_JESPERSEN:
                cout << "Barth-Jespersen slope-limiting method." << endl;
                break;
              case VAN_ALBADA_EDGE:
                cout << "Van Albada slope-limiting method implemented by edges." << endl;
                break;
            }
        }
        else {
          cout << "First order integration in space." << endl;
        }

      }

    }

    if ((Kind_Solver == RANS) || (Kind_Solver == DISC_ADJ_RANS)) {
      if (Kind_ConvNumScheme_Turb == SPACE_UPWIND) {
        if (Kind_Upwind_Turb == SCALAR_UPWIND) cout << "Scalar upwind solver for the turbulence model."<< endl;
        if (MUSCL_Turb) {
          cout << "Second order integration in space with slope limiter." << endl;
            switch (Kind_SlopeLimit_Turb) {
              case NO_LIMITER:
                cout << "No slope-limiting method. "<< endl;
                break;
              case VENKATAKRISHNAN:
                cout << "Venkatakrishnan slope-limiting method, with constant: " << Venkat_LimiterCoeff <<". "<< endl;
                cout << "The reference element size is: " << RefElemLength <<". "<< endl;
                break;
              case VENKATAKRISHNAN_WANG:
                cout << "Venkatakrishnan-Wang slope-limiting method, with constant: " << Venkat_LimiterCoeff <<". "<< endl;
                break;
              case BARTH_JESPERSEN:
                cout << "Barth-Jespersen slope-limiting method." << endl;
                break;
              case VAN_ALBADA_EDGE:
                cout << "Van Albada slope-limiting method implemented by edges." << endl;
                break;
            }
        }
        else {
          cout << "First order integration in space." << endl;
        }
      }
    }

    if ((Kind_Solver == ADJ_EULER) || (Kind_Solver == ADJ_NAVIER_STOKES) || (Kind_Solver == ADJ_RANS)) {

      if (Kind_ConvNumScheme_AdjFlow == SPACE_CENTERED) {
        if (Kind_Centered_AdjFlow == JST) {
          cout << "Jameson-Schmidt-Turkel scheme for the adjoint inviscid terms."<< endl;
          cout << "JST viscous coefficients (1st, 2nd, & 4th): " << Kappa_1st_AdjFlow
          << ", " << Kappa_2nd_AdjFlow << ", " << Kappa_4th_AdjFlow <<"."<< endl;
          cout << "The method includes a grid stretching correction (p = 0.3)."<< endl;
          cout << "Second order integration." << endl;
        }
        if (Kind_Centered_AdjFlow == LAX) {
          cout << "Lax-Friedrich scheme for the adjoint inviscid terms."<< endl;
          cout << "First order integration." << endl;
        }
      }

      if (Kind_ConvNumScheme_AdjFlow == SPACE_UPWIND) {
        if (Kind_Upwind_AdjFlow == ROE) cout << "Roe (with entropy fix = "<< EntropyFix_Coeff <<") solver for the adjoint inviscid terms."<< endl;
        if (MUSCL_AdjFlow) {
          cout << "Second order integration with slope limiter." << endl;
            switch (Kind_SlopeLimit_AdjFlow) {
              case NO_LIMITER:
                cout << "No slope-limiting method. "<< endl;
                break;
              case VENKATAKRISHNAN:
                cout << "Venkatakrishnan slope-limiting method, with constant: " << Venkat_LimiterCoeff <<". "<< endl;
                cout << "The reference element size is: " << RefElemLength <<". "<< endl;
                break;
              case VENKATAKRISHNAN_WANG:
                cout << "Venkatakrishnan-Wang slope-limiting method, with constant: " << Venkat_LimiterCoeff <<". "<< endl;
                break;
              case BARTH_JESPERSEN:
                cout << "Barth-Jespersen slope-limiting method." << endl;
                break;
              case VAN_ALBADA_EDGE:
                cout << "Van Albada slope-limiting method implemented by edges." << endl;
                break;
              case SHARP_EDGES:
                cout << "Sharp edges slope-limiting method, with constant: " << Venkat_LimiterCoeff <<". "<< endl;
                cout << "The reference element size is: " << RefElemLength <<". "<< endl;
                cout << "The reference sharp edge distance is: " << AdjSharp_LimiterCoeff*RefElemLength*Venkat_LimiterCoeff <<". "<< endl;
                break;
              case WALL_DISTANCE:
                cout << "Wall distance slope-limiting method, with constant: " << Venkat_LimiterCoeff <<". "<< endl;
                cout << "The reference element size is: " << RefElemLength <<". "<< endl;
                cout << "The reference wall distance is: " << AdjSharp_LimiterCoeff*RefElemLength*Venkat_LimiterCoeff <<". "<< endl;
                break;
            }
        }
        else {
          cout << "First order integration." << endl;
        }
      }

      cout << "The reference sharp edge distance is: " << AdjSharp_LimiterCoeff*RefElemLength*Venkat_LimiterCoeff <<". "<< endl;

    }

    if ((Kind_Solver == ADJ_RANS) && (!Frozen_Visc_Cont)) {
      if (Kind_ConvNumScheme_AdjTurb == SPACE_UPWIND) {
        if (Kind_Upwind_Turb == SCALAR_UPWIND) cout << "Scalar upwind solver (first order) for the adjoint turbulence model."<< endl;
        if (MUSCL_AdjTurb) {
          cout << "Second order integration with slope limiter." << endl;
            switch (Kind_SlopeLimit_AdjTurb) {
              case NO_LIMITER:
                cout << "No slope-limiting method. "<< endl;
                break;
              case VENKATAKRISHNAN:
                cout << "Venkatakrishnan slope-limiting method, with constant: " << Venkat_LimiterCoeff <<". "<< endl;
                cout << "The reference element size is: " << RefElemLength <<". "<< endl;
                break;
              case VENKATAKRISHNAN_WANG:
                cout << "Venkatakrishnan-Wang slope-limiting method, with constant: " << Venkat_LimiterCoeff <<". "<< endl;
                break;
              case BARTH_JESPERSEN:
                cout << "Barth-Jespersen slope-limiting method." << endl;
                break;
              case VAN_ALBADA_EDGE:
                cout << "Van Albada slope-limiting method implemented by edges." << endl;
                break;
              case SHARP_EDGES:
                cout << "Sharp edges slope-limiting method, with constant: " << Venkat_LimiterCoeff <<". "<< endl;
                cout << "The reference element size is: " << RefElemLength <<". "<< endl;
                cout << "The reference sharp edge distance is: " << AdjSharp_LimiterCoeff*RefElemLength*Venkat_LimiterCoeff <<". "<< endl;
                break;
              case WALL_DISTANCE:
                cout << "Wall distance slope-limiting method, with constant: " << Venkat_LimiterCoeff <<". "<< endl;
                cout << "The reference element size is: " << RefElemLength <<". "<< endl;
                cout << "The reference wall distance is: " << AdjSharp_LimiterCoeff*RefElemLength*Venkat_LimiterCoeff <<". "<< endl;
                break;
            }
        }
        else {
          cout << "First order integration." << endl;
        }
      }
    }

    if ((Kind_Solver == NAVIER_STOKES) || (Kind_Solver == RANS) ||
        (Kind_Solver == INC_NAVIER_STOKES) || (Kind_Solver == INC_RANS) ||
        (Kind_Solver == NEMO_NAVIER_STOKES) ||
        (Kind_Solver == DISC_ADJ_INC_NAVIER_STOKES) || (Kind_Solver == DISC_ADJ_INC_RANS) ||
        (Kind_Solver == DISC_ADJ_NAVIER_STOKES) || (Kind_Solver == DISC_ADJ_RANS)) {
        cout << "Average of gradients with correction (viscous flow terms)." << endl;
    }

    if ((Kind_Solver == ADJ_NAVIER_STOKES) || (Kind_Solver == ADJ_RANS)) {
      cout << "Average of gradients with correction (viscous adjoint terms)." << endl;
    }

    if ((Kind_Solver == RANS) || (Kind_Solver == DISC_ADJ_RANS) || (Kind_Solver == INC_RANS) || (Kind_Solver == DISC_ADJ_INC_RANS) ) {
      cout << "Average of gradients with correction (viscous turbulence terms)." << endl;
    }

    if ((Kind_Solver == ADJ_RANS) && (!Frozen_Visc_Cont)) {
      cout << "Average of gradients with correction (2nd order) for computation of adjoint viscous turbulence terms." << endl;
      if (Kind_TimeIntScheme_AdjTurb == EULER_IMPLICIT) cout << "Euler implicit method for the turbulent adjoint equation." << endl;
    }

    if(Kind_Solver != FEM_EULER && Kind_Solver != FEM_NAVIER_STOKES &&
       Kind_Solver != FEM_RANS  && Kind_Solver != FEM_LES &&
       Kind_Solver != DISC_ADJ_FEM_EULER && Kind_Solver != DISC_ADJ_FEM_NS &&
       Kind_Solver != DISC_ADJ_FEM_RANS) {
      if (!fea){
        switch (Kind_Gradient_Method_Recon) {
          case GREEN_GAUSS: cout << "Gradient for upwind reconstruction: Green-Gauss." << endl; break;
          case LEAST_SQUARES: cout << "Gradient for upwind reconstruction: unweighted Least-Squares." << endl; break;
          case WEIGHTED_LEAST_SQUARES: cout << "Gradient for upwind reconstruction: inverse-distance weighted Least-Squares." << endl; break;
        }
        switch (Kind_Gradient_Method) {
          case GREEN_GAUSS: cout << "Gradient for viscous and source terms: Green-Gauss." << endl; break;
          case LEAST_SQUARES: cout << "Gradient for viscous and source terms: unweighted Least-Squares." << endl; break;
          case WEIGHTED_LEAST_SQUARES: cout << "Gradient for viscous and source terms: inverse-distance weighted Least-Squares." << endl; break;
        }
      }
      else{
        cout << "Spatial discretization using the Finite Element Method." << endl;
      }
    }

    if(Kind_Solver == FEM_EULER || Kind_Solver == FEM_NAVIER_STOKES ||
       Kind_Solver == FEM_RANS  || Kind_Solver == FEM_LES ||
       Kind_Solver == DISC_ADJ_FEM_EULER || Kind_Solver == DISC_ADJ_FEM_NS ||
       Kind_Solver == DISC_ADJ_FEM_RANS) {
      if(Kind_FEM_Flow == DG) {
        cout << "Discontinuous Galerkin Finite element solver" << endl;

        switch( Riemann_Solver_FEM ) {
          case ROE:           cout << "Roe (with entropy fix) solver for inviscid fluxes over the faces" << endl; break;
          case LAX_FRIEDRICH: cout << "Lax-Friedrich solver for inviscid fluxes over the faces" << endl; break;
          case AUSM:          cout << "AUSM solver inviscid fluxes over the faces" << endl; break;
          case HLLC:          cout << "HLLC solver inviscid fluxes over the faces" << endl; break;
        }

        if(Kind_Solver != FEM_EULER && Kind_Solver != DISC_ADJ_FEM_EULER) {
          cout << "Theta symmetrizing terms interior penalty: " << Theta_Interior_Penalty_DGFEM << endl;
        }
      }

      cout << "Quadrature factor for elements with constant Jacobian:     " << Quadrature_Factor_Straight << endl;
      cout << "Quadrature factor for elements with non-constant Jacobian: " << Quadrature_Factor_Curved << endl;

      cout << "Byte alignment matrix multiplications:      " << byteAlignmentMatMul << endl;
      cout << "Padded matrix size for optimal performance: " << sizeMatMulPadding << endl;
    }

    cout << endl <<"--------------- Time Numerical Integration  ( Zone "  << iZone << " ) ------------------" << endl;

    if (!fea) {
    switch (TimeMarching) {
      case TIME_MARCHING::STEADY:
        cout << "Local time stepping (steady state simulation)." << endl; break;

      case TIME_MARCHING::TIME_STEPPING:
        cout << "Unsteady simulation using a time stepping strategy."<< endl;
        if (Unst_CFL != 0.0) {
          cout << "Time step computed by the code. Unsteady CFL number: " << Unst_CFL <<"."<< endl;
          if (Delta_UnstTime != 0.0) {
            cout << "Synchronization time provided by the user (s): "<< Delta_UnstTime << "." << endl;
          }
        }
        else cout << "Unsteady time step provided by the user (s): "<< Delta_UnstTime << "." << endl;
        break;

      case TIME_MARCHING::DT_STEPPING_1ST: case TIME_MARCHING::DT_STEPPING_2ND:
        if (TimeMarching == TIME_MARCHING::DT_STEPPING_1ST) cout << "Unsteady simulation, dual time stepping strategy (first order in time)."<< endl;
        if (TimeMarching == TIME_MARCHING::DT_STEPPING_2ND) cout << "Unsteady simulation, dual time stepping strategy (second order in time)."<< endl;
        if (Unst_CFL != 0.0) cout << "Time step computed by the code. Unsteady CFL number: " << Unst_CFL <<"."<< endl;
        else cout << "Unsteady time step provided by the user (s): "<< Delta_UnstTime << "." << endl;
        break;

      default:
        break;
    }
  }
  else {
    if (Time_Domain) {
      cout << "Dynamic structural analysis."<< endl;
      cout << "Time step provided by the user for the dynamic analysis(s): "<< Delta_DynTime << "." << endl;
    } else {
      cout << "Static structural analysis." << endl;
    }
  }

    if ((Kind_Solver == EULER) || (Kind_Solver == NAVIER_STOKES) || (Kind_Solver == RANS) ||
        (Kind_Solver == INC_EULER) || (Kind_Solver == INC_NAVIER_STOKES) || (Kind_Solver == INC_RANS) ||
        (Kind_Solver == NEMO_EULER) || (Kind_Solver == NEMO_NAVIER_STOKES) ||
        (Kind_Solver == DISC_ADJ_INC_EULER) || (Kind_Solver == DISC_ADJ_INC_NAVIER_STOKES) || (Kind_Solver == DISC_ADJ_INC_RANS) ||
        (Kind_Solver == DISC_ADJ_EULER) || (Kind_Solver == DISC_ADJ_NAVIER_STOKES) || (Kind_Solver == DISC_ADJ_RANS) ||
        (Kind_Solver == DISC_ADJ_FEM_EULER) || (Kind_Solver == DISC_ADJ_FEM_NS) || (Kind_Solver == DISC_ADJ_FEM_RANS)) {
      switch (Kind_TimeIntScheme_Flow) {
        case RUNGE_KUTTA_EXPLICIT:
          cout << "Runge-Kutta explicit method for the flow equations." << endl;
          cout << "Number of steps: " << nRKStep << endl;
          cout << "Alpha coefficients: ";
          for (unsigned short iRKStep = 0; iRKStep < nRKStep; iRKStep++) {
            cout << "\t" << RK_Alpha_Step[iRKStep];
          }
          cout << endl;
          break;
        case EULER_EXPLICIT:
          cout << "Euler explicit method for the flow equations." << endl;
          break;
        case EULER_IMPLICIT:
          cout << "Euler implicit method for the flow equations." << endl;
          if (Kind_Solver == NEMO_NAVIER_STOKES)
            SU2_MPI::Error("Implicit time scheme is not working with NEMO for viscous problems. Use EULER_EXPLICIT.", CURRENT_FUNCTION);
          switch (Kind_Linear_Solver) {
            case BCGSTAB:
            case FGMRES:
            case RESTARTED_FGMRES:
              if (Kind_Linear_Solver == BCGSTAB)
                cout << "BCGSTAB is used for solving the linear system." << endl;
              else
                cout << "FGMRES is used for solving the linear system." << endl;
              switch (Kind_Linear_Solver_Prec) {
                case ILU: cout << "Using a ILU("<< Linear_Solver_ILU_n <<") preconditioning."<< endl; break;
                case LINELET: cout << "Using a linelet preconditioning."<< endl; break;
                case LU_SGS:  cout << "Using a LU-SGS preconditioning."<< endl; break;
                case JACOBI:  cout << "Using a Jacobi preconditioning."<< endl; break;
              }
              break;
            case SMOOTHER:
              switch (Kind_Linear_Solver_Prec) {
                case ILU:     cout << "A ILU(" << Linear_Solver_ILU_n << ")"; break;
                case LINELET: cout << "A Linelet"; break;
                case LU_SGS:  cout << "A LU-SGS"; break;
                case JACOBI:  cout << "A Jacobi"; break;
              }
              cout << " method is used for smoothing the linear system." << endl;
              break;
          }
          cout << "Convergence criteria of the linear solver: "<< Linear_Solver_Error <<"."<< endl;
          cout << "Max number of linear iterations: "<< Linear_Solver_Iter <<"."<< endl;
          break;
        case CLASSICAL_RK4_EXPLICIT:
          cout << "Classical RK4 explicit method for the flow equations." << endl;
          cout << "Number of steps: " << 4 << endl;
          cout << "Time coefficients: {0.5, 0.5, 1, 1}" << endl;
          cout << "Function coefficients: {1/6, 1/3, 1/3, 1/6}" << endl;
          break;
      }
    }

    if (fea) {
      switch (Kind_TimeIntScheme_FEA) {
        case STRUCT_TIME_INT::CD_EXPLICIT:
          cout << "Explicit time integration (NOT IMPLEMENTED YET)." << endl;
          break;
        case STRUCT_TIME_INT::GENERALIZED_ALPHA:
          cout << "Generalized-alpha method." << endl;
          break;
        case STRUCT_TIME_INT::NEWMARK_IMPLICIT:
          if (Dynamic_Analysis) cout << "Newmark implicit method for the structural time integration." << endl;
          switch (Kind_Linear_Solver) {
            case BCGSTAB:
              cout << "BCGSTAB is used for solving the linear system." << endl;
              cout << "Convergence criteria of the linear solver: "<< Linear_Solver_Error <<"."<< endl;
              cout << "Max number of iterations: "<< Linear_Solver_Iter <<"."<< endl;
              break;
            case FGMRES: case RESTARTED_FGMRES:
              cout << "FGMRES is used for solving the linear system." << endl;
              cout << "Convergence criteria of the linear solver: "<< Linear_Solver_Error <<"."<< endl;
              cout << "Max number of iterations: "<< Linear_Solver_Iter <<"."<< endl;
              break;
            case CONJUGATE_GRADIENT:
              cout << "A Conjugate Gradient method is used for solving the linear system." << endl;
              cout << "Convergence criteria of the linear solver: "<< Linear_Solver_Error <<"."<< endl;
              cout << "Max number of iterations: "<< Linear_Solver_Iter <<"."<< endl;
              break;
          }
          break;
      }
    }

    if ((Kind_Solver == ADJ_EULER) || (Kind_Solver == ADJ_NAVIER_STOKES) || (Kind_Solver == ADJ_RANS)) {
      switch (Kind_TimeIntScheme_AdjFlow) {
        case RUNGE_KUTTA_EXPLICIT:
          cout << "Runge-Kutta explicit method for the adjoint equations." << endl;
          cout << "Number of steps: " << nRKStep << endl;
          cout << "Alpha coefficients: ";
          for (unsigned short iRKStep = 0; iRKStep < nRKStep; iRKStep++) {
            cout << "\t" << RK_Alpha_Step[iRKStep];
          }
          cout << endl;
          break;
        case EULER_EXPLICIT: cout << "Euler explicit method for the adjoint equations." << endl; break;
        case EULER_IMPLICIT: cout << "Euler implicit method for the adjoint equations." << endl; break;
      }
    }

    if(Kind_Solver == FEM_EULER || Kind_Solver == FEM_NAVIER_STOKES ||
       Kind_Solver == FEM_RANS  || Kind_Solver == FEM_LES) {
      switch (Kind_TimeIntScheme_FEM_Flow) {
        case RUNGE_KUTTA_EXPLICIT:
          cout << "Runge-Kutta explicit method for the flow equations." << endl;
          cout << "Number of steps: " << nRKStep << endl;
          cout << "Alpha coefficients: ";
          for (unsigned short iRKStep = 0; iRKStep < nRKStep; iRKStep++) {
            cout << "\t" << RK_Alpha_Step[iRKStep];
          }
          cout << endl;
          break;
        case CLASSICAL_RK4_EXPLICIT:
          cout << "Classical RK4 explicit method for the flow equations." << endl;
          cout << "Number of steps: " << 4 << endl;
          cout << "Time coefficients: {0.5, 0.5, 1, 1}" << endl;
          cout << "Function coefficients: {1/6, 1/3, 1/3, 1/6}" << endl;
          break;

        case ADER_DG:
          if(nLevels_TimeAccurateLTS == 1)
            cout << "ADER-DG for the flow equations with global time stepping." << endl;
          else
            cout << "ADER-DG for the flow equations with " << nLevels_TimeAccurateLTS
                 << " levels for time accurate local time stepping." << endl;

          switch( Kind_ADER_Predictor ) {
            case ADER_ALIASED_PREDICTOR:
              cout << "An aliased approach is used in the predictor step. " << endl;
              break;
            case ADER_NON_ALIASED_PREDICTOR:
              cout << "A non-aliased approach is used in the predictor step. " << endl;
              break;
          }
          cout << "Number of time DOFs ADER-DG predictor step: " << nTimeDOFsADER_DG << endl;
          cout << "Location of time DOFs ADER-DG on the interval [-1,1]: ";
          for (unsigned short iDOF=0; iDOF<nTimeDOFsADER_DG; iDOF++) {
            cout << "\t" << TimeDOFsADER_DG[iDOF];
          }
          cout << endl;
          cout << "Time quadrature factor for ADER-DG: " << Quadrature_Factor_Time_ADER_DG << endl;
          cout << "Number of time integration points ADER-DG: " << nTimeIntegrationADER_DG << endl;
          cout << "Location of time integration points ADER-DG on the interval [-1,1]: ";
          for (unsigned short iDOF=0; iDOF<nTimeIntegrationADER_DG; iDOF++) {
            cout << "\t" << TimeIntegrationADER_DG[iDOF];
          }
          cout << endl;
          cout << "Weights of time integration points ADER-DG on the interval [-1,1]: ";
          for (unsigned short iDOF=0; iDOF<nTimeIntegrationADER_DG; iDOF++) {
            cout << "\t" << WeightsIntegrationADER_DG[iDOF];
          }
          cout << endl;
          break;
      }
    }

    if (nMGLevels !=0) {

      if (nStartUpIter != 0) cout << "A total of " << nStartUpIter << " start up iterations on the fine grid."<< endl;
      if (MGCycle == V_CYCLE) cout << "V Multigrid Cycle, with " << nMGLevels << " multigrid levels."<< endl;
      if (MGCycle == W_CYCLE) cout << "W Multigrid Cycle, with " << nMGLevels << " multigrid levels."<< endl;
      if (MGCycle == FULLMG_CYCLE) cout << "Full Multigrid Cycle, with " << nMGLevels << " multigrid levels."<< endl;

      cout << "Damping factor for the residual restriction: " << Damp_Res_Restric <<"."<< endl;
      cout << "Damping factor for the correction prolongation: " << Damp_Correc_Prolong <<"."<< endl;
    }

    if ((Kind_Solver != FEM_ELASTICITY) && (Kind_Solver != DISC_ADJ_FEM)) {

      if (!CFL_Adapt) cout << "No CFL adaptation." << endl;
      else cout << "CFL adaptation. Factor down: "<< CFL_AdaptParam[0] <<", factor up: "<< CFL_AdaptParam[1]
        <<",\n                lower limit: "<< CFL_AdaptParam[2] <<", upper limit: " << CFL_AdaptParam[3]
        <<",\n                acceptable linear residual: "<< CFL_AdaptParam[4] << "." << endl;

      if (nMGLevels !=0) {
        PrintingToolbox::CTablePrinter MGTable(&std::cout);

        MGTable.AddColumn("MG Level",         10);
        MGTable.AddColumn("Presmooth",     10);
        MGTable.AddColumn("PostSmooth",    10);
        MGTable.AddColumn("CorrectSmooth", 10);
        MGTable.SetAlign(PrintingToolbox::CTablePrinter::RIGHT);
        MGTable.PrintHeader();
        for (unsigned short iLevel = 0; iLevel < nMGLevels+1; iLevel++) {
          MGTable << iLevel << MG_PreSmooth[iLevel] << MG_PostSmooth[iLevel] << MG_CorrecSmooth[iLevel];
        }
        MGTable.PrintFooter();
      }
      if (TimeMarching != TIME_MARCHING::TIME_STEPPING) {
        cout << "Courant-Friedrichs-Lewy number:   ";
        cout.precision(3);
        cout.width(6); cout << CFL[0];
        cout << endl;
      }

    }

    if ((Kind_Solver == RANS) || (Kind_Solver == DISC_ADJ_RANS) ||
        (Kind_Solver == INC_RANS) || (Kind_Solver == DISC_ADJ_INC_RANS))
      if (Kind_TimeIntScheme_Turb == EULER_IMPLICIT)
        cout << "Euler implicit time integration for the turbulence model." << endl;
  }

  if (val_software == SU2_COMPONENT::SU2_CFD) {

    cout << endl <<"------------------ Convergence Criteria  ( Zone "  << iZone << " ) ---------------------" << endl;

    cout << "Maximum number of solver subiterations: " << nInnerIter <<"."<< endl;
    if (Multizone_Problem)
      cout << "Maximum number of solver outer iterations: " << nOuterIter <<"."<< endl;
    if (Time_Domain)
      cout << "Maximum number of physical time-steps: " << nTimeIter <<"."<< endl;

    cout << "Begin convergence monitoring at iteration " << StartConv_Iter << "." << endl;
    cout << "Residual minimum value: 1e" << MinLogResidual << "." << endl;
    cout << "Cauchy series min. value: " << Cauchy_Eps << "." << endl;
    cout << "Number of Cauchy elements: " << Cauchy_Elems << "." << endl;
    if(Cauchy_Elems <1){
      SU2_MPI::Error(to_string(Cauchy_Elems) + string(" Cauchy elements are no viable input. Please check your configuration file."), CURRENT_FUNCTION);
    }
    cout << "Begin windowed time average at iteration " << StartWindowIteration << "." << endl;

    if(Wnd_Cauchy_Crit){
      cout << "Begin time convergence monitoring at iteration " << Wnd_StartConv_Iter + StartWindowIteration << "." << endl;
      cout << "Time cauchy series min. value: " << Wnd_Cauchy_Eps << "." << endl;
      cout << "Number of Cauchy elements: " << Wnd_Cauchy_Elems << "." << endl;
      if(Wnd_Cauchy_Elems <1){
        SU2_MPI::Error(to_string(Wnd_Cauchy_Elems) +string(" Cauchy elements are no viable input. Please check your configuration file."), CURRENT_FUNCTION);
      }
    }
  }

  cout << endl <<"-------------------- Output Information ( Zone "  << iZone << " ) ----------------------" << endl;

  if (val_software == SU2_COMPONENT::SU2_CFD) {

    cout << "Writing solution files every " << VolumeWrtFreq <<" iterations."<< endl;
    cout << "Writing the convergence history file every " << HistoryWrtFreq[2] <<" inner iterations."<< endl;
    if (Multizone_Problem){
      cout << "Writing the convergence history file every " << HistoryWrtFreq[1] <<" outer iterations."<< endl;
    }
    if (Time_Domain) {
      cout << "Writing the convergence history file every " << HistoryWrtFreq[0] <<" time iterations."<< endl;
    }
    cout << "Writing the screen convergence history every " << ScreenWrtFreq[2] <<" inner iterations."<< endl;
    if (Multizone_Problem){
      cout << "Writing the screen convergence history every " << ScreenWrtFreq[1] <<" outer iterations."<< endl;
    }
    if (Time_Domain) {
      cout << "Writing the screen convergence history every " << ScreenWrtFreq[0] <<" time iterations."<< endl;
    }

    switch (Tab_FileFormat) {
      case TAB_CSV: cout << "The tabular file format is CSV (.csv)." << endl; break;
      case TAB_TECPLOT: cout << "The tabular file format is Tecplot (.dat)." << endl; break;
    }

    cout << "Convergence history file name: " << Conv_FileName << "." << endl;

    cout << "Forces breakdown file name: " << Breakdown_FileName << "." << endl;


    if (!ContinuousAdjoint && !DiscreteAdjoint) {
      cout << "Surface file name: " << SurfCoeff_FileName << "." << endl;
      cout << "Volume file name: " << Volume_FileName << "." << endl;
      cout << "Restart file name: " << Restart_FileName << "." << endl;
    }

    if (ContinuousAdjoint || DiscreteAdjoint) {
      cout << "Adjoint solution file name: " << Solution_AdjFileName << "." << endl;
      cout << "Restart adjoint file name: " << Restart_AdjFileName << "." << endl;
      cout << "Adjoint variables file name: " << Adj_FileName << "." << endl;
      cout << "Surface adjoint file name: " << SurfAdjCoeff_FileName << "." << endl;
    }

  }

  if (val_software == SU2_COMPONENT::SU2_SOL) {
    switch (Tab_FileFormat) {
      case TAB_CSV: cout << "The tabular file format is CSV (.csv)." << endl; break;
      case TAB_TECPLOT: cout << "The tabular file format is Tecplot (.dat)." << endl; break;
    }
    cout << "Flow variables file name: " << Volume_FileName << "." << endl;
  }

  if (val_software == SU2_COMPONENT::SU2_DEF) {
    cout << "Output mesh file name: " << Mesh_Out_FileName << ". " << endl;
    switch (GetDeform_Stiffness_Type()) {
      case INVERSE_VOLUME:
        cout << "Cell stiffness scaled by inverse of the cell volume." << endl;
        break;
      case SOLID_WALL_DISTANCE:
        cout << "Cell stiffness scaled by distance to nearest solid surface." << endl;
        break;
      case CONSTANT_STIFFNESS:
        cout << "Imposing constant cell stiffness." << endl;
        break;
    }
  }

  if (val_software == SU2_COMPONENT::SU2_DOT) {
    if (DiscreteAdjoint) {
      cout << "Output Volume Sensitivity file name: " << VolSens_FileName << ". " << endl;
      cout << "Output Surface Sensitivity file name: " << SurfSens_FileName << ". " << endl;
    }
    cout << "Output gradient file name: " << ObjFunc_Grad_FileName << ". " << endl;
  }

  cout << endl <<"------------- Config File Boundary Information ( Zone "  << iZone << " ) ---------------" << endl;

  PrintingToolbox::CTablePrinter BoundaryTable(&std::cout);
  BoundaryTable.AddColumn("Marker Type", 35);
  BoundaryTable.AddColumn("Marker Name", 35);

  BoundaryTable.PrintHeader();

  if (nMarker_Euler != 0) {
    BoundaryTable << "Euler wall";
    for (iMarker_Euler = 0; iMarker_Euler < nMarker_Euler; iMarker_Euler++) {
      BoundaryTable << Marker_Euler[iMarker_Euler];
      if (iMarker_Euler < nMarker_Euler-1)  BoundaryTable << " ";
    }
    BoundaryTable.PrintFooter();
  }

  if (nMarker_FarField != 0) {
    BoundaryTable << "Far-field";
    for (iMarker_FarField = 0; iMarker_FarField < nMarker_FarField; iMarker_FarField++) {
      BoundaryTable << Marker_FarField[iMarker_FarField];
      if (iMarker_FarField < nMarker_FarField-1)  BoundaryTable << " ";
    }
    BoundaryTable.PrintFooter();
  }

  if (nMarker_SymWall != 0) {
    BoundaryTable << "Symmetry plane";
    for (iMarker_SymWall = 0; iMarker_SymWall < nMarker_SymWall; iMarker_SymWall++) {
      BoundaryTable << Marker_SymWall[iMarker_SymWall];
      if (iMarker_SymWall < nMarker_SymWall-1)  BoundaryTable << " ";
    }
    BoundaryTable.PrintFooter();
  }

  if (nMarker_PerBound != 0) {
    BoundaryTable << "Periodic boundary";
    for (iMarker_PerBound = 0; iMarker_PerBound < nMarker_PerBound; iMarker_PerBound++) {
      BoundaryTable << Marker_PerBound[iMarker_PerBound];
      if (iMarker_PerBound < nMarker_PerBound-1)  BoundaryTable << " ";
    }
    BoundaryTable.PrintFooter();
  }

  if (nMarker_NearFieldBound != 0) {
    BoundaryTable << "Near-field boundary";
    for (iMarker_NearFieldBound = 0; iMarker_NearFieldBound < nMarker_NearFieldBound; iMarker_NearFieldBound++) {
      BoundaryTable << Marker_NearFieldBound[iMarker_NearFieldBound];
      if (iMarker_NearFieldBound < nMarker_NearFieldBound-1)  BoundaryTable << " ";
    }
    BoundaryTable.PrintFooter();
  }

  if (nMarker_Deform_Mesh != 0) {
    BoundaryTable << "Deformable mesh boundary";
    for (iMarker_Deform_Mesh = 0; iMarker_Deform_Mesh < nMarker_Deform_Mesh; iMarker_Deform_Mesh++) {
      BoundaryTable << Marker_Deform_Mesh[iMarker_Deform_Mesh];
      if (iMarker_Deform_Mesh < nMarker_Deform_Mesh-1)  BoundaryTable << " ";
    }
    BoundaryTable.PrintFooter();
  }

  if (nMarker_Deform_Mesh_Sym_Plane != 0) {
    BoundaryTable << "Symmetric deformable mesh boundary";
    for (iMarker_Deform_Mesh_Sym_Plane = 0; iMarker_Deform_Mesh_Sym_Plane < nMarker_Deform_Mesh_Sym_Plane; iMarker_Deform_Mesh_Sym_Plane++) {
      BoundaryTable << Marker_Deform_Mesh_Sym_Plane[iMarker_Deform_Mesh_Sym_Plane];
      if (iMarker_Deform_Mesh_Sym_Plane < nMarker_Deform_Mesh_Sym_Plane-1)  BoundaryTable << " ";
    }
    BoundaryTable.PrintFooter();
  }

  if (nMarker_Fluid_Load != 0) {
    BoundaryTable << "Fluid loads boundary";
    for (iMarker_Fluid_Load = 0; iMarker_Fluid_Load < nMarker_Fluid_Load; iMarker_Fluid_Load++) {
      BoundaryTable << Marker_Fluid_Load[iMarker_Fluid_Load];
      if (iMarker_Fluid_Load < nMarker_Fluid_Load-1)  BoundaryTable << " ";
    }
    BoundaryTable.PrintFooter();
  }

  if (nMarker_Fluid_InterfaceBound != 0) {
    BoundaryTable << "Fluid interface boundary";
    for (iMarker_Fluid_InterfaceBound = 0; iMarker_Fluid_InterfaceBound < nMarker_Fluid_InterfaceBound; iMarker_Fluid_InterfaceBound++) {
      BoundaryTable << Marker_Fluid_InterfaceBound[iMarker_Fluid_InterfaceBound];
      if (iMarker_Fluid_InterfaceBound < nMarker_Fluid_InterfaceBound-1)  BoundaryTable << " ";
    }
    BoundaryTable.PrintFooter();
  }

  if (nMarker_FlowLoad != 0) {
    BoundaryTable << "Flow load boundary";
    for (iMarker_FlowLoad = 0; iMarker_FlowLoad < nMarker_FlowLoad; iMarker_FlowLoad++) {
      BoundaryTable << Marker_FlowLoad[iMarker_FlowLoad];
      if (iMarker_FlowLoad < nMarker_FlowLoad-1)  BoundaryTable << " ";
    }
    BoundaryTable.PrintFooter();
  }

  if (nMarker_Internal != 0) {
    BoundaryTable << "Internal boundary";
    for (iMarker_Internal = 0; iMarker_Internal < nMarker_Internal; iMarker_Internal++) {
      BoundaryTable << Marker_Internal[iMarker_Internal];
      if (iMarker_Internal < nMarker_Internal-1)  BoundaryTable << " ";
    }
    BoundaryTable.PrintFooter();
  }

  if (nMarker_Inlet != 0) {
    BoundaryTable << "Inlet boundary";
    for (iMarker_Inlet = 0; iMarker_Inlet < nMarker_Inlet; iMarker_Inlet++) {
      BoundaryTable << Marker_Inlet[iMarker_Inlet];
      if (iMarker_Inlet < nMarker_Inlet-1)  BoundaryTable << " ";
    }
    BoundaryTable.PrintFooter();
  }

  if (nMarker_Riemann != 0) {
    BoundaryTable << "Riemann boundary";
    for (iMarker_Riemann = 0; iMarker_Riemann < nMarker_Riemann; iMarker_Riemann++) {
      BoundaryTable << Marker_Riemann[iMarker_Riemann];
      if (iMarker_Riemann < nMarker_Riemann-1)  BoundaryTable << " ";
    }
    BoundaryTable.PrintFooter();
  }

  if (nMarker_Giles != 0) {
    BoundaryTable << "Giles boundary";
    for (iMarker_Giles = 0; iMarker_Giles < nMarker_Giles; iMarker_Giles++) {
      BoundaryTable << Marker_Giles[iMarker_Giles];
      if (iMarker_Giles < nMarker_Giles-1)  BoundaryTable << " ";
    }
    BoundaryTable.PrintFooter();
  }

  if (nMarker_MixingPlaneInterface != 0) {
    BoundaryTable << "MixingPlane boundary";
    for (iMarker_MixingPlaneInterface = 0; iMarker_MixingPlaneInterface < nMarker_MixingPlaneInterface; iMarker_MixingPlaneInterface++) {
      BoundaryTable << Marker_MixingPlaneInterface[iMarker_MixingPlaneInterface];
      if (iMarker_MixingPlaneInterface < nMarker_MixingPlaneInterface-1)  BoundaryTable << " ";
    }
    BoundaryTable.PrintFooter();
  }

  if (nMarker_EngineInflow != 0) {
    BoundaryTable << "Engine inflow boundary";
    for (iMarker_EngineInflow = 0; iMarker_EngineInflow < nMarker_EngineInflow; iMarker_EngineInflow++) {
      BoundaryTable << Marker_EngineInflow[iMarker_EngineInflow];
      if (iMarker_EngineInflow < nMarker_EngineInflow-1)  BoundaryTable << " ";
    }
    BoundaryTable.PrintFooter();
  }

  if (nMarker_EngineExhaust != 0) {
    BoundaryTable << "Engine exhaust boundary";
    for (iMarker_EngineExhaust = 0; iMarker_EngineExhaust < nMarker_EngineExhaust; iMarker_EngineExhaust++) {
      BoundaryTable << Marker_EngineExhaust[iMarker_EngineExhaust];
      if (iMarker_EngineExhaust < nMarker_EngineExhaust-1)  BoundaryTable << " ";
    }
    BoundaryTable.PrintFooter();
  }

  if (nMarker_Supersonic_Inlet != 0) {
    BoundaryTable << "Supersonic inlet boundary";
    for (iMarker_Supersonic_Inlet = 0; iMarker_Supersonic_Inlet < nMarker_Supersonic_Inlet; iMarker_Supersonic_Inlet++) {
      BoundaryTable << Marker_Supersonic_Inlet[iMarker_Supersonic_Inlet];
      if (iMarker_Supersonic_Inlet < nMarker_Supersonic_Inlet-1)  BoundaryTable << " ";
    }
    BoundaryTable.PrintFooter();
  }

  if (nMarker_Supersonic_Outlet != 0) {
    BoundaryTable << "Supersonic outlet boundary";
    for (iMarker_Supersonic_Outlet = 0; iMarker_Supersonic_Outlet < nMarker_Supersonic_Outlet; iMarker_Supersonic_Outlet++) {
      BoundaryTable << Marker_Supersonic_Outlet[iMarker_Supersonic_Outlet];
      if (iMarker_Supersonic_Outlet < nMarker_Supersonic_Outlet-1)  BoundaryTable << " ";
    }
    BoundaryTable.PrintFooter();
  }

  if (nMarker_Outlet != 0) {
    BoundaryTable << "Outlet boundary";
    for (iMarker_Outlet = 0; iMarker_Outlet < nMarker_Outlet; iMarker_Outlet++) {
      BoundaryTable << Marker_Outlet[iMarker_Outlet];
      if (iMarker_Outlet < nMarker_Outlet-1)  BoundaryTable << " ";
    }
    BoundaryTable.PrintFooter();
  }

  if (nMarker_Isothermal != 0) {
    BoundaryTable << "Isothermal wall";
    for (iMarker_Isothermal = 0; iMarker_Isothermal < nMarker_Isothermal; iMarker_Isothermal++) {
      BoundaryTable << Marker_Isothermal[iMarker_Isothermal];
      if (iMarker_Isothermal < nMarker_Isothermal-1)  BoundaryTable << " ";
    }
    BoundaryTable.PrintFooter();
  }

  if (nMarker_Smoluchowski_Maxwell != 0) {
    BoundaryTable << "Smoluchowski/Maxwell jump wall";
    for (iMarker_Smoluchowski_Maxwell = 0; iMarker_Smoluchowski_Maxwell < nMarker_Smoluchowski_Maxwell; iMarker_Smoluchowski_Maxwell++) {
      BoundaryTable << Marker_Smoluchowski_Maxwell[iMarker_Smoluchowski_Maxwell];
      if (iMarker_Smoluchowski_Maxwell< nMarker_Smoluchowski_Maxwell-1)  BoundaryTable << " ";
    }
    BoundaryTable.PrintFooter();
  }

  if (nMarker_HeatFlux != 0) {
    BoundaryTable << "Heat flux wall";
    for (iMarker_HeatFlux = 0; iMarker_HeatFlux < nMarker_HeatFlux; iMarker_HeatFlux++) {
      BoundaryTable << Marker_HeatFlux[iMarker_HeatFlux];
      if (iMarker_HeatFlux < nMarker_HeatFlux-1)  BoundaryTable << " ";
    }
    BoundaryTable.PrintFooter();
  }

  if (nMarker_HeatTransfer != 0) {
    BoundaryTable << "Heat transfer wall";
    for (iMarker_HeatTransfer = 0; iMarker_HeatTransfer < nMarker_HeatTransfer; iMarker_HeatTransfer++) {
      BoundaryTable << Marker_HeatTransfer[iMarker_HeatTransfer];
      if (iMarker_HeatTransfer < nMarker_HeatTransfer-1)  BoundaryTable << " ";
    }
    BoundaryTable.PrintFooter();
  }

  if (nWall_Catalytic != 0) {
    BoundaryTable << "Catalytic wall";
    for (iWall_Catalytic = 0; iWall_Catalytic < nWall_Catalytic; iWall_Catalytic++) {
      BoundaryTable << Wall_Catalytic[iWall_Catalytic];
      if (iWall_Catalytic < nWall_Catalytic-1)  BoundaryTable << " ";
    }
    BoundaryTable.PrintFooter();
  }

  if (nMarker_Clamped != 0) {
    BoundaryTable << "Clamped boundary";
    for (iMarker_Clamped = 0; iMarker_Clamped < nMarker_Clamped; iMarker_Clamped++) {
      BoundaryTable << Marker_Clamped[iMarker_Clamped];
      if (iMarker_Clamped < nMarker_Clamped-1)  BoundaryTable << " ";
    }
    BoundaryTable.PrintFooter();
  }

  if (nMarker_Displacement != 0) {
    BoundaryTable << "Displacement boundary";
    for (iMarker_Displacement = 0; iMarker_Displacement < nMarker_Displacement; iMarker_Displacement++) {
      BoundaryTable << Marker_Displacement[iMarker_Displacement];
      if (iMarker_Displacement < nMarker_Displacement-1)  BoundaryTable << " ";
    }
    BoundaryTable.PrintFooter();
  }

  if (nMarker_Load != 0) {
    BoundaryTable << "Normal load boundary";
    for (iMarker_Load = 0; iMarker_Load < nMarker_Load; iMarker_Load++) {
      BoundaryTable << Marker_Load[iMarker_Load];
      if (iMarker_Load < nMarker_Load-1)  BoundaryTable << " ";
    }
    BoundaryTable.PrintFooter();
  }

  if (nMarker_Damper != 0) {
    BoundaryTable << "Damper boundary";
    for (iMarker_Damper = 0; iMarker_Damper < nMarker_Damper; iMarker_Damper++) {
      BoundaryTable << Marker_Damper[iMarker_Damper];
      if (iMarker_Damper < nMarker_Damper-1)  BoundaryTable << " ";
    }
    BoundaryTable.PrintFooter();
  }

  if (nMarker_Load_Dir != 0) {
    BoundaryTable << "Load boundary";
    for (iMarker_Load_Dir = 0; iMarker_Load_Dir < nMarker_Load_Dir; iMarker_Load_Dir++) {
      BoundaryTable << Marker_Load_Dir[iMarker_Load_Dir];
      if (iMarker_Load_Dir < nMarker_Load_Dir-1)  BoundaryTable << " ";
    }
    BoundaryTable.PrintFooter();
  }

  if (nMarker_Disp_Dir != 0) {
    BoundaryTable << "Disp boundary";
    for (iMarker_Disp_Dir = 0; iMarker_Disp_Dir < nMarker_Disp_Dir; iMarker_Disp_Dir++) {
      BoundaryTable << Marker_Disp_Dir[iMarker_Disp_Dir];
      if (iMarker_Disp_Dir < nMarker_Disp_Dir-1)  BoundaryTable << " ";
    }
    BoundaryTable.PrintFooter();
  }

  if (nMarker_Load_Sine != 0) {
    BoundaryTable << "Sine-Wave boundary";
    for (iMarker_Load_Sine = 0; iMarker_Load_Sine < nMarker_Load_Sine; iMarker_Load_Sine++) {
      BoundaryTable << Marker_Load_Sine[iMarker_Load_Sine];
      if (iMarker_Load_Sine < nMarker_Load_Sine-1)  BoundaryTable << " ";
    }
    BoundaryTable.PrintFooter();
  }

  if (nMarker_Emissivity != 0) {
    BoundaryTable << "Radiative boundary";
    for (iMarker_Emissivity = 0; iMarker_Emissivity < nMarker_Emissivity; iMarker_Emissivity++) {
      BoundaryTable << Marker_Emissivity[iMarker_Emissivity]; // << "(" << Wall_Emissivity[iMarker_Emissivity] << ")";
      if (iMarker_Emissivity < nMarker_Emissivity-1)  BoundaryTable << " ";
    }
    BoundaryTable.PrintFooter();
  }

  if (nMarker_Custom != 0) {
    BoundaryTable << "Custom boundary";
    for (iMarker_Custom = 0; iMarker_Custom < nMarker_Custom; iMarker_Custom++) {
      BoundaryTable << Marker_Custom[iMarker_Custom];
      if (iMarker_Custom < nMarker_Custom-1)  BoundaryTable << " ";
    }
    BoundaryTable.PrintFooter();
  }

  if (nMarker_ActDiskInlet != 0) {
    BoundaryTable << "Actuator disk (inlet) boundary";
    for (iMarker_ActDiskInlet = 0; iMarker_ActDiskInlet < nMarker_ActDiskInlet; iMarker_ActDiskInlet++) {
      BoundaryTable << Marker_ActDiskInlet[iMarker_ActDiskInlet];
      if (iMarker_ActDiskInlet < nMarker_ActDiskInlet-1)  BoundaryTable << " ";
    }
    BoundaryTable.PrintFooter();
  }

  if (nMarker_ActDiskOutlet != 0) {
    BoundaryTable << "Actuator disk (outlet) boundary";
    for (iMarker_ActDiskOutlet = 0; iMarker_ActDiskOutlet < nMarker_ActDiskOutlet; iMarker_ActDiskOutlet++) {
      BoundaryTable << Marker_ActDiskOutlet[iMarker_ActDiskOutlet];
      if (iMarker_ActDiskOutlet < nMarker_ActDiskOutlet-1)  BoundaryTable << " ";
    }
    BoundaryTable.PrintFooter();
  }

  if (nMarker_ActDiskOutlet != 0) {
    if (GetKind_ActDisk() == VARIABLE_LOAD) {
      cout << endl << "Actuator disk with variable load." << endl;
      cout << "Actuator disk data read from file: " << GetActDisk_FileName() << endl;
    }
  }

}

bool CConfig::TokenizeString(string & str, string & option_name,
                             vector<string> & option_value) {
  const string delimiters(" (){}:,\t\n\v\f\r");
  // check for comments or empty string
  string::size_type pos, last_pos;
  pos = str.find_first_of("%");
  if ( (str.length() == 0) || (pos == 0) ) {
    // str is empty or a comment line, so no option here
    return false;
  }
  if (pos != string::npos) {
    // remove comment at end if necessary
    str.erase(pos);
  }

  // look for line composed on only delimiters (usually whitespace)
  pos = str.find_first_not_of(delimiters);
  if (pos == string::npos) {
    return false;
  }

  // find the equals sign and split string
  string name_part, value_part;
  pos = str.find("=");
  if (pos == string::npos) {
    cerr << "Error in TokenizeString(): "
    << "line in the configuration file with no \"=\" sign."
    << endl;
    cout << "Look for: " << str << endl;
    cout << "str.length() = " << str.length() << endl;
    throw(-1);
  }
  name_part = str.substr(0, pos);
  value_part = str.substr(pos+1, string::npos);
  //cout << "name_part  = |" << name_part  << "|" << endl;
  //cout << "value_part = |" << value_part << "|" << endl;

  // the first_part should consist of one string with no interior delimiters
  last_pos = name_part.find_first_not_of(delimiters, 0);
  pos = name_part.find_first_of(delimiters, last_pos);
  if ( (name_part.length() == 0) || (last_pos == string::npos) ) {
    cerr << "Error in CConfig::TokenizeString(): "
    << "line in the configuration file with no name before the \"=\" sign."
    << endl;
    throw(-1);
  }
  if (pos == string::npos) pos = name_part.length();
  option_name = name_part.substr(last_pos, pos - last_pos);
  last_pos = name_part.find_first_not_of(delimiters, pos);
  if (last_pos != string::npos) {
    cerr << "Error in TokenizeString(): "
    << "two or more options before an \"=\" sign in the configuration file."
    << endl;
    throw(-1);
  }
  StringToUpperCase(option_name);

  //cout << "option_name = |" << option_name << "|" << endl;
  //cout << "pos = " << pos << ": last_pos = " << last_pos << endl;

  // now fill the option value vector
  option_value.clear();
  last_pos = value_part.find_first_not_of(delimiters, 0);
  pos = value_part.find_first_of(delimiters, last_pos);
  while (string::npos != pos || string::npos != last_pos) {
    // add token to the vector<string>
    option_value.push_back(value_part.substr(last_pos, pos - last_pos));
    // skip delimiters
    last_pos = value_part.find_first_not_of(delimiters, pos);
    // find next "non-delimiter"
    pos = value_part.find_first_of(delimiters, last_pos);
  }
  if (option_value.size() == 0) {
    cerr << "Error in TokenizeString(): "
    << "option " << option_name << " in configuration file with no value assigned."
    << endl;
    throw(-1);
  }

#if 0
  cout << "option value(s) = ";
  for (unsigned int i = 0; i < option_value.size(); i++)
    cout << option_value[i] << " ";
  cout << endl;
#endif

  // look for ';' DV delimiters attached to values
  vector<string>::iterator it;
  it = option_value.begin();
  while (it != option_value.end()) {
    if (it->compare(";") == 0) {
      it++;
      continue;
    }

    pos = it->find(';');
    if (pos != string::npos) {
      string before_semi = it->substr(0, pos);
      string after_semi= it->substr(pos+1, string::npos);
      if (before_semi.empty()) {
        *it = ";";
        it++;
        option_value.insert(it, after_semi);
      } else {
        *it = before_semi;
        it++;
        vector<string> to_insert;
        to_insert.push_back(";");
        if (!after_semi.empty())
          to_insert.push_back(after_semi);
        option_value.insert(it, to_insert.begin(), to_insert.end());
      }
      it = option_value.begin(); // go back to beginning; not efficient
      continue;
    } else {
      it++;
    }
  }
#if 0
  cout << "option value(s) = ";
  for (unsigned int i = 0; i < option_value.size(); i++)
    cout << option_value[i] << " ";
  cout << endl;
#endif
  // remove any consecutive ";"
  it = option_value.begin();
  bool semi_at_prev = false;
  while (it != option_value.end()) {
    if (semi_at_prev) {
      if (it->compare(";") == 0) {
        option_value.erase(it);
        it = option_value.begin();
        semi_at_prev = false;
        continue;
      }
    }
    if (it->compare(";") == 0) {
      semi_at_prev = true;
    } else {
      semi_at_prev = false;
    }
    it++;
  }

#if 0
  cout << "option value(s) = ";
  for (unsigned int i = 0; i < option_value.size(); i++)
    cout << option_value[i] << " ";
  cout << endl;
#endif
  return true;
}

unsigned short CConfig::GetMarker_CfgFile_TagBound(string val_marker) const {

  unsigned short iMarker_CfgFile;

  for (iMarker_CfgFile = 0; iMarker_CfgFile < nMarker_CfgFile; iMarker_CfgFile++)
    if (Marker_CfgFile_TagBound[iMarker_CfgFile] == val_marker)
      return iMarker_CfgFile;

  SU2_MPI::Error(string("The configuration file doesn't have any definition for marker ") + val_marker, CURRENT_FUNCTION);
  return 0;
}

string CConfig::GetMarker_CfgFile_TagBound(unsigned short val_marker) const {
  return Marker_CfgFile_TagBound[val_marker];
}

unsigned short CConfig::GetMarker_CfgFile_KindBC(string val_marker) const {
  unsigned short iMarker_CfgFile;
  for (iMarker_CfgFile = 0; iMarker_CfgFile < nMarker_CfgFile; iMarker_CfgFile++)
    if (Marker_CfgFile_TagBound[iMarker_CfgFile] == val_marker) break;
  return Marker_CfgFile_KindBC[iMarker_CfgFile];
}

unsigned short CConfig::GetMarker_CfgFile_Monitoring(string val_marker) const {
  unsigned short iMarker_CfgFile;
  for (iMarker_CfgFile = 0; iMarker_CfgFile < nMarker_CfgFile; iMarker_CfgFile++)
    if (Marker_CfgFile_TagBound[iMarker_CfgFile] == val_marker) break;
  return Marker_CfgFile_Monitoring[iMarker_CfgFile];
}

unsigned short CConfig::GetMarker_CfgFile_GeoEval(string val_marker) const {
  unsigned short iMarker_CfgFile;
  for (iMarker_CfgFile = 0; iMarker_CfgFile < nMarker_CfgFile; iMarker_CfgFile++)
    if (Marker_CfgFile_TagBound[iMarker_CfgFile] == val_marker) break;
  return Marker_CfgFile_GeoEval[iMarker_CfgFile];
}

unsigned short CConfig::GetMarker_CfgFile_Designing(string val_marker) const {
  unsigned short iMarker_CfgFile;
  for (iMarker_CfgFile = 0; iMarker_CfgFile < nMarker_CfgFile; iMarker_CfgFile++)
    if (Marker_CfgFile_TagBound[iMarker_CfgFile] == val_marker) break;
  return Marker_CfgFile_Designing[iMarker_CfgFile];
}

unsigned short CConfig::GetMarker_CfgFile_Plotting(string val_marker) const {
  unsigned short iMarker_CfgFile;
  for (iMarker_CfgFile = 0; iMarker_CfgFile < nMarker_CfgFile; iMarker_CfgFile++)
    if (Marker_CfgFile_TagBound[iMarker_CfgFile] == val_marker) break;
  return Marker_CfgFile_Plotting[iMarker_CfgFile];
}

unsigned short CConfig::GetMarker_CfgFile_Analyze(string val_marker) const {
  unsigned short iMarker_CfgFile;
  for (iMarker_CfgFile = 0; iMarker_CfgFile < nMarker_CfgFile; iMarker_CfgFile++)
    if (Marker_CfgFile_TagBound[iMarker_CfgFile] == val_marker) break;
  return Marker_CfgFile_Analyze[iMarker_CfgFile];
}

unsigned short CConfig::GetMarker_CfgFile_ZoneInterface(string val_marker) const {
  unsigned short iMarker_CfgFile;
  for (iMarker_CfgFile = 0; iMarker_CfgFile < nMarker_CfgFile; iMarker_CfgFile++)
    if (Marker_CfgFile_TagBound[iMarker_CfgFile] == val_marker) break;
  return Marker_CfgFile_ZoneInterface[iMarker_CfgFile];
}

unsigned short CConfig::GetMarker_CfgFile_Turbomachinery(string val_marker) const {
  unsigned short iMarker_CfgFile;
  for (iMarker_CfgFile = 0; iMarker_CfgFile < nMarker_CfgFile; iMarker_CfgFile++)
    if (Marker_CfgFile_TagBound[iMarker_CfgFile] == val_marker) break;
  return Marker_CfgFile_Turbomachinery[iMarker_CfgFile];
}

unsigned short CConfig::GetMarker_CfgFile_TurbomachineryFlag(string val_marker) const {
  unsigned short iMarker_CfgFile;
  for (iMarker_CfgFile = 0; iMarker_CfgFile < nMarker_CfgFile; iMarker_CfgFile++)
    if (Marker_CfgFile_TagBound[iMarker_CfgFile] == val_marker) break;
  return Marker_CfgFile_TurbomachineryFlag[iMarker_CfgFile];
}

unsigned short CConfig::GetMarker_CfgFile_MixingPlaneInterface(string val_marker) const {
  unsigned short iMarker_CfgFile;
  for (iMarker_CfgFile = 0; iMarker_CfgFile < nMarker_CfgFile; iMarker_CfgFile++)
    if (Marker_CfgFile_TagBound[iMarker_CfgFile] == val_marker) break;
  return Marker_CfgFile_MixingPlaneInterface[iMarker_CfgFile];
}

unsigned short CConfig::GetMarker_CfgFile_DV(string val_marker) const {
  unsigned short iMarker_CfgFile;
  for (iMarker_CfgFile = 0; iMarker_CfgFile < nMarker_CfgFile; iMarker_CfgFile++)
    if (Marker_CfgFile_TagBound[iMarker_CfgFile] == val_marker) break;
  return Marker_CfgFile_DV[iMarker_CfgFile];
}

unsigned short CConfig::GetMarker_CfgFile_Moving(string val_marker) const {
  unsigned short iMarker_CfgFile;
  for (iMarker_CfgFile = 0; iMarker_CfgFile < nMarker_CfgFile; iMarker_CfgFile++)
    if (Marker_CfgFile_TagBound[iMarker_CfgFile] == val_marker) break;
  return Marker_CfgFile_Moving[iMarker_CfgFile];
}

unsigned short CConfig::GetMarker_CfgFile_Deform_Mesh(string val_marker) const {
  unsigned short iMarker_CfgFile;
  for (iMarker_CfgFile = 0; iMarker_CfgFile < nMarker_CfgFile; iMarker_CfgFile++)
    if (Marker_CfgFile_TagBound[iMarker_CfgFile] == val_marker) break;
  return Marker_CfgFile_Deform_Mesh[iMarker_CfgFile];
}

unsigned short CConfig::GetMarker_CfgFile_Deform_Mesh_Sym_Plane(string val_marker) const {
  unsigned short iMarker_CfgFile;
  for (iMarker_CfgFile = 0; iMarker_CfgFile < nMarker_CfgFile; iMarker_CfgFile++)
    if (Marker_CfgFile_TagBound[iMarker_CfgFile] == val_marker) break;
  return Marker_CfgFile_Deform_Mesh_Sym_Plane[iMarker_CfgFile];
}

unsigned short CConfig::GetMarker_CfgFile_Fluid_Load(string val_marker) const {
  unsigned short iMarker_CfgFile;
  for (iMarker_CfgFile = 0; iMarker_CfgFile < nMarker_CfgFile; iMarker_CfgFile++)
    if (Marker_CfgFile_TagBound[iMarker_CfgFile] == val_marker) break;
  return Marker_CfgFile_Fluid_Load[iMarker_CfgFile];
}

unsigned short CConfig::GetMarker_CfgFile_PyCustom(string val_marker) const {
  unsigned short iMarker_CfgFile;
  for (iMarker_CfgFile=0; iMarker_CfgFile < nMarker_CfgFile; iMarker_CfgFile++)
    if (Marker_CfgFile_TagBound[iMarker_CfgFile] == val_marker) break;
  return Marker_CfgFile_PyCustom[iMarker_CfgFile];
}

unsigned short CConfig::GetMarker_CfgFile_PerBound(string val_marker) const {
  unsigned short iMarker_CfgFile;
  for (iMarker_CfgFile = 0; iMarker_CfgFile < nMarker_CfgFile; iMarker_CfgFile++)
    if (Marker_CfgFile_TagBound[iMarker_CfgFile] == val_marker) break;
  return Marker_CfgFile_PerBound[iMarker_CfgFile];
}

unsigned short CConfig::GetMarker_ZoneInterface(string val_marker) const {
  unsigned short iMarker_CfgFile;
  for (iMarker_CfgFile = 0; iMarker_CfgFile < nMarker_CfgFile; iMarker_CfgFile++)
    if (Marker_CfgFile_TagBound[iMarker_CfgFile] == val_marker) break;
  return Marker_CfgFile_ZoneInterface[iMarker_CfgFile];
}

bool CConfig::GetViscous_Wall(unsigned short iMarker) const {

  return (Marker_All_KindBC[iMarker] == HEAT_FLUX  ||
          Marker_All_KindBC[iMarker] == ISOTHERMAL ||
          Marker_All_KindBC[iMarker] == HEAT_TRANSFER ||
          Marker_All_KindBC[iMarker] == SMOLUCHOWSKI_MAXWELL ||
          Marker_All_KindBC[iMarker] == CHT_WALL_INTERFACE);
}

bool CConfig::GetSolid_Wall(unsigned short iMarker) const {

  return GetViscous_Wall(iMarker) ||
         Marker_All_KindBC[iMarker] == EULER_WALL;
}

void CConfig::SetSurface_Movement(unsigned short iMarker, unsigned short kind_movement) {

  unsigned short* new_surface_movement = new unsigned short[nMarker_Moving + 1];
  string* new_marker_moving = new string[nMarker_Moving+1];

  for (unsigned short iMarker_Moving = 0; iMarker_Moving < nMarker_Moving; iMarker_Moving++){
    new_surface_movement[iMarker_Moving] = Kind_SurfaceMovement[iMarker_Moving];
    new_marker_moving[iMarker_Moving] = Marker_Moving[iMarker_Moving];
  }

  if (nKind_SurfaceMovement > 0){
    delete [] Marker_Moving;
    delete [] Kind_SurfaceMovement;
  }

  Kind_SurfaceMovement = new_surface_movement;
  Marker_Moving        = new_marker_moving;

  Kind_SurfaceMovement[nMarker_Moving] = kind_movement;
  Marker_Moving[nMarker_Moving] = Marker_All_TagBound[iMarker];

  nMarker_Moving++;
  nKind_SurfaceMovement++;

}
CConfig::~CConfig(void) {

  unsigned long iDV, iMarker, iPeriodic, iFFD;

  /*--- Delete all of the option objects in the global option map ---*/

  for(map<string, COptionBase*>::iterator itr = option_map.begin(); itr != option_map.end(); itr++) {
    delete itr->second;
  }

  delete [] TimeDOFsADER_DG;
  delete [] TimeIntegrationADER_DG;
  delete [] WeightsIntegrationADER_DG;
  delete [] RK_Alpha_Step;
  delete [] MG_PreSmooth;
  delete [] MG_PostSmooth;

  /*--- Free memory for Aeroelastic problems. ---*/

  delete[] Aeroelastic_pitch;
  delete[] Aeroelastic_plunge;

 /*--- Free memory for airfoil sections ---*/

 delete [] LocationStations;

  /*--- motion origin: ---*/

  delete [] MarkerMotion_Origin;

  delete [] MoveMotion_Origin;

  /*--- translation: ---*/

  delete [] MarkerTranslation_Rate;

  /*--- rotation: ---*/

  delete [] MarkerRotation_Rate;

  /*--- pitching: ---*/

  delete [] MarkerPitching_Omega;

  /*--- pitching amplitude: ---*/

  delete [] MarkerPitching_Ampl;

  /*--- pitching phase: ---*/

  delete [] MarkerPitching_Phase;

  /*--- plunging: ---*/

  delete [] MarkerPlunging_Omega;

  /*--- plunging amplitude: ---*/
  delete [] MarkerPlunging_Ampl;

  /*--- reference origin for moments ---*/

  delete [] RefOriginMoment_X;
  delete [] RefOriginMoment_Y;
  delete [] RefOriginMoment_Z;

  /*--- Free memory for Harmonic Blance Frequency  pointer ---*/

  delete [] Omega_HB;

  /*--- Marker pointers ---*/

  delete[] Marker_CfgFile_GeoEval;
  delete[] Marker_All_GeoEval;

  delete[] Marker_CfgFile_TagBound;
  delete[] Marker_All_TagBound;

  delete[] Marker_CfgFile_KindBC;
  delete[] Marker_All_KindBC;

  delete[] Marker_CfgFile_Monitoring;
  delete[] Marker_All_Monitoring;

  delete[] Marker_CfgFile_Designing;
  delete[] Marker_All_Designing;

  delete[] Marker_CfgFile_Plotting;
  delete[] Marker_All_Plotting;

  delete[] Marker_CfgFile_Analyze;
  delete[] Marker_All_Analyze;

  delete[] Marker_CfgFile_ZoneInterface;
  delete[] Marker_All_ZoneInterface;

  delete[] Marker_CfgFile_DV;
  delete[] Marker_All_DV;

  delete[] Marker_CfgFile_Moving;
  delete[] Marker_All_Moving;

  delete[] Marker_CfgFile_Deform_Mesh;
  delete[] Marker_All_Deform_Mesh;

  delete[] Marker_CfgFile_Deform_Mesh_Sym_Plane;
  delete[] Marker_All_Deform_Mesh_Sym_Plane;

  delete[] Marker_CfgFile_Fluid_Load;
  delete[] Marker_All_Fluid_Load;

  delete[] Marker_CfgFile_PyCustom;
  delete[] Marker_All_PyCustom;

  delete[] Marker_CfgFile_PerBound;
  delete[] Marker_All_PerBound;

  delete [] Marker_CfgFile_Turbomachinery;
  delete [] Marker_All_Turbomachinery;

  delete [] Marker_CfgFile_TurbomachineryFlag;
  delete [] Marker_All_TurbomachineryFlag;

  delete [] Marker_CfgFile_MixingPlaneInterface;
  delete [] Marker_All_MixingPlaneInterface;

  delete[] Marker_DV;
  delete[] Marker_Moving;
  delete[] Marker_Monitoring;
  delete[] Marker_Designing;
  delete[] Marker_GeoEval;
  delete[] Marker_Plotting;
  delete[] Marker_Analyze;
  delete[] Marker_WallFunctions;
  delete[] Marker_ZoneInterface;
  delete[] Marker_CHTInterface;
  delete [] Marker_PyCustom;
  delete[] Marker_All_SendRecv;
  delete[] Marker_Inlet_Scalar;

  delete[] Kind_Inc_Inlet;
  delete[] Kind_Inc_Outlet;

  delete[] Kind_WallFunctions;

  delete[] Kind_Wall;

  delete[] Config_Filenames;

  if (IntInfo_WallFunctions != nullptr) {
    for (iMarker = 0; iMarker < nMarker_WallFunctions; ++iMarker) {
      if (IntInfo_WallFunctions[iMarker] != nullptr)
        delete[] IntInfo_WallFunctions[iMarker];
    }
    delete[] IntInfo_WallFunctions;
  }

  if (DoubleInfo_WallFunctions != nullptr) {
    for (iMarker = 0; iMarker < nMarker_WallFunctions; ++iMarker) {
      if (DoubleInfo_WallFunctions[iMarker] != nullptr)
        delete[] DoubleInfo_WallFunctions[iMarker];
    }
    delete[] DoubleInfo_WallFunctions;
  }

       delete[] Kind_ObjFunc;
       delete[] Weight_ObjFunc;

  if (DV_Value != nullptr) {
    for (iDV = 0; iDV < nDV; iDV++) delete[] DV_Value[iDV];
    delete [] DV_Value;
  }

  if (ParamDV != nullptr) {
    for (iDV = 0; iDV < nDV; iDV++) delete[] ParamDV[iDV];
    delete [] ParamDV;
  }

  if (CoordFFDBox != nullptr) {
    for (iFFD = 0; iFFD < nFFDBox; iFFD++) delete[] CoordFFDBox[iFFD];
    delete [] CoordFFDBox;
  }

  if (DegreeFFDBox != nullptr) {
    for (iFFD = 0; iFFD < nFFDBox; iFFD++) delete[] DegreeFFDBox[iFFD];
    delete [] DegreeFFDBox;
  }

     delete[] Design_Variable;

     delete[]  Exhaust_Temperature_Target;
     delete[]  Exhaust_Pressure_Target;
     delete[] Exhaust_Pressure;
     delete[] Exhaust_Temperature;
     delete[] Exhaust_MassFlow;
     delete[] Exhaust_TotalPressure;
     delete[] Exhaust_TotalTemperature;
     delete[] Exhaust_GrossThrust;
     delete[] Exhaust_Force;
     delete[] Exhaust_Power;

     delete[]  Inflow_Mach;
     delete[] Inflow_Pressure;
     delete[] Inflow_MassFlow;
     delete[] Inflow_ReverseMassFlow;
     delete[] Inflow_TotalPressure;
     delete[] Inflow_Temperature;
     delete[] Inflow_TotalTemperature;
     delete[] Inflow_RamDrag;
     delete[]  Inflow_Force;
     delete[] Inflow_Power;

     delete[]  Engine_Power;
     delete[]  Engine_Mach;
     delete[]  Engine_Force;
     delete[]  Engine_NetThrust;
     delete[]  Engine_GrossThrust;
     delete[]  Engine_Area;
     delete[] EngineInflow_Target;

     delete[]  ActDiskInlet_MassFlow;
     delete[]  ActDiskInlet_Temperature;
     delete[]  ActDiskInlet_TotalTemperature;
     delete[]  ActDiskInlet_Pressure;
     delete[]  ActDiskInlet_TotalPressure;
     delete[]  ActDiskInlet_RamDrag;
     delete[]  ActDiskInlet_Force;
     delete[]  ActDiskInlet_Power;

     delete[]  ActDiskOutlet_MassFlow;
     delete[]  ActDiskOutlet_Temperature;
     delete[]  ActDiskOutlet_TotalTemperature;
     delete[]  ActDiskOutlet_Pressure;
     delete[]  ActDiskOutlet_TotalPressure;
     delete[]  ActDiskOutlet_GrossThrust;
     delete[]  ActDiskOutlet_Force;
     delete[]  ActDiskOutlet_Power;

     delete[]  Outlet_MassFlow;
     delete[]  Outlet_Density;
     delete[]  Outlet_Area;

     delete[]  ActDisk_DeltaPress;
     delete[]  ActDisk_DeltaTemp;
     delete[]  ActDisk_TotalPressRatio;
     delete[]  ActDisk_TotalTempRatio;
     delete[]  ActDisk_StaticPressRatio;
     delete[]  ActDisk_StaticTempRatio;
     delete[]  ActDisk_Power;
     delete[]  ActDisk_MassFlow;
     delete[]  ActDisk_Mach;
     delete[]  ActDisk_Force;
     delete[]  ActDisk_NetThrust;
     delete[]  ActDisk_BCThrust;
     delete[]  ActDisk_BCThrust_Old;
     delete[]  ActDisk_GrossThrust;
     delete[]  ActDisk_Area;
     delete[]  ActDisk_ReverseMassFlow;

     delete[]  Surface_MassFlow;
     delete[]  Surface_Mach;
     delete[]  Surface_Temperature;
     delete[]  Surface_Pressure;
     delete[]  Surface_Density;
     delete[]  Surface_Enthalpy;
     delete[]  Surface_NormalVelocity;
     delete[]  Surface_Uniformity;
     delete[]  Surface_SecondaryStrength;
     delete[]  Surface_SecondOverUniform;
     delete[]  Surface_MomentumDistortion;
     delete[]  Surface_TotalTemperature;
     delete[]  Surface_TotalPressure;
     delete[]  Surface_PressureDrop;
     delete[]  Surface_DC60;
     delete[]  Surface_IDC;
     delete[]  Surface_IDC_Mach;
     delete[]  Surface_IDR;
     delete[]  Surface_CO;
     delete[]  Surface_NOx;
     delete[]  Surface_CH4;
     //delete[]  Surface_Scalar;

  delete[]  Inlet_Ttotal;
  delete[]  Inlet_Ptotal;
  if (Inlet_FlowDir != nullptr) {
    for (iMarker = 0; iMarker < nMarker_Inlet; iMarker++)
      delete [] Inlet_FlowDir[iMarker];
    delete [] Inlet_FlowDir;
  }

  if (Inlet_Velocity != nullptr) {
    for (iMarker = 0; iMarker < nMarker_Supersonic_Inlet; iMarker++)
      delete [] Inlet_Velocity[iMarker];
    delete [] Inlet_Velocity;
  }

  if (Inlet_MassFrac != nullptr) {
    for (iMarker = 0; iMarker < nMarker_Supersonic_Inlet; iMarker++)
      delete [] Inlet_MassFrac[iMarker];
    delete [] Inlet_MassFrac;
  }

  if (Riemann_FlowDir != nullptr) {
    for (iMarker = 0; iMarker < nMarker_Riemann; iMarker++)
      delete [] Riemann_FlowDir[iMarker];
    delete [] Riemann_FlowDir;
  }

  if (Giles_FlowDir != nullptr) {
    for (iMarker = 0; iMarker < nMarker_Giles; iMarker++)
      delete [] Giles_FlowDir[iMarker];
    delete [] Giles_FlowDir;
  }

  if (Load_Sine_Dir != nullptr) {
    for (iMarker = 0; iMarker < nMarker_Load_Sine; iMarker++)
      delete [] Load_Sine_Dir[iMarker];
    delete [] Load_Sine_Dir;
  }

  if (Load_Dir != nullptr) {
    for (iMarker = 0; iMarker < nMarker_Load_Dir; iMarker++)
      delete [] Load_Dir[iMarker];
    delete [] Load_Dir;
  }

     delete[] Inlet_Temperature;
     delete[] Inlet_Pressure;
     delete[] Outlet_Pressure;
     delete[] Isothermal_Temperature;
     delete[] Heat_Flux;
     delete[] HeatTransfer_Coeff;
     delete[] HeatTransfer_WallTemp;
     delete[] Displ_Value;
     delete[] Load_Value;
     delete[] Damper_Constant;
     delete[] Load_Dir_Multiplier;
     delete[] Load_Dir_Value;
     delete[] Disp_Dir;
     delete[] Disp_Dir_Multiplier;
     delete[] Disp_Dir_Value;
     delete[] Load_Sine_Amplitude;
     delete[] Load_Sine_Frequency;
     delete[] FlowLoad_Value;
     delete[] Roughness_Height;
     delete[] Wall_Emissivity;
  /*--- related to periodic boundary conditions ---*/

  for (iMarker = 0; iMarker < nMarker_PerBound; iMarker++) {
    if (Periodic_RotCenter   != nullptr) delete [] Periodic_RotCenter[iMarker];
    if (Periodic_RotAngles   != nullptr) delete [] Periodic_RotAngles[iMarker];
    if (Periodic_Translation != nullptr) delete [] Periodic_Translation[iMarker];
  }
  delete[] Periodic_RotCenter;
  delete[] Periodic_RotAngles;
  delete[] Periodic_Translation;

  for (iPeriodic = 0; iPeriodic < nPeriodic_Index; iPeriodic++) {
    if (Periodic_Center    != nullptr) delete [] Periodic_Center[iPeriodic];
    if (Periodic_Rotation  != nullptr) delete [] Periodic_Rotation[iPeriodic];
    if (Periodic_Translate != nullptr) delete [] Periodic_Translate[iPeriodic];
  }
  delete[] Periodic_Center;
  delete[] Periodic_Rotation;
  delete[] Periodic_Translate;

  delete[] MG_CorrecSmooth;
         delete[] PlaneTag;
              delete[] CFL;
   delete[] CFL_AdaptParam;

  /*--- String markers ---*/

               delete[] Marker_Euler;
            delete[] Marker_FarField;
              delete[] Marker_Custom;
             delete[] Marker_SymWall;
            delete[] Marker_PerBound;
            delete[] Marker_PerDonor;
      delete[] Marker_NearFieldBound;
         delete[] Marker_Deform_Mesh;
         delete[] Marker_Deform_Mesh_Sym_Plane;
          delete[] Marker_Fluid_Load;
      delete[] Marker_Fluid_InterfaceBound;
               delete[] Marker_Inlet;
    delete[] Marker_Supersonic_Inlet;
    delete[] Marker_Supersonic_Outlet;
              delete[] Marker_Outlet;
          delete[] Marker_Isothermal;
  delete[] Marker_Smoluchowski_Maxwell;
       delete[] Marker_EngineInflow;
      delete[] Marker_EngineExhaust;
        delete[] Marker_Displacement;
                delete[] Marker_Load;
                delete[] Marker_Damper;
                delete[] Marker_Load_Dir;
                delete[] Marker_Disp_Dir;
                delete[] Marker_Load_Sine;
            delete[] Marker_FlowLoad;
             delete[] Marker_Internal;
                delete[] Marker_HeatFlux;
          delete[] Marker_Emissivity;

  delete [] Int_Coeffs;

  delete [] ElasticityMod;
  delete [] PoissonRatio;
  delete [] MaterialDensity;
  delete [] Electric_Constant;
  delete [] Electric_Field_Mod;
  delete [] RefNode_Displacement;
  delete [] Electric_Field_Dir;

  /*--- Delete some arrays needed just for initializing options. ---*/

  delete [] FFDTag;
  delete [] nDV_Value;
  delete [] TagFFDBox;

  delete [] Kind_Data_Riemann;
  delete [] Riemann_Var1;
  delete [] Riemann_Var2;
  delete [] Kind_Data_Giles;
  delete [] Giles_Var1;
  delete [] Giles_Var2;
  delete [] RelaxFactorAverage;
  delete [] RelaxFactorFourier;
  delete [] nSpan_iZones;
  delete [] Kind_TurboMachinery;

  delete [] Marker_MixingPlaneInterface;
  delete [] Marker_TurboBoundIn;
  delete [] Marker_TurboBoundOut;
  delete [] Marker_Riemann;
  delete [] Marker_Giles;
  delete [] Marker_Shroud;

  delete [] nBlades;
  delete [] FreeStreamTurboNormal;

  delete [] top_optim_kernels;
  delete [] top_optim_kernel_params;
  delete [] top_optim_filter_radius;

  delete [] ScreenOutput;
  delete [] HistoryOutput;
  delete [] VolumeOutput;
  delete [] Mesh_Box_Size;
  delete [] VolumeOutputFiles;

  delete [] ConvField;
  delete [] Scalar_Clipping_Min;
  delete [] Scalar_Clipping_Max;
  delete [] Scalar_Init;

  delete [] Molecular_Weight;
  delete [] Mu_Constant;
  delete [] Mu_Ref;
  delete [] Mu_Temperature_Ref;
  delete [] Mu_S;
  delete [] Specific_Heat_Cp;
  delete [] Thermal_Conductivity_Constant;
  delete [] Prandtl_Lam;
  delete [] Prandtl_Turb;

}

string CConfig::GetFilename(string filename, string ext, int Iter) const {

  /*--- Remove any extension --- */

  unsigned short lastindex = filename.find_last_of(".");
  filename = filename.substr(0, lastindex);

  /*--- Add the extension --- */

  filename = filename + string(ext);

  /*--- Append the zone number if multizone problems ---*/
  if (Multizone_Problem)
    filename = GetMultizone_FileName(filename, GetiZone(), ext);

  /*--- Append the zone number if multiple instance problems ---*/
  if (GetnTimeInstances() > 1)
    filename = GetMultiInstance_FileName(filename, GetiInst(), ext);

  if (GetTime_Domain()){
    filename = GetUnsteady_FileName(filename, Iter, ext);
  }

  return filename;
}

string CConfig::GetUnsteady_FileName(string val_filename, int val_iter, string ext) const {

  string UnstExt="", UnstFilename = val_filename;
  char buffer[50];

  /*--- Check that a positive value iteration is requested (for now). ---*/

  if (val_iter < 0) {
    SU2_MPI::Error("Requesting a negative iteration number for the restart file!!", CURRENT_FUNCTION);
  }

  unsigned short lastindex = UnstFilename.find_last_of(".");
  UnstFilename = UnstFilename.substr(0, lastindex);

  /*--- Append iteration number for unsteady cases ---*/

  if (Time_Domain) {

    if ((val_iter >= 0)    && (val_iter < 10))    SPRINTF (buffer, "_0000%d", val_iter);
    if ((val_iter >= 10)   && (val_iter < 100))   SPRINTF (buffer, "_000%d",  val_iter);
    if ((val_iter >= 100)  && (val_iter < 1000))  SPRINTF (buffer, "_00%d",   val_iter);
    if ((val_iter >= 1000) && (val_iter < 10000)) SPRINTF (buffer, "_0%d",    val_iter);
    if (val_iter >= 10000) SPRINTF (buffer, "_%d", val_iter);
    UnstExt = string(buffer);
  }
  UnstExt += ext;
  UnstFilename.append(UnstExt);

  return UnstFilename;
}

string CConfig::GetMultizone_FileName(string val_filename, int val_iZone, string ext) const {

    string multizone_filename = val_filename;
    char buffer[50];

    unsigned short lastindex = multizone_filename.find_last_of(".");
    multizone_filename = multizone_filename.substr(0, lastindex);

    if (Multizone_Problem) {
        SPRINTF (buffer, "_%d", SU2_TYPE::Int(val_iZone));
        multizone_filename.append(string(buffer));
    }

    multizone_filename += ext;
    return multizone_filename;
}

string CConfig::GetMultizone_HistoryFileName(string val_filename, int val_iZone, string ext) const {

    string multizone_filename = val_filename;
    char buffer[50];
    unsigned short lastindex = multizone_filename.find_last_of(".");
    multizone_filename = multizone_filename.substr(0, lastindex);
    if (Multizone_Problem) {
        SPRINTF (buffer, "_%d", SU2_TYPE::Int(val_iZone));
        multizone_filename.append(string(buffer));
    }
    multizone_filename += ext;
    return multizone_filename;
}

string CConfig::GetMultiInstance_FileName(string val_filename, int val_iInst, string ext) const {

  string multizone_filename = val_filename;
  char buffer[50];

  unsigned short lastindex = multizone_filename.find_last_of(".");
  multizone_filename = multizone_filename.substr(0, lastindex);
  SPRINTF (buffer, "_%d", SU2_TYPE::Int(val_iInst));
  multizone_filename.append(string(buffer));
  multizone_filename += ext;
  return multizone_filename;
}

string CConfig::GetMultiInstance_HistoryFileName(string val_filename, int val_iInst) const {

  string multizone_filename = val_filename;
  char buffer[50];

  unsigned short lastindex = multizone_filename.find_last_of(".");
  multizone_filename = multizone_filename.substr(0, lastindex);
  SPRINTF (buffer, "_%d", SU2_TYPE::Int(val_iInst));
  multizone_filename.append(string(buffer));

  return multizone_filename;
}

string CConfig::GetObjFunc_Extension(string val_filename) const {

  string AdjExt, Filename = val_filename;

  if (ContinuousAdjoint || DiscreteAdjoint) {

    /*--- Remove filename extension (.dat) ---*/

    unsigned short lastindex = Filename.find_last_of(".");
    Filename = Filename.substr(0, lastindex);

    if (nObj==1) {
      switch (Kind_ObjFunc[0]) {
        case DRAG_COEFFICIENT:            AdjExt = "_cd";       break;
        case LIFT_COEFFICIENT:            AdjExt = "_cl";       break;
        case SIDEFORCE_COEFFICIENT:       AdjExt = "_csf";      break;
        case INVERSE_DESIGN_PRESSURE:     AdjExt = "_invpress"; break;
        case INVERSE_DESIGN_HEATFLUX:     AdjExt = "_invheat";  break;
        case MOMENT_X_COEFFICIENT:        AdjExt = "_cmx";      break;
        case MOMENT_Y_COEFFICIENT:        AdjExt = "_cmy";      break;
        case MOMENT_Z_COEFFICIENT:        AdjExt = "_cmz";      break;
        case EFFICIENCY:                  AdjExt = "_eff";      break;
        case EQUIVALENT_AREA:             AdjExt = "_ea";       break;
        case NEARFIELD_PRESSURE:          AdjExt = "_nfp";      break;
        case FORCE_X_COEFFICIENT:         AdjExt = "_cfx";      break;
        case FORCE_Y_COEFFICIENT:         AdjExt = "_cfy";      break;
        case FORCE_Z_COEFFICIENT:         AdjExt = "_cfz";      break;
        case THRUST_COEFFICIENT:          AdjExt = "_ct";       break;
        case TORQUE_COEFFICIENT:          AdjExt = "_cq";       break;
        case TOTAL_HEATFLUX:              AdjExt = "_totheat";  break;
        case MAXIMUM_HEATFLUX:            AdjExt = "_maxheat";  break;
        case AVG_TEMPERATURE:             AdjExt = "_avtp";     break;
        case FIGURE_OF_MERIT:             AdjExt = "_merit";    break;
        case BUFFET_SENSOR:               AdjExt = "_buffet";   break;
        case SURFACE_TOTAL_PRESSURE:      AdjExt = "_pt";       break;
        case SURFACE_STATIC_PRESSURE:     AdjExt = "_pe";       break;
        case SURFACE_STATIC_TEMPERATURE:  AdjExt = "_T";        break;
        case SURFACE_MASSFLOW:            AdjExt = "_mfr";      break;
        case SURFACE_UNIFORMITY:          AdjExt = "_uniform";  break;
        case SURFACE_SECONDARY:           AdjExt = "_second";   break;
        case SURFACE_MOM_DISTORTION:      AdjExt = "_distort";  break;
        case SURFACE_SECOND_OVER_UNIFORM: AdjExt = "_sou";      break;
        case SURFACE_PRESSURE_DROP:       AdjExt = "_dp";       break;
        case SURFACE_MACH:                AdjExt = "_mach";     break;
        case CUSTOM_OBJFUNC:              AdjExt = "_custom";   break;
        case KINETIC_ENERGY_LOSS:         AdjExt = "_ke";       break;
        case TOTAL_PRESSURE_LOSS:         AdjExt = "_pl";       break;
        case FLOW_ANGLE_OUT:              AdjExt = "_fao";      break;
        case FLOW_ANGLE_IN:               AdjExt = "_fai";      break;
        case TOTAL_EFFICIENCY:            AdjExt = "_teff";     break;
        case TOTAL_STATIC_EFFICIENCY:     AdjExt = "_tseff";    break;
        case EULERIAN_WORK:               AdjExt = "_ew";       break;
        case MASS_FLOW_IN:                AdjExt = "_mfi";      break;
        case MASS_FLOW_OUT:               AdjExt = "_mfo";      break;
        case ENTROPY_GENERATION:          AdjExt = "_entg";     break;
        case REFERENCE_GEOMETRY:          AdjExt = "_refgeom";  break;
        case REFERENCE_NODE:              AdjExt = "_refnode";  break;
        case VOLUME_FRACTION:             AdjExt = "_volfrac";  break;
        case TOPOL_DISCRETENESS:          AdjExt = "_topdisc";  break;
        case TOPOL_COMPLIANCE:            AdjExt = "_topcomp";  break;
        case STRESS_PENALTY:              AdjExt = "_stress";   break;
        case SURFACE_CO:                  AdjExt = "_yco";      break;
        case SURFACE_NOX:                 AdjExt = "_ynox";     break;
        case SURFACE_TEMP:                AdjExt = "_avgtemp";  break;
      }
    }
    else{
      AdjExt = "_combo";
    }
    Filename.append(AdjExt);

    /*--- Lastly, add the .dat extension ---*/
    Filename.append(".dat");

  }

  return Filename;
}

unsigned short CConfig::GetContainerPosition(unsigned short val_eqsystem) {

  switch (val_eqsystem) {
    case RUNTIME_FLOW_SYS:      return FLOW_SOL;
    case RUNTIME_TURB_SYS:      return TURB_SOL;
    case RUNTIME_TRANS_SYS:     return TRANS_SOL;
    case RUNTIME_SCALAR_SYS:    return SCALAR_SOL;
    case RUNTIME_HEAT_SYS:      return HEAT_SOL;
    case RUNTIME_FEA_SYS:       return FEA_SOL;
    case RUNTIME_ADJFLOW_SYS:   return ADJFLOW_SOL;
    case RUNTIME_ADJTURB_SYS:   return ADJTURB_SOL;
    case RUNTIME_ADJSCALAR_SYS: return ADJSCALAR_SOL; //nijso: this was commented? TODO
    case RUNTIME_ADJFEA_SYS:    return ADJFEA_SOL;
    case RUNTIME_RADIATION_SYS: return RAD_SOL;
    case RUNTIME_MULTIGRID_SYS: return 0;
  }
  return 0;
}

void CConfig::SetKind_ConvNumScheme(unsigned short val_kind_convnumscheme,
                                    unsigned short val_kind_centered, unsigned short val_kind_upwind,
                                    unsigned short val_kind_slopelimit, bool val_muscl,
                                    unsigned short val_kind_fem) {

  Kind_ConvNumScheme = val_kind_convnumscheme;
  Kind_Centered = val_kind_centered;
  Kind_Upwind = val_kind_upwind;
  Kind_FEM = val_kind_fem;
  Kind_SlopeLimit = val_kind_slopelimit;
  MUSCL = val_muscl;

}

void CConfig::SetGlobalParam(unsigned short val_solver,
                             unsigned short val_system) {

  /*--- Set the simulation global time ---*/

  Current_UnstTime = static_cast<su2double>(TimeIter)*Delta_UnstTime;
  Current_UnstTimeND = static_cast<su2double>(TimeIter)*Delta_UnstTimeND;

  /*--- Set the solver methods ---*/

  switch (val_solver) {
    case EULER: case INC_EULER: case NEMO_EULER:
      if (val_system == RUNTIME_FLOW_SYS) {
        SetKind_ConvNumScheme(Kind_ConvNumScheme_Flow, Kind_Centered_Flow,
                              Kind_Upwind_Flow, Kind_SlopeLimit_Flow,
                              MUSCL_Flow, NONE);
        SetKind_TimeIntScheme(Kind_TimeIntScheme_Flow);
      }
      if (val_system == RUNTIME_SCALAR_SYS) {
        SetKind_ConvNumScheme(Kind_ConvNumScheme_Scalar, Kind_Centered_Scalar,
                              Kind_Upwind_Scalar, Kind_SlopeLimit_Scalar,
                              MUSCL_Scalar, NONE);
        SetKind_TimeIntScheme(Kind_TimeIntScheme_Scalar);
      }
      break;
    case NAVIER_STOKES: case INC_NAVIER_STOKES: case NEMO_NAVIER_STOKES:
      if (val_system == RUNTIME_FLOW_SYS) {
        SetKind_ConvNumScheme(Kind_ConvNumScheme_Flow, Kind_Centered_Flow,
                              Kind_Upwind_Flow, Kind_SlopeLimit_Flow,
                              MUSCL_Flow, NONE);
        SetKind_TimeIntScheme(Kind_TimeIntScheme_Flow);
      }
      if (val_system == RUNTIME_SCALAR_SYS) {
        SetKind_ConvNumScheme(Kind_ConvNumScheme_Scalar, Kind_Centered_Scalar,
                              Kind_Upwind_Scalar, Kind_SlopeLimit_Scalar,
                              MUSCL_Scalar, NONE);
        SetKind_TimeIntScheme(Kind_TimeIntScheme_Scalar);
      }
      if (val_system == RUNTIME_HEAT_SYS) {
        SetKind_ConvNumScheme(Kind_ConvNumScheme_Heat, NONE, NONE, NONE, NONE, NONE);
        SetKind_TimeIntScheme(Kind_TimeIntScheme_Heat);
      }
      break;
    case RANS: case INC_RANS:
      if (val_system == RUNTIME_FLOW_SYS) {
        SetKind_ConvNumScheme(Kind_ConvNumScheme_Flow, Kind_Centered_Flow,
                              Kind_Upwind_Flow, Kind_SlopeLimit_Flow,
                              MUSCL_Flow, NONE);
        SetKind_TimeIntScheme(Kind_TimeIntScheme_Flow);
      }
      if (val_system == RUNTIME_TURB_SYS) {
        SetKind_ConvNumScheme(Kind_ConvNumScheme_Turb, Kind_Centered_Turb,
                              Kind_Upwind_Turb, Kind_SlopeLimit_Turb,
                              MUSCL_Turb, NONE);
        SetKind_TimeIntScheme(Kind_TimeIntScheme_Turb);
      }
      if (val_system == RUNTIME_TRANS_SYS) {
        SetKind_ConvNumScheme(Kind_ConvNumScheme_Turb, Kind_Centered_Turb,
                              Kind_Upwind_Turb, Kind_SlopeLimit_Turb,
                              MUSCL_Turb, NONE);
        SetKind_TimeIntScheme(Kind_TimeIntScheme_Turb);
      }
      if (val_system == RUNTIME_SCALAR_SYS) {
        SetKind_ConvNumScheme(Kind_ConvNumScheme_Scalar, Kind_Centered_Scalar,
                              Kind_Upwind_Scalar, Kind_SlopeLimit_Scalar,
                              MUSCL_Scalar, NONE);
        SetKind_TimeIntScheme(Kind_TimeIntScheme_Scalar);
      }
      if (val_system == RUNTIME_HEAT_SYS) {
        SetKind_ConvNumScheme(Kind_ConvNumScheme_Heat, NONE, NONE, NONE, NONE, NONE);
        SetKind_TimeIntScheme(Kind_TimeIntScheme_Heat);
      }
      break;
    case FEM_EULER:
      if (val_system == RUNTIME_FLOW_SYS) {
        SetKind_ConvNumScheme(Kind_ConvNumScheme_FEM_Flow, Kind_Centered_Flow,
                              Kind_Upwind_Flow, Kind_SlopeLimit_Flow,
                              MUSCL_Flow, Kind_FEM_Flow);
        SetKind_TimeIntScheme(Kind_TimeIntScheme_FEM_Flow);
      }
      break;
    case FEM_NAVIER_STOKES:
      if (val_system == RUNTIME_FLOW_SYS) {
        SetKind_ConvNumScheme(Kind_ConvNumScheme_Flow, Kind_Centered_Flow,
                              Kind_Upwind_Flow, Kind_SlopeLimit_Flow,
                              MUSCL_Flow, Kind_FEM_Flow);
        SetKind_TimeIntScheme(Kind_TimeIntScheme_FEM_Flow);
      }
      break;
    case FEM_LES:
      if (val_system == RUNTIME_FLOW_SYS) {
        SetKind_ConvNumScheme(Kind_ConvNumScheme_Flow, Kind_Centered_Flow,
                              Kind_Upwind_Flow, Kind_SlopeLimit_Flow,
                              MUSCL_Flow, Kind_FEM_Flow);
        SetKind_TimeIntScheme(Kind_TimeIntScheme_FEM_Flow);
      }
      break;
    case ADJ_EULER:
      if (val_system == RUNTIME_FLOW_SYS) {
        SetKind_ConvNumScheme(Kind_ConvNumScheme_Flow, Kind_Centered_Flow,
                              Kind_Upwind_Flow, Kind_SlopeLimit_Flow,
                              MUSCL_Flow, NONE);
        SetKind_TimeIntScheme(Kind_TimeIntScheme_Flow);
      }
      if (val_system == RUNTIME_ADJFLOW_SYS) {
        SetKind_ConvNumScheme(Kind_ConvNumScheme_AdjFlow, Kind_Centered_AdjFlow,
                              Kind_Upwind_AdjFlow, Kind_SlopeLimit_AdjFlow,
                              MUSCL_AdjFlow, NONE);
        SetKind_TimeIntScheme(Kind_TimeIntScheme_AdjFlow);
      }
      break;
    case ADJ_NAVIER_STOKES:
      if (val_system == RUNTIME_FLOW_SYS) {
        SetKind_ConvNumScheme(Kind_ConvNumScheme_Flow, Kind_Centered_Flow,
                              Kind_Upwind_Flow, Kind_SlopeLimit_Flow,
                              MUSCL_Flow, NONE);
        SetKind_TimeIntScheme(Kind_TimeIntScheme_Flow);
      }
      if (val_system == RUNTIME_ADJFLOW_SYS) {
        SetKind_ConvNumScheme(Kind_ConvNumScheme_AdjFlow, Kind_Centered_AdjFlow,
                              Kind_Upwind_AdjFlow, Kind_SlopeLimit_AdjFlow,
                              MUSCL_AdjFlow, NONE);
        SetKind_TimeIntScheme(Kind_TimeIntScheme_AdjFlow);
      }
      break;
    case ADJ_RANS:
      if (val_system == RUNTIME_FLOW_SYS) {
        SetKind_ConvNumScheme(Kind_ConvNumScheme_Flow, Kind_Centered_Flow,
                              Kind_Upwind_Flow, Kind_SlopeLimit_Flow,
                              MUSCL_Flow, NONE);
        SetKind_TimeIntScheme(Kind_TimeIntScheme_Flow);
      }
      if (val_system == RUNTIME_ADJFLOW_SYS) {
        SetKind_ConvNumScheme(Kind_ConvNumScheme_AdjFlow, Kind_Centered_AdjFlow,
                              Kind_Upwind_AdjFlow, Kind_SlopeLimit_AdjFlow,
                              MUSCL_AdjFlow, NONE);
        SetKind_TimeIntScheme(Kind_TimeIntScheme_AdjFlow);
      }
      if (val_system == RUNTIME_TURB_SYS) {
        SetKind_ConvNumScheme(Kind_ConvNumScheme_Turb, Kind_Centered_Turb,
                              Kind_Upwind_Turb, Kind_SlopeLimit_Turb,
                              MUSCL_Turb, NONE);
        SetKind_TimeIntScheme(Kind_TimeIntScheme_Turb);
      }
      if (val_system == RUNTIME_ADJTURB_SYS) {
        SetKind_ConvNumScheme(Kind_ConvNumScheme_AdjTurb, Kind_Centered_AdjTurb,
                              Kind_Upwind_AdjTurb, Kind_SlopeLimit_AdjTurb,
                              MUSCL_AdjTurb, NONE);
        SetKind_TimeIntScheme(Kind_TimeIntScheme_AdjTurb);
      }
      break;
    case HEAT_EQUATION:
      if (val_system == RUNTIME_HEAT_SYS) {
        SetKind_ConvNumScheme(NONE, NONE, NONE, NONE, NONE, NONE);
        SetKind_TimeIntScheme(Kind_TimeIntScheme_Heat);
      }
      break;

    case FEM_ELASTICITY:

      Current_DynTime = static_cast<su2double>(TimeIter)*Delta_DynTime;

      if (val_system == RUNTIME_FEA_SYS) {
        SetKind_ConvNumScheme(NONE, NONE, NONE, NONE, NONE, NONE);
        SetKind_TimeIntScheme(NONE);
      }
      break;
  }
}

const su2double* CConfig::GetPeriodicRotCenter(string val_marker) const {
  unsigned short iMarker_PerBound;
  for (iMarker_PerBound = 0; iMarker_PerBound < nMarker_PerBound; iMarker_PerBound++)
    if (Marker_PerBound[iMarker_PerBound] == val_marker) break;
  return Periodic_RotCenter[iMarker_PerBound];
}

const su2double* CConfig::GetPeriodicRotAngles(string val_marker) const {
  unsigned short iMarker_PerBound;
  for (iMarker_PerBound = 0; iMarker_PerBound < nMarker_PerBound; iMarker_PerBound++)
    if (Marker_PerBound[iMarker_PerBound] == val_marker) break;
  return Periodic_RotAngles[iMarker_PerBound];
}

const su2double* CConfig::GetPeriodicTranslation(string val_marker) const {
  unsigned short iMarker_PerBound;
  for (iMarker_PerBound = 0; iMarker_PerBound < nMarker_PerBound; iMarker_PerBound++)
    if (Marker_PerBound[iMarker_PerBound] == val_marker) break;
  return Periodic_Translation[iMarker_PerBound];
}

unsigned short CConfig::GetMarker_Periodic_Donor(string val_marker) const {
  unsigned short iMarker_PerBound, jMarker_PerBound, kMarker_All;

  /*--- Find the marker for this periodic boundary. ---*/
  for (iMarker_PerBound = 0; iMarker_PerBound < nMarker_PerBound; iMarker_PerBound++)
    if (Marker_PerBound[iMarker_PerBound] == val_marker) break;

  /*--- Find corresponding donor. ---*/
  for (jMarker_PerBound = 0; jMarker_PerBound < nMarker_PerBound; jMarker_PerBound++)
    if (Marker_PerBound[jMarker_PerBound] == Marker_PerDonor[iMarker_PerBound]) break;

  /*--- Find and return global marker index for donor boundary. ---*/
  for (kMarker_All = 0; kMarker_All < nMarker_CfgFile; kMarker_All++)
    if (Marker_PerBound[jMarker_PerBound] == Marker_All_TagBound[kMarker_All]) break;

  return kMarker_All;
}

su2double CConfig::GetActDisk_NetThrust(string val_marker) const {
  unsigned short iMarker_ActDisk;
  for (iMarker_ActDisk = 0; iMarker_ActDisk < nMarker_ActDiskInlet; iMarker_ActDisk++)
    if ((Marker_ActDiskInlet[iMarker_ActDisk] == val_marker) ||
        (Marker_ActDiskOutlet[iMarker_ActDisk] == val_marker)) break;
  return ActDisk_NetThrust[iMarker_ActDisk];
}

su2double CConfig::GetActDisk_Power(string val_marker) const {
  unsigned short iMarker_ActDisk;
  for (iMarker_ActDisk = 0; iMarker_ActDisk < nMarker_ActDiskInlet; iMarker_ActDisk++)
    if ((Marker_ActDiskInlet[iMarker_ActDisk] == val_marker) ||
        (Marker_ActDiskOutlet[iMarker_ActDisk] == val_marker)) break;
  return ActDisk_Power[iMarker_ActDisk];
}

su2double CConfig::GetActDisk_MassFlow(string val_marker) const {
  unsigned short iMarker_ActDisk;
  for (iMarker_ActDisk = 0; iMarker_ActDisk < nMarker_ActDiskInlet; iMarker_ActDisk++)
    if ((Marker_ActDiskInlet[iMarker_ActDisk] == val_marker) ||
        (Marker_ActDiskOutlet[iMarker_ActDisk] == val_marker)) break;
  return ActDisk_MassFlow[iMarker_ActDisk];
}

su2double CConfig::GetActDisk_Mach(string val_marker) const {
  unsigned short iMarker_ActDisk;
  for (iMarker_ActDisk = 0; iMarker_ActDisk < nMarker_ActDiskInlet; iMarker_ActDisk++)
    if ((Marker_ActDiskInlet[iMarker_ActDisk] == val_marker) ||
        (Marker_ActDiskOutlet[iMarker_ActDisk] == val_marker)) break;
  return ActDisk_Mach[iMarker_ActDisk];
}

su2double CConfig::GetActDisk_Force(string val_marker) const {
  unsigned short iMarker_ActDisk;
  for (iMarker_ActDisk = 0; iMarker_ActDisk < nMarker_ActDiskInlet; iMarker_ActDisk++)
    if ((Marker_ActDiskInlet[iMarker_ActDisk] == val_marker) ||
        (Marker_ActDiskOutlet[iMarker_ActDisk] == val_marker)) break;
  return ActDisk_Force[iMarker_ActDisk];
}

su2double CConfig::GetActDisk_BCThrust(string val_marker) const {
  unsigned short iMarker_ActDisk;
  for (iMarker_ActDisk = 0; iMarker_ActDisk < nMarker_ActDiskInlet; iMarker_ActDisk++)
    if ((Marker_ActDiskInlet[iMarker_ActDisk] == val_marker) ||
        (Marker_ActDiskOutlet[iMarker_ActDisk] == val_marker)) break;
  return ActDisk_BCThrust[iMarker_ActDisk];
}

su2double CConfig::GetActDisk_BCThrust_Old(string val_marker) const {
  unsigned short iMarker_ActDisk;
  for (iMarker_ActDisk = 0; iMarker_ActDisk < nMarker_ActDiskInlet; iMarker_ActDisk++)
    if ((Marker_ActDiskInlet[iMarker_ActDisk] == val_marker) ||
        (Marker_ActDiskOutlet[iMarker_ActDisk] == val_marker)) break;
  return ActDisk_BCThrust_Old[iMarker_ActDisk];
}

void CConfig::SetActDisk_BCThrust(string val_marker, su2double val_actdisk_bcthrust) {
  unsigned short iMarker_ActDisk;
  for (iMarker_ActDisk = 0; iMarker_ActDisk < nMarker_ActDiskInlet; iMarker_ActDisk++)
    if ((Marker_ActDiskInlet[iMarker_ActDisk] == val_marker) ||
        (Marker_ActDiskOutlet[iMarker_ActDisk] == val_marker)) break;
  ActDisk_BCThrust[iMarker_ActDisk] = val_actdisk_bcthrust;
}

void CConfig::SetActDisk_BCThrust_Old(string val_marker, su2double val_actdisk_bcthrust_old) {
  unsigned short iMarker_ActDisk;
  for (iMarker_ActDisk = 0; iMarker_ActDisk < nMarker_ActDiskInlet; iMarker_ActDisk++)
    if ((Marker_ActDiskInlet[iMarker_ActDisk] == val_marker) ||
        (Marker_ActDiskOutlet[iMarker_ActDisk] == val_marker)) break;
  ActDisk_BCThrust_Old[iMarker_ActDisk] = val_actdisk_bcthrust_old;
}

su2double CConfig::GetActDisk_Area(string val_marker) const {
  unsigned short iMarker_ActDisk;
  for (iMarker_ActDisk = 0; iMarker_ActDisk < nMarker_ActDiskInlet; iMarker_ActDisk++)
    if ((Marker_ActDiskInlet[iMarker_ActDisk] == val_marker) ||
        (Marker_ActDiskOutlet[iMarker_ActDisk] == val_marker)) break;
  return ActDisk_Area[iMarker_ActDisk];
}

su2double CConfig::GetActDisk_ReverseMassFlow(string val_marker) const {
  unsigned short iMarker_ActDisk;
  for (iMarker_ActDisk = 0; iMarker_ActDisk < nMarker_ActDiskInlet; iMarker_ActDisk++)
    if ((Marker_ActDiskInlet[iMarker_ActDisk] == val_marker) ||
        (Marker_ActDiskOutlet[iMarker_ActDisk] == val_marker)) break;
  return ActDisk_ReverseMassFlow[iMarker_ActDisk];
}

su2double CConfig::GetActDisk_PressJump(string val_marker, unsigned short val_value) const {
  unsigned short iMarker_ActDisk;
  for (iMarker_ActDisk = 0; iMarker_ActDisk < nMarker_ActDiskInlet; iMarker_ActDisk++)
    if ((Marker_ActDiskInlet[iMarker_ActDisk] == val_marker) ||
        (Marker_ActDiskOutlet[iMarker_ActDisk] == val_marker)) break;
  return ActDisk_PressJump[iMarker_ActDisk][val_value];
}

su2double CConfig::GetActDisk_TempJump(string val_marker, unsigned short val_value) const {
  unsigned short iMarker_ActDisk;
  for (iMarker_ActDisk = 0; iMarker_ActDisk < nMarker_ActDiskInlet; iMarker_ActDisk++)
    if ((Marker_ActDiskInlet[iMarker_ActDisk] == val_marker) ||
        (Marker_ActDiskOutlet[iMarker_ActDisk] == val_marker)) break;
  return ActDisk_TempJump[iMarker_ActDisk][val_value];;
}

su2double CConfig::GetActDisk_Omega(string val_marker, unsigned short val_value) const {
  unsigned short iMarker_ActDisk;
  for (iMarker_ActDisk = 0; iMarker_ActDisk < nMarker_ActDiskInlet; iMarker_ActDisk++)
    if ((Marker_ActDiskInlet[iMarker_ActDisk] == val_marker) ||
        (Marker_ActDiskOutlet[iMarker_ActDisk] == val_marker)) break;
  return ActDisk_Omega[iMarker_ActDisk][val_value];;
}

su2double CConfig::GetOutlet_MassFlow(string val_marker) const {
  unsigned short iMarker_Outlet;
  for (iMarker_Outlet = 0; iMarker_Outlet < nMarker_Outlet; iMarker_Outlet++)
    if ((Marker_Outlet[iMarker_Outlet] == val_marker)) break;
  return Outlet_MassFlow[iMarker_Outlet];
}

su2double CConfig::GetOutlet_Density(string val_marker) const {
  unsigned short iMarker_Outlet;
  for (iMarker_Outlet = 0; iMarker_Outlet < nMarker_Outlet; iMarker_Outlet++)
    if ((Marker_Outlet[iMarker_Outlet] == val_marker)) break;
  return Outlet_Density[iMarker_Outlet];
}

su2double CConfig::GetOutlet_Area(string val_marker) const {
  unsigned short iMarker_Outlet;
  for (iMarker_Outlet = 0; iMarker_Outlet < nMarker_Outlet; iMarker_Outlet++)
    if ((Marker_Outlet[iMarker_Outlet] == val_marker)) break;
  return Outlet_Area[iMarker_Outlet];
}

unsigned short CConfig::GetMarker_CfgFile_ActDiskOutlet(string val_marker) const {
  unsigned short iMarker_ActDisk, kMarker_All;

  /*--- Find the marker for this actuator disk inlet. ---*/

  for (iMarker_ActDisk = 0; iMarker_ActDisk < nMarker_ActDiskInlet; iMarker_ActDisk++)
    if (Marker_ActDiskInlet[iMarker_ActDisk] == val_marker) break;

  /*--- Find and return global marker index for the actuator disk outlet. ---*/

  for (kMarker_All = 0; kMarker_All < nMarker_CfgFile; kMarker_All++)
    if (Marker_ActDiskOutlet[iMarker_ActDisk] == Marker_CfgFile_TagBound[kMarker_All]) break;

  return kMarker_All;
}

unsigned short CConfig::GetMarker_CfgFile_EngineExhaust(string val_marker) const {
  unsigned short iMarker_Engine, kMarker_All;

  /*--- Find the marker for this engine inflow. ---*/

  for (iMarker_Engine = 0; iMarker_Engine < nMarker_EngineInflow; iMarker_Engine++)
    if (Marker_EngineInflow[iMarker_Engine] == val_marker) break;

  /*--- Find and return global marker index for the engine exhaust. ---*/

  for (kMarker_All = 0; kMarker_All < nMarker_CfgFile; kMarker_All++)
    if (Marker_EngineExhaust[iMarker_Engine] == Marker_CfgFile_TagBound[kMarker_All]) break;

  return kMarker_All;
}

bool CConfig::GetVolumetric_Movement() const {
  bool volumetric_movement = false;

  if (GetSurface_Movement(AEROELASTIC) ||
      GetSurface_Movement(AEROELASTIC_RIGID_MOTION)||
      GetSurface_Movement(EXTERNAL) ||
      GetSurface_Movement(EXTERNAL_ROTATION)){
    volumetric_movement = true;
  }

  if (Kind_SU2 == SU2_COMPONENT::SU2_DEF ||
      Kind_SU2 == SU2_COMPONENT::SU2_DOT ||
      DirectDiff)
  { volumetric_movement = true;}
  return volumetric_movement;
}

bool CConfig::GetSurface_Movement(unsigned short kind_movement) const {
  for (unsigned short iMarkerMoving = 0; iMarkerMoving < nKind_SurfaceMovement; iMarkerMoving++){
    if (Kind_SurfaceMovement[iMarkerMoving] == kind_movement){
      return true;
    }
  }
  return false;
}

unsigned short CConfig::GetMarker_Moving(string val_marker) const {
  unsigned short iMarker_Moving;

  /*--- Find the marker for this moving boundary. ---*/
  for (iMarker_Moving = 0; iMarker_Moving < nMarker_Moving; iMarker_Moving++)
    if (Marker_Moving[iMarker_Moving] == val_marker) break;

  return iMarker_Moving;
}

bool CConfig::GetMarker_Moving_Bool(string val_marker) const {
  unsigned short iMarker_Moving;

  /*--- Find the marker for this moving boundary, if it exists. ---*/
  for (iMarker_Moving = 0; iMarker_Moving < nMarker_Moving; iMarker_Moving++)
    if (Marker_Moving[iMarker_Moving] == val_marker) return true;

  return false;
}

unsigned short CConfig::GetMarker_Deform_Mesh(string val_marker) const {
  unsigned short iMarker_Deform_Mesh;

  /*--- Find the marker for this interface boundary. ---*/
  for (iMarker_Deform_Mesh = 0; iMarker_Deform_Mesh < nMarker_Deform_Mesh; iMarker_Deform_Mesh++)
    if (Marker_Deform_Mesh[iMarker_Deform_Mesh] == val_marker) break;

  return iMarker_Deform_Mesh;
}

unsigned short CConfig::GetMarker_Deform_Mesh_Sym_Plane(string val_marker) const {
  unsigned short iMarker_Deform_Mesh_Sym_Plane;

  /*--- Find the marker for this interface boundary. ---*/
  for (iMarker_Deform_Mesh_Sym_Plane = 0; iMarker_Deform_Mesh_Sym_Plane < nMarker_Deform_Mesh_Sym_Plane; iMarker_Deform_Mesh_Sym_Plane++)
    if (Marker_Deform_Mesh_Sym_Plane[iMarker_Deform_Mesh_Sym_Plane] == val_marker) break;

  return iMarker_Deform_Mesh_Sym_Plane;
}

unsigned short CConfig::GetMarker_Fluid_Load(string val_marker) const {
  unsigned short iMarker_Fluid_Load;

  /*--- Find the marker for this interface boundary. ---*/
  for (iMarker_Fluid_Load = 0; iMarker_Fluid_Load < nMarker_Fluid_Load; iMarker_Fluid_Load++)
    if (Marker_Fluid_Load[iMarker_Fluid_Load] == val_marker) break;

  return iMarker_Fluid_Load;
}

su2double CConfig::GetExhaust_Temperature_Target(string val_marker) const {
  unsigned short iMarker_EngineExhaust;
  for (iMarker_EngineExhaust = 0; iMarker_EngineExhaust < nMarker_EngineExhaust; iMarker_EngineExhaust++)
    if (Marker_EngineExhaust[iMarker_EngineExhaust] == val_marker) break;
  return Exhaust_Temperature_Target[iMarker_EngineExhaust];
}

su2double CConfig::GetExhaust_Pressure_Target(string val_marker) const {
  unsigned short iMarker_EngineExhaust;
  for (iMarker_EngineExhaust = 0; iMarker_EngineExhaust < nMarker_EngineExhaust; iMarker_EngineExhaust++)
    if (Marker_EngineExhaust[iMarker_EngineExhaust] == val_marker) break;
  return Exhaust_Pressure_Target[iMarker_EngineExhaust];
}

INLET_TYPE CConfig::GetKind_Inc_Inlet(string val_marker) const {
  unsigned short iMarker_Inlet;
  for (iMarker_Inlet = 0; iMarker_Inlet < nMarker_Inlet; iMarker_Inlet++)
    if (Marker_Inlet[iMarker_Inlet] == val_marker) break;
  return Kind_Inc_Inlet[iMarker_Inlet];
}

INC_OUTLET_TYPE CConfig::GetKind_Inc_Outlet(string val_marker) const {
  unsigned short iMarker_Outlet;
  for (iMarker_Outlet = 0; iMarker_Outlet < nMarker_Outlet; iMarker_Outlet++)
    if (Marker_Outlet[iMarker_Outlet] == val_marker) break;
  return Kind_Inc_Outlet[iMarker_Outlet];
}

su2double CConfig::GetInlet_Ttotal(string val_marker) const {
  unsigned short iMarker_Inlet;
  for (iMarker_Inlet = 0; iMarker_Inlet < nMarker_Inlet; iMarker_Inlet++)
    if (Marker_Inlet[iMarker_Inlet] == val_marker) break;
  return Inlet_Ttotal[iMarker_Inlet];
}

su2double* CConfig::GetInlet_ScalarVal(string val_marker) const {
  unsigned short iMarker_Inlet_Scalar;
  for (iMarker_Inlet_Scalar = 0; iMarker_Inlet_Scalar < nMarker_Inlet_Scalar; iMarker_Inlet_Scalar++)
    if (Marker_Inlet_Scalar[iMarker_Inlet_Scalar] == val_marker) break;
  return Inlet_ScalarVal[iMarker_Inlet_Scalar];
}

su2double CConfig::GetInlet_Ptotal(string val_marker) const {
  unsigned short iMarker_Inlet;
  for (iMarker_Inlet = 0; iMarker_Inlet < nMarker_Inlet; iMarker_Inlet++)
    if (Marker_Inlet[iMarker_Inlet] == val_marker) break;
  return Inlet_Ptotal[iMarker_Inlet];
}

void CConfig::SetInlet_Ptotal(su2double val_pressure, string val_marker) {
  unsigned short iMarker_Inlet;
  for (iMarker_Inlet = 0; iMarker_Inlet < nMarker_Inlet; iMarker_Inlet++)
    if (Marker_Inlet[iMarker_Inlet] == val_marker)
      Inlet_Ptotal[iMarker_Inlet] = val_pressure;
}

const su2double* CConfig::GetInlet_FlowDir(string val_marker) const {
  unsigned short iMarker_Inlet;
  for (iMarker_Inlet = 0; iMarker_Inlet < nMarker_Inlet; iMarker_Inlet++)
    if (Marker_Inlet[iMarker_Inlet] == val_marker) break;
  return Inlet_FlowDir[iMarker_Inlet];
}

su2double CConfig::GetInlet_Temperature(string val_marker) const {
  unsigned short iMarker_Supersonic_Inlet;
  for (iMarker_Supersonic_Inlet = 0; iMarker_Supersonic_Inlet < nMarker_Supersonic_Inlet; iMarker_Supersonic_Inlet++)
    if (Marker_Supersonic_Inlet[iMarker_Supersonic_Inlet] == val_marker) break;
  return Inlet_Temperature[iMarker_Supersonic_Inlet];
}

su2double CConfig::GetInlet_Pressure(string val_marker) const {
  unsigned short iMarker_Supersonic_Inlet;
  for (iMarker_Supersonic_Inlet = 0; iMarker_Supersonic_Inlet < nMarker_Supersonic_Inlet; iMarker_Supersonic_Inlet++)
    if (Marker_Supersonic_Inlet[iMarker_Supersonic_Inlet] == val_marker) break;
  return Inlet_Pressure[iMarker_Supersonic_Inlet];
}

const su2double* CConfig::GetInlet_Velocity(string val_marker) const {
  unsigned short iMarker_Supersonic_Inlet;
  for (iMarker_Supersonic_Inlet = 0; iMarker_Supersonic_Inlet < nMarker_Supersonic_Inlet; iMarker_Supersonic_Inlet++)
    if (Marker_Supersonic_Inlet[iMarker_Supersonic_Inlet] == val_marker) break;
  return Inlet_Velocity[iMarker_Supersonic_Inlet];
}

const su2double* CConfig::GetInlet_MassFrac(string val_marker) const {
  unsigned short iMarker_Supersonic_Inlet;
  for (iMarker_Supersonic_Inlet = 0; iMarker_Supersonic_Inlet < nMarker_Supersonic_Inlet; iMarker_Supersonic_Inlet++)
    if (Marker_Supersonic_Inlet[iMarker_Supersonic_Inlet] == val_marker) break;
  return Inlet_MassFrac[iMarker_Supersonic_Inlet];
}

su2double CConfig::GetOutlet_Pressure(string val_marker) const {
  unsigned short iMarker_Outlet;
  for (iMarker_Outlet = 0; iMarker_Outlet < nMarker_Outlet; iMarker_Outlet++)
    if (Marker_Outlet[iMarker_Outlet] == val_marker) break;
  return Outlet_Pressure[iMarker_Outlet];
}

void CConfig::SetOutlet_Pressure(su2double val_pressure, string val_marker) {
  unsigned short iMarker_Outlet;
  for (iMarker_Outlet = 0; iMarker_Outlet < nMarker_Outlet; iMarker_Outlet++)
    if (Marker_Outlet[iMarker_Outlet] == val_marker)
      Outlet_Pressure[iMarker_Outlet] = val_pressure;
}

su2double CConfig::GetRiemann_Var1(string val_marker) const {
  unsigned short iMarker_Riemann;
  for (iMarker_Riemann = 0; iMarker_Riemann < nMarker_Riemann; iMarker_Riemann++)
    if (Marker_Riemann[iMarker_Riemann] == val_marker) break;
  return Riemann_Var1[iMarker_Riemann];
}

su2double CConfig::GetRiemann_Var2(string val_marker) const {
  unsigned short iMarker_Riemann;
  for (iMarker_Riemann = 0; iMarker_Riemann < nMarker_Riemann; iMarker_Riemann++)
    if (Marker_Riemann[iMarker_Riemann] == val_marker) break;
  return Riemann_Var2[iMarker_Riemann];
}

const su2double* CConfig::GetRiemann_FlowDir(string val_marker) const {
  unsigned short iMarker_Riemann;
  for (iMarker_Riemann = 0; iMarker_Riemann < nMarker_Riemann; iMarker_Riemann++)
    if (Marker_Riemann[iMarker_Riemann] == val_marker) break;
  return Riemann_FlowDir[iMarker_Riemann];
}

unsigned short CConfig::GetKind_Data_Riemann(string val_marker) const {
  unsigned short iMarker_Riemann;
  for (iMarker_Riemann = 0; iMarker_Riemann < nMarker_Riemann; iMarker_Riemann++)
    if (Marker_Riemann[iMarker_Riemann] == val_marker) break;
  return Kind_Data_Riemann[iMarker_Riemann];
}

su2double CConfig::GetGiles_Var1(string val_marker) const {
  unsigned short iMarker_Giles;
  for (iMarker_Giles = 0; iMarker_Giles < nMarker_Giles; iMarker_Giles++)
    if (Marker_Giles[iMarker_Giles] == val_marker) break;
  return Giles_Var1[iMarker_Giles];
}

void CConfig::SetGiles_Var1(su2double newVar1, string val_marker) {
  unsigned short iMarker_Giles;
  for (iMarker_Giles = 0; iMarker_Giles < nMarker_Giles; iMarker_Giles++)
    if (Marker_Giles[iMarker_Giles] == val_marker) break;
  Giles_Var1[iMarker_Giles] = newVar1;
}

su2double CConfig::GetGiles_Var2(string val_marker) const {
  unsigned short iMarker_Giles;
  for (iMarker_Giles = 0; iMarker_Giles < nMarker_Giles; iMarker_Giles++)
    if (Marker_Giles[iMarker_Giles] == val_marker) break;
  return Giles_Var2[iMarker_Giles];
}

su2double CConfig::GetGiles_RelaxFactorAverage(string val_marker) const {
  unsigned short iMarker_Giles;
  for (iMarker_Giles = 0; iMarker_Giles < nMarker_Giles; iMarker_Giles++)
    if (Marker_Giles[iMarker_Giles] == val_marker) break;
  return RelaxFactorAverage[iMarker_Giles];
}

su2double CConfig::GetGiles_RelaxFactorFourier(string val_marker) const {
  unsigned short iMarker_Giles;
  for (iMarker_Giles = 0; iMarker_Giles < nMarker_Giles; iMarker_Giles++)
    if (Marker_Giles[iMarker_Giles] == val_marker) break;
  return RelaxFactorFourier[iMarker_Giles];
}

const su2double* CConfig::GetGiles_FlowDir(string val_marker) const {
  unsigned short iMarker_Giles;
  for (iMarker_Giles = 0; iMarker_Giles < nMarker_Giles; iMarker_Giles++)
    if (Marker_Giles[iMarker_Giles] == val_marker) break;
  return Giles_FlowDir[iMarker_Giles];
}

unsigned short CConfig::GetKind_Data_Giles(string val_marker) const {
  unsigned short iMarker_Giles;
  for (iMarker_Giles = 0; iMarker_Giles < nMarker_Giles; iMarker_Giles++)
    if (Marker_Giles[iMarker_Giles] == val_marker) break;
  return Kind_Data_Giles[iMarker_Giles];
}

su2double CConfig::GetPressureOut_BC() const {
  unsigned short iMarker_BC;
  su2double pres_out = 0.0;
  for (iMarker_BC = 0; iMarker_BC < nMarker_Giles; iMarker_BC++){
    if (Kind_Data_Giles[iMarker_BC] == STATIC_PRESSURE || Kind_Data_Giles[iMarker_BC] == STATIC_PRESSURE_1D || Kind_Data_Giles[iMarker_BC] == RADIAL_EQUILIBRIUM ){
      pres_out = Giles_Var1[iMarker_BC];
    }
  }
  for (iMarker_BC = 0; iMarker_BC < nMarker_Riemann; iMarker_BC++){
    if (Kind_Data_Riemann[iMarker_BC] == STATIC_PRESSURE || Kind_Data_Riemann[iMarker_BC] == RADIAL_EQUILIBRIUM){
      pres_out = Riemann_Var1[iMarker_BC];
    }
  }
  return pres_out/Pressure_Ref;
}

void CConfig::SetPressureOut_BC(su2double val_press) {
  unsigned short iMarker_BC;
  for (iMarker_BC = 0; iMarker_BC < nMarker_Giles; iMarker_BC++){
    if (Kind_Data_Giles[iMarker_BC] == STATIC_PRESSURE || Kind_Data_Giles[iMarker_BC] == STATIC_PRESSURE_1D || Kind_Data_Giles[iMarker_BC] == RADIAL_EQUILIBRIUM ){
      Giles_Var1[iMarker_BC] = val_press*Pressure_Ref;
    }
  }
  for (iMarker_BC = 0; iMarker_BC < nMarker_Riemann; iMarker_BC++){
    if (Kind_Data_Riemann[iMarker_BC] == STATIC_PRESSURE || Kind_Data_Riemann[iMarker_BC] == RADIAL_EQUILIBRIUM){
      Riemann_Var1[iMarker_BC] = val_press*Pressure_Ref;
    }
  }
}

su2double CConfig::GetTotalPressureIn_BC() const {
  unsigned short iMarker_BC;
  su2double tot_pres_in = 0.0;
  for (iMarker_BC = 0; iMarker_BC < nMarker_Giles; iMarker_BC++){
    if (Kind_Data_Giles[iMarker_BC] == TOTAL_CONDITIONS_PT || Kind_Data_Giles[iMarker_BC] == TOTAL_CONDITIONS_PT_1D){
      tot_pres_in = Giles_Var1[iMarker_BC];
    }
  }
  for (iMarker_BC = 0; iMarker_BC < nMarker_Riemann; iMarker_BC++){
    if (Kind_Data_Riemann[iMarker_BC] == TOTAL_CONDITIONS_PT ){
      tot_pres_in = Riemann_Var1[iMarker_BC];
    }
  }
  if(nMarker_Inlet == 1 && Kind_Inlet == INLET_TYPE::TOTAL_CONDITIONS){
    tot_pres_in = Inlet_Ptotal[0];
  }
  return tot_pres_in/Pressure_Ref;
}

su2double CConfig::GetTotalTemperatureIn_BC() const {
  unsigned short iMarker_BC;
  su2double tot_temp_in = 0.0;
  for (iMarker_BC = 0; iMarker_BC < nMarker_Giles; iMarker_BC++){
    if (Kind_Data_Giles[iMarker_BC] == TOTAL_CONDITIONS_PT || Kind_Data_Giles[iMarker_BC] == TOTAL_CONDITIONS_PT_1D){
      tot_temp_in = Giles_Var2[iMarker_BC];
    }
  }
  for (iMarker_BC = 0; iMarker_BC < nMarker_Riemann; iMarker_BC++){
    if (Kind_Data_Riemann[iMarker_BC] == TOTAL_CONDITIONS_PT ){
      tot_temp_in = Riemann_Var2[iMarker_BC];
    }
  }

  if(nMarker_Inlet == 1 && Kind_Inlet == INLET_TYPE::TOTAL_CONDITIONS){
    tot_temp_in = Inlet_Ttotal[0];
  }
  return tot_temp_in/Temperature_Ref;
}

void CConfig::SetTotalTemperatureIn_BC(su2double val_temp) {
  unsigned short iMarker_BC;
  for (iMarker_BC = 0; iMarker_BC < nMarker_Giles; iMarker_BC++){
    if (Kind_Data_Giles[iMarker_BC] == TOTAL_CONDITIONS_PT || Kind_Data_Giles[iMarker_BC] == TOTAL_CONDITIONS_PT_1D){
      Giles_Var2[iMarker_BC] = val_temp*Temperature_Ref;
    }
  }
  for (iMarker_BC = 0; iMarker_BC < nMarker_Riemann; iMarker_BC++){
    if (Kind_Data_Riemann[iMarker_BC] == TOTAL_CONDITIONS_PT ){
      Riemann_Var2[iMarker_BC] = val_temp*Temperature_Ref;
    }
  }

  if(nMarker_Inlet == 1 && Kind_Inlet == INLET_TYPE::TOTAL_CONDITIONS){
    Inlet_Ttotal[0] = val_temp*Temperature_Ref;
  }
}

su2double CConfig::GetFlowAngleIn_BC() const {
  unsigned short iMarker_BC;
  su2double alpha_in = 0.0;
  for (iMarker_BC = 0; iMarker_BC < nMarker_Giles; iMarker_BC++){
    if (Kind_Data_Giles[iMarker_BC] == TOTAL_CONDITIONS_PT || Kind_Data_Giles[iMarker_BC] == TOTAL_CONDITIONS_PT_1D){
      alpha_in = atan(Giles_FlowDir[iMarker_BC][1]/Giles_FlowDir[iMarker_BC][0]);
    }
  }
  for (iMarker_BC = 0; iMarker_BC < nMarker_Riemann; iMarker_BC++){
    if (Kind_Data_Riemann[iMarker_BC] == TOTAL_CONDITIONS_PT ){
      alpha_in = atan(Riemann_FlowDir[iMarker_BC][1]/Riemann_FlowDir[iMarker_BC][0]);
    }
  }

  if(nMarker_Inlet == 1 && Kind_Inlet == INLET_TYPE::TOTAL_CONDITIONS){
    alpha_in = atan(Inlet_FlowDir[0][1]/Inlet_FlowDir[0][0]);
  }

  return alpha_in;
}

su2double CConfig::GetIncInlet_BC() const {

  su2double val_out = 0.0;

  if (nMarker_Inlet > 0) {
    if (Kind_Inc_Inlet[0] == INLET_TYPE::VELOCITY_INLET)
      val_out = Inlet_Ptotal[0]/Velocity_Ref;
    else if (Kind_Inc_Inlet[0] == INLET_TYPE::PRESSURE_INLET)
      val_out = Inlet_Ptotal[0]/Pressure_Ref;
  }

  return val_out;
}

void CConfig::SetIncInlet_BC(su2double val_in) {

  if (nMarker_Inlet > 0) {
    if (Kind_Inc_Inlet[0] == INLET_TYPE::VELOCITY_INLET)
      Inlet_Ptotal[0] = val_in*Velocity_Ref;
    else if (Kind_Inc_Inlet[0] == INLET_TYPE::PRESSURE_INLET)
      Inlet_Ptotal[0] = val_in*Pressure_Ref;
  }
}

su2double CConfig::GetIncTemperature_BC() const {

  su2double val_out = 0.0;

  if (nMarker_Inlet > 0)
    val_out = Inlet_Ttotal[0]/Temperature_Ref;

  return val_out;
}

void CConfig::SetIncTemperature_BC(su2double val_temperature) {
  if (nMarker_Inlet > 0)
    Inlet_Ttotal[0] = val_temperature*Temperature_Ref;
}

su2double CConfig::GetIncPressureOut_BC() const {

  su2double pressure_out = 0.0;

  if (nMarker_FarField > 0){
    pressure_out = Pressure_FreeStreamND;
  } else if (nMarker_Outlet > 0) {
    pressure_out = Outlet_Pressure[0]/Pressure_Ref;
  }

  return pressure_out;
}

void CConfig::SetIncPressureOut_BC(su2double val_pressure) {

  if (nMarker_FarField > 0){
    Pressure_FreeStreamND = val_pressure;
  } else if (nMarker_Outlet > 0) {
    Outlet_Pressure[0] = val_pressure*Pressure_Ref;
  }

}

su2double CConfig::GetIsothermal_Temperature(string val_marker) const {

  for (unsigned short iMarker_Isothermal = 0; iMarker_Isothermal < nMarker_Isothermal; iMarker_Isothermal++)
    if (Marker_Isothermal[iMarker_Isothermal] == val_marker)
      return Isothermal_Temperature[iMarker_Isothermal];

  return Isothermal_Temperature[0];
}

su2double CConfig::GetWall_HeatFlux(string val_marker) const {

  for (unsigned short iMarker_HeatFlux = 0; iMarker_HeatFlux < nMarker_HeatFlux; iMarker_HeatFlux++)
    if (Marker_HeatFlux[iMarker_HeatFlux] == val_marker)
      return Heat_Flux[iMarker_HeatFlux];

  return Heat_Flux[0];
}

su2double CConfig::GetWall_HeatTransfer_Coefficient(string val_marker) const {

  for (unsigned short iMarker_HeatTransfer = 0; iMarker_HeatTransfer < nMarker_HeatTransfer; iMarker_HeatTransfer++)
    if (Marker_HeatTransfer[iMarker_HeatTransfer] == val_marker)
      return HeatTransfer_Coeff[iMarker_HeatTransfer];

  return HeatTransfer_Coeff[0];
}

su2double CConfig::GetWall_HeatTransfer_Temperature(string val_marker) const {

  for (unsigned short iMarker_HeatTransfer = 0; iMarker_HeatTransfer < nMarker_HeatTransfer; iMarker_HeatTransfer++)
    if (Marker_HeatTransfer[iMarker_HeatTransfer] == val_marker)
      return HeatTransfer_WallTemp[iMarker_HeatTransfer];

  return HeatTransfer_WallTemp[0];
}

pair<WALL_TYPE, su2double> CConfig::GetWallRoughnessProperties(string val_marker) const {
  unsigned short iMarker = 0;
  short          flag = -1;
  pair<WALL_TYPE, su2double> WallProp;

  if (nMarker_HeatFlux > 0 || nMarker_Isothermal > 0 || nMarker_HeatTransfer || nMarker_CHTInterface > 0) {
    for (iMarker = 0; iMarker < nMarker_HeatFlux; iMarker++)
      if (Marker_HeatFlux[iMarker] == val_marker) {
        flag = iMarker;
        WallProp = make_pair(Kind_Wall[flag], Roughness_Height[flag]);
        return WallProp;
      }
    for (iMarker = 0; iMarker < nMarker_Isothermal; iMarker++)
      if (Marker_Isothermal[iMarker] == val_marker) {
        flag = nMarker_HeatFlux + iMarker;
        WallProp = make_pair(Kind_Wall[flag], Roughness_Height[flag]);
        return WallProp;
      }
    for (iMarker = 0; iMarker < nMarker_HeatTransfer; iMarker++)
      if (Marker_HeatTransfer[iMarker] == val_marker) {
        flag = nMarker_HeatFlux + nMarker_Isothermal + iMarker;
        WallProp = make_pair(Kind_Wall[flag], Roughness_Height[flag]);
        return WallProp;
      }
    for (iMarker = 0; iMarker < nMarker_CHTInterface; iMarker++)
      if (Marker_CHTInterface[iMarker] == val_marker) {
        flag = nMarker_HeatFlux + nMarker_Isothermal + nMarker_HeatTransfer + iMarker;
        WallProp = make_pair(Kind_Wall[flag], Roughness_Height[flag]);
        return WallProp;
      }
  }

  WallProp = make_pair(WALL_TYPE::SMOOTH, 0.0);
  return WallProp;
}

WALL_FUNCTIONS CConfig::GetWallFunction_Treatment(string val_marker) const {

  WALL_FUNCTIONS WallFunction = WALL_FUNCTIONS::NONE;

  for(unsigned short iMarker=0; iMarker<nMarker_WallFunctions; iMarker++) {
    if(Marker_WallFunctions[iMarker] == val_marker) {
      WallFunction = Kind_WallFunctions[iMarker];
      break;
    }
  }

  return WallFunction;
}

const unsigned short* CConfig::GetWallFunction_IntInfo(string val_marker) const {
  unsigned short *intInfo = nullptr;

  for(unsigned short iMarker=0; iMarker<nMarker_WallFunctions; iMarker++) {
    if(Marker_WallFunctions[iMarker] == val_marker) {
      intInfo = IntInfo_WallFunctions[iMarker];
      break;
    }
  }

  return intInfo;
}

const su2double* CConfig::GetWallFunction_DoubleInfo(string val_marker) const {
  su2double *doubleInfo = nullptr;

  for(unsigned short iMarker=0; iMarker<nMarker_WallFunctions; iMarker++) {
    if(Marker_WallFunctions[iMarker] == val_marker) {
      doubleInfo = DoubleInfo_WallFunctions[iMarker];
      break;
    }
  }

  return doubleInfo;
}

su2double CConfig::GetEngineInflow_Target(string val_marker) const {
  unsigned short iMarker_EngineInflow;
  for (iMarker_EngineInflow = 0; iMarker_EngineInflow < nMarker_EngineInflow; iMarker_EngineInflow++)
    if (Marker_EngineInflow[iMarker_EngineInflow] == val_marker) break;
  return EngineInflow_Target[iMarker_EngineInflow];
}

su2double CConfig::GetInflow_Pressure(string val_marker) const {
  unsigned short iMarker_EngineInflow;
  for (iMarker_EngineInflow = 0; iMarker_EngineInflow < nMarker_EngineInflow; iMarker_EngineInflow++)
    if (Marker_EngineInflow[iMarker_EngineInflow] == val_marker) break;
  return Inflow_Pressure[iMarker_EngineInflow];
}

su2double CConfig::GetInflow_MassFlow(string val_marker) const {
  unsigned short iMarker_EngineInflow;
  for (iMarker_EngineInflow = 0; iMarker_EngineInflow < nMarker_EngineInflow; iMarker_EngineInflow++)
    if (Marker_EngineInflow[iMarker_EngineInflow] == val_marker) break;
  return Inflow_MassFlow[iMarker_EngineInflow];
}

su2double CConfig::GetInflow_ReverseMassFlow(string val_marker) const {
  unsigned short iMarker_EngineInflow;
  for (iMarker_EngineInflow = 0; iMarker_EngineInflow < nMarker_EngineInflow; iMarker_EngineInflow++)
    if (Marker_EngineInflow[iMarker_EngineInflow] == val_marker) break;
  return Inflow_ReverseMassFlow[iMarker_EngineInflow];
}

su2double CConfig::GetInflow_TotalPressure(string val_marker) const {
  unsigned short iMarker_EngineInflow;
  for (iMarker_EngineInflow = 0; iMarker_EngineInflow < nMarker_EngineInflow; iMarker_EngineInflow++)
    if (Marker_EngineInflow[iMarker_EngineInflow] == val_marker) break;
  return Inflow_TotalPressure[iMarker_EngineInflow];
}

su2double CConfig::GetInflow_Temperature(string val_marker) const {
  unsigned short iMarker_EngineInflow;
  for (iMarker_EngineInflow = 0; iMarker_EngineInflow < nMarker_EngineInflow; iMarker_EngineInflow++)
    if (Marker_EngineInflow[iMarker_EngineInflow] == val_marker) break;
  return Inflow_Temperature[iMarker_EngineInflow];
}

su2double CConfig::GetInflow_TotalTemperature(string val_marker) const {
  unsigned short iMarker_EngineInflow;
  for (iMarker_EngineInflow = 0; iMarker_EngineInflow < nMarker_EngineInflow; iMarker_EngineInflow++)
    if (Marker_EngineInflow[iMarker_EngineInflow] == val_marker) break;
  return Inflow_TotalTemperature[iMarker_EngineInflow];
}

su2double CConfig::GetInflow_RamDrag(string val_marker) const {
  unsigned short iMarker_EngineInflow;
  for (iMarker_EngineInflow = 0; iMarker_EngineInflow < nMarker_EngineInflow; iMarker_EngineInflow++)
    if (Marker_EngineInflow[iMarker_EngineInflow] == val_marker) break;
  return Inflow_RamDrag[iMarker_EngineInflow];
}

su2double CConfig::GetInflow_Force(string val_marker) const {
  unsigned short iMarker_EngineInflow;
  for (iMarker_EngineInflow = 0; iMarker_EngineInflow < nMarker_EngineInflow; iMarker_EngineInflow++)
    if (Marker_EngineInflow[iMarker_EngineInflow] == val_marker) break;
  return Inflow_Force[iMarker_EngineInflow];
}

su2double CConfig::GetInflow_Power(string val_marker) const {
  unsigned short iMarker_EngineInflow;
  for (iMarker_EngineInflow = 0; iMarker_EngineInflow < nMarker_EngineInflow; iMarker_EngineInflow++)
    if (Marker_EngineInflow[iMarker_EngineInflow] == val_marker) break;
  return Inflow_Power[iMarker_EngineInflow];
}

su2double CConfig::GetInflow_Mach(string val_marker) const {
  unsigned short iMarker_EngineInflow;
  for (iMarker_EngineInflow = 0; iMarker_EngineInflow < nMarker_EngineInflow; iMarker_EngineInflow++)
    if (Marker_EngineInflow[iMarker_EngineInflow] == val_marker) break;
  return Inflow_Mach[iMarker_EngineInflow];
}

su2double CConfig::GetExhaust_Pressure(string val_marker) const {
  unsigned short iMarker_EngineExhaust;
  for (iMarker_EngineExhaust = 0; iMarker_EngineExhaust < nMarker_EngineExhaust; iMarker_EngineExhaust++)
    if (Marker_EngineExhaust[iMarker_EngineExhaust] == val_marker) break;
  return Exhaust_Pressure[iMarker_EngineExhaust];
}

su2double CConfig::GetExhaust_Temperature(string val_marker) const {
  unsigned short iMarker_EngineExhaust;
  for (iMarker_EngineExhaust = 0; iMarker_EngineExhaust < nMarker_EngineExhaust; iMarker_EngineExhaust++)
    if (Marker_EngineExhaust[iMarker_EngineExhaust] == val_marker) break;
  return Exhaust_Temperature[iMarker_EngineExhaust];
}

su2double CConfig::GetExhaust_MassFlow(string val_marker) const {
  unsigned short iMarker_EngineExhaust;
  for (iMarker_EngineExhaust = 0; iMarker_EngineExhaust < nMarker_EngineExhaust; iMarker_EngineExhaust++)
    if (Marker_EngineExhaust[iMarker_EngineExhaust] == val_marker) break;
  return Exhaust_MassFlow[iMarker_EngineExhaust];
}

su2double CConfig::GetExhaust_TotalPressure(string val_marker) const {
  unsigned short iMarker_EngineExhaust;
  for (iMarker_EngineExhaust = 0; iMarker_EngineExhaust < nMarker_EngineExhaust; iMarker_EngineExhaust++)
    if (Marker_EngineExhaust[iMarker_EngineExhaust] == val_marker) break;
  return Exhaust_TotalPressure[iMarker_EngineExhaust];
}

su2double CConfig::GetExhaust_TotalTemperature(string val_marker) const {
  unsigned short iMarker_EngineExhaust;
  for (iMarker_EngineExhaust = 0; iMarker_EngineExhaust < nMarker_EngineExhaust; iMarker_EngineExhaust++)
    if (Marker_EngineExhaust[iMarker_EngineExhaust] == val_marker) break;
  return Exhaust_TotalTemperature[iMarker_EngineExhaust];
}

su2double CConfig::GetExhaust_GrossThrust(string val_marker) const {
  unsigned short iMarker_EngineExhaust;
  for (iMarker_EngineExhaust = 0; iMarker_EngineExhaust < nMarker_EngineExhaust; iMarker_EngineExhaust++)
    if (Marker_EngineExhaust[iMarker_EngineExhaust] == val_marker) break;
  return Exhaust_GrossThrust[iMarker_EngineExhaust];
}

su2double CConfig::GetExhaust_Force(string val_marker) const {
  unsigned short iMarker_EngineExhaust;
  for (iMarker_EngineExhaust = 0; iMarker_EngineExhaust < nMarker_EngineExhaust; iMarker_EngineExhaust++)
    if (Marker_EngineExhaust[iMarker_EngineExhaust] == val_marker) break;
  return Exhaust_Force[iMarker_EngineExhaust];
}

su2double CConfig::GetExhaust_Power(string val_marker) const {
  unsigned short iMarker_EngineExhaust;
  for (iMarker_EngineExhaust = 0; iMarker_EngineExhaust < nMarker_EngineExhaust; iMarker_EngineExhaust++)
    if (Marker_EngineExhaust[iMarker_EngineExhaust] == val_marker) break;
  return Exhaust_Power[iMarker_EngineExhaust];
}

su2double CConfig::GetActDiskInlet_Pressure(string val_marker) const {
  unsigned short iMarker_ActDiskInlet;
  for (iMarker_ActDiskInlet = 0; iMarker_ActDiskInlet < nMarker_ActDiskInlet; iMarker_ActDiskInlet++)
    if (Marker_ActDiskInlet[iMarker_ActDiskInlet] == val_marker) break;
  return ActDiskInlet_Pressure[iMarker_ActDiskInlet];
}

su2double CConfig::GetActDiskInlet_TotalPressure(string val_marker) const {
  unsigned short iMarker_ActDiskInlet;
  for (iMarker_ActDiskInlet = 0; iMarker_ActDiskInlet < nMarker_ActDiskInlet; iMarker_ActDiskInlet++)
    if (Marker_ActDiskInlet[iMarker_ActDiskInlet] == val_marker) break;
  return ActDiskInlet_TotalPressure[iMarker_ActDiskInlet];
}

su2double CConfig::GetActDiskInlet_RamDrag(string val_marker) const {
  unsigned short iMarker_ActDiskInlet;
  for (iMarker_ActDiskInlet = 0; iMarker_ActDiskInlet < nMarker_ActDiskInlet; iMarker_ActDiskInlet++)
    if (Marker_ActDiskInlet[iMarker_ActDiskInlet] == val_marker) break;
  return ActDiskInlet_RamDrag[iMarker_ActDiskInlet];
}

su2double CConfig::GetActDiskInlet_Force(string val_marker) const {
  unsigned short iMarker_ActDiskInlet;
  for (iMarker_ActDiskInlet = 0; iMarker_ActDiskInlet < nMarker_ActDiskInlet; iMarker_ActDiskInlet++)
    if (Marker_ActDiskInlet[iMarker_ActDiskInlet] == val_marker) break;
  return ActDiskInlet_Force[iMarker_ActDiskInlet];
}

su2double CConfig::GetActDiskInlet_Power(string val_marker) const {
  unsigned short iMarker_ActDiskInlet;
  for (iMarker_ActDiskInlet = 0; iMarker_ActDiskInlet < nMarker_ActDiskInlet; iMarker_ActDiskInlet++)
    if (Marker_ActDiskInlet[iMarker_ActDiskInlet] == val_marker) break;
  return ActDiskInlet_Power[iMarker_ActDiskInlet];
}

su2double CConfig::GetActDiskOutlet_Pressure(string val_marker) const {
  unsigned short iMarker_ActDiskOutlet;
  for (iMarker_ActDiskOutlet = 0; iMarker_ActDiskOutlet < nMarker_ActDiskOutlet; iMarker_ActDiskOutlet++)
    if (Marker_ActDiskOutlet[iMarker_ActDiskOutlet] == val_marker) break;
  return ActDiskOutlet_Pressure[iMarker_ActDiskOutlet];
}

su2double CConfig::GetActDiskOutlet_TotalPressure(string val_marker) const {
  unsigned short iMarker_ActDiskOutlet;
  for (iMarker_ActDiskOutlet = 0; iMarker_ActDiskOutlet < nMarker_ActDiskOutlet; iMarker_ActDiskOutlet++)
    if (Marker_ActDiskOutlet[iMarker_ActDiskOutlet] == val_marker) break;
  return ActDiskOutlet_TotalPressure[iMarker_ActDiskOutlet];
}

su2double CConfig::GetActDiskOutlet_GrossThrust(string val_marker) const {
  unsigned short iMarker_ActDiskOutlet;
  for (iMarker_ActDiskOutlet = 0; iMarker_ActDiskOutlet < nMarker_ActDiskOutlet; iMarker_ActDiskOutlet++)
    if (Marker_ActDiskOutlet[iMarker_ActDiskOutlet] == val_marker) break;
  return ActDiskOutlet_GrossThrust[iMarker_ActDiskOutlet];
}

su2double CConfig::GetActDiskOutlet_Force(string val_marker) const {
  unsigned short iMarker_ActDiskOutlet;
  for (iMarker_ActDiskOutlet = 0; iMarker_ActDiskOutlet < nMarker_ActDiskOutlet; iMarker_ActDiskOutlet++)
    if (Marker_ActDiskOutlet[iMarker_ActDiskOutlet] == val_marker) break;
  return ActDiskOutlet_Force[iMarker_ActDiskOutlet];
}

su2double CConfig::GetActDiskOutlet_Power(string val_marker) const {
  unsigned short iMarker_ActDiskOutlet;
  for (iMarker_ActDiskOutlet = 0; iMarker_ActDiskOutlet < nMarker_ActDiskOutlet; iMarker_ActDiskOutlet++)
    if (Marker_ActDiskOutlet[iMarker_ActDiskOutlet] == val_marker) break;
  return ActDiskOutlet_Power[iMarker_ActDiskOutlet];
}

su2double CConfig::GetActDiskInlet_Temperature(string val_marker) const {
  unsigned short iMarker_ActDiskInlet;
  for (iMarker_ActDiskInlet = 0; iMarker_ActDiskInlet < nMarker_ActDiskInlet; iMarker_ActDiskInlet++)
    if (Marker_ActDiskInlet[iMarker_ActDiskInlet] == val_marker) break;
  return ActDiskInlet_Temperature[iMarker_ActDiskInlet];
}

su2double CConfig::GetActDiskInlet_TotalTemperature(string val_marker) const {
  unsigned short iMarker_ActDiskInlet;
  for (iMarker_ActDiskInlet = 0; iMarker_ActDiskInlet < nMarker_ActDiskInlet; iMarker_ActDiskInlet++)
    if (Marker_ActDiskInlet[iMarker_ActDiskInlet] == val_marker) break;
  return ActDiskInlet_TotalTemperature[iMarker_ActDiskInlet];
}

su2double CConfig::GetActDiskOutlet_Temperature(string val_marker) const {
  unsigned short iMarker_ActDiskOutlet;
  for (iMarker_ActDiskOutlet = 0; iMarker_ActDiskOutlet < nMarker_ActDiskOutlet; iMarker_ActDiskOutlet++)
    if (Marker_ActDiskOutlet[iMarker_ActDiskOutlet] == val_marker) break;
  return ActDiskOutlet_Temperature[iMarker_ActDiskOutlet];
}

su2double CConfig::GetActDiskOutlet_TotalTemperature(string val_marker) const {
  unsigned short iMarker_ActDiskOutlet;
  for (iMarker_ActDiskOutlet = 0; iMarker_ActDiskOutlet < nMarker_ActDiskOutlet; iMarker_ActDiskOutlet++)
    if (Marker_ActDiskOutlet[iMarker_ActDiskOutlet] == val_marker) break;
  return ActDiskOutlet_TotalTemperature[iMarker_ActDiskOutlet];
}

su2double CConfig::GetActDiskInlet_MassFlow(string val_marker) const {
  unsigned short iMarker_ActDiskInlet;
  for (iMarker_ActDiskInlet = 0; iMarker_ActDiskInlet < nMarker_ActDiskInlet; iMarker_ActDiskInlet++)
    if (Marker_ActDiskInlet[iMarker_ActDiskInlet] == val_marker) break;
  return ActDiskInlet_MassFlow[iMarker_ActDiskInlet];
}

su2double CConfig::GetActDiskOutlet_MassFlow(string val_marker) const {
  unsigned short iMarker_ActDiskOutlet;
  for (iMarker_ActDiskOutlet = 0; iMarker_ActDiskOutlet < nMarker_ActDiskOutlet; iMarker_ActDiskOutlet++)
    if (Marker_ActDiskOutlet[iMarker_ActDiskOutlet] == val_marker) break;
  return ActDiskOutlet_MassFlow[iMarker_ActDiskOutlet];
}

su2double CConfig::GetDispl_Value(string val_marker) const {
  unsigned short iMarker_Displacement;
  for (iMarker_Displacement = 0; iMarker_Displacement < nMarker_Displacement; iMarker_Displacement++)
    if (Marker_Displacement[iMarker_Displacement] == val_marker) break;
  return Displ_Value[iMarker_Displacement];
}

su2double CConfig::GetLoad_Value(string val_marker) const {
  unsigned short iMarker_Load;
  for (iMarker_Load = 0; iMarker_Load < nMarker_Load; iMarker_Load++)
    if (Marker_Load[iMarker_Load] == val_marker) break;
  return Load_Value[iMarker_Load];
}

su2double CConfig::GetDamper_Constant(string val_marker) const {
  unsigned short iMarker_Damper;
  for (iMarker_Damper = 0; iMarker_Damper < nMarker_Damper; iMarker_Damper++)
    if (Marker_Damper[iMarker_Damper] == val_marker) break;
  return Damper_Constant[iMarker_Damper];
}

su2double CConfig::GetLoad_Dir_Value(string val_marker) const {
  unsigned short iMarker_Load_Dir;
  for (iMarker_Load_Dir = 0; iMarker_Load_Dir < nMarker_Load_Dir; iMarker_Load_Dir++)
    if (Marker_Load_Dir[iMarker_Load_Dir] == val_marker) break;
  return Load_Dir_Value[iMarker_Load_Dir];
}

su2double CConfig::GetLoad_Dir_Multiplier(string val_marker) const {
  unsigned short iMarker_Load_Dir;
  for (iMarker_Load_Dir = 0; iMarker_Load_Dir < nMarker_Load_Dir; iMarker_Load_Dir++)
    if (Marker_Load_Dir[iMarker_Load_Dir] == val_marker) break;
  return Load_Dir_Multiplier[iMarker_Load_Dir];
}

su2double CConfig::GetDisp_Dir_Value(string val_marker) const {
  unsigned short iMarker_Disp_Dir;
  for (iMarker_Disp_Dir = 0; iMarker_Disp_Dir < nMarker_Disp_Dir; iMarker_Disp_Dir++)
    if (Marker_Disp_Dir[iMarker_Disp_Dir] == val_marker) break;
  return Disp_Dir_Value[iMarker_Disp_Dir];
}

su2double CConfig::GetDisp_Dir_Multiplier(string val_marker) const {
  unsigned short iMarker_Disp_Dir;
  for (iMarker_Disp_Dir = 0; iMarker_Disp_Dir < nMarker_Disp_Dir; iMarker_Disp_Dir++)
    if (Marker_Disp_Dir[iMarker_Disp_Dir] == val_marker) break;
  return Disp_Dir_Multiplier[iMarker_Disp_Dir];
}

const su2double* CConfig::GetLoad_Dir(string val_marker) const {
  unsigned short iMarker_Load_Dir;
  for (iMarker_Load_Dir = 0; iMarker_Load_Dir < nMarker_Load_Dir; iMarker_Load_Dir++)
    if (Marker_Load_Dir[iMarker_Load_Dir] == val_marker) break;
  return Load_Dir[iMarker_Load_Dir];
}

const su2double* CConfig::GetDisp_Dir(string val_marker) const {
  unsigned short iMarker_Disp_Dir;
  for (iMarker_Disp_Dir = 0; iMarker_Disp_Dir < nMarker_Disp_Dir; iMarker_Disp_Dir++)
    if (Marker_Disp_Dir[iMarker_Disp_Dir] == val_marker) break;
  return Disp_Dir[iMarker_Disp_Dir];
}

su2double CConfig::GetLoad_Sine_Amplitude(string val_marker) const {
  unsigned short iMarker_Load_Sine;
  for (iMarker_Load_Sine = 0; iMarker_Load_Sine < nMarker_Load_Sine; iMarker_Load_Sine++)
    if (Marker_Load_Sine[iMarker_Load_Sine] == val_marker) break;
  return Load_Sine_Amplitude[iMarker_Load_Sine];
}

su2double CConfig::GetLoad_Sine_Frequency(string val_marker) const {
  unsigned short iMarker_Load_Sine;
  for (iMarker_Load_Sine = 0; iMarker_Load_Sine < nMarker_Load_Sine; iMarker_Load_Sine++)
    if (Marker_Load_Sine[iMarker_Load_Sine] == val_marker) break;
  return Load_Sine_Frequency[iMarker_Load_Sine];
}

const su2double* CConfig::GetLoad_Sine_Dir(string val_marker) const {
  unsigned short iMarker_Load_Sine;
  for (iMarker_Load_Sine = 0; iMarker_Load_Sine < nMarker_Load_Sine; iMarker_Load_Sine++)
    if (Marker_Load_Sine[iMarker_Load_Sine] == val_marker) break;
  return Load_Sine_Dir[iMarker_Load_Sine];
}

su2double CConfig::GetWall_Emissivity(string val_marker) const {

  unsigned short iMarker_Emissivity = 0;

  if (nMarker_Emissivity > 0) {
    for (iMarker_Emissivity = 0; iMarker_Emissivity < nMarker_Emissivity; iMarker_Emissivity++)
      if (Marker_Emissivity[iMarker_Emissivity] == val_marker) break;
  }

  return Wall_Emissivity[iMarker_Emissivity];
}

su2double CConfig::GetFlowLoad_Value(string val_marker) const {
  unsigned short iMarker_FlowLoad;
  for (iMarker_FlowLoad = 0; iMarker_FlowLoad < nMarker_FlowLoad; iMarker_FlowLoad++)
    if (Marker_FlowLoad[iMarker_FlowLoad] == val_marker) break;
  return FlowLoad_Value[iMarker_FlowLoad];
}

short CConfig::FindInterfaceMarker(unsigned short iInterface) const {

  /*--- The names of the two markers that form the interface. ---*/
  const auto& sideA = Marker_ZoneInterface[2*iInterface];
  const auto& sideB = Marker_ZoneInterface[2*iInterface+1];

  for (unsigned short iMarker = 0; iMarker < nMarker_All; iMarker++) {
    /*--- If the marker is sideA or sideB of the interface (order does not matter). ---*/
    const auto& tag = Marker_All_TagBound[iMarker];
    if ((tag == sideA) || (tag == sideB)) return iMarker;
  }
  return -1;
}

void CConfig::Tick(double *val_start_time) {

#ifdef PROFILE
  *val_start_time = SU2_MPI::Wtime();
#endif

}

void CConfig::Tock(double val_start_time, string val_function_name, int val_group_id) {

#ifdef PROFILE

  double val_stop_time = 0.0, val_elapsed_time = 0.0;

  val_stop_time = SU2_MPI::Wtime();

  /*--- Compute the elapsed time for this subroutine ---*/
  val_elapsed_time = val_stop_time - val_start_time;

  /*--- Store the subroutine name and the elapsed time ---*/
  Profile_Function_tp.push_back(val_function_name);
  Profile_Time_tp.push_back(val_elapsed_time);
  Profile_ID_tp.push_back(val_group_id);

#endif

}

void CConfig::SetProfilingCSV(void) {

#ifdef PROFILE

  int rank = MASTER_NODE;
  int size = SINGLE_NODE;
#ifdef HAVE_MPI
  SU2_MPI::Comm_rank(SU2_MPI::GetComm(), &rank);
  SU2_MPI::Comm_size(SU2_MPI::GetComm(), &size);
#endif

  /*--- Each rank has the same stack trace, so the they have the same
   function calls and ordering in the vectors. We're going to reduce
   the timings from each rank and extract the avg, min, and max timings. ---*/

  /*--- First, create a local mapping, so that we can extract the
   min and max values for each function. ---*/

  for (unsigned int i = 0; i < Profile_Function_tp.size(); i++) {

    /*--- Add the function and initialize if not already stored (the ID
     only needs to be stored the first time).---*/
    if (Profile_Map_tp.find(Profile_Function_tp[i]) == Profile_Map_tp.end()) {

      vector<int> profile; profile.push_back(i);
      Profile_Map_tp.insert(pair<string,vector<int> >(Profile_Function_tp[i],profile));

    } else {

      /*--- This function has already been added, so simply increment the
       number of calls and total time for this function. ---*/

      Profile_Map_tp[Profile_Function_tp[i]].push_back(i);

    }
  }

  /*--- We now have everything gathered by function name, so we can loop over
   each function and store the min/max times. ---*/

  int map_size = 0;
  for (map<string,vector<int> >::iterator it=Profile_Map_tp.begin(); it!=Profile_Map_tp.end(); ++it) {
    map_size++;
  }

  /*--- Allocate and initialize memory ---*/

  double *l_min_red = NULL, *l_max_red = NULL, *l_tot_red = NULL, *l_avg_red = NULL;
  int *n_calls_red = NULL;
  double* l_min = new double[map_size];
  double* l_max = new double[map_size];
  double* l_tot = new double[map_size];
  double* l_avg = new double[map_size];
  int* n_calls  = new int[map_size];
  for (int i = 0; i < map_size; i++)
  {
    l_min[i]   = 1e10;
    l_max[i]   = 0.0;
    l_tot[i]   = 0.0;
    l_avg[i]   = 0.0;
    n_calls[i] = 0;
  }

  /*--- Collect the info for each function from the current rank ---*/

  int func_counter = 0;
  for (map<string,vector<int> >::iterator it=Profile_Map_tp.begin(); it!=Profile_Map_tp.end(); ++it) {

    for (unsigned int i = 0; i < (it->second).size(); i++) {
      n_calls[func_counter]++;
      l_tot[func_counter] += Profile_Time_tp[(it->second)[i]];
      if (Profile_Time_tp[(it->second)[i]] < l_min[func_counter])
        l_min[func_counter] = Profile_Time_tp[(it->second)[i]];
      if (Profile_Time_tp[(it->second)[i]] > l_max[func_counter])
        l_max[func_counter] = Profile_Time_tp[(it->second)[i]];

    }
    l_avg[func_counter] = l_tot[func_counter]/((double)n_calls[func_counter]);
    func_counter++;
  }

  /*--- Now reduce the data ---*/

  if (rank == MASTER_NODE) {
    l_min_red = new double[map_size];
    l_max_red = new double[map_size];
    l_tot_red = new double[map_size];
    l_avg_red = new double[map_size];
    n_calls_red  = new int[map_size];
  }

#ifdef HAVE_MPI
  MPI_Reduce(n_calls, n_calls_red, map_size, MPI_INT, MPI_SUM, MASTER_NODE, SU2_MPI::GetComm());
  MPI_Reduce(l_tot, l_tot_red, map_size, MPI_DOUBLE, MPI_SUM, MASTER_NODE, SU2_MPI::GetComm());
  MPI_Reduce(l_avg, l_avg_red, map_size, MPI_DOUBLE, MPI_SUM, MASTER_NODE, SU2_MPI::GetComm());
  MPI_Reduce(l_min, l_min_red, map_size, MPI_DOUBLE, MPI_MIN, MASTER_NODE, SU2_MPI::GetComm());
  MPI_Reduce(l_max, l_max_red, map_size, MPI_DOUBLE, MPI_MAX, MASTER_NODE, SU2_MPI::GetComm());
#else
  memcpy(n_calls_red, n_calls, map_size*sizeof(int));
  memcpy(l_tot_red,   l_tot,   map_size*sizeof(double));
  memcpy(l_avg_red,   l_avg,   map_size*sizeof(double));
  memcpy(l_min_red,   l_min,   map_size*sizeof(double));
  memcpy(l_max_red,   l_max,   map_size*sizeof(double));
#endif

  /*--- The master rank will write the file ---*/

  if (rank == MASTER_NODE) {

    /*--- Take averages over all ranks on the master ---*/

    for (int i = 0; i < map_size; i++) {
      l_tot_red[i]   = l_tot_red[i]/(double)size;
      l_avg_red[i]   = l_avg_red[i]/(double)size;
      n_calls_red[i] = n_calls_red[i]/size;
    }

    /*--- Now write a CSV file with the processed results ---*/

    ofstream Profile_File;
    Profile_File.precision(15);
    Profile_File.open("profiling.csv");

    /*--- Create the CSV header ---*/

    Profile_File << "\"Function_Name\", \"N_Calls\", \"Avg_Total_Time\", \"Avg_Time\", \"Min_Time\", \"Max_Time\", \"Function_ID\"" << endl;

    /*--- Loop through the map and write the results to the file ---*/

    func_counter = 0;
    for (map<string,vector<int> >::iterator it=Profile_Map_tp.begin(); it!=Profile_Map_tp.end(); ++it) {

      Profile_File << scientific << it->first << ", " << n_calls_red[func_counter] << ", " << l_tot_red[func_counter] << ", " << l_avg_red[func_counter] << ", " << l_min_red[func_counter] << ", " << l_max_red[func_counter] << ", " << (int)Profile_ID_tp[(it->second)[0]] << endl;
      func_counter++;
    }

    Profile_File.close();

  }

  delete [] l_min;
  delete [] l_max;
  delete [] l_avg;
  delete [] l_tot;
  delete [] n_calls;
  if (rank == MASTER_NODE) {
    delete [] l_min_red;
    delete [] l_max_red;
    delete [] l_avg_red;
    delete [] l_tot_red;
    delete [] n_calls_red;
  }

#endif

}

void CConfig::GEMM_Tick(double *val_start_time) const {

#ifdef PROFILE

#ifdef HAVE_MKL
  *val_start_time = dsecnd();
#else
  *val_start_time = SU2_MPI::Wtime();
#endif

#endif

}

void CConfig::GEMM_Tock(double val_start_time, int M, int N, int K) const {

#ifdef PROFILE

  /* Determine the timing value. The actual function called depends on
     the type of executable. */
  double val_stop_time = 0.0;

#ifdef HAVE_MKL
  val_stop_time = dsecnd();
#else
  val_stop_time = SU2_MPI::Wtime();
#endif

  /* Compute the elapsed time. */
  const double val_elapsed_time = val_stop_time - val_start_time;

  /* Create the CLong3T from the M-N-K values and check if it is already
     stored in the map GEMM_Profile_MNK. */
  CLong3T MNK(M, N, K);
  map<CLong3T, int>::iterator MI = GEMM_Profile_MNK.find(MNK);

  if(MI == GEMM_Profile_MNK.end()) {

    /* Entry is not present yet. Create it. */
    const int ind = GEMM_Profile_MNK.size();
    GEMM_Profile_MNK[MNK] = ind;

    GEMM_Profile_NCalls.push_back(1);
    GEMM_Profile_TotTime.push_back(val_elapsed_time);
    GEMM_Profile_MinTime.push_back(val_elapsed_time);
    GEMM_Profile_MaxTime.push_back(val_elapsed_time);
  }
  else {

    /* Entry is already present. Determine its index in the
       map and update the corresponding vectors. */
    const int ind = MI->second;
    ++GEMM_Profile_NCalls[ind];
    GEMM_Profile_TotTime[ind] += val_elapsed_time;
    GEMM_Profile_MinTime[ind]  = min(GEMM_Profile_MinTime[ind], val_elapsed_time);
    GEMM_Profile_MaxTime[ind]  = max(GEMM_Profile_MaxTime[ind], val_elapsed_time);
  }

#endif

}

void CConfig::GEMMProfilingCSV(void) {

#ifdef PROFILE

  /* Initialize the rank to the master node. */
  int rank = MASTER_NODE;

#ifdef HAVE_MPI
  /* Parallel executable. The profiling data must be sent to the master node.
     First determine the rank and size. */
  int size;
  SU2_MPI::Comm_rank(SU2_MPI::GetComm(), &rank);
  SU2_MPI::Comm_size(SU2_MPI::GetComm(), &size);

  /* Check for the master node. */
  if(rank == MASTER_NODE) {

    /* Master node. Loop over the other ranks to receive their data. */
    for(int proc=1; proc<size; ++proc) {

      /* Block until a message from this processor arrives. Determine
         the number of entries in the receive buffers. */
      SU2_MPI::Status status;
      SU2_MPI::Probe(proc, 0, SU2_MPI::GetComm(), &status);

      int nEntries;
      SU2_MPI::Get_count(&status, MPI_LONG, &nEntries);

      /* Allocate the memory for the receive buffers and receive the
         three messages using blocking receives. */
      vector<long>   recvBufNCalls(nEntries);
      vector<double> recvBufTotTime(nEntries);
      vector<double> recvBufMinTime(nEntries);
      vector<double> recvBufMaxTime(nEntries);
      vector<long>   recvBufMNK(3*nEntries);

      SU2_MPI::Recv(recvBufNCalls.data(), recvBufNCalls.size(),
                    MPI_LONG, proc, 0, SU2_MPI::GetComm(), &status);
      SU2_MPI::Recv(recvBufTotTime.data(), recvBufTotTime.size(),
                    MPI_DOUBLE, proc, 1, SU2_MPI::GetComm(), &status);
      SU2_MPI::Recv(recvBufMinTime.data(), recvBufMinTime.size(),
                    MPI_DOUBLE, proc, 2, SU2_MPI::GetComm(), &status);
      SU2_MPI::Recv(recvBufMaxTime.data(), recvBufMaxTime.size(),
                    MPI_DOUBLE, proc, 3, SU2_MPI::GetComm(), &status);
      SU2_MPI::Recv(recvBufMNK.data(), recvBufMNK.size(),
                    MPI_LONG, proc, 4, SU2_MPI::GetComm(), &status);

      /* Loop over the number of entries. */
      for(int i=0; i<nEntries; ++i) {

        /* Create the CLong3T from the M-N-K values and check if it is already
           stored in the map GEMM_Profile_MNK. */
        CLong3T MNK(recvBufMNK[3*i], recvBufMNK[3*i+1], recvBufMNK[3*i+2]);
        map<CLong3T, int>::iterator MI = GEMM_Profile_MNK.find(MNK);

        if(MI == GEMM_Profile_MNK.end()) {

          /* Entry is not present yet. Create it. */
          const int ind = GEMM_Profile_MNK.size();
          GEMM_Profile_MNK[MNK] = ind;

          GEMM_Profile_NCalls.push_back(recvBufNCalls[i]);
          GEMM_Profile_TotTime.push_back(recvBufTotTime[i]);
          GEMM_Profile_MinTime.push_back(recvBufMinTime[i]);
          GEMM_Profile_MaxTime.push_back(recvBufMaxTime[i]);
        }
        else {

          /* Entry is already present. Determine its index in the
             map and update the corresponding vectors. */
          const int ind = MI->second;
          GEMM_Profile_NCalls[ind]  += recvBufNCalls[i];
          GEMM_Profile_TotTime[ind] += recvBufTotTime[i];
          GEMM_Profile_MinTime[ind]  = min(GEMM_Profile_MinTime[ind], recvBufMinTime[i]);
          GEMM_Profile_MaxTime[ind]  = max(GEMM_Profile_MaxTime[ind], recvBufMaxTime[i]);
        }
      }
    }
  }
  else {

    /* Not the master node. Create the send buffer for the MNK data. */
    vector<long> sendBufMNK(3*GEMM_Profile_NCalls.size());
    for(map<CLong3T, int>::iterator MI =GEMM_Profile_MNK.begin();
                                    MI!=GEMM_Profile_MNK.end(); ++MI) {

      const int ind = 3*MI->second;
      sendBufMNK[ind]   = MI->first.long0;
      sendBufMNK[ind+1] = MI->first.long1;
      sendBufMNK[ind+2] = MI->first.long2;
    }

    /* Send the data to the master node using blocking sends. */
    SU2_MPI::Send(GEMM_Profile_NCalls.data(), GEMM_Profile_NCalls.size(),
                  MPI_LONG, MASTER_NODE, 0, SU2_MPI::GetComm());
    SU2_MPI::Send(GEMM_Profile_TotTime.data(), GEMM_Profile_TotTime.size(),
                  MPI_DOUBLE, MASTER_NODE, 1, SU2_MPI::GetComm());
    SU2_MPI::Send(GEMM_Profile_MinTime.data(), GEMM_Profile_MinTime.size(),
                  MPI_DOUBLE, MASTER_NODE, 2, SU2_MPI::GetComm());
    SU2_MPI::Send(GEMM_Profile_MaxTime.data(), GEMM_Profile_MaxTime.size(),
                  MPI_DOUBLE, MASTER_NODE, 3, SU2_MPI::GetComm());
    SU2_MPI::Send(sendBufMNK.data(), sendBufMNK.size(),
                  MPI_LONG, MASTER_NODE, 4, SU2_MPI::GetComm());
  }

#endif

  /*--- The master rank will write the file ---*/
  if (rank == MASTER_NODE) {

    /* Store the elements of the map GEMM_Profile_MNK in
       vectors for post processing reasons. */
    const unsigned int nItems = GEMM_Profile_MNK.size();
    vector<long> M(nItems), N(nItems), K(nItems);
    for(map<CLong3T, int>::iterator MI =GEMM_Profile_MNK.begin();
                                    MI!=GEMM_Profile_MNK.end(); ++MI) {

      const int ind = MI->second;
      M[ind] = MI->first.long0;
      N[ind] = MI->first.long1;
      K[ind] = MI->first.long2;
    }

    /* In order to create a nicer output the profiling data is sorted in
       terms of CPU time spent. Create a vector of pairs for carrying
       out this sort. */
    vector<pair<double, unsigned int> > sortedTime;

    for(unsigned int i=0; i<GEMM_Profile_TotTime.size(); ++i)
      sortedTime.push_back(make_pair(GEMM_Profile_TotTime[i], i));

    sort(sortedTime.begin(), sortedTime.end());

    /* Open the profiling file. */
    ofstream Profile_File;
    Profile_File.precision(15);
    Profile_File.open("gemm_profiling.csv");

    /* Create the CSV header */
    Profile_File << "\"Total_Time\", \"N_Calls\", \"Avg_Time\", \"Min_Time\", \"Max_Time\", \"M\", \"N\", \"K\", \"Avg GFLOPs\"" << endl;

    /* Loop through the different items, where the item with the largest total time is
       written first. As sortedTime is sorted in increasing order, the sequence of
       sortedTime must be reversed. */
    for(vector<pair<double, unsigned int> >::reverse_iterator rit =sortedTime.rbegin();
                                                              rit!=sortedTime.rend(); ++rit) {
      /* Determine the original index in the profiling vectors. */
      const unsigned int ind = rit->second;
      const double AvgTime = GEMM_Profile_TotTime[ind]/GEMM_Profile_NCalls[ind];
      const double GFlops   = 2.0e-9*M[ind]*N[ind]*K[ind]/AvgTime;

      /* Write the data. */
      Profile_File << scientific << GEMM_Profile_TotTime[ind] << ", " << GEMM_Profile_NCalls[ind] << ", "
                   << AvgTime << ", " << GEMM_Profile_MinTime[ind] << ", " << GEMM_Profile_MaxTime[ind] << ", "
                   << M[ind] << ", " << N[ind] << ", " << K[ind] << ", " << GFlops << endl;
    }

    /* Close the file. */
    Profile_File.close();
  }

#endif

}

void CConfig::SetFreeStreamTurboNormal(const su2double* turboNormal){

  FreeStreamTurboNormal[0] = turboNormal[0];
  FreeStreamTurboNormal[1] = turboNormal[1];
  FreeStreamTurboNormal[2] = 0.0;

}

void CConfig::SetMultizone(const CConfig *driver_config, const CConfig* const* config_container){

  for (unsigned short iZone = 0; iZone < nZone; iZone++){

    if (config_container[iZone]->GetTime_Domain() != GetTime_Domain()){
      SU2_MPI::Error("Option TIME_DOMAIN must be the same in all zones.", CURRENT_FUNCTION);
    }
    if (config_container[iZone]->GetnTime_Iter() != GetnTime_Iter()){
      SU2_MPI::Error("Option TIME_ITER must be the same in all zones.", CURRENT_FUNCTION);
    }
    if (config_container[iZone]->GetnOuter_Iter() != GetnOuter_Iter()){
      SU2_MPI::Error("Option OUTER_ITER must be the same in all zones.", CURRENT_FUNCTION);
    }
    if (config_container[iZone]->GetTime_Step() != GetTime_Step()){
      SU2_MPI::Error("Option TIME_STEP must be the same in all zones.", CURRENT_FUNCTION);
    }
    if (config_container[iZone]->GetUnst_CFL() != 0.0){
      SU2_MPI::Error("Option UNST_CFL_NUMBER cannot be used in multizone problems (must be 0),"
                     " use a fixed TIME_STEP instead.", CURRENT_FUNCTION);
    }
    if (config_container[iZone]->GetMultizone_Problem() != GetMultizone_Problem()){
      SU2_MPI::Error("Option MULTIZONE must be the same in all zones.", CURRENT_FUNCTION);
    }
    if (config_container[iZone]->GetMultizone_Mesh() != GetMultizone_Mesh()){
      SU2_MPI::Error("Option MULTIZONE_MESH must be the same in all zones.", CURRENT_FUNCTION);
    }
    if(config_container[iZone]->GetWnd_Cauchy_Crit() == true){
      SU2_MPI::Error("Option WINDOW_CAUCHY_CRIT must be deactivated for multizone problems.", CURRENT_FUNCTION);
    }
  }
  if(driver_config->GetWnd_Cauchy_Crit() == true){
    SU2_MPI::Error("Option WINDOW_CAUCHY_CRIT must be deactivated for multizone problems.", CURRENT_FUNCTION);
  }

  bool multiblockDriver = false;
  for (unsigned short iFiles = 0; iFiles < driver_config->GetnVolumeOutputFiles(); iFiles++){
    if (driver_config->GetVolumeOutputFiles()[iFiles] == PARAVIEW_MULTIBLOCK){
      multiblockDriver = true;
    }
  }

  bool multiblockZone = false;
  for (unsigned short iZone = 0; iZone < nZone; iZone++){
    multiblockZone = false;
    for (unsigned short iFiles = 0; iFiles < config_container[iZone]->GetnVolumeOutputFiles(); iFiles++){
      if (config_container[iZone]->GetVolumeOutputFiles()[iFiles] == PARAVIEW_MULTIBLOCK){
        multiblockZone = true;
      }
    }
    if (multiblockZone != multiblockDriver){
      SU2_MPI::Error("To enable PARAVIEW_MULTIBLOCK output, add it to OUTPUT_FILES option in main config and\n"
                     "remove option from sub-config files.", CURRENT_FUNCTION);
    }
  }

  /*--- Fix the Time Step for all subdomains, for the case of time-dependent problems ---*/
  if (driver_config->GetTime_Domain()){
    Delta_UnstTime = driver_config->GetTime_Step();
    Delta_DynTime  = driver_config->GetTime_Step();

    Time_Domain = true;
  }

  /*------------------------------------------------------------*/
  /*------ Determine the special properties of the problem -----*/
  /*------------------------------------------------------------*/

  bool fluid_zone = false;
  bool structural_zone = false;

  /*--- If there is at least a fluid and a structural zone ---*/
  for (auto iZone = 0u; iZone < nZone; iZone++) {
    fluid_zone |= config_container[iZone]->GetFluidProblem();
    structural_zone |= config_container[iZone]->GetStructuralProblem();
  }

  if (structural_zone) Relaxation = true;

  /*--- If the problem has FSI properties ---*/
  FSI_Problem = fluid_zone && structural_zone;

  Multizone_Residual = true;
}<|MERGE_RESOLUTION|>--- conflicted
+++ resolved
@@ -1261,14 +1261,7 @@
   /*!\brief PRANDTL_LAM \n DESCRIPTION: Laminar Prandtl number (0.72 (air), only for compressible flows) \n DEFAULT: 0.72 \ingroup Config*/
   addDoubleListOption("PRANDTL_LAM", nPrandtl_Lam, Prandtl_Lam);
   /*!\brief PRANDTL_TURB \n DESCRIPTION: Turbulent Prandtl number (0.9 (air), only for compressible flows) \n DEFAULT 0.90 \ingroup Config*/
-<<<<<<< HEAD
   addDoubleListOption("PRANDTL_TURB", nPrandtl_Turb, Prandtl_Turb);
-  /*!\brief WALLMODELKAPPA \n DESCRIPTION: von Karman constant used for the wall model \n DEFAULT 0.41 \ingroup Config*/
-  addDoubleOption("WALLMODELKAPPA", wallModelKappa, 0.41);
-  /*!\brief WALLMODELB \n DESCRIPTION: constant B used for the wall model \n DEFAULT 5.0 \ingroup Config*/
-  addDoubleOption("WALLMODELB", wallModelB, 5.5);
-=======
-  addDoubleOption("PRANDTL_TURB", Prandtl_Turb, 0.90);
 
   /*--- Options related to wall models. ---*/
 
@@ -1283,7 +1276,6 @@
   /*!\brief WALLMODEL_B \n DESCRIPTION: constant B used for the wall model \n DEFAULT 5.5 \ingroup Config*/
   addDoubleOption("WALLMODEL_B", wallModel_B, 5.5);
 
->>>>>>> 48bdaf1e
   /*!\brief BULK_MODULUS \n DESCRIPTION: Value of the Bulk Modulus  \n DEFAULT 1.42E5 \ingroup Config*/
   addDoubleOption("BULK_MODULUS", Bulk_Modulus, 1.42E5);
   /* DESCRIPTION: Epsilon^2 multipier in Beta calculation for incompressible preconditioner.  */
