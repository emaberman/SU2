/*!
 * \file CConfig.cpp
 * \brief Main file for managing the config file
 * \author F. Palacios, T. Economon, B. Tracey, H. Kline
 * \version 7.0.8 "Blackbird"
 *
 * SU2 Project Website: https://su2code.github.io
 *
 * The SU2 Project is maintained by the SU2 Foundation
 * (http://su2foundation.org)
 *
 * Copyright 2012-2020, SU2 Contributors (cf. AUTHORS.md)
 *
 * SU2 is free software; you can redistribute it and/or
 * modify it under the terms of the GNU Lesser General Public
 * License as published by the Free Software Foundation; either
 * version 2.1 of the License, or (at your option) any later version.
 *
 * SU2 is distributed in the hope that it will be useful,
 * but WITHOUT ANY WARRANTY; without even the implied warranty of
 * MERCHANTABILITY or FITNESS FOR A PARTICULAR PURPOSE. See the GNU
 * Lesser General Public License for more details.
 *
 * You should have received a copy of the GNU Lesser General Public
 * License along with SU2. If not, see <http://www.gnu.org/licenses/>.
 */

#define ENABLE_MAPS
#include "../include/CConfig.hpp"
#undef ENABLE_MAPS

#include "../include/fem/fem_gauss_jacobi_quadrature.hpp"
#include "../include/fem/fem_geometry_structure.hpp"

#include "../include/basic_types/ad_structure.hpp"
#include "../include/toolboxes/printing_toolbox.hpp"

using namespace PrintingToolbox;

#ifdef PROFILE
#ifdef HAVE_MKL
#include "mkl.h"
#endif
#endif

vector<string> Profile_Function_tp;       /*!< \brief Vector of string names for profiled functions. */
vector<double> Profile_Time_tp;           /*!< \brief Vector of elapsed time for profiled functions. */
vector<double> Profile_ID_tp;             /*!< \brief Vector of group ID number for profiled functions. */
map<string, vector<int> > Profile_Map_tp; /*!< \brief Map containing the final results for profiled functions. */

map<CLong3T, int> GEMM_Profile_MNK;       /*!< \brief Map, which maps the GEMM size to the index where
                                                      the data for this GEMM is stored in several vectors. */
vector<long>   GEMM_Profile_NCalls;       /*!< \brief Vector, which stores the number of calls to this
                                                      GEMM size. */
vector<double> GEMM_Profile_TotTime;      /*!< \brief Total time spent for this GEMM size. */
vector<double> GEMM_Profile_MinTime;      /*!< \brief Minimum time spent for this GEMM size. */
vector<double> GEMM_Profile_MaxTime;      /*!< \brief Maximum time spent for this GEMM size. */

//#pragma omp threadprivate(Profile_Function_tp, Profile_Time_tp, Profile_ID_tp, Profile_Map_tp)


CConfig::CConfig(char case_filename[MAX_STRING_SIZE], unsigned short val_software, bool verb_high) {

  /*--- Set the case name to the base config file name without extension ---*/

  caseName = PrintingToolbox::split(string(case_filename),'.')[0];

  base_config = true;

  /*--- Store MPI rank and size ---*/

  rank = SU2_MPI::GetRank();
  size = SU2_MPI::GetSize();

  iZone = 0;
  nZone = 1;

  Init();

  /*--- Parsing the config file  ---*/

  SetConfig_Parsing(case_filename);

  /*--- Set the default values for all of the options that weren't set ---*/

  SetDefault();

  /*--- Set number of zone ---*/

  SetnZone();

  /*--- Configuration file postprocessing ---*/

  SetPostprocessing(val_software, iZone, 0);

  /*--- Configuration file boundaries/markers setting ---*/

  SetMarkers(val_software);

  /*--- Configuration file output ---*/

  if ((rank == MASTER_NODE) && verb_high)
    SetOutput(val_software, iZone);

}

CConfig::CConfig(istream &case_buffer, unsigned short val_software, bool verb_high) {

  base_config = true;

  iZone = 0;
  nZone = 1;

  Init();

  /*--- Parsing the config file  ---*/

  SetConfig_Parsing(case_buffer);

  /*--- Set the default values for all of the options that weren't set ---*/

  SetDefault();

  /*--- Set number of zone ---*/

  SetnZone();

  /*--- Configuration file postprocessing ---*/

  SetPostprocessing(val_software, iZone, 0);

  /*--- Configuration file boundaries/markers setting ---*/

  SetMarkers(val_software);

  /*--- Configuration file output ---*/

  if ((rank == MASTER_NODE) && verb_high)
    SetOutput(val_software, iZone);

}

CConfig::CConfig(CConfig* config, char case_filename[MAX_STRING_SIZE], unsigned short val_software, unsigned short val_iZone, unsigned short val_nZone, bool verb_high) {

  caseName = config->GetCaseName();

  unsigned short val_nDim;

  base_config = false;

  iZone = val_iZone;
  nZone = val_nZone;

  Init();

  /*--- Parsing the config file  ---*/

  SetConfig_Parsing(case_filename);

  /*--- Set default options from base config ---*/

  SetDefaultFromConfig(config);

  /*--- Set the default values for all of the options that weren't set ---*/

  SetDefault();

  /*--- Get the dimension --- */

  val_nDim = GetnDim(Mesh_FileName, Mesh_FileFormat);

  /*--- Configuration file postprocessing ---*/

  SetPostprocessing(val_software, val_iZone, val_nDim);

  /*--- Configuration file boundaries/markers setting ---*/

  SetMarkers(val_software);

  /*--- Configuration file output ---*/

  if ((rank == MASTER_NODE) && verb_high)
    SetOutput(val_software, val_iZone);

  Multizone_Problem = config->GetMultizone_Problem();

}

CConfig::CConfig(char case_filename[MAX_STRING_SIZE], unsigned short val_software) {

  /*--- Set the case name to the base config file name without extension ---*/

  caseName = PrintingToolbox::split(string(case_filename),'.')[0];

  base_config = true;

  nZone = 1;
  iZone = 0;

  Init();

  /*--- Parsing the config file  ---*/

  SetConfig_Parsing(case_filename);

  /*--- Set the default values for all of the options that weren't set ---*/

  SetDefault();

  /*--- Set number of zones --- */

  SetnZone();

  /*--- Configuration file postprocessing ---*/

  SetPostprocessing(val_software, 0, 1);

  /*--- Configuration file boundaries/markers setting ---*/

  SetMarkers(val_software);

  /*--- Print the header --- */

  SetHeader(val_software);

}

CConfig::CConfig(char case_filename[MAX_STRING_SIZE], CConfig *config) {

  /*--- Set the case name to the base config file name without extension ---*/

  caseName = PrintingToolbox::split(string(case_filename),'.')[0];

  base_config = true;

  bool runtime_file = false;

  Init();

  /*--- Parsing the config file  ---*/

  runtime_file = SetRunTime_Parsing(case_filename);

  /*--- Set the default values for all of the options that weren't set ---*/

  SetDefault();

  /*--- Update original config file ---*/

  if (runtime_file) {
    if (all_options.find("TIME_ITER") == all_options.end())
      config->SetnTime_Iter(nTimeIter);
  }
}

SU2_MPI::Comm CConfig::GetMPICommunicator() const {

  return SU2_Communicator;

}

void CConfig::Init(){

  /*--- Store MPI rank and size ---*/

  rank = SU2_MPI::GetRank();
  size = SU2_MPI::GetSize();

  /*--- Initialize pointers to Null---*/

  SetPointersNull();

  /*--- Reading config options  ---*/

  SetConfig_Options();

}

void CConfig::SetMPICommunicator(SU2_MPI::Comm Communicator) {

  SU2_Communicator = Communicator;

}

void CConfig::addDoubleOption(const string name, su2double & option_field, su2double default_value) {
  // Check if the key is already in the map. If this fails, it is coder error
  // and not user error, so throw.
  assert(option_map.find(name) == option_map.end());

  // Add this option to the list of all the options
  all_options.insert(pair<string, bool>(name, true));

  // Create the parser for a su2double option with a reference to the option_field and the desired
  // default value. This will take the string in the config file, convert it to a su2double, and
  // place that su2double in the memory location specified by the reference.
  COptionBase* val = new COptionDouble(name, option_field, default_value);

  // Create an association between the option name ("CFL") and the parser generated above.
  // During configuration, the parsing script will get the option name, and use this map
  // to find how to parse that option.
  option_map.insert(pair<string, COptionBase *>(name, val));
}

void CConfig::addStringOption(const string name, string & option_field, string default_value) {

  assert(option_map.find(name) == option_map.end());
  all_options.insert(pair<string, bool>(name, true));
  COptionBase* val = new COptionString(name, option_field, default_value);
  option_map.insert(pair<string, COptionBase *>(name, val));
}

void CConfig::addIntegerOption(const string name, int & option_field, int default_value) {
  assert(option_map.find(name) == option_map.end());
  all_options.insert(pair<string, bool>(name, true));
  COptionBase* val = new COptionInt(name, option_field, default_value);
  option_map.insert(pair<string, COptionBase *>(name, val));
}

void CConfig::addUnsignedLongOption(const string name, unsigned long & option_field, unsigned long default_value) {
  assert(option_map.find(name) == option_map.end());
  all_options.insert(pair<string, bool>(name, true));
  COptionBase* val = new COptionULong(name, option_field, default_value);
  option_map.insert(pair<string, COptionBase *>(name, val));
}

void CConfig::addUnsignedShortOption(const string name, unsigned short & option_field, unsigned short default_value) {
  assert(option_map.find(name) == option_map.end());
  all_options.insert(pair<string, bool>(name, true));
  COptionBase* val = new COptionUShort(name, option_field, default_value);
  option_map.insert(pair<string, COptionBase *>(name, val));
}

void CConfig::addLongOption(const string name, long & option_field, long default_value) {
  assert(option_map.find(name) == option_map.end());
  all_options.insert(pair<string, bool>(name, true));
  COptionBase* val = new COptionLong(name, option_field, default_value);
  option_map.insert(pair<string, COptionBase *>(name, val));
}

void CConfig::addBoolOption(const string name, bool & option_field, bool default_value) {
  assert(option_map.find(name) == option_map.end());
  all_options.insert(pair<string, bool>(name, true));
  COptionBase* val = new COptionBool(name, option_field, default_value);
  option_map.insert(pair<string, COptionBase *>(name, val));
}

// enum types work differently than all of the others because there are a small number of valid
// string entries for the type. One must also provide a list of all the valid strings of that type.
template <class Tenum>
void CConfig::addEnumOption(const string name, unsigned short & option_field, const map<string, Tenum> & enum_map, Tenum default_value) {
  assert(option_map.find(name) == option_map.end());
  all_options.insert(pair<string, bool>(name, true));
  COptionBase* val = new COptionEnum<Tenum>(name, enum_map, option_field, default_value);
  option_map.insert(pair<string, COptionBase *>(name, val));
  return;
}

// input_size is the number of options read in from the config file
template <class Tenum>
void CConfig::addEnumListOption(const string name, unsigned short & input_size, unsigned short * & option_field, const map<string, Tenum> & enum_map) {
  input_size = 0;
  assert(option_map.find(name) == option_map.end());
  all_options.insert(pair<string, bool>(name, true));
  COptionBase* val = new COptionEnumList<Tenum>(name, enum_map, option_field, input_size);
  option_map.insert( pair<string, COptionBase*>(name, val) );
}

void CConfig::addDoubleArrayOption(const string name, const int size, su2double * & option_field, su2double * default_value) {
  assert(option_map.find(name) == option_map.end());
  all_options.insert(pair<string, bool>(name, true));
  COptionBase* val = new COptionDoubleArray(name, size, option_field, default_value);
  option_map.insert(pair<string, COptionBase *>(name, val));
}

void CConfig::addDoubleListOption(const string name, unsigned short & size, su2double * & option_field) {
  assert(option_map.find(name) == option_map.end());
  all_options.insert(pair<string, bool>(name, true));
  COptionBase* val = new COptionDoubleList(name, size, option_field);
  option_map.insert(pair<string, COptionBase *>(name, val));
}

void CConfig::addShortListOption(const string name, unsigned short & size, short * & option_field) {
  assert(option_map.find(name) == option_map.end());
  all_options.insert(pair<string, bool>(name, true));
  COptionBase* val = new COptionShortList(name, size, option_field);
  option_map.insert(pair<string, COptionBase *>(name, val));
}

void CConfig::addUShortListOption(const string name, unsigned short & size, unsigned short * & option_field) {
  assert(option_map.find(name) == option_map.end());
  all_options.insert(pair<string, bool>(name, true));
  COptionBase* val = new COptionUShortList(name, size, option_field);
  option_map.insert(pair<string, COptionBase *>(name, val));
}

void CConfig::addStringListOption(const string name, unsigned short & num_marker, string* & option_field) {
  assert(option_map.find(name) == option_map.end());
  all_options.insert(pair<string, bool>(name, true));
  COptionBase* val = new COptionStringList(name, num_marker, option_field);
  option_map.insert(pair<string, COptionBase *>(name, val));
}

void CConfig::addConvectOption(const string name, unsigned short & space_field, unsigned short & centered_field, unsigned short & upwind_field) {
  assert(option_map.find(name) == option_map.end());
  all_options.insert(pair<string, bool>(name, true));
  COptionBase* val = new COptionConvect(name, space_field, centered_field, upwind_field);
  option_map.insert(pair<string, COptionBase *>(name, val));
}

void CConfig::addConvectFEMOption(const string name, unsigned short & space_field, unsigned short & fem_field) {
  assert(option_map.find(name) == option_map.end());
  all_options.insert(pair<string, bool>(name, true));
  COptionBase* val = new COptionFEMConvect(name, space_field, fem_field);
  option_map.insert(pair<string, COptionBase *>(name, val));
}

void CConfig::addMathProblemOption(const string name, bool & ContinuousAdjoint, const bool & ContinuousAdjoint_default,
                          bool & DiscreteAdjoint, const bool & DiscreteAdjoint_default,
                          bool & Restart_Flow, const bool & Restart_Flow_default) {
  assert(option_map.find(name) == option_map.end());
  all_options.insert(pair<string, bool>(name, true));
  COptionBase* val = new COptionMathProblem(name, ContinuousAdjoint, ContinuousAdjoint_default, DiscreteAdjoint, DiscreteAdjoint_default, Restart_Flow, Restart_Flow_default);
  option_map.insert(pair<string, COptionBase *>(name, val));
}

void CConfig::addDVParamOption(const string name, unsigned short & nDV_field, su2double** & paramDV, string* & FFDTag,
                      unsigned short* & design_variable) {
  assert(option_map.find(name) == option_map.end());
  all_options.insert(pair<string, bool>(name, true));
  COptionBase* val = new COptionDVParam(name, nDV_field, paramDV, FFDTag, design_variable);
  option_map.insert(pair<string, COptionBase *>(name, val));
}

void CConfig::addDVValueOption(const string name, unsigned short* & nDVValue_field, su2double** & valueDV, unsigned short & nDV_field,  su2double** & paramDV,
                      unsigned short* & design_variable) {
  assert(option_map.find(name) == option_map.end());
  all_options.insert(pair<string, bool>(name, true));
  COptionBase* val = new COptionDVValue(name, nDVValue_field, valueDV, nDV_field, paramDV, design_variable);
  option_map.insert(pair<string, COptionBase *>(name, val));
}

void CConfig::addFFDDefOption(const string name, unsigned short & nFFD_field, su2double** & coordFFD, string* & FFDTag) {
  assert(option_map.find(name) == option_map.end());
  all_options.insert(pair<string, bool>(name, true));
  COptionBase* val = new COptionFFDDef(name, nFFD_field, coordFFD, FFDTag);
  option_map.insert(pair<string, COptionBase *>(name, val));
}

void CConfig::addFFDDegreeOption(const string name, unsigned short & nFFD_field, unsigned short** & degreeFFD) {
  assert(option_map.find(name) == option_map.end());
  all_options.insert(pair<string, bool>(name, true));
  COptionBase* val = new COptionFFDDegree(name, nFFD_field, degreeFFD);
  option_map.insert(pair<string, COptionBase *>(name, val));
}

void CConfig::addStringDoubleListOption(const string name, unsigned short & list_size, string * & string_field,
                               su2double* & double_field) {
  assert(option_map.find(name) == option_map.end());
  all_options.insert(pair<string, bool>(name, true));
  COptionBase* val = new COptionStringDoubleList(name, list_size, string_field, double_field);
  option_map.insert(pair<string, COptionBase *>(name, val));
}

void CConfig::addInletOption(const string name, unsigned short & nMarker_Inlet, string * & Marker_Inlet,
                    su2double* & Ttotal, su2double* & Ptotal, su2double** & FlowDir) {
  assert(option_map.find(name) == option_map.end());
  all_options.insert(pair<string, bool>(name, true));
  COptionBase* val = new COptionInlet(name, nMarker_Inlet, Marker_Inlet, Ttotal, Ptotal, FlowDir);
  option_map.insert(pair<string, COptionBase *>(name, val));
}

template <class Tenum>
void CConfig::addRiemannOption(const string name, unsigned short & nMarker_Riemann, string * & Marker_Riemann, unsigned short* & option_field, const map<string, Tenum> & enum_map,
                               su2double* & var1, su2double* & var2, su2double** & FlowDir) {
  assert(option_map.find(name) == option_map.end());
  all_options.insert(pair<string, bool>(name, true));
  COptionBase* val = new COptionRiemann<Tenum>(name, nMarker_Riemann, Marker_Riemann, option_field, enum_map, var1, var2, FlowDir);
  option_map.insert(pair<string, COptionBase *>(name, val));
}

template <class Tenum>
void CConfig::addGilesOption(const string name, unsigned short & nMarker_Giles, string * & Marker_Giles, unsigned short* & option_field, const map<string, Tenum> & enum_map,
                             su2double* & var1, su2double* & var2, su2double** & FlowDir, su2double* & relaxfactor1, su2double* & relaxfactor2) {
  assert(option_map.find(name) == option_map.end());
  all_options.insert(pair<string, bool>(name, true));
  COptionBase* val = new COptionGiles<Tenum>(name, nMarker_Giles, Marker_Giles, option_field, enum_map, var1, var2, FlowDir, relaxfactor1, relaxfactor2);
  option_map.insert(pair<string, COptionBase *>(name, val));
}

void CConfig::addExhaustOption(const string name, unsigned short & nMarker_Exhaust, string * & Marker_Exhaust,
                               su2double* & Ttotal, su2double* & Ptotal) {
  assert(option_map.find(name) == option_map.end());
  all_options.insert(pair<string, bool>(name, true));
  COptionBase* val = new COptionExhaust(name, nMarker_Exhaust, Marker_Exhaust, Ttotal, Ptotal);
  option_map.insert(pair<string, COptionBase *>(name, val));
}

void CConfig::addPeriodicOption(const string & name, unsigned short & nMarker_PerBound,
                                string* & Marker_PerBound, string* & Marker_PerDonor,
                                su2double** & RotCenter, su2double** & RotAngles, su2double** & Translation) {
  assert(option_map.find(name) == option_map.end());
  all_options.insert(pair<string, bool>(name, true));
  COptionBase* val = new COptionPeriodic(name, nMarker_PerBound, Marker_PerBound, Marker_PerDonor, RotCenter, RotAngles, Translation);
  option_map.insert(pair<string, COptionBase *>(name, val));
}

void CConfig::addTurboPerfOption(const string & name, unsigned short & nMarker_TurboPerf,
                                 string* & Marker_TurboBoundIn, string* & Marker_TurboBoundOut) {
  assert(option_map.find(name) == option_map.end());
  all_options.insert(pair<string, bool>(name, true));
  COptionBase* val = new COptionTurboPerformance(name, nMarker_TurboPerf, Marker_TurboBoundIn, Marker_TurboBoundOut);
  option_map.insert(pair<string, COptionBase *>(name, val));
}

void CConfig::addActDiskOption(const string & name, unsigned short & nMarker_ActDiskInlet,
                               unsigned short & nMarker_ActDiskOutlet, string* & Marker_ActDiskInlet,
                               string* & Marker_ActDiskOutlet, su2double** & ActDisk_PressJump,
                               su2double** & ActDisk_TempJump, su2double** & ActDisk_Omega) {
  assert(option_map.find(name) == option_map.end());
  all_options.insert(pair<string, bool>(name, true));
  COptionBase* val = new COptionActDisk(name, nMarker_ActDiskInlet, nMarker_ActDiskOutlet, Marker_ActDiskInlet,
                                        Marker_ActDiskOutlet, ActDisk_PressJump, ActDisk_TempJump, ActDisk_Omega);
  option_map.insert(pair<string, COptionBase *>(name, val));
}

void CConfig::addWallFunctionOption(const string &name, unsigned short &list_size, string* &string_field,
                                    unsigned short* &val_Kind_WF, unsigned short** &val_IntInfo_WF,
                                    su2double** &val_DoubleInfo_WF) {
  assert(option_map.find(name) == option_map.end());
  all_options.insert(pair<string, bool>(name, true));
  COptionBase* val = new COptionWallFunction(name, list_size, string_field, val_Kind_WF,
                                             val_IntInfo_WF, val_DoubleInfo_WF);
  option_map.insert(pair<string, COptionBase *>(name, val));
}

void CConfig::addPythonOption(const string name) {
  assert(option_map.find(name) == option_map.end());
  all_options.insert(pair<string, bool>(name, true));
  COptionBase* val = new COptionPython(name);
  option_map.insert(pair<string, COptionBase *>(name, val));
}

unsigned short CConfig::GetnZone(string val_mesh_filename, unsigned short val_format) {

  int nZone = 1; /* Default value if nothing is specified. */

  switch (val_format) {
    case SU2: {

      /*--- Local variables for reading the SU2 file. ---*/
      string text_line;
      ifstream mesh_file;

      /*--- Check if the mesh file can be opened for reading. ---*/
      mesh_file.open(val_mesh_filename.c_str(), ios::in);
      if (mesh_file.fail())
        SU2_MPI::Error(string("There is no geometry file called ") + val_mesh_filename,
                              CURRENT_FUNCTION);

      /*--- Read the SU2 mesh file until the zone data is reached or
            when it can be decided that it is not present. ---*/
      while( getline (mesh_file, text_line) ) {

        /*--- Search for the "NZONE" keyword to see if there are multiple Zones ---*/
        if(text_line.find ("NZONE=",0) != string::npos) {
          text_line.erase (0,6); nZone = atoi(text_line.c_str());
          break;
        }

        /*--- If one of the keywords IZONE, NELEM or NPOIN, NMARK is encountered,
              it can be assumed that the NZONE keyword is not present and the loop
              can be terminated. ---*/
        if(text_line.find ("IZONE=",0) != string::npos) break;
        if(text_line.find ("NELEM=",0) != string::npos) break;
        if(text_line.find ("NPOIN=",0) != string::npos) break;
        if(text_line.find ("NMARK=",0) != string::npos) break;
      }

      mesh_file.close();
      break;

    }

    case CGNS_GRID: {

#ifdef HAVE_CGNS

      /*--- Local variables which are needed when calling the CGNS mid-level API. ---*/

      int fn, nbases = 0, nzones = 0, file_type;
      int cell_dim = 0, phys_dim = 0;
      char basename[CGNS_STRING_SIZE];

      /*--- Check whether the supplied file is truly a CGNS file. ---*/

      if ( cg_is_cgns(val_mesh_filename.c_str(), &file_type) != CG_OK ) {
        SU2_MPI::Error(val_mesh_filename +
                       string(" was not found or is not a properly formatted CGNS file.\n") +
                       string("Note that SU2 expects unstructured CGNS files in ADF data format."),
                       CURRENT_FUNCTION);
      }

      /*--- Open the CGNS file for reading. The value of fn returned
       is the specific index number for this file and will be
       repeatedly used in the function calls. ---*/

      if (cg_open(val_mesh_filename.c_str(), CG_MODE_READ, &fn)) cg_error_exit();

      /*--- Get the number of databases. This is the highest node
       in the CGNS heirarchy. ---*/

      if (cg_nbases(fn, &nbases)) cg_error_exit();

      /*--- Check if there is more than one database. Throw an
       error if there is because this reader can currently
       only handle one database. ---*/

      if ( nbases > 1 ) {
        SU2_MPI::Error("CGNS reader currently incapable of handling more than 1 database." ,
                       CURRENT_FUNCTION);
      }

      /*--- Read the databases. Note that the indexing starts at 1. ---*/

      for ( int i = 1; i <= nbases; i++ ) {

        if (cg_base_read(fn, i, basename, &cell_dim, &phys_dim)) cg_error_exit();

        /*--- Get the number of zones for this base. ---*/

        if (cg_nzones(fn, i, &nzones)) cg_error_exit();

      }

      /*--- Close the CGNS file. ---*/

      if ( cg_close(fn) ) cg_error_exit();

      /*--- Set the number of zones as read from the CGNS file ---*/

      nZone = nzones;

#else
      SU2_MPI::Error(string(" SU2 built without CGNS support. \n") +
                     string(" To use CGNS, build SU2 accordingly."),
                     CURRENT_FUNCTION);
#endif

      break;
    }
    case RECTANGLE: {
      nZone = 1;
      break;
    }
    case BOX: {
      nZone = 1;
      break;
    }
  }

  return (unsigned short) nZone;

}

unsigned short CConfig::GetnDim(string val_mesh_filename, unsigned short val_format) {

  short nDim = -1;

  switch (val_format) {
    case SU2: {

      /*--- Local variables for reading the SU2 file. ---*/
      string text_line;
      ifstream mesh_file;

      /*--- Open grid file ---*/
      mesh_file.open(val_mesh_filename.c_str(), ios::in);
      if (mesh_file.fail()) {
        SU2_MPI::Error(string("The SU2 mesh file named ") + val_mesh_filename + string(" was not found."), CURRENT_FUNCTION);
      }

      /*--- Read the SU2 mesh file until the dimension data is reached
            or when it can be decided that it is not present. ---*/
      while( getline (mesh_file, text_line) ) {

        /*--- Search for the "NDIME" keyword to determine the number
              of dimensions.  ---*/
        if(text_line.find ("NDIME=",0) != string::npos) {
          text_line.erase (0,6); nDim = atoi(text_line.c_str());
          break;
        }

        /*--- If one of the keywords NELEM or NPOIN, NMARK is encountered,
              it can be assumed that the NZONE keyword is not present and
              the loop can be terminated. ---*/
        if(text_line.find ("NELEM=",0) != string::npos) break;
        if(text_line.find ("NPOIN=",0) != string::npos) break;
        if(text_line.find ("NMARK=",0) != string::npos) break;
      }

      mesh_file.close();

      /*--- Throw an error if the dimension was not found. ---*/
      if (nDim == -1) {
        SU2_MPI::Error(val_mesh_filename + string(" is not an SU2 mesh file or has the wrong format \n ('NDIME=' not found). Please check."),
                       CURRENT_FUNCTION);
      }

      break;
    }

    case CGNS_GRID: {

#ifdef HAVE_CGNS

      /*--- Local variables which are needed when calling the CGNS mid-level API. ---*/
      int fn, nbases, file_type;
      int cell_dim, phys_dim;
      char basename[CGNS_STRING_SIZE];

      /*--- Check whether the supplied file is truly a CGNS file. ---*/
      if ( cg_is_cgns(val_mesh_filename.c_str(), &file_type) != CG_OK ) {
        SU2_MPI::Error(val_mesh_filename +
                       string(" was not found or is not a properly formatted CGNS file.\n") +
                       string("Note that SU2 expects unstructured CGNS files in ADF data format."),
                       CURRENT_FUNCTION);
      }

      /*--- Open the CGNS file for reading. The value of fn returned
            is the specific index number for this file and will be
            repeatedly used in the function calls. ---*/
      if (cg_open(val_mesh_filename.c_str(), CG_MODE_READ, &fn) != CG_OK) cg_error_exit();

      /*--- Get the number of databases. This is the highest node
            in the CGNS heirarchy. ---*/
      if (cg_nbases(fn, &nbases) != CG_OK) cg_error_exit();

      /*--- Check if there is more than one database. Throw an
            error if there is because this reader can currently
            only handle one database. ---*/
      if ( nbases > 1 )
        SU2_MPI::Error("CGNS reader currently incapable of handling more than 1 database." ,
                       CURRENT_FUNCTION);

      /*--- Read the database. Note that the indexing starts at 1.
            Afterwards close the file again. ---*/
      if (cg_base_read(fn, 1, basename, &cell_dim, &phys_dim) != CG_OK) cg_error_exit();
      if (cg_close(fn) != CG_OK) cg_error_exit();

      /*--- Set the problem dimension as read from the CGNS file ---*/
      nDim = cell_dim;

#else
      SU2_MPI::Error(string(" SU2 built without CGNS support. \n") +
                     string(" To use CGNS, build SU2 accordingly."),
                     CURRENT_FUNCTION);
#endif

      break;
    }
    case RECTANGLE: {
      nDim = 2;
      break;
    }
    case BOX: {
      nDim = 3;
      break;
    }
  }

  /*--- After reading the mesh, assert that the dimension is equal to 2 or 3. ---*/
  assert((nDim == 2) || (nDim == 3));

  return (unsigned short) nDim;
}

void CConfig::SetPointersNull(void) {

  Marker_CfgFile_GeoEval      = nullptr;   Marker_All_GeoEval       = nullptr;
  Marker_CfgFile_Monitoring   = nullptr;   Marker_All_Monitoring    = nullptr;
  Marker_CfgFile_Designing    = nullptr;   Marker_All_Designing     = nullptr;
  Marker_CfgFile_Plotting     = nullptr;   Marker_All_Plotting      = nullptr;
  Marker_CfgFile_Analyze      = nullptr;   Marker_All_Analyze       = nullptr;
  Marker_CfgFile_DV           = nullptr;   Marker_All_DV            = nullptr;
  Marker_CfgFile_Moving       = nullptr;   Marker_All_Moving        = nullptr;
  Marker_CfgFile_PerBound     = nullptr;   Marker_All_PerBound      = nullptr;    Marker_PerBound   = nullptr;
  Marker_CfgFile_Turbomachinery = nullptr; Marker_All_Turbomachinery = nullptr;
  Marker_CfgFile_TurbomachineryFlag = nullptr; Marker_All_TurbomachineryFlag = nullptr;
  Marker_CfgFile_MixingPlaneInterface = nullptr; Marker_All_MixingPlaneInterface = nullptr;
  Marker_CfgFile_ZoneInterface = nullptr;
  Marker_CfgFile_Deform_Mesh   = nullptr;  Marker_All_Deform_Mesh   = nullptr;
  Marker_CfgFile_Deform_Mesh_Sym_Plane   = nullptr;  Marker_All_Deform_Mesh_Sym_Plane   = nullptr;
  Marker_CfgFile_Fluid_Load    = nullptr;  Marker_All_Fluid_Load    = nullptr;

  Marker_CfgFile_Turbomachinery       = nullptr; Marker_All_Turbomachinery       = nullptr;
  Marker_CfgFile_TurbomachineryFlag   = nullptr; Marker_All_TurbomachineryFlag   = nullptr;
  Marker_CfgFile_MixingPlaneInterface = nullptr; Marker_All_MixingPlaneInterface = nullptr;

  Marker_CfgFile_PyCustom     = nullptr;   Marker_All_PyCustom      = nullptr;

  Marker_DV                   = nullptr;   Marker_Moving            = nullptr;    Marker_Monitoring = nullptr;
  Marker_Designing            = nullptr;   Marker_GeoEval           = nullptr;    Marker_Plotting   = nullptr;
  Marker_Analyze              = nullptr;   Marker_PyCustom          = nullptr;    Marker_WallFunctions        = nullptr;
  Marker_CfgFile_KindBC       = nullptr;   Marker_All_KindBC        = nullptr;

  Kind_WallFunctions       = nullptr;
  IntInfo_WallFunctions    = nullptr;
  DoubleInfo_WallFunctions = nullptr;
  Kind_Wall                = nullptr;

  Config_Filenames = nullptr;

  /*--- Marker Pointers ---*/

  Marker_Euler                = nullptr;    Marker_FarField         = nullptr;    Marker_Custom         = nullptr;
  Marker_SymWall              = nullptr;    Marker_PerBound         = nullptr;
  Marker_PerDonor             = nullptr;    Marker_NearFieldBound   = nullptr;
  Marker_Deform_Mesh          = nullptr;    Marker_Deform_Mesh_Sym_Plane= nullptr; Marker_Fluid_Load    = nullptr;
  Marker_Inlet                = nullptr;    Marker_Outlet           = nullptr;
  Marker_Supersonic_Inlet     = nullptr;    Marker_Supersonic_Outlet= nullptr;    Marker_Smoluchowski_Maxwell   = nullptr;
  Marker_Isothermal           = nullptr;    Marker_HeatFlux         = nullptr;    Marker_EngineInflow   = nullptr;
  Marker_Load                 = nullptr;    Marker_Disp_Dir         = nullptr;    Marker_RoughWall      = nullptr;
  Marker_EngineExhaust        = nullptr;    Marker_Displacement     = nullptr;    Marker_Load           = nullptr;
  Marker_Load_Dir             = nullptr;    Marker_Load_Sine        = nullptr;    Marker_Clamped        = nullptr;
  Marker_FlowLoad             = nullptr;    Marker_Internal         = nullptr;
  Marker_All_TagBound         = nullptr;    Marker_CfgFile_TagBound = nullptr;    Marker_All_KindBC     = nullptr;
  Marker_CfgFile_KindBC       = nullptr;    Marker_All_SendRecv     = nullptr;    Marker_All_PerBound   = nullptr;
  Marker_ZoneInterface        = nullptr;    Marker_All_ZoneInterface= nullptr;    Marker_Riemann        = nullptr;
  Marker_Fluid_InterfaceBound = nullptr;    Marker_CHTInterface     = nullptr;    Marker_Damper         = nullptr;
  Marker_Emissivity           = nullptr;

    /*--- Boundary Condition settings ---*/

  Isothermal_Temperature = nullptr;
  Heat_Flux              = nullptr;    Displ_Value            = nullptr;    Load_Value             = nullptr;
  FlowLoad_Value         = nullptr;    Damper_Constant        = nullptr;    Wall_Emissivity        = nullptr;
  Roughness_Height       = nullptr;

  /*--- Inlet Outlet Boundary Condition settings ---*/

  Inlet_Ttotal    = nullptr;    Inlet_Ptotal      = nullptr;
  Inlet_FlowDir   = nullptr;    Inlet_Temperature = nullptr;    Inlet_Pressure = nullptr;
  Inlet_Velocity  = nullptr;    Inlet_MassFrac    = nullptr;
  Outlet_Pressure = nullptr;

  /*--- Engine Boundary Condition settings ---*/

  Inflow_Pressure      = nullptr;    Inflow_MassFlow    = nullptr;    Inflow_ReverseMassFlow  = nullptr;
  Inflow_TotalPressure = nullptr;    Inflow_Temperature = nullptr;    Inflow_TotalTemperature = nullptr;
  Inflow_RamDrag       = nullptr;    Inflow_Force       = nullptr;    Inflow_Power            = nullptr;
  Inflow_Mach          = nullptr;

  Exhaust_Pressure        = nullptr;   Exhaust_Temperature        = nullptr;    Exhaust_MassFlow = nullptr;
  Exhaust_TotalPressure   = nullptr;   Exhaust_TotalTemperature   = nullptr;
  Exhaust_GrossThrust     = nullptr;   Exhaust_Force              = nullptr;
  Exhaust_Power           = nullptr;   Exhaust_Temperature_Target = nullptr;
  Exhaust_Pressure_Target = nullptr;

  Engine_Mach  = nullptr;    Engine_Force        = nullptr;
  Engine_Power = nullptr;    Engine_NetThrust    = nullptr;    Engine_GrossThrust = nullptr;
  Engine_Area  = nullptr;    EngineInflow_Target = nullptr;

  Exhaust_Temperature_Target  = nullptr;     Exhaust_Temperature   = nullptr;
  Exhaust_Pressure_Target   = nullptr;     Inlet_Ttotal                = nullptr;     Inlet_Ptotal          = nullptr;
  Inlet_FlowDir             = nullptr;     Inlet_Temperature           = nullptr;     Inlet_Pressure        = nullptr;
  Inlet_Velocity            = nullptr;     Inflow_Mach                 = nullptr;     Inflow_Pressure       = nullptr;
  Exhaust_Pressure          = nullptr;     Outlet_Pressure             = nullptr;     Isothermal_Temperature= nullptr;

  ElasticityMod             = nullptr;     PoissonRatio                = nullptr;     MaterialDensity       = nullptr;

  Load_Dir = nullptr;            Load_Dir_Value = nullptr;          Load_Dir_Multiplier = nullptr;
  Disp_Dir = nullptr;            Disp_Dir_Value = nullptr;          Disp_Dir_Multiplier = nullptr;
  Load_Sine_Dir = nullptr;       Load_Sine_Amplitude = nullptr;     Load_Sine_Frequency = nullptr;
  Electric_Field_Mod = nullptr;  Electric_Field_Dir = nullptr;      RefNode_Displacement = nullptr;

  Electric_Constant = nullptr;

  /*--- Actuator Disk Boundary Condition settings ---*/

  ActDiskInlet_Pressure         = nullptr;    ActDiskInlet_TotalPressure = nullptr;    ActDiskInlet_Temperature = nullptr;
  ActDiskInlet_TotalTemperature = nullptr;    ActDiskInlet_MassFlow      = nullptr;    ActDiskInlet_RamDrag     = nullptr;
  ActDiskInlet_Force            = nullptr;    ActDiskInlet_Power         = nullptr;

  ActDiskOutlet_Pressure      = nullptr;
  ActDiskOutlet_TotalPressure = nullptr;   ActDiskOutlet_GrossThrust = nullptr;  ActDiskOutlet_Force            = nullptr;
  ActDiskOutlet_Power         = nullptr;   ActDiskOutlet_Temperature = nullptr;  ActDiskOutlet_TotalTemperature = nullptr;
  ActDiskOutlet_MassFlow      = nullptr;

  ActDisk_DeltaPress      = nullptr;    ActDisk_DeltaTemp      = nullptr;
  ActDisk_TotalPressRatio = nullptr;    ActDisk_TotalTempRatio = nullptr;    ActDisk_StaticPressRatio = nullptr;
  ActDisk_StaticTempRatio = nullptr;    ActDisk_NetThrust      = nullptr;    ActDisk_GrossThrust      = nullptr;
  ActDisk_Power           = nullptr;    ActDisk_MassFlow       = nullptr;    ActDisk_Area             = nullptr;
  ActDisk_ReverseMassFlow = nullptr;    Surface_MassFlow        = nullptr;   Surface_Mach             = nullptr;
  Surface_Temperature      = nullptr;   Surface_Pressure         = nullptr;  Surface_Density          = nullptr;   Surface_Enthalpy          = nullptr;
  Surface_NormalVelocity   = nullptr;   Surface_TotalTemperature = nullptr;  Surface_TotalPressure    = nullptr;   Surface_PressureDrop    = nullptr;
  Surface_DC60             = nullptr;    Surface_IDC = nullptr;

  Outlet_MassFlow      = nullptr;       Outlet_Density      = nullptr;      Outlet_Area     = nullptr;

  Surface_Uniformity = nullptr; Surface_SecondaryStrength = nullptr; Surface_SecondOverUniform = nullptr;
  Surface_MomentumDistortion = nullptr;

  Surface_IDC_Mach        = nullptr;    Surface_IDR            = nullptr;    ActDisk_Mach             = nullptr;
  ActDisk_Force           = nullptr;    ActDisk_BCThrust       = nullptr;    ActDisk_BCThrust_Old     = nullptr;

  /*--- Miscellaneous/unsorted ---*/

  Aeroelastic_plunge  = nullptr;
  Aeroelastic_pitch   = nullptr;
  Velocity_FreeStream = nullptr;
  Inc_Velocity_Init   = nullptr;

  CFL_AdaptParam      = nullptr;
  CFL                 = nullptr;
  HTP_Axis = nullptr;
  PlaneTag            = nullptr;
  Kappa_Flow          = nullptr;
  Kappa_AdjFlow       = nullptr;
  Kappa_Heat          = nullptr;
  Stations_Bounds     = nullptr;
  ParamDV             = nullptr;
  DV_Value            = nullptr;
  Design_Variable     = nullptr;

  Hold_GridFixed_Coord      = nullptr;
  SubsonicEngine_Cyl        = nullptr;
  EA_IntLimit               = nullptr;
  TimeDOFsADER_DG           = nullptr;
  TimeIntegrationADER_DG    = nullptr;
  WeightsIntegrationADER_DG = nullptr;
  RK_Alpha_Step             = nullptr;
  MG_CorrecSmooth           = nullptr;
  MG_PreSmooth              = nullptr;
  MG_PostSmooth             = nullptr;
  Int_Coeffs                = nullptr;

  Kind_Inc_Inlet = nullptr;
  Kind_Inc_Outlet = nullptr;

  Kind_ObjFunc   = nullptr;

  Weight_ObjFunc = nullptr;

  /*--- Moving mesh pointers ---*/

  nKind_SurfaceMovement = 0;
  Kind_SurfaceMovement = nullptr;
  LocationStations   = nullptr;
  Motion_Origin     = nullptr;
  Translation_Rate  = nullptr;
  Rotation_Rate     = nullptr;
  Pitching_Omega    = nullptr;
  Pitching_Ampl     = nullptr;
  Pitching_Phase    = nullptr;
  Plunging_Omega    = nullptr;
  Plunging_Ampl     = nullptr;
  MarkerMotion_Origin     = nullptr;
  MarkerTranslation_Rate  = nullptr;
  MarkerRotation_Rate     = nullptr;
  MarkerPitching_Omega    = nullptr;
  MarkerPitching_Ampl     = nullptr;
  MarkerPitching_Phase    = nullptr;
  MarkerPlunging_Omega    = nullptr;
  MarkerPlunging_Ampl     = nullptr;
  RefOriginMoment_X   = nullptr;    RefOriginMoment_Y   = nullptr;    RefOriginMoment_Z   = nullptr;
  MoveMotion_Origin   = nullptr;

  /*--- Periodic BC pointers. ---*/

  Periodic_Translate  = nullptr;    Periodic_Rotation   = nullptr;    Periodic_Center     = nullptr;
  Periodic_Translation= nullptr;    Periodic_RotAngles  = nullptr;    Periodic_RotCenter  = nullptr;

  /* Harmonic Balance Frequency pointer */

  Omega_HB = nullptr;

  /*--- Initialize some default arrays to NULL. ---*/

  Riemann_FlowDir       = nullptr;
  Giles_FlowDir         = nullptr;
  CoordFFDBox           = nullptr;
  DegreeFFDBox          = nullptr;
  FFDTag                = nullptr;
  nDV_Value             = nullptr;
  TagFFDBox             = nullptr;

  Kind_Data_Riemann        = nullptr;
  Riemann_Var1             = nullptr;
  Riemann_Var2             = nullptr;
  Kind_Data_Giles          = nullptr;
  Giles_Var1               = nullptr;
  Giles_Var2               = nullptr;
  RelaxFactorAverage       = nullptr;
  RelaxFactorFourier       = nullptr;
  nSpan_iZones             = nullptr;
  ExtraRelFacGiles         = nullptr;
  Mixedout_Coeff           = nullptr;
  RampRotatingFrame_Coeff  = nullptr;
  RampOutletPressure_Coeff = nullptr;
  Kind_TurboMachinery      = nullptr;
  SineLoad_Coeff           = nullptr;

  Marker_MixingPlaneInterface  = nullptr;
  Marker_TurboBoundIn          = nullptr;
  Marker_TurboBoundOut         = nullptr;
  Marker_Giles                 = nullptr;
  Marker_Shroud                = nullptr;

  nBlades                      = nullptr;
  FreeStreamTurboNormal        = nullptr;

  top_optim_kernels       = nullptr;
  top_optim_kernel_params = nullptr;
  top_optim_filter_radius = nullptr;

  ScreenOutput = nullptr;
  HistoryOutput = nullptr;
  VolumeOutput = nullptr;
  VolumeOutputFiles = nullptr;
  ConvField = nullptr;

  /*--- Variable initialization ---*/

  TimeIter   = 0;
  InnerIter  = 0;
  nIntCoeffs = 0;
  OuterIter  = 0;

  AoA_Offset = 0;
  AoS_Offset = 0;

  nMarker_PerBound = 0;
  nPeriodic_Index  = 0;

  Aeroelastic_Simulation = false;

  nSpanMaxAllZones = 1;

  Restart_Bandwidth_Agg = 0.0;

  Mesh_Box_Size = nullptr;

  Time_Ref = 1.0;

  Delta_UnstTime   = 0.0;
  Delta_UnstTimeND = 0.0;
  Total_UnstTime   = 0.0;
  Total_UnstTimeND = 0.0;

  Kind_TimeNumScheme = EULER_IMPLICIT;

  Gas_Composition = nullptr;

}

void CConfig::SetRunTime_Options(void) {

  /* DESCRIPTION: Number of external iterations */

  addUnsignedLongOption("TIME_ITER", nTimeIter, 999999);

  /* DESCRIPTION: CFL Number */

  addDoubleOption("CFL_NUMBER", CFLFineGrid, 10);

}

void CConfig::SetConfig_Options() {

  // This config file is parsed by a number of programs to make it easy to write SU2
  // wrapper scripts (in python, go, etc.) so please do
  // the best you can to follow the established format. It's very hard to parse c++ code
  // and none of us that write the parsers want to write a full c++ interpreter. Please
  // play nice with the existing format so that you don't break the existing scripts.

  /* BEGIN_CONFIG_OPTIONS */

  /*!\par CONFIG_CATEGORY: Problem Definition \ingroup Config */
  /*--- Options related to problem definition and partitioning ---*/

  /*!\brief SOLVER \n DESCRIPTION: Type of solver \n Options: see \link Solver_Map \endlink \n DEFAULT: NO_SOLVER \ingroup Config*/
  addEnumOption("SOLVER", Kind_Solver, Solver_Map, NO_SOLVER);
  /*!\brief MULTIZONE \n DESCRIPTION: Enable multizone mode \ingroup Config*/
  addBoolOption("MULTIZONE", Multizone_Problem, NO);
  /*!\brief PHYSICAL_PROBLEM \n DESCRIPTION: Physical governing equations \n Options: see \link Solver_Map \endlink \n DEFAULT: NO_SOLVER \ingroup Config*/
  addEnumOption("MULTIZONE_SOLVER", Kind_MZSolver, Multizone_Map, MZ_BLOCK_GAUSS_SEIDEL);
#ifdef CODI_REVERSE_TYPE
  const bool discAdjDefault = true;
#else
  const bool discAdjDefault = false;
#endif
  /*!\brief MATH_PROBLEM  \n DESCRIPTION: Mathematical problem \n  Options: DIRECT, ADJOINT \ingroup Config*/
  addMathProblemOption("MATH_PROBLEM", ContinuousAdjoint, false, DiscreteAdjoint, discAdjDefault, Restart_Flow, discAdjDefault);
  /*!\brief KIND_TURB_MODEL \n DESCRIPTION: Specify turbulence model \n Options: see \link Turb_Model_Map \endlink \n DEFAULT: NO_TURB_MODEL \ingroup Config*/
  addEnumOption("KIND_TURB_MODEL", Kind_Turb_Model, Turb_Model_Map, NO_TURB_MODEL);
  /*!\brief KIND_TRANS_MODEL \n DESCRIPTION: Specify transition model OPTIONS: see \link Trans_Model_Map \endlink \n DEFAULT: NO_TRANS_MODEL \ingroup Config*/
  addEnumOption("KIND_TRANS_MODEL", Kind_Trans_Model, Trans_Model_Map, NO_TRANS_MODEL);

  /*!\brief KIND_SGS_MODEL \n DESCRIPTION: Specify subgrid scale model OPTIONS: see \link SGS_Model_Map \endlink \n DEFAULT: NO_SGS_MODEL \ingroup Config*/
  addEnumOption("KIND_SGS_MODEL", Kind_SGS_Model, SGS_Model_Map, NO_SGS_MODEL);

  /*!\brief KIND_FEM_DG_SHOCK \n DESCRIPTION: Specify shock capturing method for DG OPTIONS: see \link ShockCapturingDG_Map \endlink \n DEFAULT: NO_SHOCK_CAPTURING \ingroup Config*/
  addEnumOption("KIND_FEM_DG_SHOCK", Kind_FEM_DG_Shock, ShockCapturingDG_Map, NO_SHOCK_CAPTURING);

  /*!\brief KIND_VERIFICATION_SOLUTION \n DESCRIPTION: Specify the verification solution OPTIONS: see \link Verification_Solution_Map \endlink \n DEFAULT: NO_VERIFICATION_SOLUTION \ingroup Config*/
  addEnumOption("KIND_VERIFICATION_SOLUTION", Kind_Verification_Solution, Verification_Solution_Map, NO_VERIFICATION_SOLUTION);

  /*!\brief KIND_MATRIX_COLORING \n DESCRIPTION: Specify the method for matrix coloring for Jacobian computations OPTIONS: see \link MatrixColoring_Map \endlink \n DEFAULT GREEDY_COLORING \ingroup Config*/
  addEnumOption("KIND_MATRIX_COLORING", Kind_Matrix_Coloring, MatrixColoring_Map, GREEDY_COLORING);

  /*!\brief WEAKLY_COUPLED_HEAT_EQUATION \n DESCRIPTION: Enable heat equation for incompressible flows. \ingroup Config*/
  addBoolOption("WEAKLY_COUPLED_HEAT_EQUATION", Weakly_Coupled_Heat, NO);

  /*\brief AXISYMMETRIC \n DESCRIPTION: Axisymmetric simulation \n DEFAULT: false \ingroup Config */
  addBoolOption("AXISYMMETRIC", Axisymmetric, false);
  /* DESCRIPTION: Add the gravity force */
  addBoolOption("GRAVITY_FORCE", GravityForce, false);
  /* DESCRIPTION: Apply a body force as a source term (NO, YES) */
  addBoolOption("BODY_FORCE", Body_Force, false);
  default_body_force[0] = 0.0; default_body_force[1] = 0.0; default_body_force[2] = 0.0;
  /* DESCRIPTION: Vector of body force values (BodyForce_X, BodyForce_Y, BodyForce_Z) */
  addDoubleArrayOption("BODY_FORCE_VECTOR", 3, Body_Force_Vector, default_body_force);
  /*!\brief RESTART_SOL \n DESCRIPTION: Restart solution from native solution file \n Options: NO, YES \ingroup Config */
  addBoolOption("RESTART_SOL", Restart, false);
  /*!\brief BINARY_RESTART \n DESCRIPTION: Read binary SU2 native restart files. \n Options: YES, NO \ingroup Config */
  addBoolOption("READ_BINARY_RESTART", Read_Binary_Restart, true);
  /*!\brief SYSTEM_MEASUREMENTS \n DESCRIPTION: System of measurements \n OPTIONS: see \link Measurements_Map \endlink \n DEFAULT: SI \ingroup Config*/
  addEnumOption("SYSTEM_MEASUREMENTS", SystemMeasurements, Measurements_Map, SI);

  /*!\par CONFIG_CATEGORY: FluidModel \ingroup Config*/
  /*!\brief FLUID_MODEL \n DESCRIPTION: Fluid model \n OPTIONS: See \link FluidModel_Map \endlink \n DEFAULT: STANDARD_AIR \ingroup Config*/
  addEnumOption("FLUID_MODEL", Kind_FluidModel, FluidModel_Map, STANDARD_AIR);


  /*!\par CONFIG_CATEGORY: Freestream Conditions \ingroup Config*/
  /*--- Options related to freestream specification ---*/

  /*!\brief GAS_CONSTANT \n DESCRIPTION: Specific gas constant (287.058 J/kg*K (air), only for compressible flows) \ingroup Config*/
  addDoubleOption("GAS_CONSTANT", Gas_Constant, 287.058);
  /*!\brief GAMMA_VALUE  \n DESCRIPTION: Ratio of specific heats (1.4 (air), only for compressible flows) \ingroup Config*/
  addDoubleOption("GAMMA_VALUE", Gamma, 1.4);
  /*!\brief CP_VALUE  \n DESCRIPTION: Specific heat at constant pressure, Cp (1004.703 J/kg*K (air), constant density incompressible fluids only) \ingroup Config*/
  addDoubleOption("SPECIFIC_HEAT_CP", Specific_Heat_Cp, 1004.703);
  /*!\brief CP_VALUE  \n DESCRIPTION: Specific heat at constant volume, Cp (717.645 J/kg*K (air), constant density incompressible fluids only) \ingroup Config*/
  addDoubleOption("SPECIFIC_HEAT_CV", Specific_Heat_Cv, 717.645);
  /*!\brief THERMAL_EXPANSION_COEFF  \n DESCRIPTION: Thermal expansion coefficient (0.00347 K^-1 (air), used for Boussinesq approximation for liquids/non-ideal gases) \ingroup Config*/
  addDoubleOption("THERMAL_EXPANSION_COEFF", Thermal_Expansion_Coeff, 0.00347);
  /*!\brief MOLECULAR_WEIGHT \n DESCRIPTION: Molecular weight for an incompressible ideal gas (28.96 g/mol (air) default) \ingroup Config*/
  addDoubleOption("MOLECULAR_WEIGHT", Molecular_Weight, 28.96);

  ///* DESCRIPTION: Specify if Mutation++ library is used */
  /*--- Reading gas model as string or integer depending on TC library used. ---*/
  /* DESCRIPTION: Specify chemical model for multi-species simulations - read by Mutation++ library*/
  addStringOption("GAS_MODEL", GasModel, string("N2"));
  /* DESCRIPTION: Specify transport coefficient model for multi-species simulations */
  addEnumOption("TRANSPORT_COEFF_MODEL", Kind_TransCoeffModel, TransCoeffModel_Map, WILKE);
  /* DESCRIPTION: Specify mass fraction of each species */
  addDoubleListOption("GAS_COMPOSITION", nSpecies, Gas_Composition);
  /* DESCRIPTION: Specify if mixture is frozen */
  addBoolOption("FROZEN_MIXTURE", frozen, false);
  /* DESCRIPTION: Specify if there is ionization */
  addBoolOption("IONIZATION", ionization, false);
  /* DESCRIPTION: Specify if there is VT transfer residual limiting */
  addBoolOption("VT_RESIDUAL_LIMITING", vt_transfer_res_limit, false);
  /* DESCRIPTION: Specify if the gas is monoatomic */
  addBoolOption("MONOATOMIC", monoatomic, false);
  /* DESCRIPTION: List of catalytic walls */
  addStringListOption("CATALYTIC_WALL", nWall_Catalytic, Wall_Catalytic);
  /*!\brief MARKER_MONITORING\n DESCRIPTION: Marker(s) of the surface where evaluate the non-dimensional coefficients \ingroup Config*/


  /*--- Options related to VAN der WAALS MODEL and PENG ROBINSON ---*/

  /* DESCRIPTION: Critical Temperature, default value for AIR */
  addDoubleOption("CRITICAL_TEMPERATURE", Temperature_Critical, 131.00);
  /* DESCRIPTION: Critical Pressure, default value for MDM */
  addDoubleOption("CRITICAL_PRESSURE", Pressure_Critical, 3588550.0);
  /* DESCRIPTION: Critical Density, default value for MDM */
  addDoubleOption("CRITICAL_DENSITY", Density_Critical, 263.0);

  /*--- Options related to VAN der WAALS MODEL and PENG ROBINSON ---*/
  /* DESCRIPTION: Critical Density, default value for MDM */
   addDoubleOption("ACENTRIC_FACTOR", Acentric_Factor, 0.035);

   /*--- Options related to Viscosity Model ---*/
  /*!\brief VISCOSITY_MODEL \n DESCRIPTION: model of the viscosity \n OPTIONS: See \link ViscosityModel_Map \endlink \n DEFAULT: SUTHERLAND \ingroup Config*/
  addEnumOption("VISCOSITY_MODEL", Kind_ViscosityModel, ViscosityModel_Map, SUTHERLAND);

  /*--- Options related to Constant Viscosity Model ---*/

  /* DESCRIPTION: default value for AIR */
  addDoubleOption("MU_CONSTANT", Mu_Constant , 1.716E-5);

  /*--- Options related to Sutherland Viscosity Model ---*/

  /* DESCRIPTION: Sutherland Viscosity Ref default value for AIR SI */
  addDoubleOption("MU_REF", Mu_Ref, 1.716E-5);
  /* DESCRIPTION: Sutherland Temperature Ref, default value for AIR SI */
  addDoubleOption("MU_T_REF", Mu_Temperature_Ref, 273.15);
  /* DESCRIPTION: Sutherland constant, default value for AIR SI */
  addDoubleOption("SUTHERLAND_CONSTANT", Mu_S, 110.4);

  /*--- Options related to Thermal Conductivity Model ---*/

  addEnumOption("CONDUCTIVITY_MODEL", Kind_ConductivityModel, ConductivityModel_Map, CONSTANT_PRANDTL);

  /* DESCRIPTION: Definition of the turbulent thermal conductivity model (CONSTANT_PRANDTL_TURB (default), NONE). */
  addEnumOption("TURBULENT_CONDUCTIVITY_MODEL", Kind_ConductivityModel_Turb, TurbConductivityModel_Map, CONSTANT_PRANDTL_TURB);

 /*--- Options related to Constant Thermal Conductivity Model ---*/

 /* DESCRIPTION: default value for AIR */
  addDoubleOption("KT_CONSTANT", Kt_Constant , 0.0257);

  /*--- Options related to temperature polynomial coefficients for fluid models. ---*/

  /* DESCRIPTION: Definition of the temperature polynomial coefficients for specific heat Cp. */
  addDoubleArrayOption("CP_POLYCOEFFS", N_POLY_COEFFS, CpPolyCoefficients, default_cp_polycoeffs.data());
  /* DESCRIPTION: Definition of the temperature polynomial coefficients for specific heat Cp. */
  addDoubleArrayOption("MU_POLYCOEFFS", N_POLY_COEFFS, MuPolyCoefficients, default_mu_polycoeffs.data());
  /* DESCRIPTION: Definition of the temperature polynomial coefficients for specific heat Cp. */
  addDoubleArrayOption("KT_POLYCOEFFS", N_POLY_COEFFS, KtPolyCoefficients, default_kt_polycoeffs.data());

  /*!\brief REYNOLDS_NUMBER \n DESCRIPTION: Reynolds number (non-dimensional, based on the free-stream values). Needed for viscous solvers. For incompressible solvers the Reynolds length will always be 1.0 \n DEFAULT: 0.0 \ingroup Config */
  addDoubleOption("REYNOLDS_NUMBER", Reynolds, 0.0);
  /*!\brief REYNOLDS_LENGTH \n DESCRIPTION: Reynolds length (1 m by default). Used for compressible solver: incompressible solver will use 1.0. \ingroup Config */
  addDoubleOption("REYNOLDS_LENGTH", Length_Reynolds, 1.0);
  /*!\brief PRANDTL_LAM \n DESCRIPTION: Laminar Prandtl number (0.72 (air), only for compressible flows) \n DEFAULT: 0.72 \ingroup Config*/
  addDoubleOption("PRANDTL_LAM", Prandtl_Lam, 0.72);
  /*!\brief PRANDTL_TURB \n DESCRIPTION: Turbulent Prandtl number (0.9 (air), only for compressible flows) \n DEFAULT 0.90 \ingroup Config*/
  addDoubleOption("PRANDTL_TURB", Prandtl_Turb, 0.90);
  /*!\brief BULK_MODULUS \n DESCRIPTION: Value of the Bulk Modulus  \n DEFAULT 1.42E5 \ingroup Config*/
  addDoubleOption("BULK_MODULUS", Bulk_Modulus, 1.42E5);
  /* DESCRIPTION: Epsilon^2 multipier in Beta calculation for incompressible preconditioner.  */
  addDoubleOption("BETA_FACTOR", Beta_Factor, 4.1);
  /*!\brief MACH_NUMBER  \n DESCRIPTION:  Mach number (non-dimensional, based on the free-stream values). 0.0 by default \ingroup Config*/
  addDoubleOption("MACH_NUMBER", Mach, 0.0);
  /*!\brief INIT_OPTION \n DESCRIPTION: Init option to choose between Reynolds or thermodynamics quantities for initializing the solution \n OPTIONS: see \link InitOption_Map \endlink \n DEFAULT REYNOLDS \ingroup Config*/
  addEnumOption("INIT_OPTION", Kind_InitOption, InitOption_Map, REYNOLDS);
  /* DESCRIPTION: Free-stream option to choose between density and temperature for initializing the solution */
  addEnumOption("FREESTREAM_OPTION", Kind_FreeStreamOption, FreeStreamOption_Map, TEMPERATURE_FS);
  /*!\brief FREESTREAM_PRESSURE\n DESCRIPTION: Free-stream pressure (101325.0 N/m^2 by default) \ingroup Config*/
  addDoubleOption("FREESTREAM_PRESSURE", Pressure_FreeStream, 101325.0);
  /*!\brief FREESTREAM_DENSITY\n DESCRIPTION: Free-stream density (1.2886 Kg/m^3 (air), 998.2 Kg/m^3 (water)) \n DEFAULT -1.0 (calculated from others) \ingroup Config*/
  addDoubleOption("FREESTREAM_DENSITY", Density_FreeStream, -1.0);
  /*!\brief FREESTREAM_TEMPERATURE\n DESCRIPTION: Free-stream temperature (288.15 K by default) \ingroup Config*/
  addDoubleOption("FREESTREAM_TEMPERATURE", Temperature_FreeStream, 288.15);
  /*!\brief FREESTREAM_TEMPERATURE_VE\n DESCRIPTION: Free-stream vibrational-electronic temperature (288.15 K by default) \ingroup Config*/
  addDoubleOption("FREESTREAM_TEMPERATURE_VE", Temperature_ve_FreeStream, 288.15);


  /*--- Options related to incompressible flow solver ---*/

  /* DESCRIPTION: Option to choose the density model used in the incompressible flow solver. */
  addEnumOption("INC_DENSITY_MODEL", Kind_DensityModel, DensityModel_Map, CONSTANT);
    /*!\brief ENERGY_EQUATION \n DESCRIPTION: Solve the energy equation in the incompressible flow solver. \ingroup Config*/
  addBoolOption("INC_ENERGY_EQUATION", Energy_Equation, false);
  /*!\brief INC_DENSITY_REF \n DESCRIPTION: Reference density for incompressible flows  \ingroup Config*/
  addDoubleOption("INC_DENSITY_REF", Inc_Density_Ref, 1.0);
  /*!\brief INC_VELOCITY_REF \n DESCRIPTION: Reference velocity for incompressible flows (1.0 by default) \ingroup Config*/
  addDoubleOption("INC_VELOCITY_REF", Inc_Velocity_Ref, 1.0);
  /*!\brief INC_TEMPERATURE_REF \n DESCRIPTION: Reference temperature for incompressible flows with the energy equation (1.0 by default) \ingroup Config*/
  addDoubleOption("INC_TEMPERATURE_REF", Inc_Temperature_Ref, 1.0);
  /*!\brief INC_DENSITY_INIT \n DESCRIPTION: Initial density for incompressible flows (1.2886 kg/m^3 by default) \ingroup Config*/
  addDoubleOption("INC_DENSITY_INIT", Inc_Density_Init, 1.2886);
  /*!\brief INC_VELOCITY_INIT \n DESCRIPTION: Initial velocity for incompressible flows (1.0,0,0 m/s by default) \ingroup Config*/
  default_vel_inf[0] = 1.0; default_vel_inf[1] = 0.0; default_vel_inf[2] = 0.0;
  addDoubleArrayOption("INC_VELOCITY_INIT", 3, Inc_Velocity_Init, default_vel_inf);
  /*!\brief INC_TEMPERATURE_INIT \n DESCRIPTION: Initial temperature for incompressible flows with the energy equation (288.15 K by default) \ingroup Config*/
  addDoubleOption("INC_TEMPERATURE_INIT", Inc_Temperature_Init, 288.15);
  /*!\brief INC_NONDIM \n DESCRIPTION: Non-dimensionalization scheme for incompressible flows. \ingroup Config*/
  addEnumOption("INC_NONDIM", Ref_Inc_NonDim, NonDim_Map, INITIAL_VALUES);
    /*!\brief INC_INLET_USENORMAL \n DESCRIPTION: Use the local boundary normal for the flow direction with the incompressible pressure inlet. \ingroup Config*/
  addBoolOption("INC_INLET_USENORMAL", Inc_Inlet_UseNormal, false);
  /*!\brief INC_INLET_DAMPING \n DESCRIPTION: Damping factor applied to the iterative updates to the velocity at a pressure inlet in incompressible flow (0.1 by default). \ingroup Config*/
  addDoubleOption("INC_INLET_DAMPING", Inc_Inlet_Damping, 0.1);
  /*!\brief INC_OUTLET_DAMPING \n DESCRIPTION: Damping factor applied to the iterative updates to the pressure at a mass flow outlet in incompressible flow (0.1 by default). \ingroup Config*/
  addDoubleOption("INC_OUTLET_DAMPING", Inc_Outlet_Damping, 0.1);

  default_vel_inf[0] = 1.0; default_vel_inf[1] = 0.0; default_vel_inf[2] = 0.0;
  /*!\brief FREESTREAM_VELOCITY\n DESCRIPTION: Free-stream velocity (m/s) */
  addDoubleArrayOption("FREESTREAM_VELOCITY", 3, Velocity_FreeStream, default_vel_inf);
  /* DESCRIPTION: Free-stream viscosity (1.853E-5 Ns/m^2 (air), 0.798E-3 Ns/m^2 (water)) */
  addDoubleOption("FREESTREAM_VISCOSITY", Viscosity_FreeStream, -1.0);
  /* DESCRIPTION: Thermal conductivity used for heat equation */
  addDoubleOption("SOLID_THERMAL_CONDUCTIVITY", Thermal_Conductivity_Solid, 0.0);
  /* DESCRIPTION: Solids temperature at freestream conditions */
  addDoubleOption("SOLID_TEMPERATURE_INIT", Temperature_Freestream_Solid, 288.15);
  /* DESCRIPTION: Density used in solids */
  addDoubleOption("SOLID_DENSITY", Density_Solid, 2710.0);
  /* DESCRIPTION:  */
  addDoubleOption("FREESTREAM_INTERMITTENCY", Intermittency_FreeStream, 1.0);
  /* DESCRIPTION:  */
  addDoubleOption("FREESTREAM_TURBULENCEINTENSITY", TurbulenceIntensity_FreeStream, 0.05);
  /* DESCRIPTION:  */
  addDoubleOption("FREESTREAM_NU_FACTOR", NuFactor_FreeStream, 3.0);
  /* DESCRIPTION:  */
  addDoubleOption("ENGINE_NU_FACTOR", NuFactor_Engine, 3.0);
  /* DESCRIPTION:  */
  addDoubleOption("ACTDISK_SECONDARY_FLOW", SecondaryFlow_ActDisk, 0.0);
  /* DESCRIPTION:  */
  addDoubleOption("INITIAL_BCTHRUST", Initial_BCThrust, 4000.0);
  /* DESCRIPTION:  */
  addDoubleOption("FREESTREAM_TURB2LAMVISCRATIO", Turb2LamViscRatio_FreeStream, 10.0);
  /* DESCRIPTION: Side-slip angle (degrees, only for compressible flows) */
  addDoubleOption("SIDESLIP_ANGLE", AoS, 0.0);
  /*!\brief AOA  \n DESCRIPTION: Angle of attack (degrees, only for compressible flows) \ingroup Config*/
  addDoubleOption("AOA", AoA, 0.0);
  /* DESCRIPTION: Activate fixed CL mode (specify a CL instead of AoA). */
  addBoolOption("FIXED_CL_MODE", Fixed_CL_Mode, false);
  /* DESCRIPTION: Activate fixed CM mode (specify a CM instead of iH). */
  addBoolOption("FIXED_CM_MODE", Fixed_CM_Mode, false);
  /* DESCRIPTION: Evaluate the dOF_dCL or dOF_dCMy during run time. */
  addBoolOption("EVAL_DOF_DCX", Eval_dOF_dCX, false);
  /* DESCRIPTION: DIscard the angle of attack in the solution and the increment in the geometry files. */
  addBoolOption("DISCARD_INFILES", Discard_InFiles, false);
  /* DESCRIPTION: Specify a fixed coefficient of lift instead of AoA (only for compressible flows) */
  addDoubleOption("TARGET_CL", Target_CL, 0.0);
  /* DESCRIPTION: Specify a fixed coefficient of lift instead of AoA (only for compressible flows) */
  addDoubleOption("TARGET_CM", Target_CM, 0.0);
  /* DESCRIPTION: Damping factor for fixed CL mode. */
  addDoubleOption("DCL_DALPHA", dCL_dAlpha, 0.2);
  /* DESCRIPTION: Damping factor for fixed CL mode. */
  addDoubleOption("DCM_DIH", dCM_diH, 0.05);
  /* DESCRIPTION: Maximum number of iterations between AoA updates for fixed CL problem. */
  addUnsignedLongOption("UPDATE_AOA_ITER_LIMIT", Update_AoA_Iter_Limit, 200);
  /* DESCRIPTION: Number of times Alpha is updated in a fix CL problem. */
  addUnsignedLongOption("UPDATE_IH", Update_iH, 5);
  /* DESCRIPTION: Number of iterations to evaluate dCL_dAlpha . */
  addUnsignedLongOption("ITER_DCL_DALPHA", Iter_dCL_dAlpha, 500);
  /* DESCRIPTION: Damping factor for fixed CL mode. */
  addDoubleOption("DNETTHRUST_DBCTHRUST", dNetThrust_dBCThrust, 1.0);
  /* DESCRIPTION: Number of times Alpha is updated in a fix CL problem. */
  addUnsignedLongOption("UPDATE_BCTHRUST", Update_BCThrust, 5);


  /*!\par CONFIG_CATEGORY: Reference Conditions \ingroup Config*/
  /*--- Options related to reference values for nondimensionalization ---*/

  Length_Ref = 1.0; //<---- NOTE: this should be given an option or set as a const

  /*!\brief REF_ORIGIN_MOMENT_X\n DESCRIPTION: X Reference origin for moment computation \ingroup Config*/
  addDoubleListOption("REF_ORIGIN_MOMENT_X", nRefOriginMoment_X, RefOriginMoment_X);
  /*!\brief REF_ORIGIN_MOMENT_Y\n DESCRIPTION: Y Reference origin for moment computation \ingroup Config*/
  addDoubleListOption("REF_ORIGIN_MOMENT_Y", nRefOriginMoment_Y, RefOriginMoment_Y);
  /*!\brief REF_ORIGIN_MOMENT_Z\n DESCRIPTION: Z Reference origin for moment computation \ingroup Config*/
  addDoubleListOption("REF_ORIGIN_MOMENT_Z", nRefOriginMoment_Z, RefOriginMoment_Z);
  /*!\brief REF_AREA\n DESCRIPTION: Reference area for force coefficients (0 implies automatic calculation) \ingroup Config*/
  addDoubleOption("REF_AREA", RefArea, 1.0);
  /*!\brief SEMI_SPAN\n DESCRIPTION: Wing semi-span (0 implies automatic calculation) \ingroup Config*/
  addDoubleOption("SEMI_SPAN", SemiSpan, 0.0);
  /*!\brief REF_LENGTH\n DESCRIPTION: Reference length for pitching, rolling, and yawing non-dimensional moment \ingroup Config*/
  addDoubleOption("REF_LENGTH", RefLength, 1.0);
  /*!\brief REF_SHARP_EDGES\n DESCRIPTION: Reference coefficient for detecting sharp edges \ingroup Config*/
  addDoubleOption("REF_SHARP_EDGES", RefSharpEdges, 3.0);
  /*!\brief REF_VELOCITY\n DESCRIPTION: Reference velocity (incompressible only)  \ingroup Config*/
  addDoubleOption("REF_VELOCITY", Velocity_Ref, -1.0);
  /* !\brief REF_VISCOSITY  \n DESCRIPTION: Reference viscosity (incompressible only)  \ingroup Config*/
  addDoubleOption("REF_VISCOSITY", Viscosity_Ref, -1.0);
  /* DESCRIPTION: Type of mesh motion */
  addEnumOption("REF_DIMENSIONALIZATION", Ref_NonDim, NonDim_Map, DIMENSIONAL);

  /*!\par CONFIG_CATEGORY: Boundary Markers \ingroup Config*/
  /*--- Options related to various boundary markers ---*/

  /*!\brief HTP_AXIS\n DESCRIPTION: Location of the HTP axis*/
  default_htp_axis[0] = 0.0; default_htp_axis[1] = 0.0;
  addDoubleArrayOption("HTP_AXIS", 2, HTP_Axis, default_htp_axis);
  /*!\brief MARKER_PLOTTING\n DESCRIPTION: Marker(s) of the surface in the surface flow solution file  \ingroup Config*/
  addStringListOption("MARKER_PLOTTING", nMarker_Plotting, Marker_Plotting);
  /*!\brief MARKER_MONITORING\n DESCRIPTION: Marker(s) of the surface where evaluate the non-dimensional coefficients \ingroup Config*/
  addStringListOption("MARKER_MONITORING", nMarker_Monitoring, Marker_Monitoring);
  /*!\brief MARKER_CONTROL_VOLUME\n DESCRIPTION: Marker(s) of the surface in the surface flow solution file  \ingroup Config*/
  addStringListOption("MARKER_ANALYZE", nMarker_Analyze, Marker_Analyze);
  /*!\brief MARKER_DESIGNING\n DESCRIPTION: Marker(s) of the surface where objective function (design problem) will be evaluated \ingroup Config*/
  addStringListOption("MARKER_DESIGNING", nMarker_Designing, Marker_Designing);
  /*!\brief GEO_MARKER\n DESCRIPTION: Marker(s) of the surface where evaluate the geometrical functions \ingroup Config*/
  addStringListOption("GEO_MARKER", nMarker_GeoEval, Marker_GeoEval);
  /*!\brief MARKER_EULER\n DESCRIPTION: Euler wall boundary marker(s) \ingroup Config*/
  addStringListOption("MARKER_EULER", nMarker_Euler, Marker_Euler);
  /*!\brief MARKER_FAR\n DESCRIPTION: Far-field boundary marker(s) \ingroup Config*/
  addStringListOption("MARKER_FAR", nMarker_FarField, Marker_FarField);
  /*!\brief MARKER_SYM\n DESCRIPTION: Symmetry boundary condition \ingroup Config*/
  addStringListOption("MARKER_SYM", nMarker_SymWall, Marker_SymWall);
  /*!\brief MARKER_NEARFIELD\n DESCRIPTION: Near-Field boundary condition \ingroup Config*/
  addStringListOption("MARKER_NEARFIELD", nMarker_NearFieldBound, Marker_NearFieldBound);
  /*!\brief MARKER_FLUID_INTERFACE\n DESCRIPTION: Fluid interface boundary marker(s) \ingroup Config*/
  addStringListOption("MARKER_FLUID_INTERFACE", nMarker_Fluid_InterfaceBound, Marker_Fluid_InterfaceBound);
  /*!\brief MARKER_DEFORM_MESH\n DESCRIPTION: Deformable marker(s) at the interface \ingroup Config*/
  addStringListOption("MARKER_DEFORM_MESH", nMarker_Deform_Mesh, Marker_Deform_Mesh);
  /*!\brief MARKER_DEFORM_MESH_SYM_PLANE\n DESCRIPTION: Symmetry plane for mesh deformation only \ingroup Config*/
  addStringListOption("MARKER_DEFORM_MESH_SYM_PLANE", nMarker_Deform_Mesh_Sym_Plane, Marker_Deform_Mesh_Sym_Plane);
  /*!\brief MARKER_FLUID_LOAD\n DESCRIPTION: Marker(s) in which the flow load is computed/applied \ingroup Config*/
  addStringListOption("MARKER_FLUID_LOAD", nMarker_Fluid_Load, Marker_Fluid_Load);
  /*!\brief MARKER_FSI_INTERFACE \n DESCRIPTION: ZONE interface boundary marker(s) \ingroup Config*/
  addStringListOption("MARKER_ZONE_INTERFACE", nMarker_ZoneInterface, Marker_ZoneInterface);
  /*!\brief MARKER_CHT_INTERFACE \n DESCRIPTION: CHT interface boundary marker(s) \ingroup Config*/
  addStringListOption("MARKER_CHT_INTERFACE", nMarker_CHTInterface, Marker_CHTInterface);
  /* DESCRIPTION: Internal boundary marker(s) */
  addStringListOption("MARKER_INTERNAL", nMarker_Internal, Marker_Internal);
  /* DESCRIPTION: Custom boundary marker(s) */
  addStringListOption("MARKER_CUSTOM", nMarker_Custom, Marker_Custom);
  /* DESCRIPTION: Periodic boundary marker(s) for use with SU2_MSH
   Format: ( periodic marker, donor marker, rotation_center_x, rotation_center_y,
   rotation_center_z, rotation_angle_x-axis, rotation_angle_y-axis,
   rotation_angle_z-axis, translation_x, translation_y, translation_z, ... ) */
  addPeriodicOption("MARKER_PERIODIC", nMarker_PerBound, Marker_PerBound, Marker_PerDonor,
                    Periodic_RotCenter, Periodic_RotAngles, Periodic_Translation);

  /*!\brief MARKER_PYTHON_CUSTOM\n DESCRIPTION: Python customizable marker(s) \ingroup Config*/
  addStringListOption("MARKER_PYTHON_CUSTOM", nMarker_PyCustom, Marker_PyCustom);

  /*!\brief MARKER_WALL_FUNCTIONS\n DESCRIPTION: Viscous wall markers for which wall functions must be applied.
   Format: (Wall function marker, wall function type, ...) \ingroup Config*/
  addWallFunctionOption("MARKER_WALL_FUNCTIONS", nMarker_WallFunctions, Marker_WallFunctions,
                        Kind_WallFunctions, IntInfo_WallFunctions, DoubleInfo_WallFunctions);

  /*!\brief ACTDISK_TYPE  \n DESCRIPTION: Actuator Disk boundary type \n OPTIONS: see \link ActDisk_Map \endlink \n Default: VARIABLES_JUMP \ingroup Config*/
  addEnumOption("ACTDISK_TYPE", Kind_ActDisk, ActDisk_Map, VARIABLES_JUMP);

  /*!\brief MARKER_ACTDISK\n DESCRIPTION: Periodic boundary marker(s) for use with SU2_MSH
   Format: ( periodic marker, donor marker, rotation_center_x, rotation_center_y,
   rotation_center_z, rotation_angle_x-axis, rotation_angle_y-axis,
   rotation_angle_z-axis, translation_x, translation_y, translation_z, ... ) \ingroup Config*/
  addActDiskOption("MARKER_ACTDISK",
                   nMarker_ActDiskInlet, nMarker_ActDiskOutlet,  Marker_ActDiskInlet, Marker_ActDiskOutlet,
                   ActDisk_PressJump, ActDisk_TempJump, ActDisk_Omega);

  /*!\brief ACTDISK_FILENAME \n DESCRIPTION: Input file for a specified actuator disk (w/ extension) \n DEFAULT: actdiskinput.dat \ingroup Config*/
  addStringOption("ACTDISK_FILENAME", ActDisk_FileName, string("actdiskinput.dat"));

  /*!\brief INLET_TYPE  \n DESCRIPTION: Inlet boundary type \n OPTIONS: see \link Inlet_Map \endlink \n DEFAULT: TOTAL_CONDITIONS \ingroup Config*/
  addEnumOption("INLET_TYPE", Kind_Inlet, Inlet_Map, TOTAL_CONDITIONS);
  /*!\brief INC_INLET_TYPE \n DESCRIPTION: List of inlet types for incompressible flows. List length must match number of inlet markers. Options: VELOCITY_INLET, PRESSURE_INLET. \ingroup Config*/
  addEnumListOption("INC_INLET_TYPE", nInc_Inlet, Kind_Inc_Inlet, Inlet_Map);
  addBoolOption("SPECIFIED_INLET_PROFILE", Inlet_From_File, false);
  /*!\brief INLET_FILENAME \n DESCRIPTION: Input file for a specified inlet profile (w/ extension) \n DEFAULT: inlet.dat \ingroup Config*/
  addStringOption("INLET_FILENAME", Inlet_Filename, string("inlet.dat"));
  /*!\brief INLET_MATCHING_TOLERANCE
   * \n DESCRIPTION: If a file is provided to specify the inlet profile,
   * this tolerance will be used to match the coordinates in the input file to
   * the points on the grid. \n DEFAULT: 1E-6 \ingroup Config*/
  addDoubleOption("INLET_MATCHING_TOLERANCE", Inlet_Matching_Tol, 1e-6);
  /*!\brief MARKER_INLET  \n DESCRIPTION: Inlet boundary marker(s) with the following formats,
   Total Conditions: (inlet marker, total temp, total pressure, flow_direction_x,
   flow_direction_y, flow_direction_z, ... ) where flow_direction is
   a unit vector.
   Mass Flow: (inlet marker, density, velocity magnitude, flow_direction_x,
   flow_direction_y, flow_direction_z, ... ) where flow_direction is
   a unit vector. \ingroup Config*/
  addInletOption("MARKER_INLET", nMarker_Inlet, Marker_Inlet, Inlet_Ttotal, Inlet_Ptotal, Inlet_FlowDir);

  /*!\brief MARKER_RIEMANN \n DESCRIPTION: Riemann boundary marker(s) with the following formats, a unit vector.
   * \n OPTIONS: See \link Riemann_Map \endlink. The variables indicated by the option and the flow direction unit vector must be specified. \ingroup Config*/
  addRiemannOption("MARKER_RIEMANN", nMarker_Riemann, Marker_Riemann, Kind_Data_Riemann, Riemann_Map, Riemann_Var1, Riemann_Var2, Riemann_FlowDir);
  /*!\brief MARKER_GILES \n DESCRIPTION: Giles boundary marker(s) with the following formats, a unit vector. */
  /* \n OPTIONS: See \link Giles_Map \endlink. The variables indicated by the option and the flow direction unit vector must be specified. \ingroup Config*/
  addGilesOption("MARKER_GILES", nMarker_Giles, Marker_Giles, Kind_Data_Giles, Giles_Map, Giles_Var1, Giles_Var2, Giles_FlowDir, RelaxFactorAverage, RelaxFactorFourier);
  /*!\brief SPATIAL_FOURIER \n DESCRIPTION: Option to compute the spatial fourier trasformation for the Giles BC. */
  addBoolOption("SPATIAL_FOURIER", SpatialFourier, false);
  /*!\brief GILES_EXTRA_RELAXFACTOR \n DESCRIPTION: the 1st coeff the value of the under relaxation factor to apply to the shroud and hub,
   * the 2nd coefficient is the the percentage of span-wise height influenced by this extra under relaxation factor.*/
  default_extrarelfac[0] = 0.1; default_extrarelfac[1] = 0.1;
  addDoubleArrayOption("GILES_EXTRA_RELAXFACTOR", 2, ExtraRelFacGiles, default_extrarelfac);
  /*!\brief AVERAGE_PROCESS_TYPE \n DESCRIPTION: types of mixing process for averaging quantities at the boundaries.
    \n OPTIONS: see \link MixingProcess_Map \endlink \n DEFAULT: AREA_AVERAGE \ingroup Config*/
  addEnumOption("MIXINGPLANE_INTERFACE_KIND", Kind_MixingPlaneInterface, MixingPlaneInterface_Map, NEAREST_SPAN);
  /*!\brief AVERAGE_PROCESS_KIND \n DESCRIPTION: types of mixing process for averaging quantities at the boundaries.
    \n OPTIONS: see \link MixingProcess_Map \endlink \n DEFAULT: AREA_AVERAGE \ingroup Config*/
  addEnumOption("AVERAGE_PROCESS_KIND", Kind_AverageProcess, AverageProcess_Map, AREA);
  /*!\brief PERFORMANCE_AVERAGE_PROCESS_KIND \n DESCRIPTION: types of mixing process for averaging quantities at the boundaries for performance computation.
      \n OPTIONS: see \link MixingProcess_Map \endlink \n DEFAULT: AREA_AVERAGE \ingroup Config*/
  addEnumOption("PERFORMANCE_AVERAGE_PROCESS_KIND", Kind_PerformanceAverageProcess, AverageProcess_Map, AREA);
  default_mixedout_coeff[0] = 1.0; default_mixedout_coeff[1] = 1.0E-05; default_mixedout_coeff[2] = 15.0;
  /*!\brief MIXEDOUT_COEFF \n DESCRIPTION: the 1st coeff is an under relaxation factor for the Newton method,
   * the 2nd coefficient is the tolerance for the Newton method, 3rd coefficient is the maximum number of
   * iteration for the Newton Method.*/
  addDoubleArrayOption("MIXEDOUT_COEFF", 3, Mixedout_Coeff, default_mixedout_coeff);
  /*!\brief RAMP_ROTATING_FRAME\n DESCRIPTION: option to ramp up or down the rotating frame velocity value*/
  addBoolOption("RAMP_ROTATING_FRAME", RampRotatingFrame, false);
  default_rampRotFrame_coeff[0] = 0; default_rampRotFrame_coeff[1] = 1.0; default_rampRotFrame_coeff[2] = 1000.0;
      /*!\brief RAMP_ROTATING_FRAME_COEFF \n DESCRIPTION: the 1st coeff is the staring velocity,
   * the 2nd coeff is the number of iterations for the update, 3rd is the number of iteration */
  addDoubleArrayOption("RAMP_ROTATING_FRAME_COEFF", 3, RampRotatingFrame_Coeff, default_rampRotFrame_coeff);
  /* DESCRIPTION: AVERAGE_MACH_LIMIT is a limit value for average procedure based on the mass flux. */
  addDoubleOption("AVERAGE_MACH_LIMIT", AverageMachLimit, 0.03);
  /*!\brief RAMP_OUTLET_PRESSURE\n DESCRIPTION: option to ramp up or down the rotating frame velocity value*/
  addBoolOption("RAMP_OUTLET_PRESSURE", RampOutletPressure, false);
  default_rampOutPres_coeff[0] = 100000.0; default_rampOutPres_coeff[1] = 1.0; default_rampOutPres_coeff[2] = 1000.0;
  /*!\brief RAMP_OUTLET_PRESSURE_COEFF \n DESCRIPTION: the 1st coeff is the staring outlet pressure,
   * the 2nd coeff is the number of iterations for the update, 3rd is the number of total iteration till reaching the final outlet pressure value */
  addDoubleArrayOption("RAMP_OUTLET_PRESSURE_COEFF", 3, RampOutletPressure_Coeff, default_rampOutPres_coeff);
  /*!\brief MARKER_MIXINGPLANE \n DESCRIPTION: Identify the boundaries in which the mixing plane is applied. \ingroup Config*/
  addStringListOption("MARKER_MIXINGPLANE_INTERFACE", nMarker_MixingPlaneInterface, Marker_MixingPlaneInterface);
  /*!\brief TURBULENT_MIXINGPLANE \n DESCRIPTION: Activate mixing plane also for turbulent quantities \ingroup Config*/
  addBoolOption("TURBULENT_MIXINGPLANE", turbMixingPlane, false);
  /*!\brief MARKER_TURBOMACHINERY \n DESCRIPTION: Identify the inflow and outflow boundaries in which the turbomachinery settings are  applied. \ingroup Config*/
  addTurboPerfOption("MARKER_TURBOMACHINERY", nMarker_Turbomachinery, Marker_TurboBoundIn, Marker_TurboBoundOut);
  /*!\brief NUM_SPANWISE_SECTIONS \n DESCRIPTION: Integer number of spanwise sections to compute 3D turbo BC and Performance for turbomachinery */
  addUnsignedShortOption("NUM_SPANWISE_SECTIONS", nSpanWiseSections_User, 1);
  /*!\brief SPANWISE_KIND \n DESCRIPTION: type of algorithm to identify the span-wise sections at the turbo boundaries.
   \n OPTIONS: see \link SpanWise_Map \endlink \n Default: AUTOMATIC */
  addEnumOption("SPANWISE_KIND", Kind_SpanWise, SpanWise_Map, AUTOMATIC);
  /*!\brief TURBOMACHINERY_KIND \n DESCRIPTION: types of turbomachynery architecture.
      \n OPTIONS: see \link TurboMachinery_Map \endlink \n Default: AXIAL */
  addEnumListOption("TURBOMACHINERY_KIND",nTurboMachineryKind, Kind_TurboMachinery, TurboMachinery_Map);
  /*!\brief MARKER_SHROUD \n DESCRIPTION: markers in which velocity is forced to 0.0 .
   * \n Format: (shroud1, shroud2, ...)*/
  addStringListOption("MARKER_SHROUD", nMarker_Shroud, Marker_Shroud);
  /*!\brief MARKER_SUPERSONIC_INLET  \n DESCRIPTION: Supersonic inlet boundary marker(s)
   * \n   Format: (inlet marker, temperature, static pressure, velocity_x,   velocity_y, velocity_z, ... ), i.e. primitive variables specified. \ingroup Config*/
  addInletOption("MARKER_SUPERSONIC_INLET", nMarker_Supersonic_Inlet, Marker_Supersonic_Inlet, Inlet_Temperature, Inlet_Pressure, Inlet_Velocity);
  /*!\brief MARKER_SUPERSONIC_OUTLET \n DESCRIPTION: Supersonic outlet boundary marker(s) \ingroup Config*/
  addStringListOption("MARKER_SUPERSONIC_OUTLET", nMarker_Supersonic_Outlet, Marker_Supersonic_Outlet);
  /*!\brief MARKER_OUTLET  \n DESCRIPTION: Outlet boundary marker(s)\n
   Format: ( outlet marker, back pressure (static), ... ) \ingroup Config*/
  addStringDoubleListOption("MARKER_OUTLET", nMarker_Outlet, Marker_Outlet, Outlet_Pressure);
  /*!\brief INC_INLET_TYPE \n DESCRIPTION: List of inlet types for incompressible flows. List length must match number of inlet markers. Options: VELOCITY_INLET, PRESSURE_INLET. \ingroup Config*/
  addEnumListOption("INC_OUTLET_TYPE", nInc_Outlet, Kind_Inc_Outlet, Outlet_Map);
  /*!\brief MARKER_ISOTHERMAL DESCRIPTION: Isothermal wall boundary marker(s)\n
   * Format: ( isothermal marker, wall temperature (static), ... ) \ingroup Config  */
  addStringDoubleListOption("MARKER_ISOTHERMAL", nMarker_Isothermal, Marker_Isothermal, Isothermal_Temperature);
  /*!\brief MARKER_HEATFLUX  \n DESCRIPTION: Specified heat flux wall boundary marker(s)
   Format: ( Heat flux marker, wall heat flux (static), ... ) \ingroup Config*/
  addStringDoubleListOption("MARKER_HEATFLUX", nMarker_HeatFlux, Marker_HeatFlux, Heat_Flux);
  /*!\brief Smluchowski/Maxwell wall boundary marker(s)  \n DESCRIPTION: Slip velocity and temperature jump wall boundary marker(s)
   Format: ( Heat flux marker,  wall temperature (static), momentum accomodation coefficient, thermal accomodation coefficient ... ) \ingroup Config*/
  addStringDoubleListOption("MARKER_SMOLUCHOWSKI_MAXWELL", nMarker_Smoluchowski_Maxwell, Marker_Smoluchowski_Maxwell, Isothermal_Temperature); //Missing TMAC and TAC
  /*!\brief WALL_ROUGHNESS  \n DESCRIPTION: Specified roughness heights at wall boundary marker(s)
   Format: ( Wall marker, roughness_height (static), ... ) \ingroup Config*/
  addStringDoubleListOption("WALL_ROUGHNESS", nRough_Wall, Marker_RoughWall, Roughness_Height);
  /*!\brief MARKER_ENGINE_INFLOW  \n DESCRIPTION: Engine inflow boundary marker(s)
   Format: ( nacelle inflow marker, fan face Mach, ... ) \ingroup Config*/
  addStringDoubleListOption("MARKER_ENGINE_INFLOW", nMarker_EngineInflow, Marker_EngineInflow, EngineInflow_Target);
  /* DESCRIPTION: Highlite area */
  addDoubleOption("HIGHLITE_AREA", Highlite_Area, 1.0);
  /* DESCRIPTION: Fan poly efficiency */
  addDoubleOption("FAN_POLY_EFF", Fan_Poly_Eff, 1.0);
  /*!\brief SUBSONIC_ENGINE\n DESCRIPTION: Engine subsonic intake region \ingroup Config*/
  addBoolOption("INTEGRATED_HEATFLUX", Integrated_HeatFlux, false);
  /*!\brief SUBSONIC_ENGINE\n DESCRIPTION: Engine subsonic intake region \ingroup Config*/
  addBoolOption("SUBSONIC_ENGINE", SubsonicEngine, false);
  /* DESCRIPTION: Actuator disk double surface */
  addBoolOption("ACTDISK_DOUBLE_SURFACE", ActDisk_DoubleSurface, false);
  /* DESCRIPTION: Only half engine is in the computational grid */
  addBoolOption("ENGINE_HALF_MODEL", Engine_HalfModel, false);
  /* DESCRIPTION: Actuator disk double surface */
  addBoolOption("ACTDISK_SU2_DEF", ActDisk_SU2_DEF, false);
  /* DESCRIPTION: Definition of the distortion rack (radial number of proves / circumferential density (degree) */
  default_distortion[0] =  5.0; default_distortion[1] =  15.0;
  addDoubleArrayOption("DISTORTION_RACK", 2, DistortionRack, default_distortion);
  /* DESCRIPTION: Values of the box to impose a subsonic nacellle (mach, Pressure, Temperature) */
  default_eng_val[0]=0.0; default_eng_val[1]=0.0; default_eng_val[2]=0.0;
  default_eng_val[3]=0.0;  default_eng_val[4]=0.0;
  addDoubleArrayOption("SUBSONIC_ENGINE_VALUES", 5, SubsonicEngine_Values, default_eng_val);
  /* DESCRIPTION: Coordinates of the box to impose a subsonic nacellle cylinder (Xmin, Ymin, Zmin, Xmax, Ymax, Zmax, Radius) */
  default_eng_cyl[0] = 0.0; default_eng_cyl[1] = 0.0; default_eng_cyl[2] = 0.0;
  default_eng_cyl[3] =  1E15; default_eng_cyl[4] =  1E15; default_eng_cyl[5] =  1E15; default_eng_cyl[6] =  1E15;
  addDoubleArrayOption("SUBSONIC_ENGINE_CYL", 7, SubsonicEngine_Cyl, default_eng_cyl);
  /* DESCRIPTION: Engine exhaust boundary marker(s)
   Format: (nacelle exhaust marker, total nozzle temp, total nozzle pressure, ... )*/
  addExhaustOption("MARKER_ENGINE_EXHAUST", nMarker_EngineExhaust, Marker_EngineExhaust, Exhaust_Temperature_Target, Exhaust_Pressure_Target);
  /* DESCRIPTION: Clamped boundary marker(s) */
  addStringListOption("MARKER_CLAMPED", nMarker_Clamped, Marker_Clamped);
  /* DESCRIPTION: Displacement boundary marker(s) */
  addStringDoubleListOption("MARKER_NORMAL_DISPL", nMarker_Displacement, Marker_Displacement, Displ_Value);
  /* DESCRIPTION: Load boundary marker(s) - uniform pressure in Pa */
  addStringDoubleListOption("MARKER_PRESSURE", nMarker_Load, Marker_Load, Load_Value);
  /* DESCRIPTION: Load boundary marker(s) */
  addStringDoubleListOption("MARKER_DAMPER", nMarker_Damper, Marker_Damper, Damper_Constant);
  /* DESCRIPTION: Load boundary marker(s)
   Format: (inlet marker, load, multiplier, dir_x, dir_y, dir_z, ... ), i.e. primitive variables specified. */
  addInletOption("MARKER_LOAD", nMarker_Load_Dir, Marker_Load_Dir, Load_Dir_Value, Load_Dir_Multiplier, Load_Dir);
  /* DESCRIPTION: Load boundary marker(s)
   Format: (inlet marker, load, multiplier, dir_x, dir_y, dir_z, ... ), i.e. primitive variables specified. */
  addInletOption("MARKER_DISPLACEMENT", nMarker_Disp_Dir, Marker_Disp_Dir, Disp_Dir_Value, Disp_Dir_Multiplier, Disp_Dir);
  /* DESCRIPTION: Sine load boundary marker(s)
   Format: (inlet marker, load, multiplier, dir_x, dir_y, dir_z, ... ), i.e. primitive variables specified. */
  addInletOption("MARKER_SINE_LOAD", nMarker_Load_Sine, Marker_Load_Sine, Load_Sine_Amplitude, Load_Sine_Frequency, Load_Sine_Dir);
  /*!\brief SINE_LOAD\n DESCRIPTION: option to apply the load as a sine*/
  addBoolOption("SINE_LOAD", Sine_Load, false);
  default_sineload_coeff[0] = 0.0; default_sineload_coeff[1] = 0.0; default_sineload_coeff[2] = 0.0;
  /*!\brief SINE_LOAD_COEFF \n DESCRIPTION: the 1st coeff is the amplitude, the 2nd is the frequency, 3rd is the phase in radians */
  addDoubleArrayOption("SINE_LOAD_COEFF", 3, SineLoad_Coeff, default_sineload_coeff);
  /*!\brief RAMP_AND_RELEASE\n DESCRIPTION: release the load after applying the ramp*/
  addBoolOption("RAMP_AND_RELEASE_LOAD", RampAndRelease, false);

  /* DESCRIPTION: Flow load boundary marker(s) */
  addStringDoubleListOption("MARKER_FLOWLOAD", nMarker_FlowLoad, Marker_FlowLoad, FlowLoad_Value);
  /* DESCRIPTION: Damping factor for engine inlet condition */
  addDoubleOption("DAMP_ENGINE_INFLOW", Damp_Engine_Inflow, 0.95);
  /* DESCRIPTION: Damping factor for engine exhaust condition */
  addDoubleOption("DAMP_ENGINE_EXHAUST", Damp_Engine_Exhaust, 0.95);
  /*!\brief ENGINE_INFLOW_TYPE  \n DESCRIPTION: Inlet boundary type \n OPTIONS: see \link Engine_Inflow_Map \endlink \n Default: FAN_FACE_MACH \ingroup Config*/
  addEnumOption("ENGINE_INFLOW_TYPE", Kind_Engine_Inflow, Engine_Inflow_Map, FAN_FACE_MACH);
  /* DESCRIPTION: Evaluate a problem with engines */
  addBoolOption("ENGINE", Engine, false);

  /* DESCRIPTION:  Compute buffet sensor */
  addBoolOption("BUFFET_MONITORING", Buffet_Monitoring, false);
  /* DESCRIPTION:  Sharpness coefficient for the buffet sensor */
  addDoubleOption("BUFFET_K", Buffet_k, 10.0);
  /* DESCRIPTION:  Offset parameter for the buffet sensor */
  addDoubleOption("BUFFET_LAMBDA", Buffet_lambda, 0.0);

  /* DESCRIPTION: Number of samples for quasi-Newton methods. */
  addUnsignedShortOption("QUASI_NEWTON_NUM_SAMPLES", nQuasiNewtonSamples, 0);
  /* DESCRIPTION: Whether to use vectorized numerical schemes, less robust against transients. */
  addBoolOption("USE_VECTORIZATION", UseVectorization, false);

  /*!\par CONFIG_CATEGORY: Time-marching \ingroup Config*/
  /*--- Options related to time-marching ---*/

  /* DESCRIPTION: Unsteady simulation  */
  addEnumOption("TIME_MARCHING", TimeMarching, TimeMarching_Map, STEADY);
  /* DESCRIPTION:  Courant-Friedrichs-Lewy condition of the finest grid */
  addDoubleOption("CFL_NUMBER", CFLFineGrid, 1.25);
  /* DESCRIPTION:  Max time step in local time stepping simulations */
  addDoubleOption("MAX_DELTA_TIME", Max_DeltaTime, 1000000);
  /* DESCRIPTION: Activate The adaptive CFL number. */
  addBoolOption("CFL_ADAPT", CFL_Adapt, false);
  /* !\brief CFL_ADAPT_PARAM
   * DESCRIPTION: Parameters of the adaptive CFL number (factor down, factor up, CFL limit (min and max) )
   * Factor down generally <1.0, factor up generally > 1.0 to cause the CFL to increase when the under-relaxation parameter is 1.0
   * and to decrease when the under-relaxation parameter is less than 0.1. Factor is multiplicative. \ingroup Config*/
  default_cfl_adapt[0] = 1.0; default_cfl_adapt[1] = 1.0; default_cfl_adapt[2] = 10.0; default_cfl_adapt[3] = 100.0;
  addDoubleArrayOption("CFL_ADAPT_PARAM", 4, CFL_AdaptParam, default_cfl_adapt);
  /* DESCRIPTION: Reduction factor of the CFL coefficient in the adjoint problem */
  addDoubleOption("CFL_REDUCTION_ADJFLOW", CFLRedCoeff_AdjFlow, 0.8);
  /* DESCRIPTION: Reduction factor of the CFL coefficient in the level set problem */
  addDoubleOption("CFL_REDUCTION_TURB", CFLRedCoeff_Turb, 1.0);
  /* DESCRIPTION: Reduction factor of the CFL coefficient in the turbulent adjoint problem */
  addDoubleOption("CFL_REDUCTION_ADJTURB", CFLRedCoeff_AdjTurb, 1.0);
  /* DESCRIPTION: External iteration offset due to restart */
  addUnsignedLongOption("EXT_ITER_OFFSET", ExtIter_OffSet, 0);
  // these options share nRKStep as their size, which is not a good idea in general
  /* DESCRIPTION: Runge-Kutta alpha coefficients */
  addDoubleListOption("RK_ALPHA_COEFF", nRKStep, RK_Alpha_Step);
  /* DESCRIPTION: Number of time levels for time accurate local time stepping. */
  addUnsignedShortOption("LEVELS_TIME_ACCURATE_LTS", nLevels_TimeAccurateLTS, 1);
  /* DESCRIPTION: Number of time DOFs used in the predictor step of ADER-DG. */
  addUnsignedShortOption("TIME_DOFS_ADER_DG", nTimeDOFsADER_DG, 2);
  /* DESCRIPTION: Unsteady Courant-Friedrichs-Lewy number of the finest grid */
  addDoubleOption("UNST_CFL_NUMBER", Unst_CFL, 0.0);
  /* DESCRIPTION: Integer number of periodic time instances for Harmonic Balance */
  addUnsignedShortOption("TIME_INSTANCES", nTimeInstances, 1);
  /* DESCRIPTION: Time period for Harmonic Balance wihtout moving meshes */
  addDoubleOption("HB_PERIOD", HarmonicBalance_Period, -1.0);
  /* DESCRIPTION:  Turn on/off harmonic balance preconditioning */
  addBoolOption("HB_PRECONDITION", HB_Precondition, false);
  /* DESCRIPTION: Iteration number to begin unsteady restarts (dual time method) */
  addLongOption("UNST_RESTART_ITER", Unst_RestartIter, 0);
  /* DESCRIPTION: Starting direct solver iteration for the unsteady adjoint */
  addLongOption("UNST_ADJOINT_ITER", Unst_AdjointIter, 0);
  /* DESCRIPTION: Number of iterations to average the objective */
  addLongOption("ITER_AVERAGE_OBJ", Iter_Avg_Objective , 0);
  /* DESCRIPTION: Iteration number to begin unsteady restarts (structural analysis) */
  addLongOption("DYN_RESTART_ITER", Dyn_RestartIter, 0);
  /* DESCRIPTION: Time discretization */
  addEnumOption("TIME_DISCRE_FLOW", Kind_TimeIntScheme_Flow, Time_Int_Map, EULER_IMPLICIT);
  /* DESCRIPTION: Time discretization */
  addEnumOption("TIME_DISCRE_FEM_FLOW", Kind_TimeIntScheme_FEM_Flow, Time_Int_Map, RUNGE_KUTTA_EXPLICIT);
  /* DESCRIPTION: ADER-DG predictor step */
  addEnumOption("ADER_PREDICTOR", Kind_ADER_Predictor, Ader_Predictor_Map, ADER_ALIASED_PREDICTOR);
  /* DESCRIPTION: Time discretization */
  addEnumOption("TIME_DISCRE_ADJFLOW", Kind_TimeIntScheme_AdjFlow, Time_Int_Map, EULER_IMPLICIT);
  /* DESCRIPTION: Time discretization */
  addEnumOption("TIME_DISCRE_TURB", Kind_TimeIntScheme_Turb, Time_Int_Map, EULER_IMPLICIT);
  /* DESCRIPTION: Time discretization */
  addEnumOption("TIME_DISCRE_ADJTURB", Kind_TimeIntScheme_AdjTurb, Time_Int_Map, EULER_IMPLICIT);
  /* DESCRIPTION: Time discretization */
  addEnumOption("TIME_DISCRE_FEA", Kind_TimeIntScheme_FEA, Time_Int_Map_FEA, NEWMARK_IMPLICIT);
  /* DESCRIPTION: Time discretization for radiation problems*/
  addEnumOption("TIME_DISCRE_RADIATION", Kind_TimeIntScheme_Radiation, Time_Int_Map, EULER_IMPLICIT);
  /* DESCRIPTION: Time discretization */
  addEnumOption("TIME_DISCRE_HEAT", Kind_TimeIntScheme_Heat, Time_Int_Map, EULER_IMPLICIT);
  /* DESCRIPTION: Time discretization */
  addEnumOption("TIMESTEP_HEAT", Kind_TimeStep_Heat, Heat_TimeStep_Map, MINIMUM);

  /*!\par CONFIG_CATEGORY: Linear solver definition \ingroup Config*/
  /*--- Options related to the linear solvers ---*/

  /*!\brief LINEAR_SOLVER
   *  \n DESCRIPTION: Linear solver for the implicit, mesh deformation, or discrete adjoint systems \n OPTIONS: see \link Linear_Solver_Map \endlink \n DEFAULT: FGMRES \ingroup Config*/
  addEnumOption("LINEAR_SOLVER", Kind_Linear_Solver, Linear_Solver_Map, FGMRES);
  /*!\brief LINEAR_SOLVER_PREC
   *  \n DESCRIPTION: Preconditioner for the Krylov linear solvers \n OPTIONS: see \link Linear_Solver_Prec_Map \endlink \n DEFAULT: LU_SGS \ingroup Config*/
  addEnumOption("LINEAR_SOLVER_PREC", Kind_Linear_Solver_Prec, Linear_Solver_Prec_Map, ILU);
  /* DESCRIPTION: Minimum error threshold for the linear solver for the implicit formulation */
  addDoubleOption("LINEAR_SOLVER_ERROR", Linear_Solver_Error, 1E-6);
  /* DESCRIPTION: Maximum number of iterations of the linear solver for the implicit formulation */
  addUnsignedLongOption("LINEAR_SOLVER_ITER", Linear_Solver_Iter, 10);
  /* DESCRIPTION: Fill in level for the ILU preconditioner */
  addUnsignedShortOption("LINEAR_SOLVER_ILU_FILL_IN", Linear_Solver_ILU_n, 0);
  /* DESCRIPTION: Maximum number of iterations of the linear solver for the implicit formulation */
  addUnsignedLongOption("LINEAR_SOLVER_RESTART_FREQUENCY", Linear_Solver_Restart_Frequency, 10);
  /* DESCRIPTION: Relaxation factor for iterative linear smoothers (SMOOTHER_ILU/JACOBI/LU-SGS/LINELET) */
  addDoubleOption("LINEAR_SOLVER_SMOOTHER_RELAXATION", Linear_Solver_Smoother_Relaxation, 1.0);
  /* DESCRIPTION: Custom number of threads used for additive domain decomposition for ILU and LU_SGS (0 is "auto"). */
  addUnsignedLongOption("LINEAR_SOLVER_PREC_THREADS", Linear_Solver_Prec_Threads, 0);
  /* DESCRIPTION: Relaxation factor for updates of adjoint variables. */
  addDoubleOption("RELAXATION_FACTOR_ADJOINT", Relaxation_Factor_Adjoint, 1.0);
  /* DESCRIPTION: Relaxation of the CHT coupling */
  addDoubleOption("RELAXATION_FACTOR_CHT", Relaxation_Factor_CHT, 1.0);
  /* DESCRIPTION: Roe coefficient */
  addDoubleOption("ROE_KAPPA", Roe_Kappa, 0.5);
  /* DESCRIPTION: Roe-Turkel preconditioning for low Mach number flows */
  addBoolOption("LOW_MACH_PREC", Low_Mach_Precon, false);
  /* DESCRIPTION: Post-reconstruction correction for low Mach number flows */
  addBoolOption("LOW_MACH_CORR", Low_Mach_Corr, false);
  /* DESCRIPTION: Time Step for dual time stepping simulations (s) */
  addDoubleOption("MIN_ROE_TURKEL_PREC", Min_Beta_RoeTurkel, 0.01);
  /* DESCRIPTION: Time Step for dual time stepping simulations (s) */
  addDoubleOption("MAX_ROE_TURKEL_PREC", Max_Beta_RoeTurkel, 0.2);
  /* DESCRIPTION: Linear solver for the turbulent adjoint systems */
  addEnumOption("ADJTURB_LIN_SOLVER", Kind_AdjTurb_Linear_Solver, Linear_Solver_Map, FGMRES);
  /* DESCRIPTION: Preconditioner for the turbulent adjoint Krylov linear solvers */
  addEnumOption("ADJTURB_LIN_PREC", Kind_AdjTurb_Linear_Prec, Linear_Solver_Prec_Map, ILU);
  /* DESCRIPTION: Minimum error threshold for the turbulent adjoint linear solver for the implicit formulation */
  addDoubleOption("ADJTURB_LIN_ERROR", AdjTurb_Linear_Error, 1E-5);
  /* DESCRIPTION: Maximum number of iterations of the turbulent adjoint linear solver for the implicit formulation */
  addUnsignedShortOption("ADJTURB_LIN_ITER", AdjTurb_Linear_Iter, 10);
  /* DESCRIPTION: Entropy fix factor */
  addDoubleOption("ENTROPY_FIX_COEFF", EntropyFix_Coeff, 0.001);
  /* DESCRIPTION: Linear solver for the discete adjoint systems */
  addEnumOption("DISCADJ_LIN_SOLVER", Kind_DiscAdj_Linear_Solver, Linear_Solver_Map, FGMRES);
  /* DESCRIPTION: Preconditioner for the discrete adjoint Krylov linear solvers */
  addEnumOption("DISCADJ_LIN_PREC", Kind_DiscAdj_Linear_Prec, Linear_Solver_Prec_Map, ILU);
  /* DESCRIPTION: Linear solver for the discete adjoint systems */

  /*!\par CONFIG_CATEGORY: Convergence\ingroup Config*/
  /*--- Options related to convergence ---*/

  /*!\brief CONV_CRITERIA
   *  \n DESCRIPTION: Convergence criteria \n OPTIONS: see \link Converge_Crit_Map \endlink \n DEFAULT: RESIDUAL \ingroup Config*/
  addEnumOption("CONV_CRITERIA", ConvCriteria, Converge_Crit_Map, RESIDUAL);
  /*!\brief CONV_RESIDUAL_MINVAL\n DESCRIPTION: Min value of the residual (log10 of the residual)\n DEFAULT: -14.0 \ingroup Config*/
  addDoubleOption("CONV_RESIDUAL_MINVAL", MinLogResidual, -14.0);
  /*!\brief CONV_STARTITER\n DESCRIPTION: Iteration number to begin convergence monitoring\n DEFAULT: 5 \ingroup Config*/
  addUnsignedLongOption("CONV_STARTITER", StartConv_Iter, 5);
  /*!\brief CONV_CAUCHY_ELEMS\n DESCRIPTION: Number of elements to apply the criteria. \n DEFAULT 100 \ingroup Config*/
  addUnsignedShortOption("CONV_CAUCHY_ELEMS", Cauchy_Elems, 100);
  /*!\brief CONV_CAUCHY_EPS\n DESCRIPTION: Epsilon to control the series convergence \n DEFAULT: 1e-10 \ingroup Config*/
  addDoubleOption("CONV_CAUCHY_EPS", Cauchy_Eps, 1E-10);
  /*!\brief CONV_FIELD\n DESCRIPTION: Output field to monitor \n Default: depends on solver \ingroup Config*/
  addStringListOption("CONV_FIELD", nConvField, ConvField);

  /*!\brief CONV_WINDOW_STARTITER\n DESCRIPTION: Iteration number after START_ITER_WND  to begin convergence monitoring\n DEFAULT: 15 \ingroup Config*/
  addUnsignedLongOption("CONV_WINDOW_STARTITER", Wnd_StartConv_Iter, 15);
  /*!\brief CONV_WINDOW_CAUCHY_ELEMS\n DESCRIPTION: Number of elements to apply the criteria. \n DEFAULT 100 \ingroup Config*/
  addUnsignedShortOption("CONV_WINDOW_CAUCHY_ELEMS", Wnd_Cauchy_Elems, 100);
  /*!\brief CONV_WINDOW_CAUCHY_EPS\n DESCRIPTION: Epsilon to control the series convergence \n DEFAULT: 1e-3 \ingroup Config*/
  addDoubleOption("CONV_WINDOW_CAUCHY_EPS", Wnd_Cauchy_Eps, 1E-3);
  /*!\brief WINDOW_CAUCHY_CRIT \n DESCRIPTION: Determines, if the cauchy convergence criterion should be used for windowed time averaged objective functions*/
  addBoolOption("WINDOW_CAUCHY_CRIT",Wnd_Cauchy_Crit, false);
  /*!\brief CONV_WINDOW_FIELD
   * \n DESCRIPTION: Output fields  for the Cauchy criterium for the TIME iteration. The criterium is applied to the windowed time average of the chosen funcion. */
  addStringListOption("CONV_WINDOW_FIELD",nWndConvField, WndConvField);
  /*!\par CONFIG_CATEGORY: Multi-grid \ingroup Config*/
  /*--- Options related to Multi-grid ---*/

  /*!\brief START_UP_ITER \n DESCRIPTION: Start up iterations using the fine grid only. DEFAULT: 0 \ingroup Config*/
  addUnsignedShortOption("START_UP_ITER", nStartUpIter, 0);
  /*!\brief MGLEVEL\n DESCRIPTION: Multi-grid Levels. DEFAULT: 0 \ingroup Config*/
  addUnsignedShortOption("MGLEVEL", nMGLevels, 0);
  /*!\brief MGCYCLE\n DESCRIPTION: Multi-grid cycle. OPTIONS: See \link MG_Cycle_Map \endlink. Defualt V_CYCLE \ingroup Config*/
  addEnumOption("MGCYCLE", MGCycle, MG_Cycle_Map, V_CYCLE);
  /*!\brief MG_PRE_SMOOTH\n DESCRIPTION: Multi-grid pre-smoothing level \ingroup Config*/
  addUShortListOption("MG_PRE_SMOOTH", nMG_PreSmooth, MG_PreSmooth);
  /*!\brief MG_POST_SMOOTH\n DESCRIPTION: Multi-grid post-smoothing level \ingroup Config*/
  addUShortListOption("MG_POST_SMOOTH", nMG_PostSmooth, MG_PostSmooth);
  /*!\brief MG_CORRECTION_SMOOTH\n DESCRIPTION: Jacobi implicit smoothing of the correction \ingroup Config*/
  addUShortListOption("MG_CORRECTION_SMOOTH", nMG_CorrecSmooth, MG_CorrecSmooth);
  /*!\brief MG_DAMP_RESTRICTION\n DESCRIPTION: Damping factor for the residual restriction. DEFAULT: 0.75 \ingroup Config*/
  addDoubleOption("MG_DAMP_RESTRICTION", Damp_Res_Restric, 0.75);
  /*!\brief MG_DAMP_PROLONGATION\n DESCRIPTION: Damping factor for the correction prolongation. DEFAULT 0.75 \ingroup Config*/
  addDoubleOption("MG_DAMP_PROLONGATION", Damp_Correc_Prolong, 0.75);

  /*!\par CONFIG_CATEGORY: Spatial Discretization \ingroup Config*/
  /*--- Options related to the spatial discretization ---*/

  /*!\brief NUM_METHOD_GRAD
   *  \n DESCRIPTION: Numerical method for spatial gradients \n OPTIONS: See \link Gradient_Map \endlink. \n DEFAULT: WEIGHTED_LEAST_SQUARES. \ingroup Config*/
  addEnumOption("NUM_METHOD_GRAD", Kind_Gradient_Method, Gradient_Map, WEIGHTED_LEAST_SQUARES);
  /*!\brief NUM_METHOD_GRAD
   *  \n DESCRIPTION: Numerical method for spatial gradients used only for upwind reconstruction \n OPTIONS: See \link Gradient_Map \endlink. \n DEFAULT: NO_GRADIENT. \ingroup Config*/
  addEnumOption("NUM_METHOD_GRAD_RECON", Kind_Gradient_Method_Recon, Gradient_Map, NO_GRADIENT);
  /*!\brief VENKAT_LIMITER_COEFF
   *  \n DESCRIPTION: Coefficient for the limiter. DEFAULT value 0.5. Larger values decrease the extent of limiting, values approaching zero cause lower-order approximation to the solution. \ingroup Config */
  addDoubleOption("VENKAT_LIMITER_COEFF", Venkat_LimiterCoeff, 0.05);
  /*!\brief ADJ_SHARP_LIMITER_COEFF
   *  \n DESCRIPTION: Coefficient for detecting the limit of the sharp edges. DEFAULT value 3.0.  Use with sharp edges limiter. \ingroup Config*/
  addDoubleOption("ADJ_SHARP_LIMITER_COEFF", AdjSharp_LimiterCoeff, 3.0);
  /*!\brief LIMITER_ITER
   *  \n DESCRIPTION: Freeze the value of the limiter after a number of iterations. DEFAULT value 999999. \ingroup Config*/
  addUnsignedLongOption("LIMITER_ITER", LimiterIter, 999999);

  /*!\brief CONV_NUM_METHOD_FLOW
   *  \n DESCRIPTION: Convective numerical method \n OPTIONS: See \link Upwind_Map \endlink , \link Centered_Map \endlink. \ingroup Config*/
  addConvectOption("CONV_NUM_METHOD_FLOW", Kind_ConvNumScheme_Flow, Kind_Centered_Flow, Kind_Upwind_Flow);

  /*!\brief NUM_METHOD_FEM_FLOW
   *  \n DESCRIPTION: Numerical method \n OPTIONS: See \link FEM_Map \endlink , \link Centered_Map \endlink. \ingroup Config*/
  addConvectFEMOption("NUM_METHOD_FEM_FLOW", Kind_ConvNumScheme_FEM_Flow, Kind_FEM_Flow);

  /*!\brief MUSCL_FLOW \n DESCRIPTION: Check if the MUSCL scheme should be used \ingroup Config*/
  addBoolOption("MUSCL_FLOW", MUSCL_Flow, true);
  /*!\brief SLOPE_LIMITER_FLOW
   * DESCRIPTION: Slope limiter for the direct solution. \n OPTIONS: See \link Limiter_Map \endlink \n DEFAULT VENKATAKRISHNAN \ingroup Config*/
  addEnumOption("SLOPE_LIMITER_FLOW", Kind_SlopeLimit_Flow, Limiter_Map, VENKATAKRISHNAN);
  default_jst_coeff[0] = 0.5; default_jst_coeff[1] = 0.02;
  /*!\brief JST_SENSOR_COEFF \n DESCRIPTION: 2nd and 4th order artificial dissipation coefficients for the JST method \ingroup Config*/
  addDoubleArrayOption("JST_SENSOR_COEFF", 2, Kappa_Flow, default_jst_coeff);
  /*!\brief LAX_SENSOR_COEFF \n DESCRIPTION: 1st order artificial dissipation coefficients for the Lax-Friedrichs method. \ingroup Config*/
  addDoubleOption("LAX_SENSOR_COEFF", Kappa_1st_Flow, 0.15);
  default_ad_coeff_heat[0] = 0.5; default_ad_coeff_heat[1] = 0.02;
  /*!\brief JST_SENSOR_COEFF_HEAT \n DESCRIPTION: 2nd and 4th order artificial dissipation coefficients for the JST method \ingroup Config*/
  addDoubleArrayOption("JST_SENSOR_COEFF_HEAT", 2, Kappa_Heat, default_ad_coeff_heat);
  /*!\brief USE_ACCURATE_FLUX_JACOBIANS \n DESCRIPTION: Use numerically computed Jacobians for AUSM+up(2) and SLAU(2) \ingroup Config*/
  addBoolOption("USE_ACCURATE_FLUX_JACOBIANS", Use_Accurate_Jacobians, false);
  /*!\brief CENTRAL_JACOBIAN_FIX_FACTOR \n DESCRIPTION: Improve the numerical properties (diagonal dominance) of the global Jacobian matrix, 3 to 4 is "optimum" (central schemes) \ingroup Config*/
  addDoubleOption("CENTRAL_JACOBIAN_FIX_FACTOR", Cent_Jac_Fix_Factor, 4.0);
  /*!\brief CENTRAL_JACOBIAN_FIX_FACTOR \n DESCRIPTION: Control numerical properties of the global Jacobian matrix using a multiplication factor for incompressible central schemes \ingroup Config*/
  addDoubleOption("CENTRAL_INC_JACOBIAN_FIX_FACTOR", Cent_Inc_Jac_Fix_Factor, 1.0);

  /*!\brief CONV_NUM_METHOD_ADJFLOW
   *  \n DESCRIPTION: Convective numerical method for the adjoint solver.
   *  \n OPTIONS:  See \link Upwind_Map \endlink , \link Centered_Map \endlink. Note: not all methods are guaranteed to be implemented for the adjoint solver. \ingroup Config */
  addConvectOption("CONV_NUM_METHOD_ADJFLOW", Kind_ConvNumScheme_AdjFlow, Kind_Centered_AdjFlow, Kind_Upwind_AdjFlow);
  /*!\brief MUSCL_FLOW \n DESCRIPTION: Check if the MUSCL scheme should be used \ingroup Config*/
  addBoolOption("MUSCL_ADJFLOW", MUSCL_AdjFlow, true);
  /*!\brief SLOPE_LIMITER_ADJFLOW
     * DESCRIPTION: Slope limiter for the adjoint solution. \n OPTIONS: See \link Limiter_Map \endlink \n DEFAULT VENKATAKRISHNAN \ingroup Config*/
  addEnumOption("SLOPE_LIMITER_ADJFLOW", Kind_SlopeLimit_AdjFlow, Limiter_Map, VENKATAKRISHNAN);
  default_jst_adj_coeff[0] = 0.5; default_jst_adj_coeff[1] = 0.02;
  /*!\brief ADJ_JST_SENSOR_COEFF \n DESCRIPTION: 2nd and 4th order artificial dissipation coefficients for the adjoint JST method. \ingroup Config*/
  addDoubleArrayOption("ADJ_JST_SENSOR_COEFF", 2, Kappa_AdjFlow, default_jst_adj_coeff);
  /*!\brief LAX_SENSOR_COEFF \n DESCRIPTION: 1st order artificial dissipation coefficients for the adjoint Lax-Friedrichs method. \ingroup Config*/
  addDoubleOption("ADJ_LAX_SENSOR_COEFF", Kappa_1st_AdjFlow, 0.15);

  /*!\brief MUSCL_FLOW \n DESCRIPTION: Check if the MUSCL scheme should be used \ingroup Config*/
  addBoolOption("MUSCL_TURB", MUSCL_Turb, false);
  /*!\brief SLOPE_LIMITER_TURB
   *  \n DESCRIPTION: Slope limiter  \n OPTIONS: See \link Limiter_Map \endlink \n DEFAULT VENKATAKRISHNAN \ingroup Config*/
  addEnumOption("SLOPE_LIMITER_TURB", Kind_SlopeLimit_Turb, Limiter_Map, VENKATAKRISHNAN);
  /*!\brief CONV_NUM_METHOD_TURB
   *  \n DESCRIPTION: Convective numerical method \ingroup Config*/
  addConvectOption("CONV_NUM_METHOD_TURB", Kind_ConvNumScheme_Turb, Kind_Centered_Turb, Kind_Upwind_Turb);

  /*!\brief MUSCL_FLOW \n DESCRIPTION: Check if the MUSCL scheme should be used \ingroup Config*/
  addBoolOption("MUSCL_ADJTURB", MUSCL_AdjTurb, false);
  /*!\brief SLOPE_LIMITER_ADJTURB
   *  \n DESCRIPTION: Slope limiter \n OPTIONS: See \link Limiter_Map \endlink \n DEFAULT VENKATAKRISHNAN \ingroup Config */
  addEnumOption("SLOPE_LIMITER_ADJTURB", Kind_SlopeLimit_AdjTurb, Limiter_Map, VENKATAKRISHNAN);
  /*!\brief CONV_NUM_METHOD_ADJTURB\n DESCRIPTION: Convective numerical method for the adjoint/turbulent problem \ingroup Config*/
  addConvectOption("CONV_NUM_METHOD_ADJTURB", Kind_ConvNumScheme_AdjTurb, Kind_Centered_AdjTurb, Kind_Upwind_AdjTurb);

  /*!\brief MUSCL_FLOW \n DESCRIPTION: Check if the MUSCL scheme should be used \ingroup Config*/
  addBoolOption("MUSCL_HEAT", MUSCL_Heat, false);
  /*!\brief CONV_NUM_METHOD_HEAT
   *  \n DESCRIPTION: Convective numerical method \n DEFAULT: UPWIND */
  addEnumOption("CONV_NUM_METHOD_HEAT", Kind_ConvNumScheme_Heat, Space_Map, SPACE_UPWIND);

  /*!\par CONFIG_CATEGORY: Adjoint and Gradient \ingroup Config*/
  /*--- Options related to the adjoint and gradient ---*/

  /*!\brief LIMIT_ADJFLOW \n DESCRIPTION: Limit value for the adjoint variable.\n DEFAULT: 1E6. \ingroup Config*/
  addDoubleOption("LIMIT_ADJFLOW", AdjointLimit, 1E6);
  /*!\brief MG_ADJFLOW\n DESCRIPTION: Multigrid with the adjoint problem. \n Defualt: YES \ingroup Config*/
  addBoolOption("MG_ADJFLOW", MG_AdjointFlow, true);

  /*!\brief OBJECTIVE_WEIGHT  \n DESCRIPTION: Adjoint problem boundary condition weights. Applies scaling factor to objective(s) \ingroup Config*/
  addDoubleListOption("OBJECTIVE_WEIGHT", nObjW, Weight_ObjFunc);
  /*!\brief OBJECTIVE_FUNCTION
   *  \n DESCRIPTION: Adjoint problem boundary condition \n OPTIONS: see \link Objective_Map \endlink \n DEFAULT: DRAG_COEFFICIENT \ingroup Config*/
  addEnumListOption("OBJECTIVE_FUNCTION", nObj, Kind_ObjFunc, Objective_Map);

  /* DESCRIPTION: parameter for the definition of a complex objective function */
  addDoubleOption("DCD_DCL_VALUE", dCD_dCL, 0.0);
  /* DESCRIPTION: parameter for the definition of a complex objective function */
  addDoubleOption("DCMX_DCL_VALUE", dCMx_dCL, 0.0);
  /* DESCRIPTION: parameter for the definition of a complex objective function */
  addDoubleOption("DCMY_DCL_VALUE", dCMy_dCL, 0.0);
  /* DESCRIPTION: parameter for the definition of a complex objective function */
  addDoubleOption("DCMZ_DCL_VALUE", dCMz_dCL, 0.0);

  /* DESCRIPTION: parameter for the definition of a complex objective function */
  addDoubleOption("DCD_DCMY_VALUE", dCD_dCMy, 0.0);

  default_obj_coeff[0]=0.0; default_obj_coeff[1]=0.0; default_obj_coeff[2]=0.0;
  default_obj_coeff[3]=0.0;  default_obj_coeff[4]=0.0;
  /*!\brief OBJ_CHAIN_RULE_COEFF
  * \n DESCRIPTION: Coefficients defining the objective function gradient using the chain rule
  * with area-averaged outlet primitive variables. This is used with the genereralized outflow
  * objective.  \ingroup Config   */
  addDoubleArrayOption("OBJ_CHAIN_RULE_COEFF", 5, Obj_ChainRuleCoeff, default_obj_coeff);

  default_geo_loc[0] = 0.0; default_geo_loc[1] = 1.0;
  /* DESCRIPTION: Definition of the airfoil section */
  addDoubleArrayOption("GEO_BOUNDS", 2, Stations_Bounds, default_geo_loc);
  /* DESCRIPTION: Identify the body to slice */
  addEnumOption("GEO_DESCRIPTION", Geo_Description, Geo_Description_Map, WING);
  /* DESCRIPTION: Z location of the waterline */
  addDoubleOption("GEO_WATERLINE_LOCATION", Geo_Waterline_Location, 0.0);
  /* DESCRIPTION: Number of section cuts to make when calculating internal volume */
  addUnsignedShortOption("GEO_NUMBER_STATIONS", nWingStations, 25);
  /* DESCRIPTION: Definition of the airfoil sections */
  addDoubleListOption("GEO_LOCATION_STATIONS", nLocationStations, LocationStations);
  default_nacelle_location[0] = 0.0; default_nacelle_location[1] = 0.0; default_nacelle_location[2] = 0.0;
  default_nacelle_location[3] = 0.0; default_nacelle_location[4] = 0.0;
  /* DESCRIPTION: Definition of the nacelle location (higlite coordinates, tilt angle, toe angle) */
  addDoubleArrayOption("GEO_NACELLE_LOCATION", 5, NacelleLocation, default_nacelle_location);
  /* DESCRIPTION: Output sectional forces for specified markers. */
  addBoolOption("GEO_PLOT_STATIONS", Plot_Section_Forces, false);
  /* DESCRIPTION: Mode of the GDC code (analysis, or gradient) */
  addEnumOption("GEO_MODE", GeometryMode, GeometryMode_Map, FUNCTION);

  /* DESCRIPTION: Drag weight in sonic boom Objective Function (from 0.0 to 1.0) */
  addDoubleOption("DRAG_IN_SONICBOOM", WeightCd, 0.0);
  /* DESCRIPTION: Sensitivity smoothing  */
  addEnumOption("SENS_SMOOTHING", Kind_SensSmooth, Sens_Smoothing_Map, NO_SMOOTH);
  /* DESCRIPTION: Continuous Adjoint frozen viscosity */
  addBoolOption("FROZEN_VISC_CONT", Frozen_Visc_Cont, true);
  /* DESCRIPTION: Discrete Adjoint frozen viscosity */
  addBoolOption("FROZEN_VISC_DISC", Frozen_Visc_Disc, false);
  /* DESCRIPTION: Discrete Adjoint frozen limiter */
  addBoolOption("FROZEN_LIMITER_DISC", Frozen_Limiter_Disc, false);
  /* DESCRIPTION: Use an inconsistent (primal/dual) discrete adjoint formulation */
  addBoolOption("INCONSISTENT_DISC", Inconsistent_Disc, false);
   /* DESCRIPTION:  */
  addDoubleOption("FIX_AZIMUTHAL_LINE", FixAzimuthalLine, 90.0);
  /*!\brief SENS_REMOVE_SHARP
   * \n DESCRIPTION: Remove sharp edges from the sensitivity evaluation  \n Format: SENS_REMOVE_SHARP = YES \n DEFAULT: NO \ingroup Config*/
  addBoolOption("SENS_REMOVE_SHARP", Sens_Remove_Sharp, false);

  /* DESCRIPTION: Automatically reorient elements that seem flipped */
  addBoolOption("REORIENT_ELEMENTS",ReorientElements, true);

  /*!\par CONFIG_CATEGORY: Input/output files and formats \ingroup Config */
  /*--- Options related to input/output files and formats ---*/

  /*!\brief OUTPUT_FORMAT \n DESCRIPTION: I/O format for output plots. \n OPTIONS: see \link TabOutput_Map \endlink \n DEFAULT: TECPLOT \ingroup Config */
  addEnumOption("TABULAR_FORMAT", Tab_FileFormat, TabOutput_Map, TAB_CSV);
  /*!\brief ACTDISK_JUMP \n DESCRIPTION: The jump is given by the difference in values or a ratio */
  addEnumOption("ACTDISK_JUMP", ActDisk_Jump, Jump_Map, DIFFERENCE);
  /*!\brief MESH_FORMAT \n DESCRIPTION: Mesh input file format \n OPTIONS: see \link Input_Map \endlink \n DEFAULT: SU2 \ingroup Config*/
  addEnumOption("MESH_FORMAT", Mesh_FileFormat, Input_Map, SU2);
  /* DESCRIPTION:  Mesh input file */
  addStringOption("MESH_FILENAME", Mesh_FileName, string("mesh.su2"));
  /*!\brief MESH_OUT_FILENAME \n DESCRIPTION: Mesh output file name. Used when converting, scaling, or deforming a mesh. \n DEFAULT: mesh_out.su2 \ingroup Config*/
  addStringOption("MESH_OUT_FILENAME", Mesh_Out_FileName, string("mesh_out.su2"));

  /* DESCRIPTION: List of the number of grid points in the RECTANGLE or BOX grid in the x,y,z directions. (default: (33,33,33) ). */
  addShortListOption("MESH_BOX_SIZE", nMesh_Box_Size, Mesh_Box_Size);

  /* DESCRIPTION: List of the length of the RECTANGLE or BOX grid in the x,y,z directions. (default: (1.0,1.0,1.0) ).  */
  default_mesh_box_length[0] = 1.0; default_mesh_box_length[1] = 1.0; default_mesh_box_length[2] = 1.0;
  addDoubleArrayOption("MESH_BOX_LENGTH", 3, Mesh_Box_Length, default_mesh_box_length);

  /* DESCRIPTION: List of the offset from 0.0 of the RECTANGLE or BOX grid in the x,y,z directions. (default: (0.0,0.0,0.0) ). */
  default_mesh_box_offset[0] = 0.0; default_mesh_box_offset[1] = 0.0; default_mesh_box_offset[2] = 0.0;
  addDoubleArrayOption("MESH_BOX_OFFSET", 3, Mesh_Box_Offset, default_mesh_box_offset);

  /* DESCRIPTION: Determine if the mesh file supports multizone. \n DEFAULT: true (temporarily) */
  addBoolOption("MULTIZONE_MESH", Multizone_Mesh, true);
  /* DESCRIPTION: Determine if we need to allocate memory to store the multizone residual. \n DEFAULT: true (temporarily) */
  addBoolOption("MULTIZONE_RESIDUAL", Multizone_Residual, false);

  /*!\brief CONV_FILENAME \n DESCRIPTION: Output file convergence history (w/o extension) \n DEFAULT: history \ingroup Config*/
  addStringOption("CONV_FILENAME", Conv_FileName, string("history"));
  /*!\brief BREAKDOWN_FILENAME \n DESCRIPTION: Output file forces breakdown \ingroup Config*/
  addStringOption("BREAKDOWN_FILENAME", Breakdown_FileName, string("forces_breakdown.dat"));
  /*!\brief SOLUTION_FLOW_FILENAME \n DESCRIPTION: Restart flow input file (the file output under the filename set by RESTART_FLOW_FILENAME) \n DEFAULT: solution_flow.dat \ingroup Config */
  addStringOption("SOLUTION_FILENAME", Solution_FileName, string("solution.dat"));
  /*!\brief SOLUTION_ADJ_FILENAME\n DESCRIPTION: Restart adjoint input file. Objective function abbreviation is expected. \ingroup Config*/
  addStringOption("SOLUTION_ADJ_FILENAME", Solution_AdjFileName, string("solution_adj.dat"));
  /*!\brief RESTART_FLOW_FILENAME \n DESCRIPTION: Output file restart flow \ingroup Config*/
  addStringOption("RESTART_FILENAME", Restart_FileName, string("restart.dat"));
  /*!\brief RESTART_ADJ_FILENAME  \n DESCRIPTION: Output file restart adjoint. Objective function abbreviation will be appended. \ingroup Config*/
  addStringOption("RESTART_ADJ_FILENAME", Restart_AdjFileName, string("restart_adj.dat"));
  /*!\brief VOLUME_FLOW_FILENAME  \n DESCRIPTION: Output file flow (w/o extension) variables \ingroup Config */
  addStringOption("VOLUME_FILENAME", Volume_FileName, string("vol_solution"));
  /*!\brief VOLUME_ADJ_FILENAME
   *  \n DESCRIPTION: Output file adjoint (w/o extension) variables  \ingroup Config*/
  addStringOption("VOLUME_ADJ_FILENAME", Adj_FileName, string("adj_vol_solution"));
  /*!\brief GRAD_OBJFUNC_FILENAME
   *  \n DESCRIPTION: Output objective function gradient  \ingroup Config*/
  addStringOption("GRAD_OBJFUNC_FILENAME", ObjFunc_Grad_FileName, string("of_grad.dat"));
  /*!\brief VALUE_OBJFUNC_FILENAME
   *  \n DESCRIPTION: Output objective function  \ingroup Config*/
  addStringOption("VALUE_OBJFUNC_FILENAME", ObjFunc_Value_FileName, string("of_func.dat"));
  /*!\brief SURFACE_FLOW_FILENAME
   *  \n DESCRIPTION: Output file surface flow coefficient (w/o extension)  \ingroup Config*/
  addStringOption("SURFACE_FILENAME", SurfCoeff_FileName, string("surface"));
  /*!\brief SURFACE_ADJ_FILENAME
   *  \n DESCRIPTION: Output file surface adjoint coefficient (w/o extension)  \ingroup Config*/
  addStringOption("SURFACE_ADJ_FILENAME", SurfAdjCoeff_FileName, string("surface_adjoint"));
  /*!\brief SURFACE_SENS_FILENAME_FILENAME
   *  \n DESCRIPTION: Output file surface sensitivity (discrete adjoint) (w/o extension)  \ingroup Config*/
  addStringOption("SURFACE_SENS_FILENAME", SurfSens_FileName, string("surface_sens"));
  /*!\brief VOLUME_SENS_FILENAME
   *  \n DESCRIPTION: Output file volume sensitivity (discrete adjoint))  \ingroup Config*/
  addStringOption("VOLUME_SENS_FILENAME", VolSens_FileName, string("volume_sens"));
  /* DESCRIPTION: Output the performance summary to the console at the end of SU2_CFD  \ingroup Config*/
  addBoolOption("WRT_PERFORMANCE", Wrt_Performance, false);
  /* DESCRIPTION: Output the tape statistics (discrete adjoint)  \ingroup Config*/
  addBoolOption("WRT_AD_STATISTICS", Wrt_AD_Statistics, false);
  /*!\brief MARKER_ANALYZE_AVERAGE
   *  \n DESCRIPTION: Output averaged flow values on specified analyze marker.
   *  Options: AREA, MASSFLUX
   *  \n Use with MARKER_ANALYZE. \ingroup Config*/
  addEnumOption("MARKER_ANALYZE_AVERAGE", Kind_Average, Average_Map, AVERAGE_MASSFLUX);
  /*!\brief COMM_LEVEL
   *  \n DESCRIPTION: Level of MPI communications during runtime  \ingroup Config*/
  addEnumOption("COMM_LEVEL", Comm_Level, Comm_Map, COMM_FULL);

  /*!\par CONFIG_CATEGORY: Dynamic mesh definition \ingroup Config*/
  /*--- Options related to dynamic meshes ---*/

  /* DESCRIPTION: Type of mesh motion */
  addEnumOption("GRID_MOVEMENT", Kind_GridMovement, GridMovement_Map, NO_MOVEMENT);
  /* DESCRIPTION: Type of surface motion */
  addEnumListOption("SURFACE_MOVEMENT",nKind_SurfaceMovement, Kind_SurfaceMovement, SurfaceMovement_Map);
  /* DESCRIPTION: Marker(s) of moving surfaces (MOVING_WALL or DEFORMING grid motion). */
  addStringListOption("MARKER_MOVING", nMarker_Moving, Marker_Moving);
  /* DESCRIPTION: Mach number (non-dimensional, based on the mesh velocity and freestream vals.) */
  addDoubleOption("MACH_MOTION", Mach_Motion, 0.0);
  default_vel_inf[0] = 0.0; default_vel_inf[1] = 0.0; default_vel_inf[2] = 0.0;
  /* DESCRIPTION: Coordinates of the rigid motion origin */
  addDoubleArrayOption("MOTION_ORIGIN", 3, Motion_Origin, default_vel_inf);
  /* DESCRIPTION: Translational velocity vector (m/s) in the x, y, & z directions (RIGID_MOTION only) */
  addDoubleArrayOption("TRANSLATION_RATE", 3, Translation_Rate, default_vel_inf);
  /* DESCRIPTION: Angular velocity vector (rad/s) about x, y, & z axes (RIGID_MOTION only) */
  addDoubleArrayOption("ROTATION_RATE", 3, Rotation_Rate, default_vel_inf);
  /* DESCRIPTION: Pitching angular freq. (rad/s) about x, y, & z axes (RIGID_MOTION only) */
  addDoubleArrayOption("PITCHING_OMEGA", 3, Pitching_Omega, default_vel_inf);
  /* DESCRIPTION: Pitching amplitude (degrees) about x, y, & z axes (RIGID_MOTION only) */
  addDoubleArrayOption("PITCHING_AMPL", 3, Pitching_Ampl, default_vel_inf);
  /* DESCRIPTION: Pitching phase offset (degrees) about x, y, & z axes (RIGID_MOTION only) */
  addDoubleArrayOption("PITCHING_PHASE", 3, Pitching_Phase, default_vel_inf);
  /* DESCRIPTION: Plunging angular freq. (rad/s) in x, y, & z directions (RIGID_MOTION only) */
  addDoubleArrayOption("PLUNGING_OMEGA", 3, Plunging_Omega, default_vel_inf);
  /* DESCRIPTION: Plunging amplitude (m) in x, y, & z directions (RIGID_MOTION only) */
  addDoubleArrayOption("PLUNGING_AMPL", 3, Plunging_Ampl, default_vel_inf);
  /* DESCRIPTION: Coordinates of the rigid motion origin */
  addDoubleListOption("SURFACE_MOTION_ORIGIN", nMarkerMotion_Origin, MarkerMotion_Origin);
  /* DESCRIPTION: Translational velocity vector (m/s) in the x, y, & z directions (DEFORMING only) */
  addDoubleListOption("SURFACE_TRANSLATION_RATE", nMarkerTranslation, MarkerTranslation_Rate);
  /* DESCRIPTION: Angular velocity vector (rad/s) about x, y, & z axes (DEFORMING only) */
  addDoubleListOption("SURFACE_ROTATION_RATE", nMarkerRotation_Rate, MarkerRotation_Rate);
  /* DESCRIPTION: Pitching angular freq. (rad/s) about x, y, & z axes (DEFORMING only) */
  addDoubleListOption("SURFACE_PITCHING_OMEGA", nMarkerPitching_Omega, MarkerPitching_Omega);
  /* DESCRIPTION: Pitching amplitude (degrees) about x, y, & z axes (DEFORMING only) */
  addDoubleListOption("SURFACE_PITCHING_AMPL", nMarkerPitching_Ampl, MarkerPitching_Ampl);
  /* DESCRIPTION: Pitching phase offset (degrees) about x, y, & z axes (DEFORMING only) */
  addDoubleListOption("SURFACE_PITCHING_PHASE", nMarkerPitching_Phase, MarkerPitching_Phase);
  /* DESCRIPTION: Plunging angular freq. (rad/s) in x, y, & z directions (DEFORMING only) */
  addDoubleListOption("SURFACE_PLUNGING_OMEGA", nMarkerPlunging_Omega, MarkerPlunging_Omega);
  /* DESCRIPTION: Plunging amplitude (m) in x, y, & z directions (DEFORMING only) */
  addDoubleListOption("SURFACE_PLUNGING_AMPL", nMarkerPlunging_Ampl, MarkerPlunging_Ampl);
  /* DESCRIPTION: Value to move motion origins (1 or 0) */
  addUShortListOption("MOVE_MOTION_ORIGIN", nMoveMotion_Origin, MoveMotion_Origin);

  /*!\par CONFIG_CATEGORY: Grid adaptation \ingroup Config*/
  /*--- Options related to grid adaptation ---*/

  /* DESCRIPTION: Kind of grid adaptation */
  addEnumOption("KIND_ADAPT", Kind_Adaptation, Adapt_Map, NO_ADAPT);
  /* DESCRIPTION: Percentage of new elements (% of the original number of elements) */
  addDoubleOption("NEW_ELEMS", New_Elem_Adapt, -1.0);
  /* DESCRIPTION: Scale factor for the dual volume */
  addDoubleOption("DUALVOL_POWER", DualVol_Power, 0.5);
  /* DESCRIPTION: Use analytical definition for surfaces */
  addEnumOption("ANALYTICAL_SURFDEF", Analytical_Surface, Geo_Analytic_Map, NO_GEO_ANALYTIC);
  /* DESCRIPTION: Before each computation, implicitly smooth the nodal coordinates */
  addBoolOption("SMOOTH_GEOMETRY", SmoothNumGrid, false);
  /* DESCRIPTION: Adapt the boundary elements */
  addBoolOption("ADAPT_BOUNDARY", AdaptBoundary, true);

  /*!\par CONFIG_CATEGORY: Aeroelastic Simulation (Typical Section Model) \ingroup Config*/
  /*--- Options related to aeroelastic simulations using the Typical Section Model) ---*/
  /* DESCRIPTION: The flutter speed index (modifies the freestream condition) */
  addDoubleOption("FLUTTER_SPEED_INDEX", FlutterSpeedIndex, 0.6);
  /* DESCRIPTION: Natural frequency of the spring in the plunging direction (rad/s). */
  addDoubleOption("PLUNGE_NATURAL_FREQUENCY", PlungeNaturalFrequency, 100);
  /* DESCRIPTION: Natural frequency of the spring in the pitching direction (rad/s). */
  addDoubleOption("PITCH_NATURAL_FREQUENCY", PitchNaturalFrequency, 100);
  /* DESCRIPTION: The airfoil mass ratio. */
  addDoubleOption("AIRFOIL_MASS_RATIO", AirfoilMassRatio, 60);
  /* DESCRIPTION: Distance in semichords by which the center of gravity lies behind the elastic axis. */
  addDoubleOption("CG_LOCATION", CG_Location, 1.8);
  /* DESCRIPTION: The radius of gyration squared (expressed in semichords) of the typical section about the elastic axis. */
  addDoubleOption("RADIUS_GYRATION_SQUARED", RadiusGyrationSquared, 3.48);
  /* DESCRIPTION: Solve the aeroelastic equations every given number of internal iterations. */
  addUnsignedShortOption("AEROELASTIC_ITER", AeroelasticIter, 3);

  /*!\par CONFIG_CATEGORY: Optimization Problem*/

  /* DESCRIPTION: Scale the line search in the optimizer */
  addDoubleOption("OPT_RELAX_FACTOR", Opt_RelaxFactor, 1.0);

  /* DESCRIPTION: Bound the line search in the optimizer */
  addDoubleOption("OPT_LINE_SEARCH_BOUND", Opt_LineSearch_Bound, 1E6);

  /*!\par CONFIG_CATEGORY: Wind Gust \ingroup Config*/
  /*--- Options related to wind gust simulations ---*/

  /* DESCRIPTION: Apply a wind gust */
  addBoolOption("WIND_GUST", Wind_Gust, false);
  /* DESCRIPTION: Type of gust */
  addEnumOption("GUST_TYPE", Gust_Type, Gust_Type_Map, NO_GUST);
  /* DESCRIPTION: Gust wavelenght (meters) */
  addDoubleOption("GUST_WAVELENGTH", Gust_WaveLength, 0.0);
  /* DESCRIPTION: Number of gust periods */
  addDoubleOption("GUST_PERIODS", Gust_Periods, 1.0);
  /* DESCRIPTION: Gust amplitude (m/s) */
  addDoubleOption("GUST_AMPL", Gust_Ampl, 0.0);
  /* DESCRIPTION: Time at which to begin the gust (sec) */
  addDoubleOption("GUST_BEGIN_TIME", Gust_Begin_Time, 0.0);
  /* DESCRIPTION: Location at which the gust begins (meters) */
  addDoubleOption("GUST_BEGIN_LOC", Gust_Begin_Loc, 0.0);
  /* DESCRIPTION: Direction of the gust X or Y dir */
  addEnumOption("GUST_DIR", Gust_Dir, Gust_Dir_Map, Y_DIR);

  /* Harmonic Balance config */
  /* DESCRIPTION: Omega_HB = 2*PI*frequency - frequencies for Harmonic Balance method */
  addDoubleListOption("OMEGA_HB", nOmega_HB, Omega_HB);

  /*!\par CONFIG_CATEGORY: Equivalent Area \ingroup Config*/
  /*--- Options related to the equivalent area ---*/

  /* DESCRIPTION: Evaluate equivalent area on the Near-Field  */
  addBoolOption("EQUIV_AREA", EquivArea, false);
  default_ea_lim[0] = 0.0; default_ea_lim[1] = 1.0; default_ea_lim[2] = 1.0;
  /* DESCRIPTION: Integration limits of the equivalent area ( xmin, xmax, Dist_NearField ) */
  addDoubleArrayOption("EA_INT_LIMIT", 3, EA_IntLimit, default_ea_lim);
  /* DESCRIPTION: Equivalent area scaling factor */
  addDoubleOption("EA_SCALE_FACTOR", EA_ScaleFactor, 1.0);

  // these options share nDV as their size in the option references; not a good idea
  /*!\par CONFIG_CATEGORY: Grid deformation \ingroup Config*/
  /*--- Options related to the grid deformation ---*/

  /* DESCRIPTION: Kind of deformation */
  addEnumListOption("DV_KIND", nDV, Design_Variable, Param_Map);
  /* DESCRIPTION: Marker of the surface to which we are going apply the shape deformation */
  addStringListOption("DV_MARKER", nMarker_DV, Marker_DV);
  /* DESCRIPTION: Parameters of the shape deformation
   - FFD_CONTROL_POINT_2D ( FFDBox ID, i_Ind, j_Ind, x_Disp, y_Disp )
   - FFD_RADIUS_2D ( FFDBox ID )
   - FFD_CAMBER_2D ( FFDBox ID, i_Ind )
   - FFD_THICKNESS_2D ( FFDBox ID, i_Ind )
   - HICKS_HENNE ( Lower Surface (0)/Upper Surface (1)/Only one Surface (2), x_Loc )
   - SURFACE_BUMP ( x_start, x_end, x_Loc )
   - CST ( Lower Surface (0)/Upper Surface (1), Kulfan parameter number, Total number of Kulfan parameters for surface )
   - NACA_4DIGITS ( 1st digit, 2nd digit, 3rd and 4th digit )
   - PARABOLIC ( Center, Thickness )
   - TRANSLATION ( x_Disp, y_Disp, z_Disp )
   - ROTATION ( x_Orig, y_Orig, z_Orig, x_End, y_End, z_End )
   - OBSTACLE ( Center, Bump size )
   - SPHERICAL ( ControlPoint_Index, Theta_Disp, R_Disp )
   - FFD_CONTROL_POINT ( FFDBox ID, i_Ind, j_Ind, k_Ind, x_Disp, y_Disp, z_Disp )
   - FFD_TWIST ( FFDBox ID, x_Orig, y_Orig, z_Orig, x_End, y_End, z_End )
   - FFD_TWIST_2D ( FFDBox ID, x_Orig, y_Orig, z_Orig, x_End, y_End, z_End )
   - FFD_ROTATION ( FFDBox ID, x_Orig, y_Orig, z_Orig, x_End, y_End, z_End )
   - FFD_CONTROL_SURFACE ( FFDBox ID, x_Orig, y_Orig, z_Orig, x_End, y_End, z_End )
   - FFD_CAMBER ( FFDBox ID, i_Ind, j_Ind )
   - FFD_THICKNESS ( FFDBox ID, i_Ind, j_Ind ) */
  addDVParamOption("DV_PARAM", nDV, ParamDV, FFDTag, Design_Variable);
  /* DESCRIPTION: New value of the shape deformation */
  addDVValueOption("DV_VALUE", nDV_Value, DV_Value, nDV, ParamDV, Design_Variable);
  /* DESCRIPTION: Provide a file of surface positions from an external parameterization. */
  addStringOption("DV_FILENAME", DV_Filename, string("surface_positions.dat"));
  /* DESCRIPTION: File of sensitivities as an unordered ASCII file with rows of x, y, z, dJ/dx, dJ/dy, dJ/dz for each volume grid point. */
  addStringOption("DV_UNORDERED_SENS_FILENAME", DV_Unordered_Sens_Filename, string("unordered_sensitivity.dat"));
  /* DESCRIPTION: File of sensitivities as an ASCII file with rows of x, y, z, dJ/dx, dJ/dy, dJ/dz for each surface grid point. */
  addStringOption("DV_SENS_FILENAME", DV_Sens_Filename, string("surface_sensitivity.dat"));
  /*!\brief OUTPUT_FORMAT \n DESCRIPTION: I/O format for output plots. \n OPTIONS: see \link Output_Map \endlink \n DEFAULT: TECPLOT \ingroup Config */
  addEnumOption("DV_SENSITIVITY_FORMAT", Sensitivity_FileFormat, Sensitivity_Map, SU2_NATIVE);
  /* DESCRIPTION: Hold the grid fixed in a region */
  addBoolOption("HOLD_GRID_FIXED", Hold_GridFixed, false);
  default_grid_fix[0] = -1E15; default_grid_fix[1] = -1E15; default_grid_fix[2] = -1E15;
  default_grid_fix[3] =  1E15; default_grid_fix[4] =  1E15; default_grid_fix[5] =  1E15;
  /* DESCRIPTION: Coordinates of the box where the grid will be deformed (Xmin, Ymin, Zmin, Xmax, Ymax, Zmax) */
  addDoubleArrayOption("HOLD_GRID_FIXED_COORD", 6, Hold_GridFixed_Coord, default_grid_fix);

  /*!\par CONFIG_CATEGORY: Deformable mesh \ingroup Config*/
  /*--- option related to deformable meshes ---*/
  /* DESCRIPTION: Decide whether the mesh will undergo deformations */
  addBoolOption("DEFORM_MESH", Deform_Mesh, false);
  /* DESCRIPTION: Print the residuals during mesh deformation to the console */
  addBoolOption("DEFORM_CONSOLE_OUTPUT", Deform_Output, false);
  /* DESCRIPTION: Number of nonlinear deformation iterations (surface deformation increments) */
  addUnsignedLongOption("DEFORM_NONLINEAR_ITER", GridDef_Nonlinear_Iter, 1);
  /* DESCRIPTION: Deform coefficient (-1.0 to 0.5) */
  addDoubleOption("DEFORM_COEFF", Deform_Coeff, 1E6);
  /* DESCRIPTION: Deform limit in m or inches */
  addDoubleOption("DEFORM_LIMIT", Deform_Limit, 1E6);
  /* DESCRIPTION: Type of element stiffness imposed for FEA mesh deformation (INVERSE_VOLUME, WALL_DISTANCE, CONSTANT_STIFFNESS) */
  addEnumOption("DEFORM_STIFFNESS_TYPE", Deform_StiffnessType, Deform_Stiffness_Map, SOLID_WALL_DISTANCE);
  /* DESCRIPTION: Poisson's ratio for constant stiffness FEA method of grid deformation */
  addDoubleOption("DEFORM_ELASTICITY_MODULUS", Deform_ElasticityMod, 2E11);
  /* DESCRIPTION: Young's modulus and Poisson's ratio for constant stiffness FEA method of grid deformation */
  addDoubleOption("DEFORM_POISSONS_RATIO", Deform_PoissonRatio, 0.3);
  /* DESCRIPTION: Size of the layer of highest stiffness for wall distance-based mesh stiffness */
  addDoubleOption("DEFORM_STIFF_LAYER_SIZE", Deform_StiffLayerSize, 0.0);
  /*  DESCRIPTION: Linear solver for the mesh deformation\n OPTIONS: see \link Linear_Solver_Map \endlink \n DEFAULT: FGMRES \ingroup Config*/
  addEnumOption("DEFORM_LINEAR_SOLVER", Kind_Deform_Linear_Solver, Linear_Solver_Map, FGMRES);
  /*  \n DESCRIPTION: Preconditioner for the Krylov linear solvers \n OPTIONS: see \link Linear_Solver_Prec_Map \endlink \n DEFAULT: LU_SGS \ingroup Config*/
  addEnumOption("DEFORM_LINEAR_SOLVER_PREC", Kind_Deform_Linear_Solver_Prec, Linear_Solver_Prec_Map, ILU);
  /* DESCRIPTION: Minimum error threshold for the linear solver for the implicit formulation */
  addDoubleOption("DEFORM_LINEAR_SOLVER_ERROR", Deform_Linear_Solver_Error, 1E-14);
  /* DESCRIPTION: Maximum number of iterations of the linear solver for the implicit formulation */
  addUnsignedLongOption("DEFORM_LINEAR_SOLVER_ITER", Deform_Linear_Solver_Iter, 1000);

  /*!\par CONFIG_CATEGORY: Rotorcraft problem \ingroup Config*/
  /*--- option related to rotorcraft problems ---*/

  /* DESCRIPTION: MISSING ---*/
  addDoubleOption("CYCLIC_PITCH", Cyclic_Pitch, 0.0);
  /* DESCRIPTION: MISSING ---*/
  addDoubleOption("COLLECTIVE_PITCH", Collective_Pitch, 0.0);

  /*!\par CONFIG_CATEGORY: FEM flow solver definition \ingroup Config*/
  /*--- Options related to the finite element flow solver---*/

  /* DESCRIPTION: Riemann solver used for DG (ROE, LAX-FRIEDRICH, AUSM, AUSMPW+, HLLC, VAN_LEER) */
  addEnumOption("RIEMANN_SOLVER_FEM", Riemann_Solver_FEM, Upwind_Map, ROE);
  /* DESCRIPTION: Constant factor applied for quadrature with straight elements (2.0 by default) */
  addDoubleOption("QUADRATURE_FACTOR_STRAIGHT_FEM", Quadrature_Factor_Straight, 2.0);
  /* DESCRIPTION: Constant factor applied for quadrature with curved elements (3.0 by default) */
  addDoubleOption("QUADRATURE_FACTOR_CURVED_FEM", Quadrature_Factor_Curved, 3.0);
  /* DESCRIPTION: Factor applied during quadrature in time for ADER-DG. (2.0 by default) */
  addDoubleOption("QUADRATURE_FACTOR_TIME_ADER_DG", Quadrature_Factor_Time_ADER_DG, 2.0);
  /* DESCRIPTION: Factor for the symmetrizing terms in the DG FEM discretization (1.0 by default) */
  addDoubleOption("THETA_INTERIOR_PENALTY_DG_FEM", Theta_Interior_Penalty_DGFEM, 1.0);
  /* DESCRIPTION: Compute the entropy in the fluid model (YES, NO) */
  addBoolOption("COMPUTE_ENTROPY_FLUID_MODEL", Compute_Entropy, true);
  /* DESCRIPTION: Use the lumped mass matrix for steady DGFEM computations */
  addBoolOption("USE_LUMPED_MASSMATRIX_DGFEM", Use_Lumped_MassMatrix_DGFEM, false);
  /* DESCRIPTION: Only compute the exact Jacobian of the spatial discretization (NO, YES) */
  addBoolOption("JACOBIAN_SPATIAL_DISCRETIZATION_ONLY", Jacobian_Spatial_Discretization_Only, false);

  /* DESCRIPTION: Number of aligned bytes for the matrix multiplications. Multiple of 64. (128 by default) */
  addUnsignedShortOption("ALIGNED_BYTES_MATMUL", byteAlignmentMatMul, 128);

  /*!\par CONFIG_CATEGORY: FEA solver \ingroup Config*/
  /*--- Options related to the FEA solver ---*/

  /*!\brief FEA_FILENAME \n DESCRIPTION: Filename to input for element-based properties \n Default: element_properties.dat \ingroup Config */
  addStringOption("FEA_FILENAME", FEA_FileName, string("default_element_properties.dat"));
  /* DESCRIPTION: Determine if advanced features are used from the element-based FEA analysis (NO, YES = experimental) */
  addBoolOption("FEA_ADVANCED_MODE", FEAAdvancedMode, false);

  /* DESCRIPTION: Modulus of elasticity */
  addDoubleListOption("ELASTICITY_MODULUS", nElasticityMod, ElasticityMod);
  /* DESCRIPTION: Poisson ratio */
  addDoubleListOption("POISSON_RATIO", nPoissonRatio, PoissonRatio);
  /* DESCRIPTION: Material density */
  addDoubleListOption("MATERIAL_DENSITY", nMaterialDensity, MaterialDensity);
  /* DESCRIPTION: Knowles B constant */
  addDoubleOption("KNOWLES_B", Knowles_B, 1.0);
  /* DESCRIPTION: Knowles N constant */
  addDoubleOption("KNOWLES_N", Knowles_N, 1.0);

  /*  DESCRIPTION: Include DE effects
  *  Options: NO, YES \ingroup Config */
  addBoolOption("DE_EFFECTS", DE_Effects, false);
  /*!\brief ELECTRIC_FIELD_CONST \n DESCRIPTION: Value of the Dielectric Elastomer constant */
  addDoubleListOption("ELECTRIC_FIELD_CONST", nElectric_Constant, Electric_Constant);
  /* DESCRIPTION: Modulus of the Electric Fields */
  addDoubleListOption("ELECTRIC_FIELD_MOD", nElectric_Field, Electric_Field_Mod);
  /* DESCRIPTION: Direction of the Electic Fields */
  addDoubleListOption("ELECTRIC_FIELD_DIR", nDim_Electric_Field, Electric_Field_Dir);

  /*!\brief DESIGN_VARIABLE_FEA
   *  \n DESCRIPTION: Design variable for FEA problems \n OPTIONS: See \link DVFEA_Map \endlink \n DEFAULT VENKATAKRISHNAN \ingroup Config */
  addEnumOption("DESIGN_VARIABLE_FEA", Kind_DV_FEA, DVFEA_Map, NODV_FEA);

  /*  DESCRIPTION: Consider a reference solution for the structure (optimization applications)
  *  Options: NO, YES \ingroup Config */
  addBoolOption("REFERENCE_GEOMETRY", RefGeom, false);
  /*!\brief REFERENCE_GEOMETRY_PENALTY\n DESCRIPTION: Penalty weight value for the objective function \ingroup Config*/
  addDoubleOption("REFERENCE_GEOMETRY_PENALTY", RefGeom_Penalty, 1E6);
  /*!\brief SOLUTION_FLOW_FILENAME \n DESCRIPTION: Restart structure input file (the file output under the filename set by RESTART_FLOW_FILENAME) \n Default: solution_flow.dat \ingroup Config */
  addStringOption("REFERENCE_GEOMETRY_FILENAME", RefGeom_FEMFileName, string("reference_geometry.dat"));
  /*!\brief MESH_FORMAT \n DESCRIPTION: Mesh input file format \n OPTIONS: see \link Input_Map \endlink \n DEFAULT: SU2 \ingroup Config*/
  addEnumOption("REFERENCE_GEOMETRY_FORMAT", RefGeom_FileFormat, Input_Ref_Map, SU2_REF);

  /*!\brief TOTAL_DV_PENALTY\n DESCRIPTION: Penalty weight value to maintain the total sum of DV constant \ingroup Config*/
  addDoubleOption("TOTAL_DV_PENALTY", DV_Penalty, 0);

  /*!\brief REFERENCE_NODE\n  DESCRIPTION: Reference node for the structure (optimization applications) */
  addUnsignedLongOption("REFERENCE_NODE", refNodeID, 0);
  /* DESCRIPTION: Modulus of the electric fields */
  addDoubleListOption("REFERENCE_NODE_DISPLACEMENT", nDim_RefNode, RefNode_Displacement);
  /*!\brief REFERENCE_NODE_PENALTY\n DESCRIPTION: Penalty weight value for the objective function \ingroup Config*/
  addDoubleOption("REFERENCE_NODE_PENALTY", RefNode_Penalty, 1E3);

  /*!\brief REGIME_TYPE \n  DESCRIPTION: Geometric condition \n OPTIONS: see \link Struct_Map \endlink \ingroup Config*/
  addEnumOption("GEOMETRIC_CONDITIONS", Kind_Struct_Solver, Struct_Map, SMALL_DEFORMATIONS);
  /*!\brief REGIME_TYPE \n  DESCRIPTION: Material model \n OPTIONS: see \link Material_Map \endlink \ingroup Config*/
  addEnumOption("MATERIAL_MODEL", Kind_Material, Material_Map, LINEAR_ELASTIC);
  /*!\brief REGIME_TYPE \n  DESCRIPTION: Compressibility of the material \n OPTIONS: see \link MatComp_Map \endlink \ingroup Config*/
  addEnumOption("MATERIAL_COMPRESSIBILITY", Kind_Material_Compress, MatComp_Map, COMPRESSIBLE_MAT);

  /*  DESCRIPTION: Consider a prestretch in the structural domain
  *  Options: NO, YES \ingroup Config */
  addBoolOption("PRESTRETCH", Prestretch, false);
  /*!\brief PRESTRETCH_FILENAME \n DESCRIPTION: Filename to input for prestretching membranes \n Default: prestretch_file.dat \ingroup Config */
  addStringOption("PRESTRETCH_FILENAME", Prestretch_FEMFileName, string("prestretch_file.dat"));

  /* DESCRIPTION: Iterative method for non-linear structural analysis */
  addEnumOption("NONLINEAR_FEM_SOLUTION_METHOD", Kind_SpaceIteScheme_FEA, Space_Ite_Map_FEA, NEWTON_RAPHSON);
  /* DESCRIPTION: Formulation for bidimensional elasticity solver */
  addEnumOption("FORMULATION_ELASTICITY_2D", Kind_2DElasForm, ElasForm_2D, PLANE_STRAIN);
  /*  DESCRIPTION: Apply dead loads
  *  Options: NO, YES \ingroup Config */
  addBoolOption("DEAD_LOAD", DeadLoad, false);
  /*  DESCRIPTION: Temporary: pseudo static analysis (no density in dynamic analysis)
  *  Options: NO, YES \ingroup Config */
  addBoolOption("PSEUDO_STATIC", PseudoStatic, false);
  /* DESCRIPTION: Dynamic or static structural analysis */
  addEnumOption("DYNAMIC_ANALYSIS", Dynamic_Analysis, Dynamic_Map, STATIC);
  /* DESCRIPTION: Time Step for dynamic analysis (s) */
  addDoubleOption("DYN_TIMESTEP", Delta_DynTime, 0.0);
  /* DESCRIPTION: Total Physical Time for dual time stepping simulations (s) */
  addDoubleOption("DYN_TIME", Total_DynTime, 1.0);
  /* DESCRIPTION: Parameter alpha for Newmark scheme (s) */
  addDoubleOption("NEWMARK_BETA", Newmark_beta, 0.25);
  /* DESCRIPTION: Parameter delta for Newmark scheme (s) */
  addDoubleOption("NEWMARK_GAMMA", Newmark_gamma, 0.5);
  /* DESCRIPTION: Apply the load as a ramp */
  addBoolOption("RAMP_LOADING", Ramp_Load, false);
  /* DESCRIPTION: Time while the load is to be increased linearly */
  addDoubleOption("RAMP_TIME", Ramp_Time, 1.0);
  /* DESCRIPTION: Transfer method used for multiphysics problems */
  addEnumOption("DYNAMIC_LOAD_TRANSFER", Dynamic_LoadTransfer, Dyn_Transfer_Method_Map, POL_ORDER_1);

  /* DESCRIPTION: Newmark - Generalized alpha - coefficients */
  addDoubleListOption("TIME_INT_STRUCT_COEFFS", nIntCoeffs, Int_Coeffs);

  /*  DESCRIPTION: Apply dead loads. Options: NO, YES \ingroup Config */
  addBoolOption("INCREMENTAL_LOAD", IncrementalLoad, false);
  /* DESCRIPTION: Maximum number of increments of the  */
  addUnsignedLongOption("NUMBER_INCREMENTS", IncLoad_Nincrements, 10);

  default_inc_crit[0] = 0.0; default_inc_crit[1] = 0.0; default_inc_crit[2] = 0.0;
  /* DESCRIPTION: Definition of the  UTOL RTOL ETOL*/
  addDoubleArrayOption("INCREMENTAL_CRITERIA", 3, IncLoad_Criteria, default_inc_crit);

  /* DESCRIPTION: Use of predictor */
  addBoolOption("PREDICTOR", Predictor, false);
  /* DESCRIPTION: Order of the predictor */
  addUnsignedShortOption("PREDICTOR_ORDER", Pred_Order, 0);

  /* DESCRIPTION: Topology optimization options */
  addBoolOption("TOPOLOGY_OPTIMIZATION", topology_optimization, false);
  addStringOption("TOPOL_OPTIM_OUTFILE", top_optim_output_file, string("element_derivatives.dat"));
  addDoubleOption("TOPOL_OPTIM_SIMP_EXPONENT", simp_exponent, 1.0);
  addDoubleOption("TOPOL_OPTIM_SIMP_MINSTIFF", simp_minimum_stiffness, 0.001);
  addEnumListOption("TOPOL_OPTIM_FILTER_KERNEL", top_optim_nKernel, top_optim_kernels, Filter_Kernel_Map);
  addDoubleListOption("TOPOL_OPTIM_FILTER_RADIUS", top_optim_nRadius, top_optim_filter_radius);
  addDoubleListOption("TOPOL_OPTIM_KERNEL_PARAM", top_optim_nKernelParams, top_optim_kernel_params);
  addUnsignedShortOption("TOPOL_OPTIM_SEARCH_LIMIT", top_optim_search_lim, 0);
  addEnumOption("TOPOL_OPTIM_PROJECTION_TYPE", top_optim_proj_type, Projection_Function_Map, NO_PROJECTION);
  addDoubleOption("TOPOL_OPTIM_PROJECTION_PARAM", top_optim_proj_param, 0.0);

  /* CONFIG_CATEGORY: FSI solver */
  /*--- Options related to the FSI solver ---*/

  /* DESCRIPTION: ID of the region we want to compute the sensitivities using direct differentiation */
  addUnsignedShortOption("FEA_ID_DIRECTDIFF", nID_DV, 0);

  /* DESCRIPTION: Restart from a steady state (sets grid velocities to 0 when loading the restart). */
  addBoolOption("RESTART_STEADY_STATE", SteadyRestart, false);

  /*!\par CONFIG_CATEGORY: Multizone definition \ingroup Config*/
  /*--- Options related to multizone problems ---*/

  /*!\brief MARKER_PLOTTING\n DESCRIPTION: Marker(s) of the surface in the surface flow solution file  \ingroup Config*/
  addStringListOption("CONFIG_LIST", nConfig_Files, Config_Filenames);

  /* DESCRIPTION: Determines if the multizone problem is solved for time-domain. */
  addBoolOption("TIME_DOMAIN", Time_Domain, false);
  /* DESCRIPTION: Number of outer iterations in the multizone problem. */
  addUnsignedLongOption("OUTER_ITER", nOuterIter, 1);
  /* DESCRIPTION: Number of inner iterations in each multizone block. */
  addUnsignedLongOption("INNER_ITER", nInnerIter, 1);
  /* DESCRIPTION: Number of time steps solved in the multizone problem. */
  addUnsignedLongOption("TIME_ITER", nTimeIter, 1);
  /* DESCRIPTION: Number of iterations in each single-zone block. */
  addUnsignedLongOption("ITER", nIter, 1000);
  /* DESCRIPTION: Restart iteration in the multizone problem. */
  addUnsignedLongOption("RESTART_ITER", Restart_Iter, 1);
  /* DESCRIPTION: Minimum error threshold for the linear solver for the implicit formulation */
  addDoubleOption("TIME_STEP", Time_Step, 0.0);
  /* DESCRIPTION: Total Physical Time for time-domain problems (s) */
  addDoubleOption("MAX_TIME", Max_Time, 1.0);
  /* DESCRIPTION: Determines if the single-zone driver is used. (TEMPORARY) */
  addBoolOption("SINGLEZONE_DRIVER", SinglezoneDriver, true);
  /* DESCRIPTION: Determines if the special output is written out */
  addBoolOption("SPECIAL_OUTPUT", SpecialOutput, false);

  /* DESCRIPTION: Determines if the convergence history of each individual zone is written to screen */
  addBoolOption("WRT_ZONE_CONV", Wrt_ZoneConv, false);
  /* DESCRIPTION: Determines if the convergence history of each individual zone is written to file */
  addBoolOption("WRT_ZONE_HIST", Wrt_ZoneHist, false);

  /* DESCRIPTION: Determines if the special output is written out */
  addBoolOption("WRT_FORCES_BREAKDOWN", Wrt_ForcesBreakdown, false);


  /*!\par KIND_INTERPOLATION \n
   * DESCRIPTION: Type of interpolation to use for multi-zone problems. \n OPTIONS: see \link Interpolator_Map \endlink
   * Sets Kind_Interpolation \ingroup Config
   */
  addEnumOption("KIND_INTERPOLATION", Kind_Interpolation, Interpolator_Map, NEAREST_NEIGHBOR);

  /*  DESCRIPTION: Use conservative approach for interpolating between meshes. */
  addBoolOption("CONSERVATIVE_INTERPOLATION", ConservativeInterpolation, true);

  addUnsignedShortOption("NUM_NEAREST_NEIGHBORS", NumNearestNeighbors, 1);

  /*!\par KIND_INTERPOLATION \n
   * DESCRIPTION: Type of radial basis function to use for radial basis function interpolation. \n OPTIONS: see \link RadialBasis_Map \endlink
   * Sets Kind_RadialBasis \ingroup Config
   */
  addEnumOption("KIND_RADIAL_BASIS_FUNCTION", Kind_RadialBasisFunction, RadialBasisFunction_Map, WENDLAND_C2);

  /*  DESCRIPTION: Use polynomial term in radial basis function interpolation.
  *  Options: NO, YES \ingroup Config */
  addBoolOption("RADIAL_BASIS_FUNCTION_POLYNOMIAL_TERM", RadialBasisFunction_PolynomialOption, true);

  /* DESCRIPTION: Radius for radial basis function. */
  addDoubleOption("RADIAL_BASIS_FUNCTION_PARAMETER", RadialBasisFunction_Parameter, 1.0);

  /* DESCRIPTION: Tolerance to prune small coefficients from the RBF interpolation matrix. */
  addDoubleOption("RADIAL_BASIS_FUNCTION_PRUNE_TOLERANCE", RadialBasisFunction_PruneTol, 1e-6);

   /*!\par INLETINTERPOLATION \n
   * DESCRIPTION: Type of spanwise interpolation to use for the inlet face. \n OPTIONS: see \link Inlet_SpanwiseInterpolation_Map \endlink
   * Sets Kind_InletInterpolation \ingroup Config
   */
  addEnumOption("INLET_INTERPOLATION_FUNCTION",Kind_InletInterpolationFunction, Inlet_SpanwiseInterpolation_Map, NO_INTERPOLATION);

   /*!\par INLETINTERPOLATION \n
   * DESCRIPTION: Type of spanwise interpolation to use for the inlet face. \n OPTIONS: see \link Inlet_SpanwiseInterpolation_Map \endlink
   * Sets Kind_InletInterpolation \ingroup Config
   */
  addEnumOption("INLET_INTERPOLATION_DATA_TYPE", Kind_Inlet_InterpolationType, Inlet_SpanwiseInterpolationType_Map, VR_VTHETA);

  addBoolOption("PRINT_INLET_INTERPOLATED_DATA", PrintInlet_InterpolatedData, false);

  /* DESCRIPTION: Number of FSI iterations during which a ramp is applied */
  addUnsignedShortOption("RAMP_FSI_ITER", nIterFSI_Ramp, 2);
  /* DESCRIPTION: Aitken's static relaxation factor */
  addDoubleOption("STAT_RELAX_PARAMETER", AitkenStatRelax, 0.4);
  /* DESCRIPTION: Aitken's dynamic maximum relaxation factor for the first iteration */
  addDoubleOption("AITKEN_DYN_MAX_INITIAL", AitkenDynMaxInit, 0.5);
  /* DESCRIPTION: Aitken's dynamic minimum relaxation factor for the first iteration */
  addDoubleOption("AITKEN_DYN_MIN_INITIAL", AitkenDynMinInit, 0.5);
  /* DESCRIPTION: Kind of relaxation */
  addEnumOption("BGS_RELAXATION", Kind_BGS_RelaxMethod, AitkenForm_Map, NO_RELAXATION);
  /* DESCRIPTION: Relaxation required */
  addBoolOption("RELAXATION", Relaxation, false);

  /*!\par CONFIG_CATEGORY: Radiation solver \ingroup Config*/
  /*--- Options related to the radiation solver ---*/

  /* DESCRIPTION: Type of radiation model */
  addEnumOption("RADIATION_MODEL", Kind_Radiation, Radiation_Map, NO_RADIATION);

  /* DESCRIPTION: Kind of initialization of the P1 model  */
  addEnumOption("P1_INITIALIZATION", Kind_P1_Init, P1_Init_Map, P1_INIT_TEMP);

  /* DESCRIPTION: Absorption coefficient */
  addDoubleOption("ABSORPTION_COEFF", Absorption_Coeff, 1.0);
  /* DESCRIPTION: Scattering coefficient */
  addDoubleOption("SCATTERING_COEFF", Scattering_Coeff, 0.0);

  /* DESCRIPTION: Apply a volumetric heat source as a source term (NO, YES) in the form of an ellipsoid*/
  addBoolOption("HEAT_SOURCE", HeatSource, false);
  /* DESCRIPTION: Value of the volumetric heat source */
  addDoubleOption("HEAT_SOURCE_VAL", ValHeatSource, 0.0);
  /* DESCRIPTION: Rotation of the volumetric heat source respect to Z axis */
  addDoubleOption("HEAT_SOURCE_ROTATION_Z", Heat_Source_Rot_Z, 0.0);
  /* DESCRIPTION: Position of heat source center (Heat_Source_Center_X, Heat_Source_Center_Y, Heat_Source_Center_Z) */
  default_hs_center[0] = 0.0; default_hs_center[1] = 0.0; default_hs_center[2] = 0.0;
  addDoubleArrayOption("HEAT_SOURCE_CENTER", 3, Heat_Source_Center, default_hs_center);
  /* DESCRIPTION: Vector of heat source radii (Heat_Source_Axes_A, Heat_Source_Axes_B, Heat_Source_Axes_C) */
  default_hs_axes[0] = 1.0; default_hs_axes[1] = 1.0; default_hs_axes[2] = 1.0;
  addDoubleArrayOption("HEAT_SOURCE_AXES", 3, Heat_Source_Axes, default_hs_axes);

  /*!\brief MARKER_EMISSIVITY DESCRIPTION: Wall emissivity of the marker for radiation purposes \n
   * Format: ( marker, emissivity of the marker, ... ) \ingroup Config  */
  addStringDoubleListOption("MARKER_EMISSIVITY", nMarker_Emissivity, Marker_Emissivity, Wall_Emissivity);

  /* DESCRIPTION:  Courant-Friedrichs-Lewy condition of the finest grid in radiation solvers */
  addDoubleOption("CFL_NUMBER_RAD", CFL_Rad, 1.0);

  /*!\par CONFIG_CATEGORY: Heat solver \ingroup Config*/
  /*--- options related to the heat solver ---*/

  /* DESCRIPTION: CHT interface coupling methods */
  /*  Options: NO, YES \ingroup Config */
  addEnumOption("CHT_COUPLING_METHOD", Kind_CHT_Coupling, CHT_Coupling_Map, DIRECT_TEMPERATURE_ROBIN_HEATFLUX);

  /* DESCRIPTION: Thermal diffusivity constant */
  addDoubleOption("THERMAL_DIFFUSIVITY", Thermal_Diffusivity, 1.172E-5);

  /* DESCRIPTION: Thermal diffusivity constant */
  addDoubleOption("THERMAL_DIFFUSIVITY_SOLID", Thermal_Diffusivity_Solid, 1.172E-5);

  /*!\par CONFIG_CATEGORY: Visualize Control Volumes \ingroup Config*/
  /*--- options related to visualizing control volumes ---*/

  /* DESCRIPTION: Node number for the CV to be visualized */
  addLongOption("VISUALIZE_CV", Visualize_CV, -1);

  /*!\par CONFIG_CATEGORY: Inverse design problem \ingroup Config*/
  /*--- options related to inverse design problem ---*/

  /* DESCRIPTION: Evaluate inverse design on the surface  */
  addBoolOption("INV_DESIGN_CP", InvDesign_Cp, false);

  /* DESCRIPTION: Evaluate inverse design on the surface  */
  addBoolOption("INV_DESIGN_HEATFLUX", InvDesign_HeatFlux, false);

  /*!\par CONFIG_CATEGORY: Unsupported options \ingroup Config*/
  /*--- Options that are experimental and not intended for general use ---*/

  /* DESCRIPTION: Write extra output */
  addBoolOption("EXTRA_OUTPUT", ExtraOutput, false);

  /* DESCRIPTION: Write extra heat output for a given zone heat solver zone */
  addLongOption("EXTRA_HEAT_ZONE_OUTPUT", ExtraHeatOutputZone, -1);

  /*--- options related to the FFD problem ---*/
  /*!\par CONFIG_CATEGORY:FFD point inversion \ingroup Config*/

  /* DESCRIPTION: Fix I plane */
  addShortListOption("FFD_FIX_I", nFFD_Fix_IDir, FFD_Fix_IDir);

  /* DESCRIPTION: Fix J plane */
  addShortListOption("FFD_FIX_J", nFFD_Fix_JDir, FFD_Fix_JDir);

  /* DESCRIPTION: Fix K plane */
  addShortListOption("FFD_FIX_K", nFFD_Fix_KDir, FFD_Fix_KDir);

  /* DESCRIPTION: FFD symmetry plane (j=0) */
  addBoolOption("FFD_SYMMETRY_PLANE", FFD_Symmetry_Plane, false);

  /* DESCRIPTION: Define different coordinates systems for the FFD */
  addEnumOption("FFD_COORD_SYSTEM", FFD_CoordSystem, CoordSystem_Map, CARTESIAN);

  /* DESCRIPTION: Axis information for the spherical and cylindrical coord system */
  default_ffd_axis[0] = 0.0; default_ffd_axis[1] = 0.0; default_ffd_axis[2] =0.0;
  addDoubleArrayOption("FFD_AXIS", 3, FFD_Axis, default_ffd_axis);

  /* DESCRIPTION: Number of total iterations in the FFD point inversion */
  addUnsignedShortOption("FFD_ITERATIONS", nFFD_Iter, 500);

  /* DESCRIPTION: Free surface damping coefficient */
  addDoubleOption("FFD_TOLERANCE", FFD_Tol, 1E-10);

  /* DESCRIPTION: Procedure to prevent self-intersections within the FFD box based on Jacobian determinant */
  addBoolOption("FFD_INTPREV", FFD_IntPrev, NO);

  /* DESCRIPTION: Number of total iterations in the convexity check procedure */
  addUnsignedShortOption("FFD_INTPREV_ITER", FFD_IntPrev_MaxIter, 10);

  /* DESCRIPTION: Recursion depth in the FFD self-intersection prevention */
  addUnsignedShortOption("FFD_INTPREV_DEPTH", FFD_IntPrev_MaxDepth, 3);

  /* DESCRIPTION: Convexity check on all mesh elements */
  addBoolOption("CONVEXITY_CHECK", ConvexityCheck, NO);

  /* DESCRIPTION: Number of total iterations in the convexity check procedure */
  addUnsignedShortOption("CONVEXITY_CHECK_ITER", ConvexityCheck_MaxIter, 10);

  /* DESCRIPTION: Recursion depth in the FFD self-intersection prevention */
  addUnsignedShortOption("CONVEXITY_CHECK_DEPTH", ConvexityCheck_MaxDepth, 3);

  /* DESCRIPTION: Definition of the FFD boxes */
  addFFDDefOption("FFD_DEFINITION", nFFDBox, CoordFFDBox, TagFFDBox);

  /* DESCRIPTION: Definition of the FFD boxes */
  addFFDDegreeOption("FFD_DEGREE", nFFDBox, DegreeFFDBox);

  /* DESCRIPTION: Surface continuity at the intersection with the FFD */
  addEnumOption("FFD_CONTINUITY", FFD_Continuity, Continuity_Map, DERIVATIVE_2ND);

  /* DESCRIPTION: Kind of blending for the FFD definition */
  addEnumOption("FFD_BLENDING", FFD_Blending, Blending_Map, BEZIER );

  /* DESCRIPTION: Order of the BSplines for BSpline Blending function */
  default_ffd_coeff[0] = 2; default_ffd_coeff[1] = 2; default_ffd_coeff[2] = 2;
  addDoubleArrayOption("FFD_BSPLINE_ORDER", 3, FFD_BSpline_Order, default_ffd_coeff);

  /*--- Options for the automatic differentiation methods ---*/
  /*!\par CONFIG_CATEGORY: Automatic Differentation options\ingroup Config*/

  /* DESCRIPTION: Direct differentiation mode (forward) */
  addEnumOption("DIRECT_DIFF", DirectDiff, DirectDiff_Var_Map, NO_DERIVATIVE);

  /* DESCRIPTION: Automatic differentiation mode (reverse) */
  addBoolOption("AUTO_DIFF", AD_Mode, NO);

  /* DESCRIPTION: Preaccumulation in the AD mode. */
  addBoolOption("PREACC", AD_Preaccumulation, YES);

  /*--- options that are used in the python optimization scripts. These have no effect on the c++ toolsuite ---*/
  /*!\par CONFIG_CATEGORY:Python Options\ingroup Config*/

  /* DESCRIPTION: Gradient method */
  addPythonOption("GRADIENT_METHOD");

  /* DESCRIPTION: Geometrical Parameter */
  addPythonOption("GEO_PARAM");

  /* DESCRIPTION: Setup for design variables */
  addPythonOption("DEFINITION_DV");

  /* DESCRIPTION: Maximum number of iterations */
  addPythonOption("OPT_ITERATIONS");

  /* DESCRIPTION: Requested accuracy */
  addPythonOption("OPT_ACCURACY");

  /*!\brief OPT_COMBINE_OBJECTIVE
   *  \n DESCRIPTION: Flag specifying whether to internally combine a multi-objective function or treat separately */
  addPythonOption("OPT_COMBINE_OBJECTIVE");

  /* DESCRIPTION: Current value of the design variables */
  addPythonOption("DV_VALUE_NEW");

  /* DESCRIPTION: Previous value of the design variables */
  addPythonOption("DV_VALUE_OLD");

  /* DESCRIPTION: Number of partitions of the mesh */
  addPythonOption("NUMBER_PART");

  /* DESCRIPTION: Optimization objective function with optional scaling factor*/
  addPythonOption("OPT_OBJECTIVE");

  /* DESCRIPTION: Optimization constraint functions with optional scaling factor */
  addPythonOption("OPT_CONSTRAINT");

  /* DESCRIPTION: Finite different step for gradient estimation */
  addPythonOption("FIN_DIFF_STEP");

  /* DESCRIPTION: Verbosity of the python scripts to Stdout */
  addPythonOption("CONSOLE");

  /* DESCRIPTION: Flag specifying if the mesh was decomposed */
  addPythonOption("DECOMPOSED");

  /* DESCRIPTION: Optimization gradient factor */
  addPythonOption("OPT_GRADIENT_FACTOR");

  /* DESCRIPTION: Upper bound for the optimizer */
  addPythonOption("OPT_BOUND_UPPER");

  /* DESCRIPTION: Lower bound for the optimizer */
  addPythonOption("OPT_BOUND_LOWER");

  /* DESCRIPTION: Number of zones of the problem */
  addPythonOption("NZONES");

  /* DESCRIPTION: ParMETIS load balancing tolerance */
  addDoubleOption("PARMETIS_TOLERANCE", ParMETIS_tolerance, 0.02);

  /* DESCRIPTION: ParMETIS load balancing weight for points */
  addLongOption("PARMETIS_POINT_WEIGHT", ParMETIS_pointWgt, 0);

  /* DESCRIPTION: ParMETIS load balancing weight for edges (equiv. to neighbors) */
  addLongOption("PARMETIS_EDGE_WEIGHT", ParMETIS_edgeWgt, 1);

  /*--- options that are used in the Hybrid RANS/LES Simulations  ---*/
  /*!\par CONFIG_CATEGORY:Hybrid_RANSLES Options\ingroup Config*/

  /* DESCRIPTION: Starting Iteration for windowing approach */
  addUnsignedLongOption("WINDOW_START_ITER", StartWindowIteration, 0);

  /* DESCRIPTION: Window (weight) function for the cost-functional in the reverse sweep */
  addEnumOption("WINDOW_FUNCTION", Kind_WindowFct,Window_Map, SQUARE);

  /* DESCRIPTION: DES Constant */
  addDoubleOption("DES_CONST", Const_DES, 0.65);

  /* DESCRIPTION: Specify Hybrid RANS/LES model */
  addEnumOption("HYBRID_RANSLES", Kind_HybridRANSLES, HybridRANSLES_Map, NO_HYBRIDRANSLES);

  /* DESCRIPTION: Roe with low dissipation for unsteady flows */
  addEnumOption("ROE_LOW_DISSIPATION", Kind_RoeLowDiss, RoeLowDiss_Map, NO_ROELOWDISS);

  /* DESCRIPTION: Activate SA Quadratic Constitutive Relation, 2000 version */
  addBoolOption("SA_QCR", QCR, false);

  /* DESCRIPTION: Compute Average for unsteady simulations */
  addBoolOption("COMPUTE_AVERAGE", Compute_Average, false);

  /* DESCRIPTION: Multipoint design Mach number*/
  addPythonOption("MULTIPOINT_MACH_NUMBER");

  /* DESCRIPTION: Multipoint design Weight */
  addPythonOption("MULTIPOINT_WEIGHT");

  /* DESCRIPTION: Multipoint design Angle of Attack */
  addPythonOption("MULTIPOINT_AOA");

  /* DESCRIPTION: Multipoint design Sideslip angle */
  addPythonOption("MULTIPOINT_SIDESLIP_ANGLE");

  /* DESCRIPTION: Multipoint design target CL*/
  addPythonOption("MULTIPOINT_TARGET_CL");

  /* DESCRIPTION: Multipoint design Reynolds number */
  addPythonOption("MULTIPOINT_REYNOLDS_NUMBER");

  /* DESCRIPTION: Multipoint design freestream temperature */
  addPythonOption("MULTIPOINT_FREESTREAM_TEMPERATURE");

  /* DESCRIPTION: Multipoint design freestream pressure */
  addPythonOption("MULTIPOINT_FREESTREAM_PRESSURE");

  /* DESCRIPTION: Multipoint design for outlet quantities (varying back pressure or mass flow operating points). */
  addPythonOption("MULTIPOINT_OUTLET_VALUE");

  /* DESCRIPTION: Multipoint mesh filenames, if using different meshes for each point */
  addPythonOption("MULTIPOINT_MESH_FILENAME");

  /*--- options that are used for the output ---*/
  /*!\par CONFIG_CATEGORY:Output Options\ingroup Config*/

  /* DESCRIPTION: Type of screen output */
  addStringListOption("SCREEN_OUTPUT", nScreenOutput, ScreenOutput);
  /* DESCRIPTION: Type of output printed to the history file */
  addStringListOption("HISTORY_OUTPUT", nHistoryOutput, HistoryOutput);
  /* DESCRIPTION: Type of output printed to the volume solution file */
  addStringListOption("VOLUME_OUTPUT", nVolumeOutput, VolumeOutput);

  /* DESCRIPTION: History writing frequency (INNER_ITER) */
  addUnsignedLongOption("HISTORY_WRT_FREQ_INNER", HistoryWrtFreq[2], 1);
  /* DESCRIPTION: History writing frequency (OUTER_ITER) */
  addUnsignedLongOption("HISTORY_WRT_FREQ_OUTER", HistoryWrtFreq[1], 1);
  /* DESCRIPTION: History writing frequency (TIME_ITER) */
  addUnsignedLongOption("HISTORY_WRT_FREQ_TIME", HistoryWrtFreq[0], 1);

  /* DESCRIPTION: Screen writing frequency (INNER_ITER) */
  addUnsignedLongOption("SCREEN_WRT_FREQ_INNER", ScreenWrtFreq[2], 1);
  /* DESCRIPTION: Screen writing frequency (OUTER_ITER) */
  addUnsignedLongOption("SCREEN_WRT_FREQ_OUTER", ScreenWrtFreq[1], 1);
  /* DESCRIPTION: Screen writing frequency (TIME_ITER) */
  addUnsignedLongOption("SCREEN_WRT_FREQ_TIME", ScreenWrtFreq[0], 1);
  /* DESCRIPTION: Volume solution writing frequency */
  addUnsignedLongOption("OUTPUT_WRT_FREQ", VolumeWrtFreq, 250);
  /* DESCRIPTION: Volume solution files */
  addEnumListOption("OUTPUT_FILES", nVolumeOutputFiles, VolumeOutputFiles, Output_Map);

  /* DESCRIPTION: Using Uncertainty Quantification with SST Turbulence Model */
  addBoolOption("USING_UQ", using_uq, false);

  /* DESCRIPTION: Parameter to perturb eigenvalues */
  addDoubleOption("UQ_DELTA_B", uq_delta_b, 1.0);

  /* DESCRIPTION: Parameter to determine kind of perturbation */
  addUnsignedShortOption("UQ_COMPONENT", eig_val_comp, 1);

  /* DESCRIPTION: Parameter to perturb eigenvalues */
  addDoubleOption("UQ_URLX", uq_urlx, 0.1);

  /* DESCRIPTION: Permuting eigenvectors for UQ analysis */
  addBoolOption("UQ_PERMUTE", uq_permute, false);

  /* DESCRIPTION: Number of calls to 'Build' that trigger re-factorization (0 means only once). */
  addUnsignedLongOption("PASTIX_FACTORIZATION_FREQUENCY", pastix_fact_freq, 1);

  /* DESCRIPTION: 0 - Quiet, 1 - During factorization and cleanup, 2 - Even more detail. */
  addUnsignedShortOption("PASTIX_VERBOSITY_LEVEL", pastix_verb_lvl, 0);

  /* DESCRIPTION: Level of fill for PaStiX incomplete LU factorization. */
  addUnsignedShortOption("PASTIX_FILL_LEVEL", pastix_fill_lvl, 1);

  /* DESCRIPTION: Size of the edge groups colored for thread parallel edge loops (0 forces the reducer strategy). */
  addUnsignedLongOption("EDGE_COLORING_GROUP_SIZE", edgeColorGroupSize, 512);

  /* END_CONFIG_OPTIONS */

}

void CConfig::SetConfig_Parsing(char case_filename[MAX_STRING_SIZE]) {

  ifstream case_file;

  /*--- Read the configuration file ---*/

  case_file.open(case_filename, ios::in);

  if (case_file.fail()) {
    SU2_MPI::Error("The configuration file (.cfg) is missing!!", CURRENT_FUNCTION);
  }

  SetConfig_Parsing(case_file);

  case_file.close();

}

void CConfig::SetConfig_Parsing(istream& config_buffer){

  string text_line, option_name;
  vector<string> option_value;

  string errorString;

  int err_count = 0;  // How many errors have we found in the config file
  int max_err_count = 30; // Maximum number of errors to print before stopping
  int line_count = 1;

  map<string, bool> included_options;

  /*--- Parse the configuration file and set the options ---*/

  while (getline (config_buffer, text_line)) {

    if (err_count >= max_err_count) {
      errorString.append("too many errors. Stopping parse");

      cout << errorString << endl;
      throw(1);
    }

     PrintingToolbox::trim(text_line);

    /*--- Check if there is a line continuation character at the
     * end of the current line or somewhere in between (the rest is ignored then).
     * If yes, read until there is a line without one or an empty line.
     * If there is a statement after a cont. char
     * throw an error. ---*/

     if (text_line.size() && (text_line.front() != '%')){
       while (text_line.back() == '\\' ||
              (PrintingToolbox::split(text_line, '\\').size() > 1)){
         string tmp;
         getline (config_buffer, tmp);
         line_count++;
         if (tmp.find_first_of('=') != string::npos){
           errorString.append("Line " + to_string(line_count)  + ": Statement found after continuation character.\n");
         }
         PrintingToolbox::trim(tmp);
         if (tmp.front() != '%'){
           text_line = PrintingToolbox::split(text_line, '\\')[0];
           text_line += " " + tmp;
         }
       }
     }

    if (TokenizeString(text_line, option_name, option_value)) {

      /*--- See if it's a python option ---*/

      if (option_map.find(option_name) == option_map.end()) {
          string newString;
          newString.append("Line " + to_string(line_count)  + " " + option_name);
          newString.append(": invalid option name");
          newString.append(". Check current SU2 options in config_template.cfg.");
          newString.append("\n");
          if (!option_name.compare("RELAXATION_FACTOR_ADJFLOW"))
            newString.append("Option RELAXATION_FACTOR_ADJFLOW is now RELAXATION_FACTOR_ADJOINT, "
                             "and it also applies to discrete adjoint problems.\n\n");
          if (!option_name.compare("WRT_MESH_QUALITY"))
            newString.append("WRT_MESH_QUALITY is deprecated. Use VOLUME_OUTPUT= (MESH_QUALITY, ...) instead.\n\n");
          if (!option_name.compare("VISUALIZE_SURFACE_DEF"))
            newString.append("VISUALIZE_SURFACE_DEF is deprecated. Simply add a surface format to OUTPUT_FILES.\n\n");
          if (!option_name.compare("VISUALIZE_VOLUME_DEF"))
            newString.append("VISUALIZE_VOLUME_DEF is deprecated. Simply add a volume format to OUTPUT_FILES.\n\n");
          if (!option_name.compare("WRT_BINARY_RESTART"))
            newString.append("WRT_BINARY_RESTART is deprecated. The type of restart is determined from the OUTPUT_FILES list.\n\n");
          if (!option_name.compare("WRT_RESIDUALS"))
            newString.append("WRT_RESIDUALS is deprecated. Use VOLUME_OUTPUT= ( RESIDUAL, ... ) instead.\n\n");
          if (!option_name.compare("WRT_LIMITERS"))
            newString.append("WRT_LIMITERS is deprecated. Use VOLUME_OUTPUT= ( LIMITER, ... ) instead.\n\n");
          if (!option_name.compare("WRT_CON_FREQ"))
            newString.append("WRT_CON_FREQ is deprecated. Use SCREEN_WRT_FREQ_INNER or SCREEN_WRT_FREQ_OUTER for multizone cases instead.\n\n");
          if (!option_name.compare("WRT_CON_FREQ_DUALTIME"))
            newString.append("WRT_CON_FREQ_DUALTIME is deprecated. Use SCREEN_WRT_FREQ_TIME instead.\n\n");
          if (!option_name.compare("WRT_SRF_SOL"))
            newString.append("WRT_SRF_SOL is deprecated. Simply add a surface format to OUTPUT_FILES.\n\n");
          if (!option_name.compare("WRT_CSV_SOL"))
            newString.append("WRT_CSV_SOL is deprecated. Simply add a CSV format to OUTPUT_FILES.\n\n");
          if (!option_name.compare("WRT_SOL_FREQ"))
            newString.append("WRT_SOL_FREQ is deprecated. Use OUTPUT_WRT_FREQ instead.\n\n");
          if (!option_name.compare("WRT_SOL_FREQ_DUALTIME"))
            newString.append("WRT_SOL_FREQ_DUALTIME is deprecated. Use OUTPUT_WRT_FREQ instead.\n\n");
          errorString.append(newString);
          err_count++;
          line_count++;
        continue;
      }

      /*--- Option exists, check if the option has already been in the config file ---*/

      if (included_options.find(option_name) != included_options.end()) {
        string newString;
        newString.append("Line " + to_string(line_count)  + " " + option_name);
        newString.append(": option appears twice");
        newString.append("\n");
        errorString.append(newString);
        err_count++;
        line_count++;
        continue;
      }


      /*--- New found option. Add it to the map, and delete from all options ---*/

      included_options.insert(pair<string, bool>(option_name, true));
      all_options.erase(option_name);

      /*--- Set the value and check error ---*/

      string out = option_map[option_name]->SetValue(option_value);
      if (out.compare("") != 0) {
        errorString.append(out);
        errorString.append("\n");
        err_count++;
      }
    }
    line_count++;
  }

  /*--- See if there were any errors parsing the config file ---*/

  if (errorString.size() != 0) {
    SU2_MPI::Error(errorString, CURRENT_FUNCTION);
  }
}

void CConfig::SetDefaultFromConfig(CConfig *config){

  map<string, bool> noInheritance = {{"SCREEN_OUTPUT", true},{"HISTORY_OUTPUT", true}};

  map<string, bool>::iterator iter = all_options.begin(), curr_iter;

  while (iter != all_options.end()){
    curr_iter = iter++;
    if (config->option_map[curr_iter->first]->GetValue().size() > 0 && !noInheritance[curr_iter->first]){
      option_map[curr_iter->first]->SetValue(config->option_map[curr_iter->first]->GetValue());
      all_options.erase(curr_iter);
    }
  }
}

void CConfig::SetDefault(){

  /*--- Set the default values for all of the options that weren't set ---*/

  for (map<string, bool>::iterator iter = all_options.begin(); iter != all_options.end(); ++iter) {
    if (option_map[iter->first]->GetValue().size() == 0)
      option_map[iter->first]->SetDefault();
  }
}

bool CConfig::SetRunTime_Parsing(char case_filename[MAX_STRING_SIZE]) {
  string text_line, option_name;
  ifstream case_file;
  vector<string> option_value;

  /*--- Read the configuration file ---*/

  case_file.open(case_filename, ios::in);

  if (case_file.fail()) { return false; }

  string errorString;

  int err_count = 0;  // How many errors have we found in the config file
  int max_err_count = 30; // Maximum number of errors to print before stopping

  map<string, bool> included_options;

  /*--- Parse the configuration file and set the options ---*/

  while (getline (case_file, text_line)) {

    if (err_count >= max_err_count) {
      errorString.append("too many errors. Stopping parse");

      cout << errorString << endl;
      throw(1);
    }

    if (TokenizeString(text_line, option_name, option_value)) {

      if (option_map.find(option_name) == option_map.end()) {

        /*--- See if it's a python option ---*/

        string newString;
        newString.append(option_name);
        newString.append(": invalid option name");
        newString.append("\n");
        errorString.append(newString);
        err_count++;
        continue;
      }

      /*--- Option exists, check if the option has already been in the config file ---*/

      if (included_options.find(option_name) != included_options.end()) {
        string newString;
        newString.append(option_name);
        newString.append(": option appears twice");
        newString.append("\n");
        errorString.append(newString);
        err_count++;
        continue;
      }

      /*--- New found option. Add it to the map, and delete from all options ---*/

      included_options.insert(pair<string, bool>(option_name, true));
      all_options.erase(option_name);

      /*--- Set the value and check error ---*/

      string out = option_map[option_name]->SetValue(option_value);
      if (out.compare("") != 0) {
        errorString.append(out);
        errorString.append("\n");
        err_count++;
      }

    }
  }

  /*--- Set the default values for all of the options that weren't set ---*/

  for (map<string, bool>::iterator iter = all_options.begin(); iter != all_options.end(); ++iter) {
    option_map[iter->first]->SetDefault();
  }

  /*--- See if there were any errors parsing the runtime file ---*/

  if (errorString.size() != 0) {
    SU2_MPI::Error(errorString, CURRENT_FUNCTION);
  }

  case_file.close();

  return true;

}

void CConfig::SetHeader(unsigned short val_software) const{

  if ((iZone == 0) && (rank == MASTER_NODE)){
    cout << endl << "-------------------------------------------------------------------------" << endl;
    cout << "|    ___ _   _ ___                                                      |" << endl;
    cout << "|   / __| | | |_  )   Release 7.0.8 \"Blackbird\"                         |" << endl;
    cout << "|   \\__ \\ |_| |/ /                                                      |" << endl;
    switch (val_software) {
    case SU2_CFD: cout << "|   |___/\\___//___|   Suite (Computational Fluid Dynamics Code)         |" << endl; break;
    case SU2_DEF: cout << "|   |___/\\___//___|   Suite (Mesh Deformation Code)                     |" << endl; break;
    case SU2_DOT: cout << "|   |___/\\___//___|   Suite (Gradient Projection Code)                  |" << endl; break;
    case SU2_MSH: cout << "|   |___/\\___//___|   Suite (Mesh Adaptation Code)                      |" << endl; break;
    case SU2_GEO: cout << "|   |___/\\___//___|   Suite (Geometry Definition Code)                  |" << endl; break;
    case SU2_SOL: cout << "|   |___/\\___//___|   Suite (Solution Exporting Code)                   |" << endl; break;
    }

    cout << "|                                                                       |" << endl;
    cout <<"-------------------------------------------------------------------------" << endl;
    cout << "| SU2 Project Website: https://su2code.github.io                        |" << endl;
    cout << "|                                                                       |" << endl;
    cout << "| The SU2 Project is maintained by the SU2 Foundation                   |" << endl;
    cout << "| (http://su2foundation.org)                                            |" << endl;
    cout <<"-------------------------------------------------------------------------" << endl;
    cout << "| Copyright 2012-2020, SU2 Contributors                                 |" << endl;
    cout << "|                                                                       |" << endl;
    cout << "| SU2 is free software; you can redistribute it and/or                  |" << endl;
    cout << "| modify it under the terms of the GNU Lesser General Public            |" << endl;
    cout << "| License as published by the Free Software Foundation; either          |" << endl;
    cout << "| version 2.1 of the License, or (at your option) any later version.    |" << endl;
    cout << "|                                                                       |" << endl;
    cout << "| SU2 is distributed in the hope that it will be useful,                |" << endl;
    cout << "| but WITHOUT ANY WARRANTY; without even the implied warranty of        |" << endl;
    cout << "| MERCHANTABILITY or FITNESS FOR A PARTICULAR PURPOSE. See the GNU      |" << endl;
    cout << "| Lesser General Public License for more details.                       |" << endl;
    cout << "|                                                                       |" << endl;
    cout << "| You should have received a copy of the GNU Lesser General Public      |" << endl;
    cout << "| License along with SU2. If not, see <http://www.gnu.org/licenses/>.   |" << endl;
    cout <<"-------------------------------------------------------------------------" << endl;
  }

}

void CConfig::SetnZone(){

  /*--- Just as a clarification --- */

  if (Multizone_Problem == NO && Kind_Solver != MULTIPHYSICS){
    nZone = 1;
  }

  if (Kind_Solver == MULTIPHYSICS){
    Multizone_Problem = YES;
    if (nConfig_Files == 0){
      SU2_MPI::Error("CONFIG_LIST must be provided if PHYSICAL_PROBLEM=MULTIPHYSICS", CURRENT_FUNCTION);
    }
  }

  if (Multizone_Problem == YES){

    /*--- Some basic multizone checks ---*/

    if (nMarker_ZoneInterface % 2 != 0){
      SU2_MPI::Error("Number of markers in MARKER_ZONE_INTERFACE must be a multiple of 2", CURRENT_FUNCTION);
    }

    SinglezoneDriver  = NO;

    if (Multizone_Mesh){

      /*--- Get the number of zones from the mesh file --- */

      nZone = GetnZone(Mesh_FileName, Mesh_FileFormat);

      /*--- If config list is set, make sure number matches number of zones in mesh file --- */

      if (nConfig_Files != 0 && (nZone != nConfig_Files)){
        SU2_MPI::Error("Number of CONFIG_LIST must match number of zones in mesh file.", CURRENT_FUNCTION);
      }
    } else {

      /*--- Number of zones is determined from the number of config files provided --- */

      if (nConfig_Files == 0){
        SU2_MPI::Error("If MULTIZONE_MESH is set to YES, you must provide a list of config files using CONFIG_LIST option", CURRENT_FUNCTION);
      }
      nZone = nConfig_Files;

    }

    /*--- Check if subconfig files exist --- */

    if (nConfig_Files != 0){
      for (unsigned short iConfig = 0; iConfig < nConfig_Files; iConfig++){
        ifstream f(Config_Filenames[iConfig].c_str());
        if (!f.good()){
          SU2_MPI::Error("Config file " + Config_Filenames[iConfig] + " defined in CONFIG_FILES does not exist", CURRENT_FUNCTION);
        }
      }
    }

  }

  /*--- Temporary fix until Multizone Disc. Adj. solver is ready ---- */

  if (Kind_Solver == FLUID_STRUCTURE_INTERACTION){

    nZone = GetnZone(Mesh_FileName, Mesh_FileFormat);

  }
}

void CConfig::SetPostprocessing(unsigned short val_software, unsigned short val_izone, unsigned short val_nDim) {

  unsigned short iCFL, iMarker;
  bool ideal_gas = ((Kind_FluidModel == STANDARD_AIR) ||
                    (Kind_FluidModel == IDEAL_GAS) ||
                    (Kind_FluidModel == INC_IDEAL_GAS) ||
                    (Kind_FluidModel == INC_IDEAL_GAS_POLY) ||
                    (Kind_FluidModel == CONSTANT_DENSITY));
  bool noneq_gas = ((Kind_FluidModel == MUTATIONPP) ||
                    (Kind_FluidModel == USER_DEFINED_NONEQ));
  bool standard_air = ((Kind_FluidModel == STANDARD_AIR));
  bool nemo = GetNEMOProblem();

  if (nZone > 1){
    Multizone_Problem = YES;
  }

  /*--- Set the default output files ---*/
  if (!OptionIsSet("OUTPUT_FILES")){
    nVolumeOutputFiles = 3;
    VolumeOutputFiles = new unsigned short[nVolumeOutputFiles];
    VolumeOutputFiles[0] = RESTART_BINARY;
    VolumeOutputFiles[1] = PARAVIEW_XML;
    VolumeOutputFiles[2] = SURFACE_PARAVIEW_XML;
  }

  /*--- Check if SU2 was build with TecIO support, as that is required for Tecplot Binary output. ---*/
#ifndef HAVE_TECIO
  for (unsigned short iVolumeFile = 0; iVolumeFile < nVolumeOutputFiles; iVolumeFile++){
    if (VolumeOutputFiles[iVolumeFile] == TECPLOT_BINARY ||
        VolumeOutputFiles[iVolumeFile] == SURFACE_TECPLOT_BINARY) {
      SU2_MPI::Error(string("Tecplot binary file requested in option OUTPUT_FILES but SU2 was built without TecIO support.\n"), CURRENT_FUNCTION);
    }
  }
#endif

  /*--- STL_BINARY output not implelemted yet, but already a value in option_structure.hpp---*/
  for (unsigned short iVolumeFile = 0; iVolumeFile < nVolumeOutputFiles; iVolumeFile++) {
    if (VolumeOutputFiles[iVolumeFile] == STL_BINARY){
      SU2_MPI::Error(string("OUTPUT_FILES: 'STL_BINARY' output not implemented. Use 'STL' for ASCII output.\n"), CURRENT_FUNCTION);
    }
    if (val_nDim == 2 && (VolumeOutputFiles[iVolumeFile] == STL || VolumeOutputFiles[iVolumeFile] == STL_BINARY)) {
      SU2_MPI::Error(string("OUTPUT_FILES: 'STL(_BINARY)' output only reasonable for 3D cases.\n"), CURRENT_FUNCTION);
    }
  }

  /*--- Check if MESH_QUALITY is requested in VOLUME_OUTPUT and set the config boolean accordingly. ---*/
  Wrt_MeshQuality = false;
  for (unsigned short iField = 0; iField < nVolumeOutput; iField++) {
    if(VolumeOutput[iField].find("MESH_QUALITY") != string::npos) {
      Wrt_MeshQuality = true;
    }
  }

  if (Kind_Solver == NAVIER_STOKES && Kind_Turb_Model != NONE){
    SU2_MPI::Error("KIND_TURB_MODEL must be NONE if SOLVER= NAVIER_STOKES", CURRENT_FUNCTION);
  }
  if (Kind_Solver == INC_NAVIER_STOKES && Kind_Turb_Model != NONE){
    SU2_MPI::Error("KIND_TURB_MODEL must be NONE if SOLVER= INC_NAVIER_STOKES", CURRENT_FUNCTION);
  }
  if (Kind_Solver == RANS && Kind_Turb_Model == NONE){
    SU2_MPI::Error("A turbulence model must be specified with KIND_TURB_MODEL if SOLVER= RANS", CURRENT_FUNCTION);
  }
  if (Kind_Solver == INC_RANS && Kind_Turb_Model == NONE){
    SU2_MPI::Error("A turbulence model must be specified with KIND_TURB_MODEL if SOLVER= INC_RANS", CURRENT_FUNCTION);
  }

  /*--- Set the boolean Wall_Functions equal to true if there is a
   definition for the wall founctions ---*/

  Wall_Functions = false;
  if (nMarker_WallFunctions > 0) {
    for (iMarker = 0; iMarker < nMarker_WallFunctions; iMarker++) {
      if (Kind_WallFunctions[iMarker] != NO_WALL_FUNCTION)
        Wall_Functions = true;

      if ((Kind_WallFunctions[iMarker] == ADAPTIVE_WALL_FUNCTION) || (Kind_WallFunctions[iMarker] == SCALABLE_WALL_FUNCTION)
        || (Kind_WallFunctions[iMarker] == NONEQUILIBRIUM_WALL_MODEL))

        SU2_MPI::Error(string("For RANS problems, use NO_WALL_FUNCTION, STANDARD_WALL_FUNCTION or EQUILIBRIUM_WALL_MODEL.\n"), CURRENT_FUNCTION);

    }
  }

  /*--- Fixed CM mode requires a static movement of the grid ---*/

  if (Fixed_CM_Mode) {
    Kind_GridMovement = MOVING_HTP;
  }

  /*--- Initialize the AoA and Sideslip variables for the incompressible
   solver. This is typically unused (often internal flows). Also fixed CL
   mode for incompressible flows is not implemented ---*/

  if (Kind_Solver == INC_EULER ||
      Kind_Solver == INC_NAVIER_STOKES ||
      Kind_Solver == INC_RANS) {

    /*--- Compute x-velocity with a safegaurd for 0.0. ---*/

    su2double Vx = 1e-10;
    if (Inc_Velocity_Init[0] != 0.0) {
      Vx = Inc_Velocity_Init[0];
    }

    /*--- Compute the angle-of-attack and sideslip. ---*/

    su2double alpha = 0.0, beta = 0.0;
    if (val_nDim == 2) {
      alpha = atan(Inc_Velocity_Init[1]/Vx)*180.0/PI_NUMBER;
    } else {
      alpha = atan(Inc_Velocity_Init[2]/Vx)*180.0/PI_NUMBER;
      beta  = atan(Inc_Velocity_Init[1]/Vx)*180.0/PI_NUMBER;
    }

    /*--- Set alpha and beta in the config class. ---*/

    SetAoA(alpha);
    SetAoS(beta);

    if (Fixed_CL_Mode) {
      SU2_MPI::Error(string("Fixed CL mode not implemented for the incompressible solver. \n"), CURRENT_FUNCTION);
    }

  }

  /*--- By default, in 2D we should use TWOD_AIRFOIL (independenly from the input file) ---*/

  if (val_nDim == 2) Geo_Description = TWOD_AIRFOIL;

  /*--- Store the SU2 module that we are executing. ---*/

  Kind_SU2 = val_software;

  /*--- Set limiter for no MUSCL reconstructions ---*/

  if ((!MUSCL_Flow) || (Kind_ConvNumScheme_Flow == SPACE_CENTERED)) Kind_SlopeLimit_Flow = NO_LIMITER;
  if ((!MUSCL_Turb) || (Kind_ConvNumScheme_Turb == SPACE_CENTERED)) Kind_SlopeLimit_Turb = NO_LIMITER;
  if ((!MUSCL_AdjFlow) || (Kind_ConvNumScheme_AdjFlow == SPACE_CENTERED)) Kind_SlopeLimit_AdjFlow = NO_LIMITER;
  if ((!MUSCL_AdjTurb) || (Kind_ConvNumScheme_AdjTurb == SPACE_CENTERED)) Kind_SlopeLimit_AdjTurb = NO_LIMITER;

  /*--- Set the default for thrust in ActDisk ---*/

  if ((Kind_ActDisk == NET_THRUST) || (Kind_ActDisk == BC_THRUST)
      || (Kind_ActDisk == DRAG_MINUS_THRUST) || (Kind_ActDisk == MASSFLOW)
      || (Kind_ActDisk == POWER))
    ActDisk_Jump = RATIO;

  /*--- Error-catching and automatic array adjustments for objective, marker, and weights arrays --- */

  /*--- If Kind_Obj has not been specified, these arrays need to take a default --*/

  if (Weight_ObjFunc == nullptr && Kind_ObjFunc == nullptr) {
    Kind_ObjFunc = new unsigned short[1];
    Kind_ObjFunc[0] = DRAG_COEFFICIENT;
    Weight_ObjFunc = new su2double[1];
    Weight_ObjFunc[0] = 1.0;
    nObj=1;
    nObjW=1;
  }

  /*--- Maker sure that arrays are the same length ---*/

  if (nObj>0) {
    if (nMarker_Monitoring!=nObj && Marker_Monitoring!= nullptr) {
      if (nMarker_Monitoring==1) {
        /*-- If only one marker was listed with multiple objectives, set that marker as the marker for each objective ---*/
        nMarker_Monitoring = nObj;
        string marker = Marker_Monitoring[0];
        delete[] Marker_Monitoring;
        Marker_Monitoring = new string[nMarker_Monitoring];
        for (iMarker=0; iMarker<nMarker_Monitoring; iMarker++)
          Marker_Monitoring[iMarker] = marker;
      }
      else if(nObj==1){
        /*--- If one objective and more than one marker: repeat objective over each marker, evenly weighted ---*/
        unsigned int obj = Kind_ObjFunc[0];
        su2double wt=1.0;
        delete[] Kind_ObjFunc;
        if (Weight_ObjFunc!=nullptr){
         wt = Weight_ObjFunc[0];
         delete[] Weight_ObjFunc;
        }
        Kind_ObjFunc = new short unsigned int[nMarker_Monitoring];
        Weight_ObjFunc = new su2double[nMarker_Monitoring];
        for (unsigned short iObj=0; iObj<nMarker_Monitoring; iObj++){
          Kind_ObjFunc[iObj] = obj;
          Weight_ObjFunc[iObj] = wt;
        }
        nObjW = nObj;
      }
      else if(nObj>1) {
        SU2_MPI::Error(string("When using more than one OBJECTIVE_FUNCTION, MARKER_MONITORING must be the same length or length 1.\n ") +
                       string("For multiple surfaces per objective, either use one objective or list the objective multiple times.\n") +
                       string("For multiple objectives per marker either use one marker or list the marker multiple times.\n")+
                       string("Similar rules apply for multi-objective optimization using OPT_OBJECTIVE rather than OBJECTIVE_FUNCTION."),
                       CURRENT_FUNCTION);
      }
    }
  }

  /*-- Correct for case where Weight_ObjFunc has not been provided or has length < kind_objfunc---*/

  if (nObjW<nObj) {
    if (Weight_ObjFunc!= nullptr && nObjW>1) {
      SU2_MPI::Error(string("The option OBJECTIVE_WEIGHT must either have the same length as OBJECTIVE_FUNCTION,\n") +
                     string("be lenght 1, or be deleted from the config file (equal weights will be applied)."), CURRENT_FUNCTION);
    }
    Weight_ObjFunc = new su2double[nObj];
    for (unsigned short iObj=0; iObj<nObj; iObj++)
      Weight_ObjFunc[iObj] = 1.0;
  }

  /*--- One final check for multi-objective with the set of objectives
   that are not counted per-surface. We will disable multi-objective here. ---*/

  if (nObj > 1) {
    unsigned short Obj_0 = Kind_ObjFunc[0];
    for (unsigned short iObj=1; iObj<nObj; iObj++){
      switch(Kind_ObjFunc[iObj]) {
        case INVERSE_DESIGN_PRESSURE:
        case INVERSE_DESIGN_HEATFLUX:
        case THRUST_COEFFICIENT:
        case TORQUE_COEFFICIENT:
        case FIGURE_OF_MERIT:
        case SURFACE_TOTAL_PRESSURE:
        case SURFACE_STATIC_PRESSURE:
        case SURFACE_MASSFLOW:
        case SURFACE_UNIFORMITY:
        case SURFACE_SECONDARY:
        case SURFACE_MOM_DISTORTION:
        case SURFACE_SECOND_OVER_UNIFORM:
        case SURFACE_PRESSURE_DROP:
        case CUSTOM_OBJFUNC:
          if (Kind_ObjFunc[iObj] != Obj_0) {
            SU2_MPI::Error(string("The following objectives can only be used for the first surface in a multi-objective \n")+
                           string("problem or as a single objective applied to multiple monitoring markers:\n")+
                           string("INVERSE_DESIGN_PRESSURE, INVERSE_DESIGN_HEATFLUX, THRUST_COEFFICIENT, TORQUE_COEFFICIENT\n")+
                           string("FIGURE_OF_MERIT, SURFACE_TOTAL_PRESSURE, SURFACE_STATIC_PRESSURE, SURFACE_MASSFLOW\n")+
                           string("SURFACE_UNIFORMITY, SURFACE_SECONDARY, SURFACE_MOM_DISTORTION, SURFACE_SECOND_OVER_UNIFORM\n")+
                           string("SURFACE_PRESSURE_DROP, CUSTOM_OBJFUNC.\n"), CURRENT_FUNCTION);
          }
          break;
        default:
          break;
      }
    }
  }

  /*--- Check for unsteady problem ---*/

  if ((TimeMarching == TIME_STEPPING ||
       TimeMarching == DT_STEPPING_1ST ||
       TimeMarching == DT_STEPPING_2ND) && !Time_Domain){
    SU2_MPI::Error("TIME_DOMAIN must be set to YES if TIME_MARCHING is "
                   "TIME_STEPPING, DUAL_TIME_STEPPING-1ST_ORDER or DUAL_TIME_STEPPING-2ND_ORDER", CURRENT_FUNCTION);
  }

  if (Time_Domain){
<<<<<<< HEAD
    if (!OptionIsSet("OUTPUT_WRT_FREQ"))
      VolumeWrtFreq = 1;
    if (Restart == NO){
      Restart_Iter = 0;
    }
    if (!OptionIsSet("HISTORY_WRT_FREQ_INNER")){
      HistoryWrtFreq[2] = 0;
    }
    if (!OptionIsSet("HISTORY_WRT_FREQ_OUTER")){
      HistoryWrtFreq[1] = 0;
    }
=======
    Delta_UnstTime = Time_Step;
    Delta_DynTime  = Time_Step;

    if (TimeMarching == TIME_STEPPING){ InnerIter = 1; }

    /*--- Set the default write frequency to 1 if unsteady instead of 250 ---*/
    if (!OptionIsSet("OUTPUT_WRT_FREQ")) { VolumeWrtFreq = 1; }

    /*--- Set History write freq for inner and outer iteration to zero by default, so only time iterations write. ---*/
    if (!OptionIsSet("HISTORY_WRT_FREQ_INNER")) { HistoryWrtFreq[2] = 0; }
    if (!OptionIsSet("HISTORY_WRT_FREQ_OUTER")) { HistoryWrtFreq[1] = 0; }

    if (Restart == NO) { Restart_Iter = 0; }

    if (Time_Step <= 0.0 && Unst_CFL == 0.0){ SU2_MPI::Error("Invalid value for TIME_STEP.", CURRENT_FUNCTION); }
  } else {
    nTimeIter = 1;
    Time_Step = 0;

    /*--- Entry 0 corresponds to unsteady simulation so for steady simulation are just set to 1. ---*/
    ScreenWrtFreq[0]  = 1;
    HistoryWrtFreq[0] = 1;

    if (TimeMarching != HARMONIC_BALANCE) { TimeMarching = STEADY; }
>>>>>>> 29495cc4
  }

  /*--- Ensure that Discard_InFiles is false, owerwise the gradient could be wrong ---*/

  if ((ContinuousAdjoint || DiscreteAdjoint) && Fixed_CL_Mode && !Eval_dOF_dCX)
    Discard_InFiles = false;

  /*--- Deactivate the multigrid in the adjoint problem ---*/

  if ((ContinuousAdjoint && !MG_AdjointFlow) ||
      (TimeMarching == TIME_STEPPING)) { nMGLevels = 0; }

  if (Kind_Solver == EULER ||
      Kind_Solver == NAVIER_STOKES ||
      Kind_Solver == RANS ||
      Kind_Solver == NEMO_EULER ||
      Kind_Solver == NEMO_NAVIER_STOKES ||
      Kind_Solver == FEM_EULER ||
      Kind_Solver == FEM_NAVIER_STOKES ||
      Kind_Solver == FEM_RANS ||
      Kind_Solver == FEM_LES){
    Kind_Regime = COMPRESSIBLE;
  } else if (Kind_Solver == INC_EULER ||
             Kind_Solver == INC_NAVIER_STOKES ||
             Kind_Solver == INC_RANS){
    Kind_Regime = INCOMPRESSIBLE;
  }  else {
    Kind_Regime = NO_FLOW;
  }

  if ((rank == MASTER_NODE) && ContinuousAdjoint && (Ref_NonDim == DIMENSIONAL) && (Kind_SU2 == SU2_CFD)) {
    cout << "WARNING: The adjoint solver should use a non-dimensional flow solution." << endl;
  }

  /*--- Initialize non-physical points/reconstructions to zero ---*/

  Nonphys_Points   = 0;
  Nonphys_Reconstr = 0;

  /*--- Set the number of external iterations to 1 for the steady state problem ---*/

  if (Kind_Solver == FEM_ELASTICITY) {
    nMGLevels = 0;
    if (Kind_Struct_Solver == SMALL_DEFORMATIONS){
      MinLogResidual = log10(Linear_Solver_Error);
    }
  }

  Radiation = (Kind_Radiation != NO_RADIATION);

  /*--- Check for unsupported features. ---*/

  if ((Kind_Solver != EULER && Kind_Solver != NAVIER_STOKES && Kind_Solver != RANS) && (TimeMarching == HARMONIC_BALANCE)){
    SU2_MPI::Error("Harmonic Balance not yet implemented for the incompressible solver.", CURRENT_FUNCTION);
  }

  if ((Kind_Solver != NAVIER_STOKES && Kind_Solver != RANS) && (Buffet_Monitoring == true)){
    SU2_MPI::Error("Buffet monitoring incompatible with solvers other than NAVIER_STOKES and RANS", CURRENT_FUNCTION);
  }

  /*--- Check for Fluid model consistency ---*/

  if (standard_air) {
    if (Gamma != 1.4 || Gas_Constant != 287.058) {
      Gamma = 1.4;
      Gas_Constant = 287.058;
    }
  }

  /*--- Overrule the default values for viscosity if the US measurement system is used. ---*/

  if (SystemMeasurements == US) {

    /* Correct the viscosities, if they contain the default SI values. */
    if(fabs(Mu_Constant-1.716E-5) < 1.0E-15) Mu_Constant /= 47.88025898;
    if(fabs(Mu_Ref-1.716E-5)      < 1.0E-15) Mu_Ref      /= 47.88025898;

    /* Correct the values with temperature dimension, if they contain the default SI values. */
    if(fabs(Mu_Temperature_Ref-273.15) < 1.0E-8) Mu_Temperature_Ref *= 1.8;
    if(fabs(Mu_S-110.4)                < 1.0E-8) Mu_S               *= 1.8;

    /* Correct the thermal conductivity, if it contains the default SI value. */
    if(fabs(Kt_Constant-0.0257) < 1.0E-10) Kt_Constant *= 0.577789317;
  }

  /*--- Check for Measurement System ---*/

  if (SystemMeasurements == US && !standard_air) {
    SU2_MPI::Error("Only STANDARD_AIR fluid model can be used with US Measurement System", CURRENT_FUNCTION);
  }

  if (nemo && Kind_FluidModel != USER_DEFINED_NONEQ ) {
    SU2_MPI::Error("Only USER_DEFINED_NONEQ fluid model can be used with the NEMO solver. Mutation++ library will soon be available.", CURRENT_FUNCTION);
  }

  if (nemo && Kind_TransCoeffModel != WILKE ) {
    SU2_MPI::Error("Only WILKE transport model is stable for the NEMO solver.", CURRENT_FUNCTION);
  }

  if (!ideal_gas && !nemo) {
    if (Kind_Upwind_Flow != ROE && Kind_Upwind_Flow != HLLC && Kind_Centered_Flow != JST) {
      SU2_MPI::Error("Only ROE Upwind, HLLC Upwind scheme, and JST scheme can be used for Non-Ideal Compressible Fluids", CURRENT_FUNCTION);
    }
  }

  if (nemo){
    if (Kind_Upwind_Flow == AUSMPWPLUS)
      SU2_MPI::Error("AUSMPW+ is extremely unstable. Feel free to fix me!", CURRENT_FUNCTION);
  }

  if(GetBoolTurbomachinery()){
    nBlades = new su2double[nZone];
    FreeStreamTurboNormal= new su2double[3];
  }

  /*--- Check if Giles are used with turbo markers ---*/

  if (nMarker_Giles > 0 && !GetBoolTurbomachinery()){
    SU2_MPI::Error("Giles Boundary conditions can only be used with turbomachinery markers", CURRENT_FUNCTION);
  }

  /*--- Check for Boundary condition available for NICFD ---*/

  if ((!ideal_gas) && (!noneq_gas)) {
    if (nMarker_Inlet != 0) {
      SU2_MPI::Error("Riemann Boundary conditions or Giles must be used for inlet and outlet with Not Ideal Compressible Fluids ", CURRENT_FUNCTION);
    }
    if (nMarker_Outlet != 0) {
      SU2_MPI::Error("Riemann Boundary conditions or Giles must be used outlet with Not Ideal Compressible Fluids ", CURRENT_FUNCTION);
    }

    if (nMarker_FarField != 0) {
      SU2_MPI::Error("Riemann Boundary conditions or Giles must be used outlet with Not Ideal Compressible Fluids ", CURRENT_FUNCTION);
    }

  }

  /*--- Check for Boundary condition available for NICF ---*/

  if (ideal_gas && (Kind_Solver != INC_EULER && Kind_Solver != INC_NAVIER_STOKES && Kind_Solver != INC_RANS)) {
    if (SystemMeasurements == US && standard_air) {
      if (Kind_ViscosityModel != SUTHERLAND) {
        SU2_MPI::Error("Only SUTHERLAND viscosity model can be used with US Measurement", CURRENT_FUNCTION);
      }
    }
    if (Kind_ConductivityModel != CONSTANT_PRANDTL ) {
      SU2_MPI::Error("Only CONSTANT_PRANDTL thermal conductivity model can be used with STANDARD_AIR and IDEAL_GAS", CURRENT_FUNCTION);
    }

  }
    /*--- Check for Boundary condition option agreement ---*/
  if (Kind_InitOption == REYNOLDS){
    if ((Kind_Solver == NAVIER_STOKES || Kind_Solver == RANS) && Reynolds <=0){
      SU2_MPI::Error("Reynolds number required for NAVIER_STOKES and RANS !!", CURRENT_FUNCTION);
    }
  }

  if ((nKind_SurfaceMovement > 1) && GetSurface_Movement(FLUID_STRUCTURE)) {
    SU2_MPI::Error("FSI in combination with moving surfaces is currently not supported.", CURRENT_FUNCTION);
  }

  if ((nKind_SurfaceMovement != nMarker_Moving) && !GetSurface_Movement(FLUID_STRUCTURE)) {
    SU2_MPI::Error("Number of KIND_SURFACE_MOVEMENT must match number of MARKER_MOVING", CURRENT_FUNCTION);
  }

  if (TimeMarching == TIME_STEPPING){
    nIter      = 1;
    nInnerIter  = 1;
  }

  if (!Multizone_Problem){
    ScreenWrtFreq[1]  = 0;
    HistoryWrtFreq[1] = 0;
    if (!Time_Domain){
      /*--- If not running multizone or unsteady, INNER_ITER and ITER are interchangeable,
       * but precedence will be given to INNER_ITER if both options are present. ---*/
      if (!OptionIsSet("INNER_ITER")){
        nInnerIter = nIter;
      }
    }
  }


  if ((Multizone_Problem || Time_Domain) && OptionIsSet("ITER")){
    SU2_MPI::Error("ITER must not be used when running multizone and/or unsteady problems.\n"
                   "Use TIME_ITER, OUTER_ITER or INNER_ITER to specify number of time iterations,\n"
                   "outer iterations or inner iterations, respectively.", CURRENT_FUNCTION);
  }

  /*--- If we're solving a purely steady problem with no prescribed grid
   movement (both rotating frame and moving walls can be steady), make sure that
   there is no grid motion ---*/

  if (GetGrid_Movement()){
    if ((Kind_SU2 == SU2_CFD || Kind_SU2 == SU2_SOL) &&
        (TimeMarching == STEADY && !Time_Domain)){

      if((Kind_GridMovement != ROTATING_FRAME) &&
         (Kind_GridMovement != STEADY_TRANSLATION) &&
         (Kind_GridMovement != NONE)){
        SU2_MPI::Error("Unsupported kind of grid movement for steady state problems.", CURRENT_FUNCTION);
      }
      for (iMarker = 0; iMarker < nMarker_Moving; iMarker++){
        if (Kind_SurfaceMovement[iMarker] != MOVING_WALL){
          SU2_MPI::Error("Unsupported kind of surface movement for steady state problems.", CURRENT_FUNCTION);
        }
      }
    }
  }

  /*--- The Line Search should be applied only in the deformation stage. ---*/

  if (Kind_SU2 != SU2_DEF) {
    Opt_RelaxFactor = 1.0;
  }

  /*--- If it is not specified, set the mesh motion mach number
   equal to the freestream value. ---*/

  if (GetDynamic_Grid() && Mach_Motion == 0.0)
    Mach_Motion = Mach;

  /*--- Set the boolean flag if we are in a rotating frame (source term). ---*/

  if (Kind_GridMovement == ROTATING_FRAME)
    Rotating_Frame = true;
  else
    Rotating_Frame = false;

  /*--- In case the grid movement parameters have not been declared in the
   config file, set them equal to zero for safety. Also check to make sure
   that for each option, a value has been declared for each moving marker. ---*/

  if (nMarker_Moving > 0){
    if (nMarkerMotion_Origin == 0){
      nMarkerMotion_Origin = 3*nMarker_Moving;
      MarkerMotion_Origin = new su2double[nMarkerMotion_Origin] ();
    }
    if (nMarkerMotion_Origin/3 != nMarker_Moving){
      SU2_MPI::Error("Number of SURFACE_MOTION_ORIGIN must be three times the number of MARKER_MOVING, (x,y,z) per marker.", CURRENT_FUNCTION);
    }
    if (nMarkerTranslation == 0){
      nMarkerTranslation = 3*nMarker_Moving;
      MarkerTranslation_Rate = new su2double[nMarkerTranslation] ();
    }
    if (nMarkerTranslation/3 != nMarker_Moving){
      SU2_MPI::Error("Number of SURFACE_TRANSLATION_RATE must be three times the number of MARKER_MOVING, (x,y,z) per marker.", CURRENT_FUNCTION);
    }
    if (nMarkerRotation_Rate == 0){
      nMarkerRotation_Rate = 3*nMarker_Moving;
      MarkerRotation_Rate = new su2double[nMarkerRotation_Rate] ();
    }
    if (nMarkerRotation_Rate/3 != nMarker_Moving){
      SU2_MPI::Error("Number of SURFACE_ROTATION_RATE must be three times the number of MARKER_MOVING, (x,y,z) per marker.", CURRENT_FUNCTION);
    }
    if (nMarkerPlunging_Ampl == 0){
      nMarkerPlunging_Ampl = 3*nMarker_Moving;
      MarkerPlunging_Ampl = new su2double[nMarkerPlunging_Ampl] ();
    }
    if (nMarkerPlunging_Ampl/3 != nMarker_Moving){
      SU2_MPI::Error("Number of SURFACE_PLUNGING_AMPL must be three times the number of MARKER_MOVING, (x,y,z) per marker.", CURRENT_FUNCTION);
    }
    if (nMarkerPlunging_Omega == 0){
      nMarkerPlunging_Omega = 3*nMarker_Moving;
      MarkerPlunging_Omega = new su2double[nMarkerPlunging_Omega] ();
    }
    if (nMarkerPlunging_Omega/3 != nMarker_Moving){
      SU2_MPI::Error("Number of SURFACE_PLUNGING_OMEGA must be three times the number of MARKER_MOVING, (x,y,z) per marker.", CURRENT_FUNCTION);
    }
    if (nMarkerPitching_Ampl == 0){
      nMarkerPitching_Ampl = 3*nMarker_Moving;
      MarkerPitching_Ampl = new su2double[nMarkerPitching_Ampl] ();
    }
    if (nMarkerPitching_Ampl/3 != nMarker_Moving){
      SU2_MPI::Error("Number of SURFACE_PITCHING_AMPL must be three times the number of MARKER_MOVING, (x,y,z) per marker.", CURRENT_FUNCTION);
    }
    if (nMarkerPitching_Omega == 0){
      nMarkerPitching_Omega = 3*nMarker_Moving;
      MarkerPitching_Omega = new su2double[nMarkerPitching_Omega] ();
    }
    if (nMarkerPitching_Omega/3 != nMarker_Moving){
      SU2_MPI::Error("Number of SURFACE_PITCHING_OMEGA must be three times the number of MARKER_MOVING, (x,y,z) per marker.", CURRENT_FUNCTION);
    }
    if (nMarkerPitching_Phase == 0){
      nMarkerPitching_Phase = 3*nMarker_Moving;
      MarkerPitching_Phase = new su2double[nMarkerPitching_Phase] ();
    }
    if (nMarkerPitching_Phase/3 != nMarker_Moving){
      SU2_MPI::Error("Number of SURFACE_PITCHING_PHASE must be three times the number of MARKER_MOVING, (x,y,z) per marker.", CURRENT_FUNCTION);
    }

    if (nMoveMotion_Origin == 0){
      nMoveMotion_Origin = nMarker_Moving;
      MoveMotion_Origin = new unsigned short[nMoveMotion_Origin];
      for (iMarker = 0; iMarker < nMarker_Moving; iMarker++){
        MoveMotion_Origin[iMarker] = NO;
      }
    }
    if (nMoveMotion_Origin != nMarker_Moving){
      SU2_MPI::Error("Number of MOVE_MOTION_ORIGIN must match number of MARKER_MOVING.", CURRENT_FUNCTION);
    }
  }

  /*-- Setting Harmonic Balance period from the config file */

  if (TimeMarching == HARMONIC_BALANCE) {
    HarmonicBalance_Period = GetHarmonicBalance_Period();
    if (HarmonicBalance_Period < 0)  {
      SU2_MPI::Error("Not a valid value for time period!!", CURRENT_FUNCTION);
    }
    /* Initialize the Harmonic balance Frequency pointer */
    if (Omega_HB == nullptr) {
      Omega_HB = new su2double[nOmega_HB];
      for (unsigned short iZone = 0; iZone < nOmega_HB; iZone++ )
        Omega_HB[iZone] = 0.0;
  } else {
      if (nOmega_HB != nTimeInstances) {
        SU2_MPI::Error("Length of omega_HB  must match the number TIME_INSTANCES!!" , CURRENT_FUNCTION);
      }
    }
  }

  /*--- Force number of span-wise section to 1 if 2D case ---*/
  if(val_nDim ==2){
    nSpanWiseSections_User=1;
    Kind_SpanWise= EQUISPACED;
  }

  /*--- Set number of TurboPerformance markers ---*/
  if(nMarker_Turbomachinery > 0){
    if(nMarker_Turbomachinery > 1){
      nMarker_TurboPerformance = nMarker_Turbomachinery + SU2_TYPE::Int(nMarker_Turbomachinery/2) + 1;
    }else{
      nMarker_TurboPerformance = nMarker_Turbomachinery;
    }
  } else {
    nMarker_TurboPerformance = 0;
    nSpanWiseSections =1;
  }

  /*--- Set number of TurboPerformance markers ---*/
  if(nMarker_Turbomachinery != 0){
    nSpan_iZones = new unsigned short[nZone];
  }

  /*--- Set number of TurboPerformance markers ---*/
  if(GetGrid_Movement() && RampRotatingFrame && !DiscreteAdjoint){
    FinalRotation_Rate_Z = Rotation_Rate[2];
    if(abs(FinalRotation_Rate_Z) > 0.0){
      Rotation_Rate[2] = RampRotatingFrame_Coeff[0];
    }
  }

  if(RampOutletPressure && !DiscreteAdjoint){
    for (iMarker = 0; iMarker < nMarker_Giles; iMarker++){
      if (Kind_Data_Giles[iMarker] == STATIC_PRESSURE || Kind_Data_Giles[iMarker] == STATIC_PRESSURE_1D || Kind_Data_Giles[iMarker] == RADIAL_EQUILIBRIUM ){
        FinalOutletPressure   = Giles_Var1[iMarker];
        Giles_Var1[iMarker] = RampOutletPressure_Coeff[0];
      }
    }
    for (iMarker = 0; iMarker < nMarker_Riemann; iMarker++){
      if (Kind_Data_Riemann[iMarker] == STATIC_PRESSURE || Kind_Data_Riemann[iMarker] == RADIAL_EQUILIBRIUM){
        FinalOutletPressure      = Riemann_Var1[iMarker];
        Riemann_Var1[iMarker] = RampOutletPressure_Coeff[0];
    }
      }
    }

  /*--- Check on extra Relaxation factor for Giles---*/
  if(ExtraRelFacGiles[1] > 0.5){
    ExtraRelFacGiles[1] = 0.5;
  }
    /*--- Use the various rigid-motion input frequencies to determine the period to be used with harmonic balance cases.
     There are THREE types of motion to consider, namely: rotation, pitching, and plunging.
     The largest period of motion is the one to be used for harmonic balance  calculations. ---*/

  /*if (Unsteady_Simulation == HARMONIC_BALANCE) {
    if (!(GetGrid_Movement())) {
      // No grid movement - Time period from config file //
      HarmonicBalance_Period = GetHarmonicBalance_Period();
    }

    else {
      unsigned short N_MOTION_TYPES = 3;
      su2double *periods;
      periods = new su2double[N_MOTION_TYPES];

      //--- rotation: ---//

      su2double Omega_mag_rot = sqrt(pow(Rotation_Rate_X[ZONE_0],2)+pow(Rotation_Rate_Y[ZONE_0],2)+pow(Rotation_Rate_Z[ZONE_0],2));
      if (Omega_mag_rot > 0)
          periods[0] = 2*PI_NUMBER/Omega_mag_rot;
      else
          periods[0] = 0.0;

      //--- pitching: ---//

      su2double Omega_mag_pitch = sqrt(pow(Pitching_Omega_X[ZONE_0],2)+pow(Pitching_Omega_Y[ZONE_0],2)+pow(Pitching_Omega_Z[ZONE_0],2));
      if (Omega_mag_pitch > 0)
          periods[1] = 2*PI_NUMBER/Omega_mag_pitch;
      else
          periods[1] = 0.0;

      //--- plunging: ---//

      su2double Omega_mag_plunge = sqrt(pow(Plunging_Omega_X[ZONE_0],2)+pow(Plunging_Omega_Y[ZONE_0],2)+pow(Plunging_Omega_Z[ZONE_0],2));
      if (Omega_mag_plunge > 0)
          periods[2] = 2*PI_NUMBER/Omega_mag_plunge;
      else
          periods[2] = 0.0;

      //--- determine which period is largest ---//

      unsigned short iVar;
      HarmonicBalance_Period = 0.0;
      for (iVar = 0; iVar < N_MOTION_TYPES; iVar++) {
          if (periods[iVar] > HarmonicBalance_Period)
              HarmonicBalance_Period = periods[iVar];
      }

      delete periods;
    }

  }*/


  /*--- In case the moment origin coordinates have not been declared in the
   config file, set them equal to zero for safety. Also check to make sure
   that for each marker, a value has been declared for the moment origin.
   Unless only one value was specified, then set this value for all the markers
   being monitored. ---*/


  if ((nRefOriginMoment_X != nRefOriginMoment_Y) || (nRefOriginMoment_X != nRefOriginMoment_Z) ) {
    SU2_MPI::Error("ERROR: Length of REF_ORIGIN_MOMENT_X, REF_ORIGIN_MOMENT_Y and REF_ORIGIN_MOMENT_Z must be the same!!", CURRENT_FUNCTION);
  }

  if (RefOriginMoment_X == nullptr) {
    RefOriginMoment_X = new su2double[nMarker_Monitoring];
    for (iMarker = 0; iMarker < nMarker_Monitoring; iMarker++ )
      RefOriginMoment_X[iMarker] = 0.0;
  } else {
    if (nRefOriginMoment_X == 1) {

      su2double aux_RefOriginMoment_X = RefOriginMoment_X[0];
      delete [] RefOriginMoment_X;
      RefOriginMoment_X = new su2double[nMarker_Monitoring];
      nRefOriginMoment_X = nMarker_Monitoring;

      for (iMarker = 0; iMarker < nMarker_Monitoring; iMarker++ )
        RefOriginMoment_X[iMarker] = aux_RefOriginMoment_X;
    }
    else if (nRefOriginMoment_X != nMarker_Monitoring) {
      SU2_MPI::Error("ERROR: Length of REF_ORIGIN_MOMENT_X must match number of Monitoring Markers!!", CURRENT_FUNCTION);
    }
  }

  if (RefOriginMoment_Y == nullptr) {
    RefOriginMoment_Y = new su2double[nMarker_Monitoring];
    for (iMarker = 0; iMarker < nMarker_Monitoring; iMarker++ )
      RefOriginMoment_Y[iMarker] = 0.0;
  } else {
    if (nRefOriginMoment_Y == 1) {

      su2double aux_RefOriginMoment_Y = RefOriginMoment_Y[0];
      delete [] RefOriginMoment_Y;
      RefOriginMoment_Y = new su2double[nMarker_Monitoring];
      nRefOriginMoment_Y = nMarker_Monitoring;

      for (iMarker = 0; iMarker < nMarker_Monitoring; iMarker++ )
        RefOriginMoment_Y[iMarker] = aux_RefOriginMoment_Y;
    }
    else if (nRefOriginMoment_Y != nMarker_Monitoring) {
      SU2_MPI::Error("ERROR: Length of REF_ORIGIN_MOMENT_Y must match number of Monitoring Markers!!", CURRENT_FUNCTION);
    }
  }

  if (RefOriginMoment_Z == nullptr) {
    RefOriginMoment_Z = new su2double[nMarker_Monitoring];
    for (iMarker = 0; iMarker < nMarker_Monitoring; iMarker++ )
      RefOriginMoment_Z[iMarker] = 0.0;
  } else {
    if (nRefOriginMoment_Z == 1) {

      su2double aux_RefOriginMoment_Z = RefOriginMoment_Z[0];
      delete [] RefOriginMoment_Z;
      RefOriginMoment_Z = new su2double[nMarker_Monitoring];
      nRefOriginMoment_Z = nMarker_Monitoring;

      for (iMarker = 0; iMarker < nMarker_Monitoring; iMarker++ )
        RefOriginMoment_Z[iMarker] = aux_RefOriginMoment_Z;
    }
    else if (nRefOriginMoment_Z != nMarker_Monitoring) {
      SU2_MPI::Error("ERROR: Length of REF_ORIGIN_MOMENT_Z must match number of Monitoring Markers!!", CURRENT_FUNCTION);
    }
  }

  /*--- Set the boolean flag if we are carrying out an aeroelastic simulation. ---*/

  if (GetGrid_Movement() && (GetSurface_Movement(AEROELASTIC) || GetSurface_Movement(AEROELASTIC_RIGID_MOTION))) Aeroelastic_Simulation = true;
  else Aeroelastic_Simulation = false;

  /*--- Initializing the size for the solutions of the Aeroelastic problem. ---*/


  if (GetGrid_Movement() && Aeroelastic_Simulation) {
    Aeroelastic_np1.resize(nMarker_Monitoring);
    Aeroelastic_n.resize(nMarker_Monitoring);
    Aeroelastic_n1.resize(nMarker_Monitoring);
    for (iMarker = 0; iMarker < nMarker_Monitoring; iMarker++) {
      Aeroelastic_np1[iMarker].resize(2);
      Aeroelastic_n[iMarker].resize(2);
      Aeroelastic_n1[iMarker].resize(2);
      for (int i =0; i<2; i++) {
        Aeroelastic_np1[iMarker][i].resize(2);
        Aeroelastic_n[iMarker][i].resize(2);
        Aeroelastic_n1[iMarker][i].resize(2);
        for (int j=0; j<2; j++) {
          Aeroelastic_np1[iMarker][i][j] = 0.0;
          Aeroelastic_n[iMarker][i][j] = 0.0;
          Aeroelastic_n1[iMarker][i][j] = 0.0;
        }
      }
    }
  }

  /*--- Allocate memory for the plunge and pitch and initialized them to zero ---*/

  if (GetGrid_Movement() && Aeroelastic_Simulation) {
    Aeroelastic_pitch = new su2double[nMarker_Monitoring];
    Aeroelastic_plunge = new su2double[nMarker_Monitoring];
    for (iMarker = 0; iMarker < nMarker_Monitoring; iMarker++ ) {
      Aeroelastic_pitch[iMarker] = 0.0;
      Aeroelastic_plunge[iMarker] = 0.0;
    }
  }

  FinestMesh = MESH_0;
  if (MGCycle == FULLMG_CYCLE) FinestMesh = nMGLevels;

  if ((Kind_Solver == NAVIER_STOKES) &&
      (Kind_Turb_Model != NONE))
    Kind_Solver = RANS;

  if ((Kind_Solver == INC_NAVIER_STOKES) &&
      (Kind_Turb_Model != NONE))
    Kind_Solver = INC_RANS;

  if (Kind_Solver == EULER ||
      Kind_Solver == INC_EULER ||
      Kind_Solver == NEMO_EULER ||
      Kind_Solver == FEM_EULER)
    Kind_Turb_Model = NONE;

  Kappa_2nd_Flow    = Kappa_Flow[0];
  Kappa_4th_Flow    = Kappa_Flow[1];
  Kappa_2nd_AdjFlow = Kappa_AdjFlow[0];
  Kappa_4th_AdjFlow = Kappa_AdjFlow[1];
  Kappa_2nd_Heat = Kappa_Heat[0];
  Kappa_4th_Heat = Kappa_Heat[1];

  /*--- Make the MG_PreSmooth, MG_PostSmooth, and MG_CorrecSmooth
   arrays consistent with nMGLevels ---*/

  unsigned short * tmp_smooth = new unsigned short[nMGLevels+1];

  if ((nMG_PreSmooth != nMGLevels+1) && (nMG_PreSmooth != 0)) {
    if (nMG_PreSmooth > nMGLevels+1) {

      /*--- Truncate by removing unnecessary elements at the end ---*/

      for (unsigned int i = 0; i <= nMGLevels; i++)
        tmp_smooth[i] = MG_PreSmooth[i];
      delete [] MG_PreSmooth;
      MG_PreSmooth=nullptr;
    }
    else {

      /*--- Add additional elements equal to last element ---*/

      for (unsigned int i = 0; i < nMG_PreSmooth; i++)
        tmp_smooth[i] = MG_PreSmooth[i];
      for (unsigned int i = nMG_PreSmooth; i <= nMGLevels; i++)
        tmp_smooth[i] = MG_PreSmooth[nMG_PreSmooth-1];
      delete [] MG_PreSmooth;
      MG_PreSmooth=nullptr;
    }

    nMG_PreSmooth = nMGLevels+1;
    MG_PreSmooth = new unsigned short[nMG_PreSmooth];
    for (unsigned int i = 0; i < nMG_PreSmooth; i++)
      MG_PreSmooth[i] = tmp_smooth[i];
  }
  if ((nMGLevels != 0) && (nMG_PreSmooth == 0)) {
    delete [] MG_PreSmooth;
    nMG_PreSmooth = nMGLevels+1;
    MG_PreSmooth = new unsigned short[nMG_PreSmooth];
    for (unsigned int i = 0; i < nMG_PreSmooth; i++)
      MG_PreSmooth[i] = i+1;
  }

  if ((nMG_PostSmooth != nMGLevels+1) && (nMG_PostSmooth != 0)) {
    if (nMG_PostSmooth > nMGLevels+1) {

      /*--- Truncate by removing unnecessary elements at the end ---*/

      for (unsigned int i = 0; i <= nMGLevels; i++)
        tmp_smooth[i] = MG_PostSmooth[i];
      delete [] MG_PostSmooth;
      MG_PostSmooth=nullptr;
    }
    else {

      /*--- Add additional elements equal to last element ---*/

      for (unsigned int i = 0; i < nMG_PostSmooth; i++)
        tmp_smooth[i] = MG_PostSmooth[i];
      for (unsigned int i = nMG_PostSmooth; i <= nMGLevels; i++)
        tmp_smooth[i] = MG_PostSmooth[nMG_PostSmooth-1];
      delete [] MG_PostSmooth;
      MG_PostSmooth=nullptr;
    }

    nMG_PostSmooth = nMGLevels+1;
    MG_PostSmooth = new unsigned short[nMG_PostSmooth];
    for (unsigned int i = 0; i < nMG_PostSmooth; i++)
      MG_PostSmooth[i] = tmp_smooth[i];

  }

  if ((nMGLevels != 0) && (nMG_PostSmooth == 0)) {
    delete [] MG_PostSmooth;
    nMG_PostSmooth = nMGLevels+1;
    MG_PostSmooth = new unsigned short[nMG_PostSmooth];
    for (unsigned int i = 0; i < nMG_PostSmooth; i++)
      MG_PostSmooth[i] = 0;
  }

  if ((nMG_CorrecSmooth != nMGLevels+1) && (nMG_CorrecSmooth != 0)) {
    if (nMG_CorrecSmooth > nMGLevels+1) {

      /*--- Truncate by removing unnecessary elements at the end ---*/

      for (unsigned int i = 0; i <= nMGLevels; i++)
        tmp_smooth[i] = MG_CorrecSmooth[i];
      delete [] MG_CorrecSmooth;
      MG_CorrecSmooth = nullptr;
    }
    else {

      /*--- Add additional elements equal to last element ---*/

      for (unsigned int i = 0; i < nMG_CorrecSmooth; i++)
        tmp_smooth[i] = MG_CorrecSmooth[i];
      for (unsigned int i = nMG_CorrecSmooth; i <= nMGLevels; i++)
        tmp_smooth[i] = MG_CorrecSmooth[nMG_CorrecSmooth-1];
      delete [] MG_CorrecSmooth;
      MG_CorrecSmooth = nullptr;
    }
    nMG_CorrecSmooth = nMGLevels+1;
    MG_CorrecSmooth = new unsigned short[nMG_CorrecSmooth];
    for (unsigned int i = 0; i < nMG_CorrecSmooth; i++)
      MG_CorrecSmooth[i] = tmp_smooth[i];
  }

  if ((nMGLevels != 0) && (nMG_CorrecSmooth == 0)) {
    delete [] MG_CorrecSmooth;
    nMG_CorrecSmooth = nMGLevels+1;
    MG_CorrecSmooth = new unsigned short[nMG_CorrecSmooth];
    for (unsigned int i = 0; i < nMG_CorrecSmooth; i++)
      MG_CorrecSmooth[i] = 0;
  }

  /*--- Override MG Smooth parameters ---*/

  if (nMG_PreSmooth != 0) MG_PreSmooth[MESH_0] = 1;
  if (nMG_PostSmooth != 0) {
    MG_PostSmooth[MESH_0] = 0;
    MG_PostSmooth[nMGLevels] = 0;
  }
  if (nMG_CorrecSmooth != 0) MG_CorrecSmooth[nMGLevels] = 0;

  if (Restart) MGCycle = V_CYCLE;

  if (ContinuousAdjoint) {
    if (Kind_Solver == EULER) Kind_Solver = ADJ_EULER;
    if (Kind_Solver == NAVIER_STOKES) Kind_Solver = ADJ_NAVIER_STOKES;
    if (Kind_Solver == RANS) Kind_Solver = ADJ_RANS;
  }

  nCFL = nMGLevels+1;
  CFL = new su2double[nCFL];
  CFL[0] = CFLFineGrid;

  /*--- Evaluate when the Cl should be evaluated ---*/

  Iter_Fixed_CM        = SU2_TYPE::Int(nInnerIter / (su2double(Update_iH)+1));
  Iter_Fixed_NetThrust = SU2_TYPE::Int(nInnerIter / (su2double(Update_BCThrust)+1));

  /*--- Setting relaxation factor and CFL for the adjoint runs ---*/

  if (ContinuousAdjoint) {
    CFL[0] = CFL[0] * CFLRedCoeff_AdjFlow;
    CFL_AdaptParam[2] *= CFLRedCoeff_AdjFlow;
    CFL_AdaptParam[3] *= CFLRedCoeff_AdjFlow;
    Iter_Fixed_CM = SU2_TYPE::Int(su2double (Iter_Fixed_CM) / CFLRedCoeff_AdjFlow);
    Iter_Fixed_NetThrust = SU2_TYPE::Int(su2double (Iter_Fixed_NetThrust) / CFLRedCoeff_AdjFlow);
  }

  if ((DiscreteAdjoint) && (Inconsistent_Disc)) {
    Kind_ConvNumScheme_Flow = Kind_ConvNumScheme_AdjFlow;
    Kind_Centered_Flow = Kind_Centered_AdjFlow;
    Kind_Upwind_Flow = Kind_Upwind_AdjFlow;
    Kappa_Flow[0] = Kappa_AdjFlow[0];
    Kappa_Flow[1] = Kappa_AdjFlow[1];
  }

  if (Update_AoA_Iter_Limit == 0 && Fixed_CL_Mode) {
    SU2_MPI::Error("ERROR: Please specify non-zero UPDATE_AOA_ITER_LIMIT.", CURRENT_FUNCTION);
  }
  if (Iter_Fixed_CM == 0) { Iter_Fixed_CM = nInnerIter+1; Update_iH = 0; }
  if (Iter_Fixed_NetThrust == 0) { Iter_Fixed_NetThrust = nInnerIter+1; Update_BCThrust = 0; }

  for (iCFL = 1; iCFL < nCFL; iCFL++)
    CFL[iCFL] = CFL[iCFL-1];

  if (nRKStep == 0) {
    nRKStep = 1;
    RK_Alpha_Step = new su2double[1]; RK_Alpha_Step[0] = 1.0;
  }

  /* Check if the byte alignment of the matrix multiplications is a
     multiple of 64. */
  if( byteAlignmentMatMul%64 ) {
    if(rank == MASTER_NODE)
      cout << "ALIGNED_BYTES_MATMUL must be a multiple of 64." << endl;
    exit(EXIT_FAILURE);
  }

  /* Determine the value of sizeMatMulPadding, which is the matrix size in
     the vectorization direction when padding is applied to have optimal
     performance in the matrix multiplications. */
  sizeMatMulPadding = byteAlignmentMatMul/sizeof(passivedouble);

  /* Correct the number of time levels for time accurate local time
     stepping, if needed.  */
  if (nLevels_TimeAccurateLTS == 0)  nLevels_TimeAccurateLTS =  1;
  if (nLevels_TimeAccurateLTS  > 15) nLevels_TimeAccurateLTS = 15;

  /* Check that no time accurate local time stepping is specified for time
     integration schemes other than ADER. */
  if (Kind_TimeIntScheme_FEM_Flow != ADER_DG && nLevels_TimeAccurateLTS != 1) {

    if (rank==MASTER_NODE) {
      cout << endl << "WARNING: "
           << nLevels_TimeAccurateLTS << " levels specified for time accurate local time stepping." << endl
           << "Time accurate local time stepping is only possible for ADER, hence this option is not used." << endl
           << endl;
    }

    nLevels_TimeAccurateLTS = 1;
  }

  if (Kind_TimeIntScheme_FEM_Flow == ADER_DG) {

    TimeMarching = TIME_STEPPING;  // Only time stepping for ADER.

    /* If time accurate local time stepping is used, make sure that an unsteady
       CFL is specified. If not, terminate. */
    if (nLevels_TimeAccurateLTS != 1) {
      if(Unst_CFL == 0.0)
        SU2_MPI::Error("ERROR: Unsteady CFL not specified for time accurate local time stepping.",
                       CURRENT_FUNCTION);
    }

    /* Determine the location of the ADER time DOFs, which are the Gauss-Legendre
       integration points corresponding to the number of time DOFs. */
    vector<passivedouble> GLPoints(nTimeDOFsADER_DG), GLWeights(nTimeDOFsADER_DG);
    CGaussJacobiQuadrature GaussJacobi;
    GaussJacobi.GetQuadraturePoints(0.0, 0.0, -1.0, 1.0, GLPoints, GLWeights);

    TimeDOFsADER_DG = new su2double[nTimeDOFsADER_DG];
    for(unsigned short i=0; i<nTimeDOFsADER_DG; ++i)
      TimeDOFsADER_DG[i] = GLPoints[i];

    /* Determine the number of integration points in time, their locations
       on the interval [-1..1] and their integration weights. */
    unsigned short orderExact = ceil(Quadrature_Factor_Time_ADER_DG*(nTimeDOFsADER_DG-1));
    nTimeIntegrationADER_DG = orderExact/2 + 1;
    nTimeIntegrationADER_DG = max(nTimeIntegrationADER_DG, nTimeDOFsADER_DG);
    GLPoints.resize(nTimeIntegrationADER_DG);
    GLWeights.resize(nTimeIntegrationADER_DG);
    GaussJacobi.GetQuadraturePoints(0.0, 0.0, -1.0, 1.0, GLPoints, GLWeights);

    TimeIntegrationADER_DG    = new su2double[nTimeIntegrationADER_DG];
    WeightsIntegrationADER_DG = new su2double[nTimeIntegrationADER_DG];
    for(unsigned short i=0; i<nTimeIntegrationADER_DG; ++i) {
      TimeIntegrationADER_DG[i]    = GLPoints[i];
      WeightsIntegrationADER_DG[i] = GLWeights[i];
    }
  }

  if (nIntCoeffs == 0) {
    nIntCoeffs = 2;
    Int_Coeffs = new su2double[2]; Int_Coeffs[0] = 0.25; Int_Coeffs[1] = 0.5;
  }

  if (nElasticityMod == 0) {
    nElasticityMod = 1;
    ElasticityMod = new su2double[1]; ElasticityMod[0] = 2E11;
  }

  if (nPoissonRatio == 0) {
    nPoissonRatio = 1;
    PoissonRatio = new su2double[1]; PoissonRatio[0] = 0.30;
  }

  if (nMaterialDensity == 0) {
    nMaterialDensity = 1;
    MaterialDensity = new su2double[1]; MaterialDensity[0] = 7854;
  }

  if (nElectric_Constant == 0) {
    nElectric_Constant = 1;
    Electric_Constant = new su2double[1]; Electric_Constant[0] = 0.0;
  }

  if (nElectric_Field == 0) {
    nElectric_Field = 1;
    Electric_Field_Mod = new su2double[1]; Electric_Field_Mod[0] = 0.0;
  }

  if (nDim_RefNode == 0) {
    nDim_RefNode = 3;
    RefNode_Displacement = new su2double[3];
    RefNode_Displacement[0] = 0.0; RefNode_Displacement[1] = 0.0; RefNode_Displacement[2] = 0.0;
  }

  if (nDim_Electric_Field == 0) {
    nDim_Electric_Field = 2;
    Electric_Field_Dir = new su2double[2]; Electric_Field_Dir[0] = 0.0;  Electric_Field_Dir[1] = 1.0;
  }

  if ((Kind_SU2 == SU2_CFD) && (Kind_Solver == NO_SOLVER)) {
    SU2_MPI::Error("PHYSICAL_PROBLEM must be set in the configuration file", CURRENT_FUNCTION);
  }

  /*--- Set a flag for viscous simulations ---*/

  Viscous = (( Kind_Solver == NAVIER_STOKES          ) ||
             ( Kind_Solver == NEMO_NAVIER_STOKES     ) ||
             ( Kind_Solver == ADJ_NAVIER_STOKES      ) ||
             ( Kind_Solver == RANS                   ) ||
             ( Kind_Solver == ADJ_RANS               ) ||
             ( Kind_Solver == FEM_NAVIER_STOKES      ) ||
             ( Kind_Solver == FEM_RANS               ) ||
             ( Kind_Solver == FEM_LES                ) ||
             ( Kind_Solver == INC_NAVIER_STOKES      ) ||
             ( Kind_Solver == INC_RANS               ) );

  /*--- To avoid boundary intersections, let's add a small constant to the planes. ---*/

  if (Geo_Description == NACELLE) {
    for (unsigned short iSections = 0; iSections < nLocationStations; iSections++) {
      if (LocationStations[iSections] == 0) LocationStations[iSections] = 1E-6;
      if (LocationStations[iSections] == 360) LocationStations[iSections] = 359.999999;
    }
  }
  else {
    for (unsigned short iSections = 0; iSections < nLocationStations; iSections++) {
      LocationStations[iSections] += EPS;
    }
    Stations_Bounds[0] += EPS;
    Stations_Bounds[1] += EPS;
  }

  /*--- Length based parameter for slope limiters uses a default value of
   0.1m ---*/

  RefElemLength = 1.0;
  if (SystemMeasurements == US) RefElemLength /= 0.3048;

  /*--- Re-scale the length based parameters. The US system uses feet,
   but SU2 assumes that the grid is in inches ---*/

  if ((SystemMeasurements == US) && (Kind_SU2 == SU2_CFD)) {

    for (iMarker = 0; iMarker < nMarker_Monitoring; iMarker++) {
      RefOriginMoment_X[iMarker] = RefOriginMoment_X[iMarker]/12.0;
      RefOriginMoment_Y[iMarker] = RefOriginMoment_Y[iMarker]/12.0;
      RefOriginMoment_Z[iMarker] = RefOriginMoment_Z[iMarker]/12.0;
    }

    for (iMarker = 0; iMarker < nMarker_Moving; iMarker++){
      for (unsigned short iDim = 0; iDim < 3; iDim++){
        MarkerMotion_Origin[3*iMarker+iDim] /= 12.0;
      }
    }

    RefLength = RefLength/12.0;

    if ((val_nDim == 2) && (!Axisymmetric)) RefArea = RefArea/12.0;
    else RefArea = RefArea/144.0;
    Length_Reynolds = Length_Reynolds/12.0;
    Highlite_Area = Highlite_Area/144.0;
    SemiSpan = SemiSpan/12.0;

    EA_IntLimit[0] = EA_IntLimit[0]/12.0;
    EA_IntLimit[1] = EA_IntLimit[1]/12.0;
    EA_IntLimit[2] = EA_IntLimit[2]/12.0;

    if (Geo_Description != NACELLE) {
      for (unsigned short iSections = 0; iSections < nLocationStations; iSections++) {
        LocationStations[iSections] = LocationStations[iSections]/12.0;
      }
      Stations_Bounds[0] = Stations_Bounds[0]/12.0;
      Stations_Bounds[1] = Stations_Bounds[1]/12.0;
    }

    SubsonicEngine_Cyl[0] = SubsonicEngine_Cyl[0]/12.0;
    SubsonicEngine_Cyl[1] = SubsonicEngine_Cyl[1]/12.0;
    SubsonicEngine_Cyl[2] = SubsonicEngine_Cyl[2]/12.0;
    SubsonicEngine_Cyl[3] = SubsonicEngine_Cyl[3]/12.0;
    SubsonicEngine_Cyl[4] = SubsonicEngine_Cyl[4]/12.0;
    SubsonicEngine_Cyl[5] = SubsonicEngine_Cyl[5]/12.0;
    SubsonicEngine_Cyl[6] = SubsonicEngine_Cyl[6]/12.0;

  }

  if ((Kind_Turb_Model != SA) && (Kind_Trans_Model == BC)){
    SU2_MPI::Error("BC transition model currently only available in combination with SA turbulence model!", CURRENT_FUNCTION);
  }

  /*--- Check for constant lift mode. Initialize the update flag for
   the AoA with each iteration to false  ---*/

  if (Fixed_CL_Mode) Update_AoA = false;
  if (Fixed_CM_Mode) Update_HTPIncidence = false;

  if (DirectDiff != NO_DERIVATIVE) {
#if !defined COMPLEX_TYPE && !defined ADOLC_FORWARD_TYPE && !defined CODI_FORWARD_TYPE
      if (Kind_SU2 == SU2_CFD) {
        SU2_MPI::Error(string("SU2_CFD: Config option DIRECT_DIFF= YES requires AD or complex support!\n") +
                       string("Please use SU2_CFD_DIRECTDIFF (configuration/compilation is done using the preconfigure.py script)."),
                       CURRENT_FUNCTION);
      }
#endif
    /*--- Initialize the derivative values ---*/
    switch (DirectDiff) {
      case D_MACH:
        SU2_TYPE::SetDerivative(Mach, 1.0);
        break;
      case D_AOA:
        SU2_TYPE::SetDerivative(AoA, 1.0);
        break;
      case D_SIDESLIP:
        SU2_TYPE::SetDerivative(AoS, 1.0);
        break;
      case D_REYNOLDS:
        SU2_TYPE::SetDerivative(Reynolds, 1.0);
        break;
      case D_TURB2LAM:
       SU2_TYPE::SetDerivative(Turb2LamViscRatio_FreeStream, 1.0);
        break;
      default:
        /*--- All other cases are handled in the specific solver ---*/
        break;
      }
  }

#if defined CODI_REVERSE_TYPE
  AD_Mode = YES;

  AD::PreaccEnabled = AD_Preaccumulation;

#else
  if (AD_Mode == YES) {
    SU2_MPI::Error(string("AUTO_DIFF=YES requires Automatic Differentiation support.\n") +
                   string("Please use correct executables (configuration/compilation is done using the preconfigure.py script)."),
                   CURRENT_FUNCTION);
  }
#endif

  delete [] tmp_smooth;

  /*--- Make sure that implicit time integration is disabled
        for the FEM fluid solver (numerics). ---*/
  if ((Kind_Solver == FEM_EULER)         ||
      (Kind_Solver == FEM_NAVIER_STOKES) ||
      (Kind_Solver == FEM_RANS)          ||
      (Kind_Solver == FEM_LES)) {
     Kind_TimeIntScheme_Flow = Kind_TimeIntScheme_FEM_Flow;
  }

  /*--- Set up the time stepping / unsteady CFL options. ---*/
  if ((TimeMarching == TIME_STEPPING) && (Unst_CFL != 0.0)) {
    for (iCFL = 0; iCFL < nCFL; iCFL++)
      CFL[iCFL] = Unst_CFL;
  }


  /*--- If it is a fixed mode problem, then we will add Iter_dCL_dAlpha iterations to
    evaluate the derivatives with respect to a change in the AoA and CL ---*/

  if (!ContinuousAdjoint & !DiscreteAdjoint) {
    if (Fixed_CL_Mode) nInnerIter += Iter_dCL_dAlpha;

    if (Fixed_CM_Mode) {
      nInnerIter += Iter_dCL_dAlpha;
      ConvCriteria = RESIDUAL;
      MinLogResidual = -24;
    }
  }

  /* --- Set Finite Difference mode to false by default --- */

  Finite_Difference_Mode = false;

  /* --- Throw error if UQ used for any turbulence model other that SST --- */

  if (Kind_Solver == RANS && Kind_Turb_Model != SST && Kind_Turb_Model != SST_SUST && using_uq){
    SU2_MPI::Error("UQ capabilities only implemented for NAVIER_STOKES solver SST turbulence model", CURRENT_FUNCTION);
  }

  /* --- Throw error if invalid componentiality used --- */

  if (using_uq && (eig_val_comp > 3 || eig_val_comp < 1)){
    SU2_MPI::Error("Componentality should be either 1, 2, or 3!", CURRENT_FUNCTION);
  }

  /*--- If there are not design variables defined in the file ---*/

  if (nDV == 0) {
    nDV = 1;
    Design_Variable = new unsigned short [nDV];
    Design_Variable[0] = NO_DEFORMATION;
  }

  /*--- Checks for incompressible flow problems. ---*/

  if (Kind_Solver == INC_EULER) {
    /*--- Force inviscid problems to use constant density and disable energy. ---*/
    if (Kind_DensityModel != CONSTANT || Energy_Equation == true) {
      SU2_MPI::Error("Inviscid incompressible problems must be constant density (no energy eqn.).\n Use DENSITY_MODEL= CONSTANT and ENERGY_EQUATION= NO.", CURRENT_FUNCTION);
    }
  }

  /*--- Default values should recover original incompressible behavior (for old config files). ---*/

  if (Kind_Solver == INC_EULER || Kind_Solver == INC_NAVIER_STOKES || Kind_Solver == INC_RANS) {
    if ((Kind_DensityModel == CONSTANT) || (Kind_DensityModel == BOUSSINESQ))
      Kind_FluidModel = CONSTANT_DENSITY;
  }

  /*--- Energy equation must be active for any fluid models other than constant density. ---*/

  if (Kind_DensityModel != CONSTANT) Energy_Equation = true;

  if (Kind_DensityModel == BOUSSINESQ) {
    Energy_Equation = true;
    if (Body_Force) {
      SU2_MPI::Error("Body force and Boussinesq source terms are not currently compatible.", CURRENT_FUNCTION);
    }
  }

  if (Kind_DensityModel == VARIABLE) {
    if (Kind_FluidModel != INC_IDEAL_GAS && Kind_FluidModel != INC_IDEAL_GAS_POLY) {
      SU2_MPI::Error("Variable density incompressible solver limited to ideal gases.\n Check the fluid model options (use INC_IDEAL_GAS, INC_IDEAL_GAS_POLY).", CURRENT_FUNCTION);
    }
  }

  if (Kind_Solver != INC_EULER && Kind_Solver != INC_NAVIER_STOKES && Kind_Solver != INC_RANS) {
    if ((Kind_FluidModel == CONSTANT_DENSITY) || (Kind_FluidModel == INC_IDEAL_GAS) || (Kind_FluidModel == INC_IDEAL_GAS_POLY)) {
      SU2_MPI::Error("Fluid model not compatible with compressible flows.\n CONSTANT_DENSITY/INC_IDEAL_GAS/INC_IDEAL_GAS_POLY are for incompressible only.", CURRENT_FUNCTION);
    }
  }

  if (Kind_Solver == INC_NAVIER_STOKES || Kind_Solver == INC_RANS) {
    if (Kind_ViscosityModel == SUTHERLAND) {
      if ((Kind_FluidModel != INC_IDEAL_GAS) && (Kind_FluidModel != INC_IDEAL_GAS_POLY)) {
        SU2_MPI::Error("Sutherland's law only valid for ideal gases in incompressible flows.\n Must use VISCOSITY_MODEL=CONSTANT_VISCOSITY and set viscosity with\n MU_CONSTANT, or use DENSITY_MODEL= VARIABLE with FLUID_MODEL= INC_IDEAL_GAS or INC_IDEAL_GAS_POLY for VISCOSITY_MODEL=SUTHERLAND.\n NOTE: FREESTREAM_VISCOSITY is no longer used for incompressible flows!", CURRENT_FUNCTION);
      }
    }
  }

  /*--- Check the coefficients for the polynomial models. ---*/

  if (Kind_Solver != INC_EULER && Kind_Solver != INC_NAVIER_STOKES && Kind_Solver != INC_RANS) {
    if ((Kind_ViscosityModel == POLYNOMIAL_VISCOSITY) || (Kind_ConductivityModel == POLYNOMIAL_CONDUCTIVITY) || (Kind_FluidModel == INC_IDEAL_GAS_POLY)) {
      SU2_MPI::Error("POLYNOMIAL_VISCOSITY and POLYNOMIAL_CONDUCTIVITY are for incompressible only currently.", CURRENT_FUNCTION);
    }
  }

  if ((Kind_Solver == INC_EULER || Kind_Solver == INC_NAVIER_STOKES || Kind_Solver == INC_RANS) && (Kind_FluidModel == INC_IDEAL_GAS_POLY)) {
    su2double sum = 0.0;
    for (unsigned short iVar = 0; iVar < N_POLY_COEFFS; iVar++) {
      sum += GetCp_PolyCoeff(iVar);
    }
    if ((N_POLY_COEFFS < 1) || (sum == 0.0))
      SU2_MPI::Error(string("CP_POLYCOEFFS not set for fluid model INC_IDEAL_GAS_POLY. \n"), CURRENT_FUNCTION);
  }

  if (((Kind_Solver == INC_EULER || Kind_Solver == INC_NAVIER_STOKES || Kind_Solver == INC_RANS)) && (Kind_ViscosityModel == POLYNOMIAL_VISCOSITY)) {
    su2double sum = 0.0;
    for (unsigned short iVar = 0; iVar < N_POLY_COEFFS; iVar++) {
      sum += GetMu_PolyCoeff(iVar);
    }
    if ((N_POLY_COEFFS < 1) || (sum == 0.0))
      SU2_MPI::Error(string("MU_POLYCOEFFS not set for viscosity model POLYNOMIAL_VISCOSITY. \n"), CURRENT_FUNCTION);
  }

  if ((Kind_Solver == INC_EULER || Kind_Solver == INC_NAVIER_STOKES || Kind_Solver == INC_RANS) && (Kind_ConductivityModel == POLYNOMIAL_CONDUCTIVITY)) {
    su2double sum = 0.0;
    for (unsigned short iVar = 0; iVar < N_POLY_COEFFS; iVar++) {
      sum += GetKt_PolyCoeff(iVar);
    }
    if ((N_POLY_COEFFS < 1) || (sum == 0.0))
      SU2_MPI::Error(string("KT_POLYCOEFFS not set for conductivity model POLYNOMIAL_CONDUCTIVITY. \n"), CURRENT_FUNCTION);
  }

  /*--- Incompressible solver currently limited to SI units. ---*/

  if ((Kind_Solver == INC_EULER || Kind_Solver == INC_NAVIER_STOKES || Kind_Solver == INC_RANS) && (SystemMeasurements == US)) {
    SU2_MPI::Error("Must use SI units for incompressible solver.", CURRENT_FUNCTION);
  }

  /*--- Check that the non-dim type is valid. ---*/

  if ((Kind_Solver == INC_EULER || Kind_Solver == INC_NAVIER_STOKES || Kind_Solver == INC_RANS)) {
    if ((Ref_Inc_NonDim != INITIAL_VALUES) && (Ref_Inc_NonDim != REFERENCE_VALUES) && (Ref_Inc_NonDim != DIMENSIONAL)) {
      SU2_MPI::Error("Incompressible non-dim. scheme invalid.\n Must use INITIAL_VALUES, REFERENCE_VALUES, or DIMENSIONAL.", CURRENT_FUNCTION);
    }
  }

  /*--- Check that the incompressible inlets are correctly specified. ---*/

  if ((Kind_Solver == INC_EULER || Kind_Solver == INC_NAVIER_STOKES || Kind_Solver == INC_RANS) && (nMarker_Inlet != 0)) {
    if (nMarker_Inlet != nInc_Inlet) {
      SU2_MPI::Error("Inlet types for incompressible problem improperly specified.\n Use INC_INLET_TYPE= VELOCITY_INLET or PRESSURE_INLET.\n Must list a type for each inlet marker, including duplicates, e.g.,\n INC_INLET_TYPE= VELOCITY_INLET VELOCITY_INLET PRESSURE_INLET", CURRENT_FUNCTION);
    }
    for (unsigned short iInlet = 0; iInlet < nInc_Inlet; iInlet++){
      if ((Kind_Inc_Inlet[iInlet] != VELOCITY_INLET) && (Kind_Inc_Inlet[iInlet] != PRESSURE_INLET)) {
        SU2_MPI::Error("Undefined incompressible inlet type. VELOCITY_INLET or PRESSURE_INLET possible.", CURRENT_FUNCTION);
      }
    }
  }

  /*--- Check that the incompressible inlets are correctly specified. ---*/

  if ((Kind_Solver == INC_EULER || Kind_Solver == INC_NAVIER_STOKES || Kind_Solver == INC_RANS) && (nMarker_Outlet != 0)) {
    if (nMarker_Outlet != nInc_Outlet) {
      SU2_MPI::Error("Outlet types for incompressible problem improperly specified.\n Use INC_OUTLET_TYPE= PRESSURE_OUTLET or MASS_FLOW_OUTLET.\n Must list a type for each inlet marker, including duplicates, e.g.,\n INC_OUTLET_TYPE= PRESSURE_OUTLET PRESSURE_OUTLET MASS_FLOW_OUTLET", CURRENT_FUNCTION);
    }
    for (unsigned short iInlet = 0; iInlet < nInc_Outlet; iInlet++){
      if ((Kind_Inc_Outlet[iInlet] != PRESSURE_OUTLET) && (Kind_Inc_Outlet[iInlet] != MASS_FLOW_OUTLET)) {
        SU2_MPI::Error("Undefined incompressible outlet type. PRESSURE_OUTLET or MASS_FLOW_OUTLET possible.", CURRENT_FUNCTION);
      }
    }
  }

  /*--- Assert that there are two markers being analyzed if the
   pressure drop objective function is selected. ---*/

  for (unsigned short iObj = 0; iObj < nObj; iObj++) {
    if ((Kind_ObjFunc[iObj] == SURFACE_PRESSURE_DROP) && (nMarker_Analyze != 2)) {
      SU2_MPI::Error("Must list two markers for the pressure drop objective function.\n Expected format: MARKER_ANALYZE= (outlet_name, inlet_name).", CURRENT_FUNCTION);
    }
  }

  /*--- Check that if the wall roughness array are compatible and set deafult values if needed. ---*/
   if ((nMarker_HeatFlux > 0) || (nMarker_Isothermal > 0) || (nMarker_CHTInterface > 0)) {

     /*--- The total number of wall markers. ---*/
     unsigned short nWall = nMarker_HeatFlux + nMarker_Isothermal + nMarker_CHTInterface;

     /*--- If no roughness is specified all walls are assumed to be smooth. ---*/
     if (nRough_Wall == 0) {

       nRough_Wall = nWall;
       Roughness_Height = new su2double [nWall];
       Kind_Wall = new unsigned short [nWall];
       for (iMarker = 0; iMarker < nMarker_HeatFlux; iMarker++) {
         Roughness_Height[iMarker] = 0.0;
         Kind_Wall[iMarker] = SMOOTH;
       }
       for (iMarker = 0; iMarker < nMarker_Isothermal; iMarker++) {
         Roughness_Height[nMarker_HeatFlux + iMarker] = 0.0;
         Kind_Wall[nMarker_HeatFlux + iMarker] = SMOOTH;
       }
       for (iMarker = 0; iMarker < nMarker_CHTInterface; iMarker++) {
         Roughness_Height[nMarker_HeatFlux + nMarker_Isothermal + iMarker] = 0.0;
         Kind_Wall[nMarker_HeatFlux + nMarker_Isothermal + iMarker] = SMOOTH;
       }

       /*--- Check for mismatch in number of rough walls and solid walls. ---*/
     } else if (nRough_Wall > nWall) {
        SU2_MPI::Error("Mismatch in number of rough walls and solid walls. Number of rough walls cannot be more than solid walls.", CURRENT_FUNCTION);
       /*--- Check name of the marker and assign the corresponding roughness. ---*/
     } else {
       /*--- Store roughness heights in a temp array. ---*/
       vector<su2double> temp_rough;
       for (iMarker = 0; iMarker < nRough_Wall; iMarker++)
         temp_rough.push_back(Roughness_Height[iMarker]);

       /*--- Reallocate the roughness arrays in case not all walls are rough. ---*/
       delete Roughness_Height;
       delete Kind_Wall;
       Roughness_Height = new su2double [nWall];
       Kind_Wall = new unsigned short [nWall];
       unsigned short jMarker, chkRough = 0;

       /*--- Initialize everything to smooth. ---*/
       for (iMarker = 0; iMarker < nWall; iMarker++) {
         Roughness_Height[iMarker] = 0.0;
         Kind_Wall[iMarker] = SMOOTH;
       }

       /*--- Look through heat flux, isothermal and cht_interface markers and assign proper values. ---*/
       for (iMarker = 0; iMarker < nRough_Wall; iMarker++) {
         for (jMarker = 0; jMarker < nMarker_HeatFlux; jMarker++)
           if (Marker_HeatFlux[jMarker].compare(Marker_RoughWall[iMarker]) == 0) {
             Roughness_Height[jMarker] = temp_rough[iMarker];
             chkRough++;
           }

         for (jMarker = 0; jMarker < nMarker_Isothermal; jMarker++)
           if (Marker_Isothermal[jMarker].compare(Marker_RoughWall[iMarker]) == 0) {
             Roughness_Height[nMarker_HeatFlux + jMarker] = temp_rough[iMarker];
             chkRough++;
           }

         for (jMarker = 0; jMarker < nMarker_CHTInterface; jMarker++)
           if (Marker_CHTInterface[jMarker].compare(Marker_RoughWall[iMarker]) == 0) {
             Roughness_Height[nMarker_HeatFlux + nMarker_Isothermal + jMarker] = temp_rough[iMarker];
             chkRough++;
           }
       }

       /*--- Update kind_wall when a non zero roughness value is specified. ---*/
       for (iMarker = 0; iMarker < nWall; iMarker++)
         if (Roughness_Height[iMarker] != 0.0)
           Kind_Wall[iMarker] = ROUGH;

       /*--- Check if a non solid wall marker was specified as rough. ---*/
       if (chkRough != nRough_Wall)
         SU2_MPI::Error("Only solid walls can be rough.", CURRENT_FUNCTION);
     }
   }

  /*--- Handle default options for topology optimization ---*/

  if (topology_optimization && top_optim_nKernel==0) {
    top_optim_nKernel = 1;
    top_optim_kernels = new unsigned short [1];
    top_optim_kernels[0] = CONICAL_WEIGHT_FILTER;
  }

  if (top_optim_nKernel != 0) {
    /*--- Set default value of kernel parameters ---*/
    if (top_optim_nKernelParams == 0) {
      top_optim_nKernelParams = top_optim_nKernel;
      top_optim_kernel_params = new su2double [top_optim_nKernel];
      for (unsigned short i=0; i<top_optim_nKernel; ++i) top_optim_kernel_params[i] = 1.0;
    }
    /*--- Broadcast the only value provided ---*/
    else if (top_optim_nKernelParams==1 && top_optim_nKernel>1) {
      su2double tmp = top_optim_kernel_params[0];
      delete [] top_optim_kernel_params;
      top_optim_nKernelParams = top_optim_nKernel;
      top_optim_kernel_params = new su2double [top_optim_nKernel];
      for (unsigned short i=0; i<top_optim_nKernel; ++i) top_optim_kernel_params[i] = tmp;
    }
    /*--- Numbers do not match ---*/
    else if (top_optim_nKernelParams != top_optim_nKernel) {
      SU2_MPI::Error("Different number of topology filter kernels and respective parameters.", CURRENT_FUNCTION);
    }

    /*--- Set default value of filter radius ---*/
    if (top_optim_nRadius == 0) {
      top_optim_nRadius = top_optim_nKernel;
      top_optim_filter_radius = new su2double [top_optim_nKernel];
      for (unsigned short i=0; i<top_optim_nKernel; ++i) top_optim_filter_radius[i] = 1.0e-6;
    }
    /*--- Broadcast the only value provided ---*/
    else if (top_optim_nRadius==1 && top_optim_nKernel>1) {
      su2double tmp = top_optim_filter_radius[0];
      delete [] top_optim_filter_radius;
      top_optim_nRadius = top_optim_nKernel;
      top_optim_filter_radius = new su2double [top_optim_nKernel];
      for (unsigned short i=0; i<top_optim_nKernel; ++i) top_optim_filter_radius[i] = tmp;
    }
    /*--- Numbers do not match ---*/
    else if (top_optim_nRadius != top_optim_nKernel) {
      SU2_MPI::Error("Different number of topology filter kernels and respective radii.", CURRENT_FUNCTION);
    }
  }

  /*--- If we are executing SU2_DOT in surface file mode, then
   force the projected surface sensitivity file to be written. ---*/

  Wrt_Projected_Sensitivity = false;
  if ((Kind_SU2 == SU2_DOT) && (Design_Variable[0] == SURFACE_FILE)) {
    Wrt_Projected_Sensitivity = true;
  }

  /*--- Delay the output until exit for minimal communication mode. ---*/

  if (Comm_Level != COMM_FULL) {

    /*--- Disable the use of Comm_Level = NONE until we have properly
     implemented it. ---*/

    if (Comm_Level == COMM_NONE)
      SU2_MPI::Error("COMM_LEVEL = NONE not yet implemented.", CURRENT_FUNCTION);
  }

  /*--- Check the conductivity model. Deactivate the turbulent component
   if we are not running RANS. ---*/

  if ((Kind_Solver != RANS) &&
      (Kind_Solver != ADJ_RANS) &&
      (Kind_Solver != DISC_ADJ_RANS) &&
      (Kind_Solver != INC_RANS) &&
      (Kind_Solver != DISC_ADJ_INC_RANS)){
    Kind_ConductivityModel_Turb = NO_CONDUCTIVITY_TURB;
  }

  /*--- Check for running SU2_MSH for periodic preprocessing, and throw
   an error to report that this is no longer necessary. ---*/

  if ((Kind_SU2 == SU2_MSH) &&
      (Kind_Adaptation == PERIODIC)) {
    SU2_MPI::Error(string("For SU2 v7.0.0 and later, preprocessing of periodic grids by SU2_MSH\n") +
                   string("is no longer necessary. Please use the original mesh file (prior to SU2_MSH)\n") +
                   string("with the same MARKER_PERIODIC definition in the configuration file.") , CURRENT_FUNCTION);
  }

  /* Set a default for the size of the RECTANGLE / BOX grid sizes. */

  if (nMesh_Box_Size == 0) {
    nMesh_Box_Size = 3;
    Mesh_Box_Size = new short [nMesh_Box_Size];
    Mesh_Box_Size[0] = 33;
    Mesh_Box_Size[1] = 33;
    Mesh_Box_Size[2] = 33;
  } else if (nMesh_Box_Size != 3) {
    SU2_MPI::Error(string("MESH_BOX_SIZE specified without 3 values.\n"),
                   CURRENT_FUNCTION);
  }

  if (DiscreteAdjoint) {
#if !defined CODI_REVERSE_TYPE
    if (Kind_SU2 == SU2_CFD) {
      SU2_MPI::Error(string("SU2_CFD: Config option MATH_PROBLEM= DISCRETE_ADJOINT requires AD support!\n") +
                     string("Please use SU2_CFD_AD (configuration/compilation is done using the preconfigure.py script)."),
                     CURRENT_FUNCTION);
    }
#endif

    /*--- Use the same linear solver on the primal as the one used in the adjoint. ---*/
    Kind_Linear_Solver = Kind_DiscAdj_Linear_Solver;
    Kind_Linear_Solver_Prec = Kind_DiscAdj_Linear_Prec;

    if (TimeMarching) {

      Restart_Flow = false;

      if (GetKind_GridMovement() != RIGID_MOTION &&
          GetKind_GridMovement() != NO_MOVEMENT) {
        SU2_MPI::Error(string("Dynamic mesh movement currently only supported for the discrete adjoint solver for\n") +
                       string("GRID_MOVEMENT = RIGID_MOTION."), CURRENT_FUNCTION);
      }

      if (Unst_AdjointIter- long(nTimeIter) < 0){
        SU2_MPI::Error(string("Invalid iteration number requested for unsteady adjoint.\n" ) +
                       string("Make sure EXT_ITER is larger or equal than UNST_ADJOINT_ITER."),
                       CURRENT_FUNCTION);
      }

      /*--- If the averaging interval is not set, we average over all time-steps ---*/

      if (Iter_Avg_Objective == 0.0) {
        Iter_Avg_Objective = nTimeIter;
      }

    }

    /*--- Note that this is deliberatly done at the end of this routine! ---*/
    switch(Kind_Solver) {
      case EULER:
        Kind_Solver = DISC_ADJ_EULER;
        break;
      case RANS:
        Kind_Solver = DISC_ADJ_RANS;
        break;
      case NAVIER_STOKES:
        Kind_Solver = DISC_ADJ_NAVIER_STOKES;
        break;
      case INC_EULER:
        Kind_Solver = DISC_ADJ_INC_EULER;
        break;
      case INC_RANS:
        Kind_Solver = DISC_ADJ_INC_RANS;
        break;
      case INC_NAVIER_STOKES:
        Kind_Solver = DISC_ADJ_INC_NAVIER_STOKES;
        break;
      case FEM_EULER :
        Kind_Solver = DISC_ADJ_FEM_EULER;
        break;
      case FEM_RANS :
        Kind_Solver = DISC_ADJ_FEM_RANS;
        break;
      case FEM_NAVIER_STOKES :
        Kind_Solver = DISC_ADJ_FEM_NS;
        break;
      case FEM_ELASTICITY:
        Kind_Solver = DISC_ADJ_FEM;
        break;
      case HEAT_EQUATION:
        Kind_Solver = DISC_ADJ_HEAT;
        break;
      default:
        break;
    }

    RampOutletPressure = false;
    RampRotatingFrame = false;
  }

  /* 2nd-order MUSCL is not possible for the continuous adjoint
   turbulence model. */

  if (MUSCL_AdjTurb) {
    SU2_MPI::Error(string("MUSCL_ADJTURB= YES not currently supported.\n") +
                   string("Please select MUSCL_ADJTURB= NO (first-order)."),
                   CURRENT_FUNCTION);
  }

  /* Check for whether we need a second gradient method to calculate
   gradients for uwpind reconstruction. Set additional booleans to
   minimize overhead as appropriate. */

  if (MUSCL_Flow || MUSCL_Turb || MUSCL_Heat || MUSCL_AdjFlow) {

    ReconstructionGradientRequired = true;

    if ((Kind_Gradient_Method_Recon == NO_GRADIENT) ||
        (Kind_Gradient_Method_Recon == Kind_Gradient_Method)) {

      /* The default behavior if no reconstruction gradient is specified
       is to use the same gradient as needed for the viscous/source terms
       without recomputation. If they are using the same method, then
       we also want to avoid recomputation. */

      ReconstructionGradientRequired = false;
      Kind_Gradient_Method_Recon     = Kind_Gradient_Method;
    }

  }

  /* Simpler boolean to control allocation of least-squares memory. */

  LeastSquaresRequired = false;
  if ((Kind_Gradient_Method_Recon == LEAST_SQUARES) ||
      (Kind_Gradient_Method_Recon == WEIGHTED_LEAST_SQUARES) ||
      (Kind_Gradient_Method       == LEAST_SQUARES) ||
      (Kind_Gradient_Method       == WEIGHTED_LEAST_SQUARES)) {
    LeastSquaresRequired = true;
  }

  if (Kind_Gradient_Method == LEAST_SQUARES) {
    SU2_MPI::Error(string("LEAST_SQUARES gradient method not allowed for viscous / source terms.\n") +
                   string("Please select either WEIGHTED_LEAST_SQUARES or GREEN_GAUSS."),
                   CURRENT_FUNCTION);
  }

  /* Protect against using CFL adaption for non-flow or certain
   unsteady flow problems. */

  bool fvm_flow = ((Kind_Solver == INC_EULER) ||
                   (Kind_Solver == INC_NAVIER_STOKES) ||
                   (Kind_Solver == INC_RANS) ||
                   (Kind_Solver == EULER) ||
                   (Kind_Solver == NAVIER_STOKES) ||
                   (Kind_Solver == NEMO_EULER) ||
                   (Kind_Solver == NEMO_NAVIER_STOKES) ||
                   (Kind_Solver == RANS) ||
                   (Kind_Solver == DISC_ADJ_EULER) ||
                   (Kind_Solver == DISC_ADJ_RANS) ||
                   (Kind_Solver == DISC_ADJ_NAVIER_STOKES) ||
                   (Kind_Solver == DISC_ADJ_INC_EULER) ||
                   (Kind_Solver == DISC_ADJ_INC_RANS) ||
                   (Kind_Solver == DISC_ADJ_INC_NAVIER_STOKES));
  if (CFL_Adapt && !fvm_flow) {
    SU2_MPI::Error(string("CFL adaption only available for finite-volume fluid solvers.\n") +
                   string("Please select CFL_ADAPT = NO."),
                   CURRENT_FUNCTION);
  }

  if (CFL_Adapt && (TimeMarching == TIME_STEPPING)) {
    SU2_MPI::Error(string("CFL adaption not available for TIME_STEPPING integration.\n") +
                   string("Please select CFL_ADAPT = NO."),
                   CURRENT_FUNCTION);
  }

  /* Protect against using incorrect CFL adaption parameters. */

  if (CFL_Adapt && (CFL_AdaptParam[0] > 1.0)) {
    SU2_MPI::Error(string("CFL adaption factor down should be less than 1.0."), CURRENT_FUNCTION);
  }

  if (CFL_Adapt && (CFL_AdaptParam[1] < 1.0)) {
    SU2_MPI::Error(string("CFL adaption factor up should be greater than 1.0."), CURRENT_FUNCTION);
  }

  if (CFL_Adapt && (CFL_AdaptParam[2] > CFL_AdaptParam[3])) {
    SU2_MPI::Error(string("CFL adaption minimum CFL is larger than the maximum CFL."), CURRENT_FUNCTION);
  }

  /*--- 0 in the config file means "disable" which can be done using a very large group. ---*/
  if (edgeColorGroupSize==0) edgeColorGroupSize = 1<<30;

  /*--- Specifying a deforming surface requires a mesh deformation solver. ---*/
  if (GetSurface_Movement(DEFORMING)) Deform_Mesh = true;

}

void CConfig::SetMarkers(unsigned short val_software) {

  unsigned short iMarker_All, iMarker_CfgFile, iMarker_Euler, iMarker_Custom,
  iMarker_FarField, iMarker_SymWall, iMarker_PerBound,
  iMarker_NearFieldBound, iMarker_Fluid_InterfaceBound,
  iMarker_Inlet, iMarker_Riemann, iMarker_Giles, iMarker_Outlet,
  iMarker_Smoluchowski_Maxwell,
  iMarker_Isothermal,iMarker_HeatFlux,
  iMarker_EngineInflow, iMarker_EngineExhaust, iMarker_Damper,
  iMarker_Displacement, iMarker_Load, iMarker_FlowLoad, iMarker_Internal,
  iMarker_Monitoring, iMarker_Designing, iMarker_GeoEval, iMarker_Plotting, iMarker_Analyze,
  iMarker_DV, iMarker_Moving, iMarker_PyCustom, iMarker_Supersonic_Inlet, iMarker_Supersonic_Outlet,
  iMarker_Clamped, iMarker_ZoneInterface, iMarker_CHTInterface, iMarker_Load_Dir, iMarker_Disp_Dir, iMarker_Load_Sine,
  iMarker_Fluid_Load, iMarker_Deform_Mesh, iMarker_Deform_Mesh_Sym_Plane,
  iMarker_ActDiskInlet, iMarker_ActDiskOutlet,
  iMarker_Turbomachinery, iMarker_MixingPlaneInterface;

  int size = SINGLE_NODE;

#ifdef HAVE_MPI
  if (val_software != SU2_MSH)
    SU2_MPI::Comm_size(MPI_COMM_WORLD, &size);
#endif

  /*--- Compute the total number of markers in the config file ---*/

  nMarker_CfgFile = nMarker_Euler + nMarker_FarField + nMarker_SymWall +
  nMarker_PerBound + nMarker_NearFieldBound + nMarker_Fluid_InterfaceBound +
  nMarker_CHTInterface + nMarker_Inlet + nMarker_Riemann + nMarker_Smoluchowski_Maxwell +
  nMarker_Giles + nMarker_Outlet + nMarker_Isothermal +
  nMarker_HeatFlux +
  nMarker_EngineInflow + nMarker_EngineExhaust + nMarker_Internal +
  nMarker_Supersonic_Inlet + nMarker_Supersonic_Outlet + nMarker_Displacement + nMarker_Load +
  nMarker_FlowLoad + nMarker_Custom + nMarker_Damper + nMarker_Fluid_Load +
  nMarker_Clamped + nMarker_Load_Sine + nMarker_Load_Dir + nMarker_Disp_Dir +
  nMarker_ActDiskInlet + nMarker_ActDiskOutlet + nMarker_ZoneInterface;

  /*--- Add the possible send/receive domains ---*/

  nMarker_Max = nMarker_CfgFile + OVERHEAD*size;

  /*--- Basic dimensionalization of the markers (worst scenario) ---*/

  nMarker_All = nMarker_Max;

  /*--- Allocate the memory (markers in each domain) ---*/

  Marker_All_TagBound       = new string[nMarker_All];    // Store the tag that correspond with each marker.
  Marker_All_SendRecv       = new short[nMarker_All] ();   // +#domain (send), -#domain (receive).
  Marker_All_KindBC         = new unsigned short[nMarker_All] (); // Store the kind of boundary condition.
  Marker_All_Monitoring     = new unsigned short[nMarker_All] (); // Store whether the boundary should be monitored.
  Marker_All_Designing      = new unsigned short[nMarker_All] (); // Store whether the boundary should be designed.
  Marker_All_Plotting       = new unsigned short[nMarker_All] (); // Store whether the boundary should be plotted.
  Marker_All_Analyze        = new unsigned short[nMarker_All] (); // Store whether the boundary should be plotted.
  Marker_All_ZoneInterface  = new unsigned short[nMarker_All] (); // Store whether the boundary is in the FSI interface.
  Marker_All_GeoEval        = new unsigned short[nMarker_All] (); // Store whether the boundary should be geometry evaluation.
  Marker_All_DV             = new unsigned short[nMarker_All] (); // Store whether the boundary should be affected by design variables.
  Marker_All_Moving         = new unsigned short[nMarker_All] (); // Store whether the boundary should be in motion.
  Marker_All_Deform_Mesh    = new unsigned short[nMarker_All] (); // Store whether the boundary is deformable.
  Marker_All_Deform_Mesh_Sym_Plane = new unsigned short[nMarker_All] (); //Store wheter the boundary will follow the deformation
  Marker_All_Fluid_Load     = new unsigned short[nMarker_All] (); // Store whether the boundary computes/applies fluid loads.
  Marker_All_PyCustom       = new unsigned short[nMarker_All] (); // Store whether the boundary is Python customizable.
  Marker_All_PerBound       = new short[nMarker_All] ();          // Store whether the boundary belongs to a periodic boundary.
  Marker_All_Turbomachinery       = new unsigned short[nMarker_All] (); // Store whether the boundary is in needed for Turbomachinery computations.
  Marker_All_TurbomachineryFlag   = new unsigned short[nMarker_All] (); // Store whether the boundary has a flag for Turbomachinery computations.
  Marker_All_MixingPlaneInterface = new unsigned short[nMarker_All] (); // Store whether the boundary has a in the MixingPlane interface.

  for (iMarker_All = 0; iMarker_All < nMarker_All; iMarker_All++) {
    Marker_All_TagBound[iMarker_All] = "SEND_RECEIVE";
  }

  /*--- Allocate the memory (markers in the config file) ---*/

  Marker_CfgFile_TagBound             = new string[nMarker_CfgFile];
  Marker_CfgFile_KindBC               = new unsigned short[nMarker_CfgFile] ();
  Marker_CfgFile_Monitoring           = new unsigned short[nMarker_CfgFile] ();
  Marker_CfgFile_Designing            = new unsigned short[nMarker_CfgFile] ();
  Marker_CfgFile_Plotting             = new unsigned short[nMarker_CfgFile] ();
  Marker_CfgFile_Analyze              = new unsigned short[nMarker_CfgFile] ();
  Marker_CfgFile_GeoEval              = new unsigned short[nMarker_CfgFile] ();
  Marker_CfgFile_ZoneInterface        = new unsigned short[nMarker_CfgFile] ();
  Marker_CfgFile_DV                   = new unsigned short[nMarker_CfgFile] ();
  Marker_CfgFile_Moving               = new unsigned short[nMarker_CfgFile] ();
  Marker_CfgFile_Deform_Mesh          = new unsigned short[nMarker_CfgFile] ();
  Marker_CfgFile_Deform_Mesh_Sym_Plane= new unsigned short[nMarker_CfgFile] ();
  Marker_CfgFile_Fluid_Load           = new unsigned short[nMarker_CfgFile] ();
  Marker_CfgFile_PerBound             = new unsigned short[nMarker_CfgFile] ();
  Marker_CfgFile_Turbomachinery       = new unsigned short[nMarker_CfgFile] ();
  Marker_CfgFile_TurbomachineryFlag   = new unsigned short[nMarker_CfgFile] ();
  Marker_CfgFile_MixingPlaneInterface = new unsigned short[nMarker_CfgFile] ();
  Marker_CfgFile_PyCustom             = new unsigned short[nMarker_CfgFile] ();

  for (iMarker_CfgFile = 0; iMarker_CfgFile < nMarker_CfgFile; iMarker_CfgFile++) {
    Marker_CfgFile_TagBound[iMarker_CfgFile] = "SEND_RECEIVE";
  }

  /*--- Allocate memory to store surface information (Analyze BC) ---*/

  Surface_MassFlow = new su2double[nMarker_Analyze] ();
  Surface_Mach = new su2double[nMarker_Analyze] ();
  Surface_Temperature = new su2double[nMarker_Analyze] ();
  Surface_Pressure = new su2double[nMarker_Analyze] ();
  Surface_Density = new su2double[nMarker_Analyze] ();
  Surface_Enthalpy = new su2double[nMarker_Analyze] ();
  Surface_NormalVelocity = new su2double[nMarker_Analyze] ();
  Surface_Uniformity = new su2double[nMarker_Analyze] ();
  Surface_SecondaryStrength = new su2double[nMarker_Analyze] ();
  Surface_SecondOverUniform = new su2double[nMarker_Analyze] ();
  Surface_MomentumDistortion = new su2double[nMarker_Analyze] ();
  Surface_TotalTemperature = new su2double[nMarker_Analyze] ();
  Surface_TotalPressure = new su2double[nMarker_Analyze] ();
  Surface_PressureDrop = new su2double[nMarker_Analyze] ();
  Surface_DC60 = new su2double[nMarker_Analyze] ();
  Surface_IDC = new su2double[nMarker_Analyze] ();
  Surface_IDC_Mach = new su2double[nMarker_Analyze] ();
  Surface_IDR = new su2double[nMarker_Analyze] ();

  /*--- Populate the marker information in the config file (all domains) ---*/

  iMarker_CfgFile = 0;
  for (iMarker_Euler = 0; iMarker_Euler < nMarker_Euler; iMarker_Euler++) {
    Marker_CfgFile_TagBound[iMarker_CfgFile] = Marker_Euler[iMarker_Euler];
    Marker_CfgFile_KindBC[iMarker_CfgFile] = EULER_WALL;
    iMarker_CfgFile++;
  }

  for (iMarker_FarField = 0; iMarker_FarField < nMarker_FarField; iMarker_FarField++) {
    Marker_CfgFile_TagBound[iMarker_CfgFile] = Marker_FarField[iMarker_FarField];
    Marker_CfgFile_KindBC[iMarker_CfgFile] = FAR_FIELD;
    iMarker_CfgFile++;
  }

  for (iMarker_SymWall = 0; iMarker_SymWall < nMarker_SymWall; iMarker_SymWall++) {
    Marker_CfgFile_TagBound[iMarker_CfgFile] = Marker_SymWall[iMarker_SymWall];
    Marker_CfgFile_KindBC[iMarker_CfgFile] = SYMMETRY_PLANE;
    iMarker_CfgFile++;
  }

  for (iMarker_PerBound = 0; iMarker_PerBound < nMarker_PerBound; iMarker_PerBound++) {
    Marker_CfgFile_TagBound[iMarker_CfgFile] = Marker_PerBound[iMarker_PerBound];
    Marker_CfgFile_KindBC[iMarker_CfgFile] = PERIODIC_BOUNDARY;
    Marker_CfgFile_PerBound[iMarker_CfgFile] = iMarker_PerBound + 1;
    iMarker_CfgFile++;
  }

  ActDisk_DeltaPress = new su2double[nMarker_ActDiskInlet] ();
  ActDisk_DeltaTemp = new su2double[nMarker_ActDiskInlet] ();
  ActDisk_TotalPressRatio = new su2double[nMarker_ActDiskInlet] ();
  ActDisk_TotalTempRatio = new su2double[nMarker_ActDiskInlet] ();
  ActDisk_StaticPressRatio = new su2double[nMarker_ActDiskInlet] ();
  ActDisk_StaticTempRatio = new su2double[nMarker_ActDiskInlet] ();
  ActDisk_Power = new su2double[nMarker_ActDiskInlet] ();
  ActDisk_MassFlow = new su2double[nMarker_ActDiskInlet] ();
  ActDisk_Mach = new su2double[nMarker_ActDiskInlet] ();
  ActDisk_Force = new su2double[nMarker_ActDiskInlet] ();
  ActDisk_NetThrust = new su2double[nMarker_ActDiskInlet] ();
  ActDisk_BCThrust = new su2double[nMarker_ActDiskInlet] ();
  ActDisk_BCThrust_Old = new su2double[nMarker_ActDiskInlet] ();
  ActDisk_GrossThrust = new su2double[nMarker_ActDiskInlet] ();
  ActDisk_Area = new su2double[nMarker_ActDiskInlet] ();
  ActDisk_ReverseMassFlow = new su2double[nMarker_ActDiskInlet] ();

  ActDiskInlet_MassFlow = new su2double[nMarker_ActDiskInlet] ();
  ActDiskInlet_Temperature = new su2double[nMarker_ActDiskInlet] ();
  ActDiskInlet_TotalTemperature = new su2double[nMarker_ActDiskInlet] ();
  ActDiskInlet_Pressure = new su2double[nMarker_ActDiskInlet] ();
  ActDiskInlet_TotalPressure = new su2double[nMarker_ActDiskInlet] ();
  ActDiskInlet_RamDrag = new su2double[nMarker_ActDiskInlet] ();
  ActDiskInlet_Force = new su2double[nMarker_ActDiskInlet] ();
  ActDiskInlet_Power = new su2double[nMarker_ActDiskInlet] ();

  for (iMarker_ActDiskInlet = 0; iMarker_ActDiskInlet < nMarker_ActDiskInlet; iMarker_ActDiskInlet++) {
    Marker_CfgFile_TagBound[iMarker_CfgFile] = Marker_ActDiskInlet[iMarker_ActDiskInlet];
    Marker_CfgFile_KindBC[iMarker_CfgFile] = ACTDISK_INLET;
    iMarker_CfgFile++;
  }

  ActDiskOutlet_MassFlow = new su2double[nMarker_ActDiskOutlet] ();
  ActDiskOutlet_Temperature = new su2double[nMarker_ActDiskOutlet] ();
  ActDiskOutlet_TotalTemperature = new su2double[nMarker_ActDiskOutlet] ();
  ActDiskOutlet_Pressure = new su2double[nMarker_ActDiskOutlet] ();
  ActDiskOutlet_TotalPressure = new su2double[nMarker_ActDiskOutlet] ();
  ActDiskOutlet_GrossThrust = new su2double[nMarker_ActDiskOutlet] ();
  ActDiskOutlet_Force = new su2double[nMarker_ActDiskOutlet] ();
  ActDiskOutlet_Power = new su2double[nMarker_ActDiskOutlet] ();

  for (iMarker_ActDiskOutlet = 0; iMarker_ActDiskOutlet < nMarker_ActDiskOutlet; iMarker_ActDiskOutlet++) {
    Marker_CfgFile_TagBound[iMarker_CfgFile] = Marker_ActDiskOutlet[iMarker_ActDiskOutlet];
    Marker_CfgFile_KindBC[iMarker_CfgFile] = ACTDISK_OUTLET;
    iMarker_CfgFile++;
  }

  Outlet_MassFlow = new su2double[nMarker_Outlet] ();
  Outlet_Density  = new su2double[nMarker_Outlet] ();
  Outlet_Area     = new su2double[nMarker_Outlet] ();

  for (iMarker_NearFieldBound = 0; iMarker_NearFieldBound < nMarker_NearFieldBound; iMarker_NearFieldBound++) {
    Marker_CfgFile_TagBound[iMarker_CfgFile] = Marker_NearFieldBound[iMarker_NearFieldBound];
    Marker_CfgFile_KindBC[iMarker_CfgFile] = NEARFIELD_BOUNDARY;
    iMarker_CfgFile++;
  }

  for (iMarker_Fluid_InterfaceBound = 0; iMarker_Fluid_InterfaceBound < nMarker_Fluid_InterfaceBound; iMarker_Fluid_InterfaceBound++) {
    Marker_CfgFile_TagBound[iMarker_CfgFile] = Marker_Fluid_InterfaceBound[iMarker_Fluid_InterfaceBound];
    Marker_CfgFile_KindBC[iMarker_CfgFile] = FLUID_INTERFACE;
    iMarker_CfgFile++;
  }

  for (iMarker_CHTInterface = 0; iMarker_CHTInterface < nMarker_CHTInterface; iMarker_CHTInterface++) {
    Marker_CfgFile_TagBound[iMarker_CfgFile] = Marker_CHTInterface[iMarker_CHTInterface];
    Marker_CfgFile_KindBC[iMarker_CfgFile] = CHT_WALL_INTERFACE;
    iMarker_CfgFile++;
  }

  for (iMarker_Inlet = 0; iMarker_Inlet < nMarker_Inlet; iMarker_Inlet++) {
    Marker_CfgFile_TagBound[iMarker_CfgFile] = Marker_Inlet[iMarker_Inlet];
    Marker_CfgFile_KindBC[iMarker_CfgFile] = INLET_FLOW;
    iMarker_CfgFile++;
  }

  for (iMarker_Riemann = 0; iMarker_Riemann < nMarker_Riemann; iMarker_Riemann++) {
    Marker_CfgFile_TagBound[iMarker_CfgFile] = Marker_Riemann[iMarker_Riemann];
    Marker_CfgFile_KindBC[iMarker_CfgFile] = RIEMANN_BOUNDARY;
    iMarker_CfgFile++;
  }

  for (iMarker_Giles = 0; iMarker_Giles < nMarker_Giles; iMarker_Giles++) {
    Marker_CfgFile_TagBound[iMarker_CfgFile] = Marker_Giles[iMarker_Giles];
    Marker_CfgFile_KindBC[iMarker_CfgFile] = GILES_BOUNDARY;
    iMarker_CfgFile++;
  }

  Engine_Power       = new su2double[nMarker_EngineInflow] ();
  Engine_Mach        = new su2double[nMarker_EngineInflow] ();
  Engine_Force       = new su2double[nMarker_EngineInflow] ();
  Engine_NetThrust   = new su2double[nMarker_EngineInflow] ();
  Engine_GrossThrust = new su2double[nMarker_EngineInflow] ();
  Engine_Area        = new su2double[nMarker_EngineInflow] ();

  Inflow_Mach = new su2double[nMarker_EngineInflow] ();
  Inflow_Pressure = new su2double[nMarker_EngineInflow] ();
  Inflow_MassFlow = new su2double[nMarker_EngineInflow] ();
  Inflow_ReverseMassFlow = new su2double[nMarker_EngineInflow] ();
  Inflow_TotalPressure = new su2double[nMarker_EngineInflow] ();
  Inflow_Temperature = new su2double[nMarker_EngineInflow] ();
  Inflow_TotalTemperature = new su2double[nMarker_EngineInflow] ();
  Inflow_RamDrag = new su2double[nMarker_EngineInflow] ();
  Inflow_Force = new su2double[nMarker_EngineInflow] ();
  Inflow_Power = new su2double[nMarker_EngineInflow] ();

  for (iMarker_EngineInflow = 0; iMarker_EngineInflow < nMarker_EngineInflow; iMarker_EngineInflow++) {
    Marker_CfgFile_TagBound[iMarker_CfgFile] = Marker_EngineInflow[iMarker_EngineInflow];
    Marker_CfgFile_KindBC[iMarker_CfgFile] = ENGINE_INFLOW;
    iMarker_CfgFile++;
  }

  Exhaust_Pressure = new su2double[nMarker_EngineExhaust] ();
  Exhaust_Temperature = new su2double[nMarker_EngineExhaust] ();
  Exhaust_MassFlow = new su2double[nMarker_EngineExhaust] ();
  Exhaust_TotalPressure = new su2double[nMarker_EngineExhaust] ();
  Exhaust_TotalTemperature = new su2double[nMarker_EngineExhaust] ();
  Exhaust_GrossThrust = new su2double[nMarker_EngineExhaust] ();
  Exhaust_Force = new su2double[nMarker_EngineExhaust] ();
  Exhaust_Power = new su2double[nMarker_EngineExhaust] ();

  for (iMarker_EngineExhaust = 0; iMarker_EngineExhaust < nMarker_EngineExhaust; iMarker_EngineExhaust++) {
    Marker_CfgFile_TagBound[iMarker_CfgFile] = Marker_EngineExhaust[iMarker_EngineExhaust];
    Marker_CfgFile_KindBC[iMarker_CfgFile] = ENGINE_EXHAUST;
    iMarker_CfgFile++;
  }

  for (iMarker_Supersonic_Inlet = 0; iMarker_Supersonic_Inlet < nMarker_Supersonic_Inlet; iMarker_Supersonic_Inlet++) {
    Marker_CfgFile_TagBound[iMarker_CfgFile] = Marker_Supersonic_Inlet[iMarker_Supersonic_Inlet];
    Marker_CfgFile_KindBC[iMarker_CfgFile] = SUPERSONIC_INLET;
    iMarker_CfgFile++;
  }

  for (iMarker_Supersonic_Outlet = 0; iMarker_Supersonic_Outlet < nMarker_Supersonic_Outlet; iMarker_Supersonic_Outlet++) {
    Marker_CfgFile_TagBound[iMarker_CfgFile] = Marker_Supersonic_Outlet[iMarker_Supersonic_Outlet];
    Marker_CfgFile_KindBC[iMarker_CfgFile] = SUPERSONIC_OUTLET;
    iMarker_CfgFile++;
  }

  for (iMarker_Internal = 0; iMarker_Internal < nMarker_Internal; iMarker_Internal++) {
    Marker_CfgFile_TagBound[iMarker_CfgFile] = Marker_Internal[iMarker_Internal];
    Marker_CfgFile_KindBC[iMarker_CfgFile] = INTERNAL_BOUNDARY;
    iMarker_CfgFile++;
  }

  for (iMarker_Custom = 0; iMarker_Custom < nMarker_Custom; iMarker_Custom++) {
    Marker_CfgFile_TagBound[iMarker_CfgFile] = Marker_Custom[iMarker_Custom];
    Marker_CfgFile_KindBC[iMarker_CfgFile] = CUSTOM_BOUNDARY;
    iMarker_CfgFile++;
  }

  for (iMarker_Outlet = 0; iMarker_Outlet < nMarker_Outlet; iMarker_Outlet++) {
    Marker_CfgFile_TagBound[iMarker_CfgFile] = Marker_Outlet[iMarker_Outlet];
    Marker_CfgFile_KindBC[iMarker_CfgFile] = OUTLET_FLOW;
    iMarker_CfgFile++;
  }

  for (iMarker_Isothermal = 0; iMarker_Isothermal < nMarker_Isothermal; iMarker_Isothermal++) {
    Marker_CfgFile_TagBound[iMarker_CfgFile] = Marker_Isothermal[iMarker_Isothermal];
    Marker_CfgFile_KindBC[iMarker_CfgFile] = ISOTHERMAL;
    iMarker_CfgFile++;
  }

  for (iMarker_Smoluchowski_Maxwell = 0; iMarker_Smoluchowski_Maxwell < nMarker_Smoluchowski_Maxwell; iMarker_Smoluchowski_Maxwell++) {
    Marker_CfgFile_TagBound[iMarker_CfgFile] = Marker_Smoluchowski_Maxwell[iMarker_Smoluchowski_Maxwell];
    Marker_CfgFile_KindBC[iMarker_CfgFile] = SMOLUCHOWSKI_MAXWELL;
    iMarker_CfgFile++;
  }

  for (iMarker_HeatFlux = 0; iMarker_HeatFlux < nMarker_HeatFlux; iMarker_HeatFlux++) {
    Marker_CfgFile_TagBound[iMarker_CfgFile] = Marker_HeatFlux[iMarker_HeatFlux];
    Marker_CfgFile_KindBC[iMarker_CfgFile] = HEAT_FLUX;
    iMarker_CfgFile++;
  }

  for (iMarker_Clamped = 0; iMarker_Clamped < nMarker_Clamped; iMarker_Clamped++) {
    Marker_CfgFile_TagBound[iMarker_CfgFile] = Marker_Clamped[iMarker_Clamped];
    Marker_CfgFile_KindBC[iMarker_CfgFile] = CLAMPED_BOUNDARY;
    iMarker_CfgFile++;
  }

  for (iMarker_Displacement = 0; iMarker_Displacement < nMarker_Displacement; iMarker_Displacement++) {
    Marker_CfgFile_TagBound[iMarker_CfgFile] = Marker_Displacement[iMarker_Displacement];
    Marker_CfgFile_KindBC[iMarker_CfgFile] = DISPLACEMENT_BOUNDARY;
    iMarker_CfgFile++;
  }

  for (iMarker_Load = 0; iMarker_Load < nMarker_Load; iMarker_Load++) {
    Marker_CfgFile_TagBound[iMarker_CfgFile] = Marker_Load[iMarker_Load];
    Marker_CfgFile_KindBC[iMarker_CfgFile] = LOAD_BOUNDARY;
    iMarker_CfgFile++;
  }

  for (iMarker_Damper = 0; iMarker_Damper < nMarker_Damper; iMarker_Damper++) {
    Marker_CfgFile_TagBound[iMarker_CfgFile] = Marker_Damper[iMarker_Damper];
    Marker_CfgFile_KindBC[iMarker_CfgFile] = DAMPER_BOUNDARY;
    iMarker_CfgFile++;
  }

  for (iMarker_Load_Dir = 0; iMarker_Load_Dir < nMarker_Load_Dir; iMarker_Load_Dir++) {
    Marker_CfgFile_TagBound[iMarker_CfgFile] = Marker_Load_Dir[iMarker_Load_Dir];
    Marker_CfgFile_KindBC[iMarker_CfgFile] = LOAD_DIR_BOUNDARY;
    iMarker_CfgFile++;
  }

  for (iMarker_Disp_Dir = 0; iMarker_Disp_Dir < nMarker_Disp_Dir; iMarker_Disp_Dir++) {
    Marker_CfgFile_TagBound[iMarker_CfgFile] = Marker_Disp_Dir[iMarker_Disp_Dir];
    Marker_CfgFile_KindBC[iMarker_CfgFile] = DISP_DIR_BOUNDARY;
    iMarker_CfgFile++;
  }

  for (iMarker_Load_Sine = 0; iMarker_Load_Sine < nMarker_Load_Sine; iMarker_Load_Sine++) {
    Marker_CfgFile_TagBound[iMarker_CfgFile] = Marker_Load_Sine[iMarker_Load_Sine];
    Marker_CfgFile_KindBC[iMarker_CfgFile] = LOAD_SINE_BOUNDARY;
    iMarker_CfgFile++;
  }

  for (iMarker_Fluid_Load = 0; iMarker_Fluid_Load < nMarker_Fluid_Load; iMarker_Fluid_Load++) {
    Marker_CfgFile_TagBound[iMarker_CfgFile] = Marker_Fluid_Load[iMarker_Fluid_Load];
    iMarker_CfgFile++;
  }

  for (iMarker_FlowLoad = 0; iMarker_FlowLoad < nMarker_FlowLoad; iMarker_FlowLoad++) {
    Marker_CfgFile_TagBound[iMarker_CfgFile] = Marker_FlowLoad[iMarker_FlowLoad];
    Marker_CfgFile_KindBC[iMarker_CfgFile] = FLOWLOAD_BOUNDARY;
    iMarker_CfgFile++;
  }

  for (iMarker_CfgFile = 0; iMarker_CfgFile < nMarker_CfgFile; iMarker_CfgFile++) {
    Marker_CfgFile_Monitoring[iMarker_CfgFile] = NO;
    for (iMarker_Monitoring = 0; iMarker_Monitoring < nMarker_Monitoring; iMarker_Monitoring++)
      if (Marker_CfgFile_TagBound[iMarker_CfgFile] == Marker_Monitoring[iMarker_Monitoring])
        Marker_CfgFile_Monitoring[iMarker_CfgFile] = YES;
  }

  for (iMarker_CfgFile = 0; iMarker_CfgFile < nMarker_CfgFile; iMarker_CfgFile++) {
    Marker_CfgFile_GeoEval[iMarker_CfgFile] = NO;
    for (iMarker_GeoEval = 0; iMarker_GeoEval < nMarker_GeoEval; iMarker_GeoEval++)
      if (Marker_CfgFile_TagBound[iMarker_CfgFile] == Marker_GeoEval[iMarker_GeoEval])
        Marker_CfgFile_GeoEval[iMarker_CfgFile] = YES;
  }

  for (iMarker_CfgFile = 0; iMarker_CfgFile < nMarker_CfgFile; iMarker_CfgFile++) {
    Marker_CfgFile_Designing[iMarker_CfgFile] = NO;
    for (iMarker_Designing = 0; iMarker_Designing < nMarker_Designing; iMarker_Designing++)
      if (Marker_CfgFile_TagBound[iMarker_CfgFile] == Marker_Designing[iMarker_Designing])
        Marker_CfgFile_Designing[iMarker_CfgFile] = YES;
  }

  for (iMarker_CfgFile = 0; iMarker_CfgFile < nMarker_CfgFile; iMarker_CfgFile++) {
    Marker_CfgFile_Plotting[iMarker_CfgFile] = NO;
    for (iMarker_Plotting = 0; iMarker_Plotting < nMarker_Plotting; iMarker_Plotting++)
      if (Marker_CfgFile_TagBound[iMarker_CfgFile] == Marker_Plotting[iMarker_Plotting])
        Marker_CfgFile_Plotting[iMarker_CfgFile] = YES;
  }

  for (iMarker_CfgFile = 0; iMarker_CfgFile < nMarker_CfgFile; iMarker_CfgFile++) {
    Marker_CfgFile_Analyze[iMarker_CfgFile] = NO;
    for (iMarker_Analyze = 0; iMarker_Analyze < nMarker_Analyze; iMarker_Analyze++)
      if (Marker_CfgFile_TagBound[iMarker_CfgFile] == Marker_Analyze[iMarker_Analyze])
        Marker_CfgFile_Analyze[iMarker_CfgFile] = YES;
  }

  /*--- Identification of multi-physics interface markers ---*/

  for (iMarker_CfgFile = 0; iMarker_CfgFile < nMarker_CfgFile; iMarker_CfgFile++) {
    Marker_CfgFile_ZoneInterface[iMarker_CfgFile] = NO;
    for (iMarker_ZoneInterface = 0; iMarker_ZoneInterface < nMarker_ZoneInterface; iMarker_ZoneInterface++)
      if (Marker_CfgFile_TagBound[iMarker_CfgFile] == Marker_ZoneInterface[iMarker_ZoneInterface])
        Marker_CfgFile_ZoneInterface[iMarker_CfgFile] = YES;
  }

  /*--- Identification of Turbomachinery markers and flag them---*/

  for (iMarker_CfgFile = 0; iMarker_CfgFile < nMarker_CfgFile; iMarker_CfgFile++) {
    unsigned short indexMarker=0;
    Marker_CfgFile_Turbomachinery[iMarker_CfgFile] = NO;
    Marker_CfgFile_TurbomachineryFlag[iMarker_CfgFile] = NO;
    for (iMarker_Turbomachinery = 0; iMarker_Turbomachinery < nMarker_Turbomachinery; iMarker_Turbomachinery++){
      if (Marker_CfgFile_TagBound[iMarker_CfgFile] == Marker_TurboBoundIn[iMarker_Turbomachinery]){
        indexMarker=(iMarker_Turbomachinery+1);
        Marker_CfgFile_Turbomachinery[iMarker_CfgFile] = indexMarker;
        Marker_CfgFile_TurbomachineryFlag[iMarker_CfgFile] = INFLOW;
      }
      if (Marker_CfgFile_TagBound[iMarker_CfgFile] == Marker_TurboBoundOut[iMarker_Turbomachinery]){
        indexMarker=(iMarker_Turbomachinery+1);
        Marker_CfgFile_Turbomachinery[iMarker_CfgFile] = indexMarker;
        Marker_CfgFile_TurbomachineryFlag[iMarker_CfgFile] = OUTFLOW;
      }
    }
  }

  /*--- Identification of MixingPlane interface markers ---*/

  for (iMarker_CfgFile = 0; iMarker_CfgFile < nMarker_CfgFile; iMarker_CfgFile++) {
    unsigned short indexMarker=0;
    Marker_CfgFile_MixingPlaneInterface[iMarker_CfgFile] = NO;
    for (iMarker_MixingPlaneInterface = 0; iMarker_MixingPlaneInterface < nMarker_MixingPlaneInterface; iMarker_MixingPlaneInterface++)
      if (Marker_CfgFile_TagBound[iMarker_CfgFile] == Marker_MixingPlaneInterface[iMarker_MixingPlaneInterface])
        indexMarker=(int)(iMarker_MixingPlaneInterface/2+1);
    Marker_CfgFile_MixingPlaneInterface[iMarker_CfgFile] = indexMarker;
  }

  for (iMarker_CfgFile = 0; iMarker_CfgFile < nMarker_CfgFile; iMarker_CfgFile++) {
    Marker_CfgFile_DV[iMarker_CfgFile] = NO;
    for (iMarker_DV = 0; iMarker_DV < nMarker_DV; iMarker_DV++)
      if (Marker_CfgFile_TagBound[iMarker_CfgFile] == Marker_DV[iMarker_DV])
        Marker_CfgFile_DV[iMarker_CfgFile] = YES;
  }

  /*--- Add an extra check for DV_MARKER to make sure that any given marker
   *    name is recognized as an existing boundary in the problem. ---*/

  for (iMarker_DV = 0; iMarker_DV < nMarker_DV; iMarker_DV++) {
    bool found = false;
    for (iMarker_CfgFile = 0; iMarker_CfgFile < nMarker_CfgFile; iMarker_CfgFile++) {
      if (Marker_CfgFile_TagBound[iMarker_CfgFile] == Marker_DV[iMarker_DV]) {
        found = true;
        break;
      }
    }
    if(!found) {
      SU2_MPI::Error("DV_MARKER contains marker names that do not exist in the lists of BCs in the config file.", CURRENT_FUNCTION);
    }
  }

  for (iMarker_CfgFile = 0; iMarker_CfgFile < nMarker_CfgFile; iMarker_CfgFile++) {
    Marker_CfgFile_Moving[iMarker_CfgFile] = NO;
    for (iMarker_Moving = 0; iMarker_Moving < nMarker_Moving; iMarker_Moving++)
      if (Marker_CfgFile_TagBound[iMarker_CfgFile] == Marker_Moving[iMarker_Moving])
        Marker_CfgFile_Moving[iMarker_CfgFile] = YES;
  }

  for (iMarker_CfgFile = 0; iMarker_CfgFile < nMarker_CfgFile; iMarker_CfgFile++) {
    Marker_CfgFile_Deform_Mesh[iMarker_CfgFile] = NO;
    for (iMarker_Deform_Mesh = 0; iMarker_Deform_Mesh < nMarker_Deform_Mesh; iMarker_Deform_Mesh++)
      if (Marker_CfgFile_TagBound[iMarker_CfgFile] == Marker_Deform_Mesh[iMarker_Deform_Mesh])
        Marker_CfgFile_Deform_Mesh[iMarker_CfgFile] = YES;
  }

  for (iMarker_CfgFile = 0; iMarker_CfgFile < nMarker_CfgFile; iMarker_CfgFile++) {
    Marker_CfgFile_Deform_Mesh_Sym_Plane[iMarker_CfgFile] = NO;
    for (iMarker_Deform_Mesh_Sym_Plane = 0; iMarker_Deform_Mesh_Sym_Plane < nMarker_Deform_Mesh_Sym_Plane; iMarker_Deform_Mesh_Sym_Plane++)
      if (Marker_CfgFile_TagBound[iMarker_CfgFile] == Marker_Deform_Mesh_Sym_Plane[iMarker_Deform_Mesh_Sym_Plane])
        Marker_CfgFile_Deform_Mesh_Sym_Plane[iMarker_CfgFile] = YES;
  }

  for (iMarker_CfgFile = 0; iMarker_CfgFile < nMarker_CfgFile; iMarker_CfgFile++) {
    Marker_CfgFile_Fluid_Load[iMarker_CfgFile] = NO;
    for (iMarker_Fluid_Load = 0; iMarker_Fluid_Load < nMarker_Fluid_Load; iMarker_Fluid_Load++)
      if (Marker_CfgFile_TagBound[iMarker_CfgFile] == Marker_Fluid_Load[iMarker_Fluid_Load])
        Marker_CfgFile_Fluid_Load[iMarker_CfgFile] = YES;
  }

  for (iMarker_CfgFile=0; iMarker_CfgFile < nMarker_CfgFile; iMarker_CfgFile++) {
    Marker_CfgFile_PyCustom[iMarker_CfgFile] = NO;
    for(iMarker_PyCustom=0; iMarker_PyCustom < nMarker_PyCustom; iMarker_PyCustom++)
      if (Marker_CfgFile_TagBound[iMarker_CfgFile] == Marker_PyCustom[iMarker_PyCustom])
        Marker_CfgFile_PyCustom[iMarker_CfgFile] = YES;
  }

}

void CConfig::SetOutput(unsigned short val_software, unsigned short val_izone) {

  unsigned short iMarker_Euler, iMarker_Custom, iMarker_FarField,
  iMarker_SymWall, iMarker_PerBound, iMarker_NearFieldBound,
  iMarker_Fluid_InterfaceBound, iMarker_Inlet, iMarker_Riemann,
  iMarker_Deform_Mesh, iMarker_Deform_Mesh_Sym_Plane, iMarker_Fluid_Load,
  iMarker_Smoluchowski_Maxwell, iWall_Catalytic,
  iMarker_Giles, iMarker_Outlet, iMarker_Isothermal, iMarker_HeatFlux,
  iMarker_EngineInflow, iMarker_EngineExhaust, iMarker_Displacement, iMarker_Damper,
  iMarker_Load, iMarker_FlowLoad, iMarker_Internal, iMarker_Monitoring,
  iMarker_Designing, iMarker_GeoEval, iMarker_Plotting, iMarker_Analyze, iMarker_DV, iDV_Value,
  iMarker_ZoneInterface, iMarker_PyCustom, iMarker_Load_Dir, iMarker_Disp_Dir, iMarker_Load_Sine, iMarker_Clamped,
  iMarker_Moving, iMarker_Supersonic_Inlet, iMarker_Supersonic_Outlet, iMarker_ActDiskInlet,
  iMarker_Emissivity,
  iMarker_ActDiskOutlet, iMarker_MixingPlaneInterface;

  bool fea = ((Kind_Solver == FEM_ELASTICITY) || (Kind_Solver == DISC_ADJ_FEM));

  cout << endl <<"----------------- Physical Case Definition ( Zone "  << iZone << " ) -------------------" << endl;
  if (val_software == SU2_CFD) {
    if (FSI_Problem)
     cout << "Fluid-Structure Interaction." << endl;

    if (DiscreteAdjoint) {
     cout <<"Discrete Adjoint equations using Algorithmic Differentiation\n";
     cout <<"based on the physical case: ";
    }
    switch (Kind_Solver) {
      case EULER:     case DISC_ADJ_EULER:
      case INC_EULER: case DISC_ADJ_INC_EULER:
      case FEM_EULER: case DISC_ADJ_FEM_EULER:
        if (Kind_Regime == COMPRESSIBLE) cout << "Compressible Euler equations." << endl;
        if (Kind_Regime == INCOMPRESSIBLE) cout << "Incompressible Euler equations." << endl;
        break;
      case NAVIER_STOKES:     case DISC_ADJ_NAVIER_STOKES:
      case INC_NAVIER_STOKES: case DISC_ADJ_INC_NAVIER_STOKES:
      case FEM_NAVIER_STOKES: case DISC_ADJ_FEM_NS:
        if (Kind_Regime == COMPRESSIBLE) cout << "Compressible Laminar Navier-Stokes' equations." << endl;
        if (Kind_Regime == INCOMPRESSIBLE) cout << "Incompressible Laminar Navier-Stokes' equations." << endl;
        break;
      case RANS:     case DISC_ADJ_RANS:
      case INC_RANS: case DISC_ADJ_INC_RANS:
      case FEM_RANS: case DISC_ADJ_FEM_RANS:
        if (Kind_Regime == COMPRESSIBLE) cout << "Compressible RANS equations." << endl;
        if (Kind_Regime == INCOMPRESSIBLE) cout << "Incompressible RANS equations." << endl;
        cout << "Turbulence model: ";
        switch (Kind_Turb_Model) {
          case SA:        cout << "Spalart Allmaras" << endl; break;
          case SA_NEG:    cout << "Negative Spalart Allmaras" << endl; break;
          case SA_E:      cout << "Edwards Spalart Allmaras" << endl; break;
          case SA_COMP:   cout << "Compressibility Correction Spalart Allmaras" << endl; break;
          case SA_E_COMP: cout << "Compressibility Correction Edwards Spalart Allmaras" << endl; break;
          case SST:       cout << "Menter's SST"     << endl; break;
          case SST_SUST:  cout << "Menter's SST with sustaining terms" << endl; break;
        }
        if (QCR) cout << "Using Quadratic Constitutive Relation, 2000 version (QCR2000)" << endl;
        cout << "Hybrid RANS/LES: ";
        switch (Kind_HybridRANSLES){
          case NO_HYBRIDRANSLES: cout <<  "No Hybrid RANS/LES" << endl; break;
          case SA_DES:   cout << "Detached Eddy Simulation (DES97) " << endl; break;
          case SA_DDES:  cout << "Delayed Detached Eddy Simulation (DDES) with Standard SGS" << endl; break;
          case SA_ZDES:  cout << "Delayed Detached Eddy Simulation (DDES) with Vorticity-based SGS" << endl; break;
          case SA_EDDES: cout << "Delayed Detached Eddy Simulation (DDES) with Shear-layer Adapted SGS" << endl; break;
        }
        if (using_uq){
          cout << "Perturbing Reynold's Stress Matrix towards "<< eig_val_comp << " component turbulence"<< endl;
          if (uq_permute) cout << "Permuting eigenvectors" << endl;
        }
        break;
      case NEMO_EULER:
        if (Kind_Regime == COMPRESSIBLE) cout << "Compressible two-temperature thermochemical non-equilibrium Euler equations." << endl;
        if(Kind_FluidModel == USER_DEFINED_NONEQ){
          if ((GasModel != "N2") && (GasModel != "AIR-5") && (GasModel != "ARGON"))
          SU2_MPI::Error("The GAS_MODEL given as input is not valid. Choose one of the options: N2, AIR-5, ARGON.", CURRENT_FUNCTION);
        }
        break;
      case NEMO_NAVIER_STOKES:
        if (Kind_Regime == COMPRESSIBLE) cout << "Compressible two-temperature thermochemical non-equilibrium Navier-Stokes equations." << endl;
        if(Kind_FluidModel == USER_DEFINED_NONEQ){
          if ((GasModel != "N2") && (GasModel != "AIR-5") && (GasModel != "ARGON"))
          SU2_MPI::Error("The GAS_MODEL given as input is not valid. Choose one of the options: N2, AIR-5, ARGON.", CURRENT_FUNCTION);
        }
        break;
      case FEM_LES:
        if (Kind_Regime == COMPRESSIBLE)   cout << "Compressible LES equations." << endl;
        if (Kind_Regime == INCOMPRESSIBLE) cout << "Incompressible LES equations." << endl;
        cout << "Subgrid Scale model: ";
        switch (Kind_SGS_Model) {
          case IMPLICIT_LES: cout << "Implicit LES" << endl; break;
          case SMAGORINSKY:  cout << "Smagorinsky " << endl; break;
          case WALE:         cout << "WALE"         << endl; break;
          case VREMAN:       cout << "VREMAN"         << endl; break;
          default:
            SU2_MPI::Error("Subgrid Scale model not specified.", CURRENT_FUNCTION);

        }
        break;
      case FEM_ELASTICITY: case DISC_ADJ_FEM:
        if (Kind_Struct_Solver == SMALL_DEFORMATIONS) cout << "Geometrically linear elasticity solver." << endl;
        if (Kind_Struct_Solver == LARGE_DEFORMATIONS) cout << "Geometrically non-linear elasticity solver." << endl;
        if (Kind_Material == LINEAR_ELASTIC) cout << "Linear elastic material." << endl;
        if (Kind_Material == NEO_HOOKEAN) {
          if (Kind_Material_Compress == COMPRESSIBLE_MAT) cout << "Compressible Neo-Hookean material model." << endl;
        }
        break;
      case ADJ_EULER: cout << "Continuous Euler adjoint equations." << endl; break;
      case ADJ_NAVIER_STOKES:
        if (Frozen_Visc_Cont)
          cout << "Continuous Navier-Stokes adjoint equations with frozen (laminar) viscosity." << endl;
        else
          cout << "Continuous Navier-Stokes adjoint equations." << endl;
        break;
      case ADJ_RANS:
        if (Frozen_Visc_Cont)
          cout << "Continuous RANS adjoint equations with frozen (laminar and eddy) viscosity." << endl;
        else
          cout << "Continuous RANS adjoint equations." << endl;

        break;

    }

    if ((Kind_Regime == COMPRESSIBLE) && (Kind_Solver != FEM_ELASTICITY)) {
      cout << "Mach number: " << Mach <<"."<< endl;
      cout << "Angle of attack (AoA): " << AoA <<" deg, and angle of sideslip (AoS): " << AoS <<" deg."<< endl;
      if ((Kind_Solver == NAVIER_STOKES) || (Kind_Solver == ADJ_NAVIER_STOKES) ||
          (Kind_Solver == RANS) || (Kind_Solver == ADJ_RANS) ||
          (Kind_Solver == NEMO_NAVIER_STOKES))
        cout << "Reynolds number: " << Reynolds <<". Reference length "  << Length_Reynolds << "." << endl;
      if (Fixed_CL_Mode) {
        cout << "Fixed CL mode, target value: " << Target_CL << "." << endl;
      }
      if (Fixed_CM_Mode) {
          cout << "Fixed CM mode, target value:  " << Target_CM << "." << endl;
          cout << "HTP rotation axis (X,Z): ("<< HTP_Axis[0] <<", "<< HTP_Axis[1] <<")."<< endl;
      }
    }

    if (EquivArea) {
      cout <<"The equivalent area is going to be evaluated on the near-field."<< endl;
      cout <<"The lower integration limit is "<<EA_IntLimit[0]<<", and the upper is "<<EA_IntLimit[1]<<"."<< endl;
      cout <<"The near-field is situated at "<<EA_IntLimit[2]<<"."<< endl;
    }

    if (GetGrid_Movement()) {
      cout << "Performing a dynamic mesh simulation: ";
      switch (Kind_GridMovement) {
        case NO_MOVEMENT:     cout << "no direct movement." << endl; break;
        case RIGID_MOTION:    cout << "rigid mesh motion." << endl; break;
        case MOVING_HTP:      cout << "HTP moving." << endl; break;
        case ROTATING_FRAME:  cout << "rotating reference frame." << endl; break;
        case FLUID_STRUCTURE: cout << "fluid-structure motion." << endl; break;
        case EXTERNAL:        cout << "externally prescribed motion." << endl; break;
      }
    }

    if (Restart) {
      if (Read_Binary_Restart) cout << "Reading and writing binary SU2 native restart files." << endl;
      else cout << "Reading and writing ASCII SU2 native restart files." << endl;
      if (!ContinuousAdjoint && Kind_Solver != FEM_ELASTICITY) cout << "Read flow solution from: " << Solution_FileName << "." << endl;
      if (ContinuousAdjoint) cout << "Read adjoint solution from: " << Solution_AdjFileName << "." << endl;
    }
    else {
        if (fea) cout << "No restart solution, initialize from undeformed configuration." << endl;
        else cout << "No restart solution, use the values at infinity (freestream)." << endl;
    }

    if (ContinuousAdjoint)
      cout << "Read flow solution from: " << Solution_FileName << "." << endl;

    if (!fea){
      if (Kind_Regime == COMPRESSIBLE) {
        if (Ref_NonDim == DIMENSIONAL) { cout << "Dimensional simulation." << endl; }
        else if (Ref_NonDim == FREESTREAM_PRESS_EQ_ONE) { cout << "Non-Dimensional simulation (P=1.0, Rho=1.0, T=1.0 at the farfield)." << endl; }
        else if (Ref_NonDim == FREESTREAM_VEL_EQ_MACH) { cout << "Non-Dimensional simulation (V=Mach, Rho=1.0, T=1.0 at the farfield)." << endl; }
        else if (Ref_NonDim == FREESTREAM_VEL_EQ_ONE) { cout << "Non-Dimensional simulation (V=1.0, Rho=1.0, T=1.0 at the farfield)." << endl; }
    } else if (Kind_Regime == INCOMPRESSIBLE) {
        if (Ref_Inc_NonDim == DIMENSIONAL) { cout << "Dimensional simulation." << endl; }
        else if (Ref_Inc_NonDim == INITIAL_VALUES) { cout << "Non-Dimensional simulation using intialization values." << endl; }
        else if (Ref_Inc_NonDim == REFERENCE_VALUES) { cout << "Non-Dimensional simulation using user-specified reference values." << endl; }
      }

      if (RefArea == 0.0) cout << "The reference area will be computed using y(2D) or z(3D) projection." << endl;
      else { cout << "The reference area is " << RefArea;
        if (SystemMeasurements == US) cout << " ft^2." << endl; else cout << " m^2." << endl;
      }

      if (SemiSpan == 0.0) cout << "The semi-span will be computed using the max y(3D) value." << endl;
      else { cout << "The semi-span length area is " << SemiSpan;
        if (SystemMeasurements == US) cout << " ft." << endl; else cout << " m." << endl;
      }

      cout << "The reference length is " << RefLength;
      if (SystemMeasurements == US) cout << " ft." << endl; else cout << " m." << endl;

      if (nMarker_Monitoring != 0){
        if ((nRefOriginMoment_X > 1) || (nRefOriginMoment_Y > 1) || (nRefOriginMoment_Z > 1)) {
          cout << "Surface(s) where the force coefficients are evaluated and \n";
          cout << "their reference origin for moment computation: \n";

          for (iMarker_Monitoring = 0; iMarker_Monitoring < nMarker_Monitoring; iMarker_Monitoring++) {
            cout << "   - " << Marker_Monitoring[iMarker_Monitoring] << " (" << RefOriginMoment_X[iMarker_Monitoring] <<", "<<RefOriginMoment_Y[iMarker_Monitoring] <<", "<< RefOriginMoment_Z[iMarker_Monitoring] << ")";
            if (iMarker_Monitoring < nMarker_Monitoring-1) cout << ".\n";
            else {
              if (SystemMeasurements == US) cout <<" ft."<< endl;
              else cout <<" m."<< endl;
            }

          }
        }
        else {
          cout << "Reference origin for moment evaluation is (" << RefOriginMoment_X[0] << ", " << RefOriginMoment_Y[0] << ", " << RefOriginMoment_Z[0] << ")." << endl;
          cout << "Surface(s) where the force coefficients are evaluated: ";
          for (iMarker_Monitoring = 0; iMarker_Monitoring < nMarker_Monitoring; iMarker_Monitoring++) {
            cout << Marker_Monitoring[iMarker_Monitoring];
            if (iMarker_Monitoring < nMarker_Monitoring-1) cout << ", ";
            else cout <<"."<< endl;
          }
          cout<< endl;
        }
      }
    }

    if (nMarker_Designing != 0) {
      cout << "Surface(s) where the objective function is evaluated: ";
      for (iMarker_Designing = 0; iMarker_Designing < nMarker_Designing; iMarker_Designing++) {
        cout << Marker_Designing[iMarker_Designing];
        if (iMarker_Designing < nMarker_Designing-1) cout << ", ";
        else cout <<".";
      }
      cout<< endl;
    }

    if (nMarker_Plotting != 0) {
      cout << "Surface(s) plotted in the output file: ";
      for (iMarker_Plotting = 0; iMarker_Plotting < nMarker_Plotting; iMarker_Plotting++) {
        cout << Marker_Plotting[iMarker_Plotting];
        if (iMarker_Plotting < nMarker_Plotting-1) cout << ", ";
        else cout <<".";
      }
      cout<< endl;
    }

    if (nMarker_Analyze != 0) {
      cout << "Surface(s) to be analyzed in detail: ";
      for (iMarker_Analyze = 0; iMarker_Analyze < nMarker_Analyze; iMarker_Analyze++) {
        cout << Marker_Analyze[iMarker_Analyze];
        if (iMarker_Analyze < nMarker_Analyze-1) cout << ", ";
        else cout <<".";
      }
      cout<< endl;
    }

    if (nMarker_ZoneInterface != 0) {
      cout << "Surface(s) acting as an interface among zones: ";
      for (iMarker_ZoneInterface = 0; iMarker_ZoneInterface < nMarker_ZoneInterface; iMarker_ZoneInterface++) {
        cout << Marker_ZoneInterface[iMarker_ZoneInterface];
        if (iMarker_ZoneInterface < nMarker_ZoneInterface-1) cout << ", ";
        else cout <<".";
      }
      cout<<endl;
    }

    if(nMarker_PyCustom != 0) {
      cout << "Surface(s) that are customizable in Python: ";
      for(iMarker_PyCustom=0; iMarker_PyCustom < nMarker_PyCustom; iMarker_PyCustom++){
        cout << Marker_PyCustom[iMarker_PyCustom];
        if (iMarker_PyCustom < nMarker_PyCustom-1) cout << ", ";
        else cout << ".";
      }
      cout << endl;
    }

    if (nMarker_DV != 0) {
      cout << "Surface(s) affected by the design variables: ";
      for (iMarker_DV = 0; iMarker_DV < nMarker_DV; iMarker_DV++) {
        cout << Marker_DV[iMarker_DV];
        if (iMarker_DV < nMarker_DV-1) cout << ", ";
        else cout <<".";
      }
      cout<< endl;
    }

    if (nMarker_Moving != 0) {
      cout << "Surface(s) in motion: ";
      for (iMarker_Moving = 0; iMarker_Moving < nMarker_Moving; iMarker_Moving++) {
        cout << Marker_Moving[iMarker_Moving];
        if (iMarker_Moving < nMarker_Moving-1) cout << ", ";
        else cout <<".";
      }
      cout<< endl;
    }

  }

  if (val_software == SU2_GEO) {
    if (nMarker_GeoEval != 0) {
      cout << "Surface(s) where the geometrical based functions is evaluated: ";
      for (iMarker_GeoEval = 0; iMarker_GeoEval < nMarker_GeoEval; iMarker_GeoEval++) {
        cout << Marker_GeoEval[iMarker_GeoEval];
        if (iMarker_GeoEval < nMarker_GeoEval-1) cout << ", ";
        else cout <<".";
      }
      cout<< endl;
    }
  }

  cout << "Input mesh file name: " << Mesh_FileName << endl;

  if (val_software == SU2_DOT) {
    if (DiscreteAdjoint) {
      cout << "Input sensitivity file name: " << GetObjFunc_Extension(Solution_AdjFileName) << "." << endl;
    }else {
    cout << "Input sensitivity file name: " << SurfAdjCoeff_FileName << "." << endl;
  }
  }

  if (val_software == SU2_MSH) {
    switch (Kind_Adaptation) {
    case FULL: case WAKE: case FULL_FLOW: case FULL_ADJOINT: case SMOOTHING: case SUPERSONIC_SHOCK:
      break;
    case GRAD_FLOW:
      cout << "Read flow solution from: " << Solution_FileName << "." << endl;
      break;
    case GRAD_ADJOINT:
      cout << "Read adjoint flow solution from: " << Solution_AdjFileName << "." << endl;
      break;
    case GRAD_FLOW_ADJ: case COMPUTABLE: case REMAINING:
      cout << "Read flow solution from: " << Solution_FileName << "." << endl;
      cout << "Read adjoint flow solution from: " << Solution_AdjFileName << "." << endl;
      break;
    }
  }

  if (val_software == SU2_DEF) {
    cout << endl <<"---------------- Grid deformation parameters ( Zone "  << iZone << " )  ----------------" << endl;
    cout << "Grid deformation using a linear elasticity method." << endl;

    if (Hold_GridFixed == YES) cout << "Hold some regions of the mesh fixed (hardcode implementation)." << endl;
  }

  if (val_software == SU2_DOT) {
  cout << endl <<"-------------- Surface deformation parameters ( Zone "  << iZone << " ) ----------------" << endl;
  }

  if (((val_software == SU2_DEF) || (val_software == SU2_DOT)) && (Design_Variable[0] != NO_DEFORMATION)) {

    for (unsigned short iDV = 0; iDV < nDV; iDV++) {


      if ((Design_Variable[iDV] != NO_DEFORMATION) &&
          (Design_Variable[iDV] != FFD_SETTING) &&
          (Design_Variable[iDV] != SCALE_GRID) &&
          (Design_Variable[iDV] != TRANSLATE_GRID) &&
          (Design_Variable[iDV] != ROTATE_GRID) &&
          (Design_Variable[iDV] != SURFACE_FILE)) {

        if (iDV == 0)
          cout << "Design variables definition (markers <-> value <-> param):" << endl;

        switch (Design_Variable[iDV]) {
          case FFD_CONTROL_POINT_2D:  cout << "FFD 2D (control point) <-> "; break;
          case FFD_CAMBER_2D:         cout << "FFD 2D (camber) <-> "; break;
          case FFD_THICKNESS_2D:      cout << "FFD 2D (thickness) <-> "; break;
          case FFD_TWIST_2D:          cout << "FFD 2D (twist) <-> "; break;
          case HICKS_HENNE:           cout << "Hicks Henne <-> " ; break;
          case SURFACE_BUMP:          cout << "Surface bump <-> " ; break;
          case ANGLE_OF_ATTACK:       cout << "Angle of attack <-> " ; break;
          case CST:                   cout << "Kulfan parameter number (CST) <-> " ; break;
          case TRANSLATION:           cout << "Translation design variable."; break;
          case SCALE:                 cout << "Scale design variable."; break;
          case NACA_4DIGITS:          cout << "NACA four digits <-> "; break;
          case PARABOLIC:             cout << "Parabolic <-> "; break;
          case AIRFOIL:               cout << "Airfoil <-> "; break;
          case ROTATION:              cout << "Rotation <-> "; break;
          case FFD_CONTROL_POINT:     cout << "FFD (control point) <-> "; break;
          case FFD_NACELLE:           cout << "FFD (nacelle) <-> "; break;
          case FFD_GULL:              cout << "FFD (gull) <-> "; break;
          case FFD_TWIST:             cout << "FFD (twist) <-> "; break;
          case FFD_ROTATION:          cout << "FFD (rotation) <-> "; break;
          case FFD_CONTROL_SURFACE:   cout << "FFD (control surface) <-> "; break;
          case FFD_CAMBER:            cout << "FFD (camber) <-> "; break;
          case FFD_THICKNESS:         cout << "FFD (thickness) -> "; break;
          case FFD_ANGLE_OF_ATTACK:   cout << "FFD (angle of attack) <-> "; break;
        }

        for (iMarker_DV = 0; iMarker_DV < nMarker_DV; iMarker_DV++) {
          cout << Marker_DV[iMarker_DV];
          if (iMarker_DV < nMarker_DV-1) cout << ", ";
          else cout << " <-> ";
        }

        for (iDV_Value = 0; iDV_Value < nDV_Value[iDV]; iDV_Value++) {
          cout << DV_Value[iDV][iDV_Value];
          if (iDV_Value != nDV_Value[iDV]-1) cout << ", ";
        }
        cout << " <-> ";

        if ((Design_Variable[iDV] == NO_DEFORMATION) ||
            (Design_Variable[iDV] == FFD_SETTING) ||
            (Design_Variable[iDV] == SCALE) ) nParamDV = 0;
        if (Design_Variable[iDV] == ANGLE_OF_ATTACK) nParamDV = 1;
        if ((Design_Variable[iDV] == FFD_CAMBER_2D) ||
            (Design_Variable[iDV] == FFD_THICKNESS_2D) ||
            (Design_Variable[iDV] == HICKS_HENNE) ||
            (Design_Variable[iDV] == PARABOLIC) ||
            (Design_Variable[iDV] == AIRFOIL) ||
            (Design_Variable[iDV] == FFD_GULL) ||
            (Design_Variable[iDV] == FFD_ANGLE_OF_ATTACK) ) nParamDV = 2;
        if ((Design_Variable[iDV] ==  TRANSLATION) ||
            (Design_Variable[iDV] ==  NACA_4DIGITS) ||
            (Design_Variable[iDV] ==  CST) ||
            (Design_Variable[iDV] ==  SURFACE_BUMP) ||
            (Design_Variable[iDV] ==  FFD_CAMBER) ||
            (Design_Variable[iDV] ==  FFD_TWIST_2D) ||
            (Design_Variable[iDV] ==  FFD_THICKNESS) ) nParamDV = 3;
        if (Design_Variable[iDV] == FFD_CONTROL_POINT_2D) nParamDV = 5;
        if (Design_Variable[iDV] == ROTATION) nParamDV = 6;
        if ((Design_Variable[iDV] ==  FFD_CONTROL_POINT) ||
            (Design_Variable[iDV] ==  FFD_ROTATION) ||
            (Design_Variable[iDV] ==  FFD_CONTROL_SURFACE) ) nParamDV = 7;
        if (Design_Variable[iDV] == FFD_TWIST) nParamDV = 8;

        for (unsigned short iParamDV = 0; iParamDV < nParamDV; iParamDV++) {

          if (iParamDV == 0) cout << "( ";

          if ((iParamDV == 0) &&
              ((Design_Variable[iDV] == NO_DEFORMATION) ||
               (Design_Variable[iDV] == FFD_SETTING) ||
               (Design_Variable[iDV] == FFD_ANGLE_OF_ATTACK) ||
               (Design_Variable[iDV] == FFD_CONTROL_POINT_2D) ||
               (Design_Variable[iDV] == FFD_CAMBER_2D) ||
               (Design_Variable[iDV] == FFD_THICKNESS_2D) ||
               (Design_Variable[iDV] == FFD_TWIST_2D) ||
               (Design_Variable[iDV] == FFD_CONTROL_POINT) ||
               (Design_Variable[iDV] == FFD_NACELLE) ||
               (Design_Variable[iDV] == FFD_GULL) ||
               (Design_Variable[iDV] == FFD_TWIST) ||
               (Design_Variable[iDV] == FFD_ROTATION) ||
               (Design_Variable[iDV] == FFD_CONTROL_SURFACE) ||
               (Design_Variable[iDV] == FFD_CAMBER) ||
               (Design_Variable[iDV] == FFD_THICKNESS))) cout << FFDTag[iDV];
          else cout << ParamDV[iDV][iParamDV];

          if (iParamDV < nParamDV-1) cout << ", ";
          else cout <<" )"<< endl;

        }

      }

      else if (Design_Variable[iDV] == NO_DEFORMATION) {
        cout << "No deformation of the numerical grid. Just output .su2 file." << endl;
      }

      else if (Design_Variable[iDV] == SCALE_GRID) {
        nParamDV = 0;
        cout << "Scaling of the volume grid by a constant factor." << endl;
      }

      else if (Design_Variable[iDV] == TRANSLATE_GRID) {
        nParamDV = 3;
        cout << "Rigid translation of the volume grid." << endl;
      }

      else if (Design_Variable[iDV] == ROTATE_GRID) {
        nParamDV = 6;
        cout << "Rigid rotation of the volume grid." << endl;
      }

      else if (Design_Variable[iDV] == FFD_SETTING) {

        cout << "Setting the FFD box structure." << endl;
        cout << "FFD boxes definition (FFD tag <-> degree <-> coord):" << endl;

        for (unsigned short iFFDBox = 0; iFFDBox < nFFDBox; iFFDBox++) {

          cout << TagFFDBox[iFFDBox] << " <-> ";

          for (unsigned short iDegreeFFD = 0; iDegreeFFD < 3; iDegreeFFD++) {
            if (iDegreeFFD == 0) cout << "( ";
            cout << DegreeFFDBox[iFFDBox][iDegreeFFD];
            if (iDegreeFFD < 2) cout << ", ";
            else cout <<" )";
          }

          cout << " <-> ";

          for (unsigned short iCoordFFD = 0; iCoordFFD < 24; iCoordFFD++) {
            if (iCoordFFD == 0) cout << "( ";
            cout << CoordFFDBox[iFFDBox][iCoordFFD];
            if (iCoordFFD < 23) cout << ", ";
            else cout <<" )"<< endl;
          }

        }

      }

      else cout << endl;

    }
  }

  if (((val_software == SU2_CFD) && ( ContinuousAdjoint || DiscreteAdjoint)) || (val_software == SU2_DOT)) {

    cout << endl <<"---------------- Design problem definition  ( Zone "  << iZone << " ) ------------------" << endl;
    if (nObj==1) {
      switch (Kind_ObjFunc[0]) {
        case DRAG_COEFFICIENT:           cout << "CD objective function";
          if (Fixed_CL_Mode) {           cout << " using fixed CL mode, dCD/dCL = " << dCD_dCL << "." << endl; }
          else if (Fixed_CM_Mode) {      cout << " using fixed CMy mode, dCD/dCMy = " << dCD_dCMy << "." << endl; }
          else {                         cout << "." << endl; }
          break;
        case LIFT_COEFFICIENT:           cout << "CL objective function." << endl; break;
        case MOMENT_X_COEFFICIENT:       cout << "CMx objective function" << endl;
          if (Fixed_CL_Mode) {           cout << " using fixed CL mode, dCMx/dCL = " << dCMx_dCL << "." << endl; }
          else {                         cout << "." << endl; }
          break;
        case MOMENT_Y_COEFFICIENT:       cout << "CMy objective function" << endl;
          if (Fixed_CL_Mode) {           cout << " using fixed CL mode, dCMy/dCL = " << dCMy_dCL << "." << endl; }
          else {                         cout << "." << endl; }
          break;
        case MOMENT_Z_COEFFICIENT:       cout << "CMz objective function" << endl;
          if (Fixed_CL_Mode) {           cout << " using fixed CL mode, dCMz/dCL = " << dCMz_dCL << "." << endl; }
          else {                         cout << "." << endl; }
          break;
        case INVERSE_DESIGN_PRESSURE:    cout << "Inverse design (Cp) objective function." << endl; break;
        case INVERSE_DESIGN_HEATFLUX:    cout << "Inverse design (Heat Flux) objective function." << endl; break;
        case SIDEFORCE_COEFFICIENT:      cout << "Side force objective function." << endl; break;
        case EFFICIENCY:                 cout << "CL/CD objective function." << endl; break;
        case EQUIVALENT_AREA:            cout << "Equivalent area objective function. CD weight: " << WeightCd <<"."<< endl;  break;
        case NEARFIELD_PRESSURE:         cout << "Nearfield pressure objective function. CD weight: " << WeightCd <<"."<< endl;  break;
        case FORCE_X_COEFFICIENT:        cout << "X-force objective function." << endl; break;
        case FORCE_Y_COEFFICIENT:        cout << "Y-force objective function." << endl; break;
        case FORCE_Z_COEFFICIENT:        cout << "Z-force objective function." << endl; break;
        case THRUST_COEFFICIENT:         cout << "Thrust objective function." << endl; break;
        case TORQUE_COEFFICIENT:         cout << "Torque efficiency objective function." << endl; break;
        case TOTAL_HEATFLUX:             cout << "Total heat flux objective function." << endl; break;
        case MAXIMUM_HEATFLUX:           cout << "Maximum heat flux objective function." << endl; break;
        case FIGURE_OF_MERIT:            cout << "Rotor Figure of Merit objective function." << endl; break;
        case BUFFET_SENSOR:              cout << "Buffet sensor objective function." << endl; break;
        case SURFACE_TOTAL_PRESSURE:     cout << "Average total pressure objective function." << endl; break;
        case SURFACE_STATIC_PRESSURE:    cout << "Average static pressure objective function." << endl; break;
        case SURFACE_MASSFLOW:           cout << "Mass flow rate objective function." << endl; break;
        case SURFACE_MACH:               cout << "Mach number objective function." << endl; break;
        case CUSTOM_OBJFUNC:             cout << "Custom objective function." << endl; break;
        case REFERENCE_GEOMETRY:         cout << "Target geometry objective function." << endl; break;
        case REFERENCE_NODE:             cout << "Target node displacement objective function." << endl; break;
        case VOLUME_FRACTION:            cout << "Volume fraction objective function." << endl; break;
        case TOPOL_DISCRETENESS:         cout << "Topology discreteness objective function." << endl; break;
        case TOPOL_COMPLIANCE:           cout << "Topology compliance objective function." << endl; break;
      }
    }
    else {
      cout << "Weighted sum objective function." << endl;
    }

  }

  if (val_software == SU2_CFD) {
    cout << endl <<"--------------- Space Numerical Integration ( Zone "  << iZone << " ) ------------------" << endl;

    if (SmoothNumGrid) cout << "There are some smoothing iterations on the grid coordinates." << endl;

    if ((Kind_Solver == EULER)          || (Kind_Solver == NAVIER_STOKES)          || (Kind_Solver == RANS) ||
        (Kind_Solver == INC_EULER)      || (Kind_Solver == INC_NAVIER_STOKES)      || (Kind_Solver == INC_RANS) ||
        (Kind_Solver == NEMO_EULER)     || (Kind_Solver == NEMO_NAVIER_STOKES)     ||
        (Kind_Solver == DISC_ADJ_EULER) || (Kind_Solver == DISC_ADJ_NAVIER_STOKES) || (Kind_Solver == DISC_ADJ_RANS) ) {

      if (Kind_ConvNumScheme_Flow == SPACE_CENTERED) {
        if (Kind_Centered_Flow == LAX) {
          cout << "Lax-Friedrich scheme (1st order in space) for the flow inviscid terms."<< endl;
          cout << "Lax viscous coefficients (1st): " << Kappa_1st_Flow << "." << endl;
          cout << "First order integration." << endl;
        }
        else {
          cout << "Jameson-Schmidt-Turkel scheme (2nd order in space) for the flow inviscid terms."<< endl;
          cout << "JST viscous coefficients (2nd & 4th): " << Kappa_2nd_Flow << ", " << Kappa_4th_Flow << "." << endl;
          cout << "The method includes a grid stretching correction (p = 0.3)."<< endl;
        }
      }

      if (Kind_ConvNumScheme_Flow == SPACE_UPWIND) {
        if (Kind_Upwind_Flow == ROE)    cout << "Roe (with entropy fix = "<< EntropyFix_Coeff <<") solver for the flow inviscid terms."<< endl;
        if (Kind_Upwind_Flow == TURKEL) cout << "Roe-Turkel solver for the flow inviscid terms."<< endl;
        if (Kind_Upwind_Flow == AUSM)   cout << "AUSM solver for the flow inviscid terms."<< endl;
        if (Kind_Upwind_Flow == HLLC)   cout << "HLLC solver for the flow inviscid terms."<< endl;
        if (Kind_Upwind_Flow == SW)     cout << "Steger-Warming solver for the flow inviscid terms."<< endl;
        if (Kind_Upwind_Flow == MSW)    cout << "Modified Steger-Warming solver for the flow inviscid terms."<< endl;
        if (Kind_Upwind_Flow == CUSP)   cout << "CUSP solver for the flow inviscid terms."<< endl;
        if (Kind_Upwind_Flow == L2ROE)  cout << "L2ROE Low Mach ROE solver for the flow inviscid terms."<< endl;
        if (Kind_Upwind_Flow == LMROE)  cout << "Rieper Low Mach ROE solver for the flow inviscid terms."<< endl;
        if (Kind_Upwind_Flow == SLAU)   cout << "Simple Low-Dissipation AUSM solver for the flow inviscid terms."<< endl;
        if (Kind_Upwind_Flow == SLAU2)  cout << "Simple Low-Dissipation AUSM 2 solver for the flow inviscid terms."<< endl;
        if (Kind_Upwind_Flow == FDS)    cout << "Flux difference splitting (FDS) upwind scheme for the flow inviscid terms."<< endl;
        if (Kind_Upwind_Flow == AUSMPLUSUP)  cout << "AUSM+-up solver for the flow inviscid terms."<< endl;
        if (Kind_Upwind_Flow == AUSMPLUSUP2) cout << "AUSM+-up2 solver for the flow inviscid terms."<< endl;
        if (Kind_Upwind_Flow == AUSMPWPLUS)  cout << "AUSMPWPLUS solver for the flow inviscid terms."<< endl;

        if (Kind_Solver == EULER         || Kind_Solver == DISC_ADJ_EULER ||
            Kind_Solver == NAVIER_STOKES || Kind_Solver == DISC_ADJ_NAVIER_STOKES ||
            Kind_Solver == RANS          || Kind_Solver == DISC_ADJ_RANS) {
          switch (Kind_RoeLowDiss) {
            case NO_ROELOWDISS: cout << "Standard Roe without low-dissipation function."<< endl; break;
            case NTS: cout << "Roe with NTS low-dissipation function."<< endl; break;
            case FD: cout << "Roe with DDES's FD low-dissipation function."<< endl; break;
            case NTS_DUCROS: cout << "Roe with NTS low-dissipation function + Ducros shock sensor."<< endl; break;
            case FD_DUCROS: cout << "Roe with DDES's FD low-dissipation function + Ducros shock sensor."<< endl; break;
          }
        }

        if (MUSCL_Flow) {
          cout << "Second order integration in space, with slope limiter." << endl;
            switch (Kind_SlopeLimit_Flow) {
              case NO_LIMITER:
                cout << "No slope-limiting method. "<< endl;
                break;
              case VENKATAKRISHNAN:
                cout << "Venkatakrishnan slope-limiting method, with constant: " << Venkat_LimiterCoeff <<". "<< endl;
                cout << "The reference element size is: " << RefElemLength <<". "<< endl;
                break;
              case VENKATAKRISHNAN_WANG:
                cout << "Venkatakrishnan-Wang slope-limiting method, with constant: " << Venkat_LimiterCoeff <<". "<< endl;
                break;
              case BARTH_JESPERSEN:
                cout << "Barth-Jespersen slope-limiting method." << endl;
                break;
              case VAN_ALBADA_EDGE:
                cout << "Van Albada slope-limiting method implemented by edges." << endl;
                break;
            }
        }
        else {
          cout << "First order integration in space." << endl;
        }

      }

    }

    if ((Kind_Solver == RANS) || (Kind_Solver == DISC_ADJ_RANS)) {
      if (Kind_ConvNumScheme_Turb == SPACE_UPWIND) {
        if (Kind_Upwind_Turb == SCALAR_UPWIND) cout << "Scalar upwind solver for the turbulence model."<< endl;
        if (MUSCL_Turb) {
          cout << "Second order integration in space with slope limiter." << endl;
            switch (Kind_SlopeLimit_Turb) {
              case NO_LIMITER:
                cout << "No slope-limiting method. "<< endl;
                break;
              case VENKATAKRISHNAN:
                cout << "Venkatakrishnan slope-limiting method, with constant: " << Venkat_LimiterCoeff <<". "<< endl;
                cout << "The reference element size is: " << RefElemLength <<". "<< endl;
                break;
              case VENKATAKRISHNAN_WANG:
                cout << "Venkatakrishnan-Wang slope-limiting method, with constant: " << Venkat_LimiterCoeff <<". "<< endl;
                break;
              case BARTH_JESPERSEN:
                cout << "Barth-Jespersen slope-limiting method." << endl;
                break;
              case VAN_ALBADA_EDGE:
                cout << "Van Albada slope-limiting method implemented by edges." << endl;
                break;
            }
        }
        else {
          cout << "First order integration in space." << endl;
        }
      }
    }

    if ((Kind_Solver == ADJ_EULER) || (Kind_Solver == ADJ_NAVIER_STOKES) || (Kind_Solver == ADJ_RANS)) {

      if (Kind_ConvNumScheme_AdjFlow == SPACE_CENTERED) {
        if (Kind_Centered_AdjFlow == JST) {
          cout << "Jameson-Schmidt-Turkel scheme for the adjoint inviscid terms."<< endl;
          cout << "JST viscous coefficients (1st, 2nd, & 4th): " << Kappa_1st_AdjFlow
          << ", " << Kappa_2nd_AdjFlow << ", " << Kappa_4th_AdjFlow <<"."<< endl;
          cout << "The method includes a grid stretching correction (p = 0.3)."<< endl;
          cout << "Second order integration." << endl;
        }
        if (Kind_Centered_AdjFlow == LAX) {
          cout << "Lax-Friedrich scheme for the adjoint inviscid terms."<< endl;
          cout << "First order integration." << endl;
        }
      }

      if (Kind_ConvNumScheme_AdjFlow == SPACE_UPWIND) {
        if (Kind_Upwind_AdjFlow == ROE) cout << "Roe (with entropy fix = "<< EntropyFix_Coeff <<") solver for the adjoint inviscid terms."<< endl;
        if (MUSCL_AdjFlow) {
          cout << "Second order integration with slope limiter." << endl;
            switch (Kind_SlopeLimit_AdjFlow) {
              case NO_LIMITER:
                cout << "No slope-limiting method. "<< endl;
                break;
              case VENKATAKRISHNAN:
                cout << "Venkatakrishnan slope-limiting method, with constant: " << Venkat_LimiterCoeff <<". "<< endl;
                cout << "The reference element size is: " << RefElemLength <<". "<< endl;
                break;
              case VENKATAKRISHNAN_WANG:
                cout << "Venkatakrishnan-Wang slope-limiting method, with constant: " << Venkat_LimiterCoeff <<". "<< endl;
                break;
              case BARTH_JESPERSEN:
                cout << "Barth-Jespersen slope-limiting method." << endl;
                break;
              case VAN_ALBADA_EDGE:
                cout << "Van Albada slope-limiting method implemented by edges." << endl;
                break;
              case SHARP_EDGES:
                cout << "Sharp edges slope-limiting method, with constant: " << Venkat_LimiterCoeff <<". "<< endl;
                cout << "The reference element size is: " << RefElemLength <<". "<< endl;
                cout << "The reference sharp edge distance is: " << AdjSharp_LimiterCoeff*RefElemLength*Venkat_LimiterCoeff <<". "<< endl;
                break;
              case WALL_DISTANCE:
                cout << "Wall distance slope-limiting method, with constant: " << Venkat_LimiterCoeff <<". "<< endl;
                cout << "The reference element size is: " << RefElemLength <<". "<< endl;
                cout << "The reference wall distance is: " << AdjSharp_LimiterCoeff*RefElemLength*Venkat_LimiterCoeff <<". "<< endl;
                break;
            }
        }
        else {
          cout << "First order integration." << endl;
        }
      }

      cout << "The reference sharp edge distance is: " << AdjSharp_LimiterCoeff*RefElemLength*Venkat_LimiterCoeff <<". "<< endl;

    }

    if ((Kind_Solver == ADJ_RANS) && (!Frozen_Visc_Cont)) {
      if (Kind_ConvNumScheme_AdjTurb == SPACE_UPWIND) {
        if (Kind_Upwind_Turb == SCALAR_UPWIND) cout << "Scalar upwind solver (first order) for the adjoint turbulence model."<< endl;
        if (MUSCL_AdjTurb) {
          cout << "Second order integration with slope limiter." << endl;
            switch (Kind_SlopeLimit_AdjTurb) {
              case NO_LIMITER:
                cout << "No slope-limiting method. "<< endl;
                break;
              case VENKATAKRISHNAN:
                cout << "Venkatakrishnan slope-limiting method, with constant: " << Venkat_LimiterCoeff <<". "<< endl;
                cout << "The reference element size is: " << RefElemLength <<". "<< endl;
                break;
              case VENKATAKRISHNAN_WANG:
                cout << "Venkatakrishnan-Wang slope-limiting method, with constant: " << Venkat_LimiterCoeff <<". "<< endl;
                break;
              case BARTH_JESPERSEN:
                cout << "Barth-Jespersen slope-limiting method." << endl;
                break;
              case VAN_ALBADA_EDGE:
                cout << "Van Albada slope-limiting method implemented by edges." << endl;
                break;
              case SHARP_EDGES:
                cout << "Sharp edges slope-limiting method, with constant: " << Venkat_LimiterCoeff <<". "<< endl;
                cout << "The reference element size is: " << RefElemLength <<". "<< endl;
                cout << "The reference sharp edge distance is: " << AdjSharp_LimiterCoeff*RefElemLength*Venkat_LimiterCoeff <<". "<< endl;
                break;
              case WALL_DISTANCE:
                cout << "Wall distance slope-limiting method, with constant: " << Venkat_LimiterCoeff <<". "<< endl;
                cout << "The reference element size is: " << RefElemLength <<". "<< endl;
                cout << "The reference wall distance is: " << AdjSharp_LimiterCoeff*RefElemLength*Venkat_LimiterCoeff <<". "<< endl;
                break;
            }
        }
        else {
          cout << "First order integration." << endl;
        }
      }
    }

    if ((Kind_Solver == NAVIER_STOKES) || (Kind_Solver == RANS) ||
        (Kind_Solver == INC_NAVIER_STOKES) || (Kind_Solver == INC_RANS) ||
        (Kind_Solver == NEMO_NAVIER_STOKES) ||
        (Kind_Solver == DISC_ADJ_INC_NAVIER_STOKES) || (Kind_Solver == DISC_ADJ_INC_RANS) ||
        (Kind_Solver == DISC_ADJ_NAVIER_STOKES) || (Kind_Solver == DISC_ADJ_RANS)) {
        cout << "Average of gradients with correction (viscous flow terms)." << endl;
    }

    if ((Kind_Solver == ADJ_NAVIER_STOKES) || (Kind_Solver == ADJ_RANS)) {
      cout << "Average of gradients with correction (viscous adjoint terms)." << endl;
    }

    if ((Kind_Solver == RANS) || (Kind_Solver == DISC_ADJ_RANS) || (Kind_Solver == INC_RANS) || (Kind_Solver == DISC_ADJ_INC_RANS) ) {
      cout << "Average of gradients with correction (viscous turbulence terms)." << endl;
    }

    if ((Kind_Solver == ADJ_RANS) && (!Frozen_Visc_Cont)) {
      cout << "Average of gradients with correction (2nd order) for computation of adjoint viscous turbulence terms." << endl;
      if (Kind_TimeIntScheme_AdjTurb == EULER_IMPLICIT) cout << "Euler implicit method for the turbulent adjoint equation." << endl;
    }

    if(Kind_Solver != FEM_EULER && Kind_Solver != FEM_NAVIER_STOKES &&
       Kind_Solver != FEM_RANS  && Kind_Solver != FEM_LES &&
       Kind_Solver != DISC_ADJ_FEM_EULER && Kind_Solver != DISC_ADJ_FEM_NS &&
       Kind_Solver != DISC_ADJ_FEM_RANS) {
      if (!fea){
        switch (Kind_Gradient_Method_Recon) {
          case GREEN_GAUSS: cout << "Gradient for upwind reconstruction: Green-Gauss." << endl; break;
          case LEAST_SQUARES: cout << "Gradient for upwind reconstruction: unweighted Least-Squares." << endl; break;
          case WEIGHTED_LEAST_SQUARES: cout << "Gradient for upwind reconstruction: inverse-distance weighted Least-Squares." << endl; break;
        }
        switch (Kind_Gradient_Method) {
          case GREEN_GAUSS: cout << "Gradient for viscous and source terms: Green-Gauss." << endl; break;
          case LEAST_SQUARES: cout << "Gradient for viscous and source terms: unweighted Least-Squares." << endl; break;
          case WEIGHTED_LEAST_SQUARES: cout << "Gradient for viscous and source terms: inverse-distance weighted Least-Squares." << endl; break;
        }
      }
      else{
        cout << "Spatial discretization using the Finite Element Method." << endl;
      }
    }

    if(Kind_Solver == FEM_EULER || Kind_Solver == FEM_NAVIER_STOKES ||
       Kind_Solver == FEM_RANS  || Kind_Solver == FEM_LES ||
       Kind_Solver == DISC_ADJ_FEM_EULER || Kind_Solver == DISC_ADJ_FEM_NS ||
       Kind_Solver == DISC_ADJ_FEM_RANS) {
      if(Kind_FEM_Flow == DG) {
        cout << "Discontinuous Galerkin Finite element solver" << endl;

        switch( Riemann_Solver_FEM ) {
          case ROE:           cout << "Roe (with entropy fix) solver for inviscid fluxes over the faces" << endl; break;
          case LAX_FRIEDRICH: cout << "Lax-Friedrich solver for inviscid fluxes over the faces" << endl; break;
          case AUSM:          cout << "AUSM solver inviscid fluxes over the faces" << endl; break;
          case HLLC:          cout << "HLLC solver inviscid fluxes over the faces" << endl; break;
        }

        if(Kind_Solver != FEM_EULER && Kind_Solver != DISC_ADJ_FEM_EULER) {
          cout << "Theta symmetrizing terms interior penalty: " << Theta_Interior_Penalty_DGFEM << endl;
        }
      }

      cout << "Quadrature factor for elements with constant Jacobian:     " << Quadrature_Factor_Straight << endl;
      cout << "Quadrature factor for elements with non-constant Jacobian: " << Quadrature_Factor_Curved << endl;

      cout << "Byte alignment matrix multiplications:      " << byteAlignmentMatMul << endl;
      cout << "Padded matrix size for optimal performance: " << sizeMatMulPadding << endl;
    }

    cout << endl <<"--------------- Time Numerical Integration  ( Zone "  << iZone << " ) ------------------" << endl;

    if (!fea) {
    switch (TimeMarching) {
      case NO:
      cout << "Local time stepping (steady state simulation)." << endl; break;
      case TIME_STEPPING:
      cout << "Unsteady simulation using a time stepping strategy."<< endl;
      if (Unst_CFL != 0.0) {
        cout << "Time step computed by the code. Unsteady CFL number: " << Unst_CFL <<"."<< endl;
        if (Delta_UnstTime != 0.0) {
          cout << "Synchronization time provided by the user (s): "<< Delta_UnstTime << "." << endl;
        }
      }
      else cout << "Unsteady time step provided by the user (s): "<< Delta_UnstTime << "." << endl;
      break;
      case DT_STEPPING_1ST: case DT_STEPPING_2ND:
      if (TimeMarching == DT_STEPPING_1ST) cout << "Unsteady simulation, dual time stepping strategy (first order in time)."<< endl;
      if (TimeMarching == DT_STEPPING_2ND) cout << "Unsteady simulation, dual time stepping strategy (second order in time)."<< endl;
      if (Unst_CFL != 0.0) cout << "Time step computed by the code. Unsteady CFL number: " << Unst_CFL <<"."<< endl;
      else cout << "Unsteady time step provided by the user (s): "<< Delta_UnstTime << "." << endl;
      break;
    }
  }
  else {
    if (Time_Domain) {
      cout << "Dynamic structural analysis."<< endl;
      cout << "Time step provided by the user for the dynamic analysis(s): "<< Delta_DynTime << "." << endl;
    } else {
      cout << "Static structural analysis." << endl;
    }
  }

    if ((Kind_Solver == EULER) || (Kind_Solver == NAVIER_STOKES) || (Kind_Solver == RANS) ||
        (Kind_Solver == INC_EULER) || (Kind_Solver == INC_NAVIER_STOKES) || (Kind_Solver == INC_RANS) ||
        (Kind_Solver == NEMO_EULER) || (Kind_Solver == NEMO_NAVIER_STOKES) ||
        (Kind_Solver == DISC_ADJ_INC_EULER) || (Kind_Solver == DISC_ADJ_INC_NAVIER_STOKES) || (Kind_Solver == DISC_ADJ_INC_RANS) ||
        (Kind_Solver == DISC_ADJ_EULER) || (Kind_Solver == DISC_ADJ_NAVIER_STOKES) || (Kind_Solver == DISC_ADJ_RANS) ||
        (Kind_Solver == DISC_ADJ_FEM_EULER) || (Kind_Solver == DISC_ADJ_FEM_NS) || (Kind_Solver == DISC_ADJ_FEM_RANS)) {
      switch (Kind_TimeIntScheme_Flow) {
        case RUNGE_KUTTA_EXPLICIT:
          cout << "Runge-Kutta explicit method for the flow equations." << endl;
          cout << "Number of steps: " << nRKStep << endl;
          cout << "Alpha coefficients: ";
          for (unsigned short iRKStep = 0; iRKStep < nRKStep; iRKStep++) {
            cout << "\t" << RK_Alpha_Step[iRKStep];
          }
          cout << endl;
          break;
        case EULER_EXPLICIT:
          cout << "Euler explicit method for the flow equations." << endl;
          break;
        case EULER_IMPLICIT:
          cout << "Euler implicit method for the flow equations." << endl;
          if((Kind_Solver == NEMO_EULER) || (Kind_Solver == NEMO_NAVIER_STOKES))
            SU2_MPI::Error("Implicit time scheme is not working with NEMO. Use EULER_EXPLICIT.", CURRENT_FUNCTION);
          switch (Kind_Linear_Solver) {
            case BCGSTAB:
            case FGMRES:
            case RESTARTED_FGMRES:
              if (Kind_Linear_Solver == BCGSTAB)
                cout << "BCGSTAB is used for solving the linear system." << endl;
              else
                cout << "FGMRES is used for solving the linear system." << endl;
              switch (Kind_Linear_Solver_Prec) {
                case ILU: cout << "Using a ILU("<< Linear_Solver_ILU_n <<") preconditioning."<< endl; break;
                case LINELET: cout << "Using a linelet preconditioning."<< endl; break;
                case LU_SGS:  cout << "Using a LU-SGS preconditioning."<< endl; break;
                case JACOBI:  cout << "Using a Jacobi preconditioning."<< endl; break;
              }
              break;
            case SMOOTHER:
              switch (Kind_Linear_Solver_Prec) {
                case ILU:     cout << "A ILU(" << Linear_Solver_ILU_n << ")"; break;
                case LINELET: cout << "A Linelet"; break;
                case LU_SGS:  cout << "A LU-SGS"; break;
                case JACOBI:  cout << "A Jacobi"; break;
              }
              cout << " method is used for smoothing the linear system." << endl;
              break;
          }
          cout << "Convergence criteria of the linear solver: "<< Linear_Solver_Error <<"."<< endl;
          cout << "Max number of linear iterations: "<< Linear_Solver_Iter <<"."<< endl;
          break;
        case CLASSICAL_RK4_EXPLICIT:
          cout << "Classical RK4 explicit method for the flow equations." << endl;
          cout << "Number of steps: " << 4 << endl;
          cout << "Time coefficients: {0.5, 0.5, 1, 1}" << endl;
          cout << "Function coefficients: {1/6, 1/3, 1/3, 1/6}" << endl;
          break;
      }
    }

    if (fea) {
      switch (Kind_TimeIntScheme_FEA) {
        case CD_EXPLICIT:
          cout << "Explicit time integration (NOT IMPLEMENTED YET)." << endl;
          break;
        case GENERALIZED_ALPHA:
          cout << "Generalized-alpha method." << endl;
          break;
        case NEWMARK_IMPLICIT:
          if (Dynamic_Analysis) cout << "Newmark implicit method for the structural time integration." << endl;
          switch (Kind_Linear_Solver) {
            case BCGSTAB:
              cout << "BCGSTAB is used for solving the linear system." << endl;
              cout << "Convergence criteria of the linear solver: "<< Linear_Solver_Error <<"."<< endl;
              cout << "Max number of iterations: "<< Linear_Solver_Iter <<"."<< endl;
              break;
            case FGMRES: case RESTARTED_FGMRES:
              cout << "FGMRES is used for solving the linear system." << endl;
              cout << "Convergence criteria of the linear solver: "<< Linear_Solver_Error <<"."<< endl;
              cout << "Max number of iterations: "<< Linear_Solver_Iter <<"."<< endl;
              break;
            case CONJUGATE_GRADIENT:
              cout << "A Conjugate Gradient method is used for solving the linear system." << endl;
              cout << "Convergence criteria of the linear solver: "<< Linear_Solver_Error <<"."<< endl;
              cout << "Max number of iterations: "<< Linear_Solver_Iter <<"."<< endl;
              break;
          }
          break;
      }
    }

    if ((Kind_Solver == ADJ_EULER) || (Kind_Solver == ADJ_NAVIER_STOKES) || (Kind_Solver == ADJ_RANS)) {
      switch (Kind_TimeIntScheme_AdjFlow) {
        case RUNGE_KUTTA_EXPLICIT:
          cout << "Runge-Kutta explicit method for the adjoint equations." << endl;
          cout << "Number of steps: " << nRKStep << endl;
          cout << "Alpha coefficients: ";
          for (unsigned short iRKStep = 0; iRKStep < nRKStep; iRKStep++) {
            cout << "\t" << RK_Alpha_Step[iRKStep];
          }
          cout << endl;
          break;
        case EULER_EXPLICIT: cout << "Euler explicit method for the adjoint equations." << endl; break;
        case EULER_IMPLICIT: cout << "Euler implicit method for the adjoint equations." << endl; break;
      }
    }

    if(Kind_Solver == FEM_EULER || Kind_Solver == FEM_NAVIER_STOKES ||
       Kind_Solver == FEM_RANS  || Kind_Solver == FEM_LES) {
      switch (Kind_TimeIntScheme_FEM_Flow) {
        case RUNGE_KUTTA_EXPLICIT:
          cout << "Runge-Kutta explicit method for the flow equations." << endl;
          cout << "Number of steps: " << nRKStep << endl;
          cout << "Alpha coefficients: ";
          for (unsigned short iRKStep = 0; iRKStep < nRKStep; iRKStep++) {
            cout << "\t" << RK_Alpha_Step[iRKStep];
          }
          cout << endl;
          break;
        case CLASSICAL_RK4_EXPLICIT:
          cout << "Classical RK4 explicit method for the flow equations." << endl;
          cout << "Number of steps: " << 4 << endl;
          cout << "Time coefficients: {0.5, 0.5, 1, 1}" << endl;
          cout << "Function coefficients: {1/6, 1/3, 1/3, 1/6}" << endl;
          break;

        case ADER_DG:
          if(nLevels_TimeAccurateLTS == 1)
            cout << "ADER-DG for the flow equations with global time stepping." << endl;
          else
            cout << "ADER-DG for the flow equations with " << nLevels_TimeAccurateLTS
                 << " levels for time accurate local time stepping." << endl;

          switch( Kind_ADER_Predictor ) {
            case ADER_ALIASED_PREDICTOR:
              cout << "An aliased approach is used in the predictor step. " << endl;
              break;
            case ADER_NON_ALIASED_PREDICTOR:
              cout << "A non-aliased approach is used in the predictor step. " << endl;
              break;
          }
          cout << "Number of time DOFs ADER-DG predictor step: " << nTimeDOFsADER_DG << endl;
          cout << "Location of time DOFs ADER-DG on the interval [-1,1]: ";
          for (unsigned short iDOF=0; iDOF<nTimeDOFsADER_DG; iDOF++) {
            cout << "\t" << TimeDOFsADER_DG[iDOF];
          }
          cout << endl;
          cout << "Time quadrature factor for ADER-DG: " << Quadrature_Factor_Time_ADER_DG << endl;
          cout << "Number of time integration points ADER-DG: " << nTimeIntegrationADER_DG << endl;
          cout << "Location of time integration points ADER-DG on the interval [-1,1]: ";
          for (unsigned short iDOF=0; iDOF<nTimeIntegrationADER_DG; iDOF++) {
            cout << "\t" << TimeIntegrationADER_DG[iDOF];
          }
          cout << endl;
          cout << "Weights of time integration points ADER-DG on the interval [-1,1]: ";
          for (unsigned short iDOF=0; iDOF<nTimeIntegrationADER_DG; iDOF++) {
            cout << "\t" << WeightsIntegrationADER_DG[iDOF];
          }
          cout << endl;
          break;
      }
    }

    if (nMGLevels !=0) {

      if (nStartUpIter != 0) cout << "A total of " << nStartUpIter << " start up iterations on the fine grid."<< endl;
      if (MGCycle == V_CYCLE) cout << "V Multigrid Cycle, with " << nMGLevels << " multigrid levels."<< endl;
      if (MGCycle == W_CYCLE) cout << "W Multigrid Cycle, with " << nMGLevels << " multigrid levels."<< endl;
      if (MGCycle == FULLMG_CYCLE) cout << "Full Multigrid Cycle, with " << nMGLevels << " multigrid levels."<< endl;

      cout << "Damping factor for the residual restriction: " << Damp_Res_Restric <<"."<< endl;
      cout << "Damping factor for the correction prolongation: " << Damp_Correc_Prolong <<"."<< endl;
    }

    if ((Kind_Solver != FEM_ELASTICITY) && (Kind_Solver != DISC_ADJ_FEM)) {

      if (!CFL_Adapt) cout << "No CFL adaptation." << endl;
      else cout << "CFL adaptation. Factor down: "<< CFL_AdaptParam[0] <<", factor up: "<< CFL_AdaptParam[1]
        <<",\n                lower limit: "<< CFL_AdaptParam[2] <<", upper limit: " << CFL_AdaptParam[3] <<"."<< endl;

      if (nMGLevels !=0) {
        PrintingToolbox::CTablePrinter MGTable(&std::cout);

        MGTable.AddColumn("MG Level",         10);
        MGTable.AddColumn("Presmooth",     10);
        MGTable.AddColumn("PostSmooth",    10);
        MGTable.AddColumn("CorrectSmooth", 10);
        MGTable.SetAlign(PrintingToolbox::CTablePrinter::RIGHT);
        MGTable.PrintHeader();
        for (unsigned short iLevel = 0; iLevel < nMGLevels+1; iLevel++) {
          MGTable << iLevel << MG_PreSmooth[iLevel] << MG_PostSmooth[iLevel] << MG_CorrecSmooth[iLevel];
        }
        MGTable.PrintFooter();
      }
      if (TimeMarching != TIME_STEPPING) {
        cout << "Courant-Friedrichs-Lewy number:   ";
        cout.precision(3);
        cout.width(6); cout << CFL[0];
        cout << endl;
      }

    }

    if ((Kind_Solver == RANS) || (Kind_Solver == DISC_ADJ_RANS) ||
        (Kind_Solver == INC_RANS) || (Kind_Solver == DISC_ADJ_INC_RANS))
      if (Kind_TimeIntScheme_Turb == EULER_IMPLICIT)
        cout << "Euler implicit time integration for the turbulence model." << endl;
  }

  if (val_software == SU2_CFD) {

    cout << endl <<"------------------ Convergence Criteria  ( Zone "  << iZone << " ) ---------------------" << endl;

    cout << "Maximum number of solver subiterations: " << nInnerIter <<"."<< endl;
    if (Multizone_Problem)
      cout << "Maximum number of solver outer iterations: " << nOuterIter <<"."<< endl;
    if (Time_Domain)
      cout << "Maximum number of physical time-steps: " << nTimeIter <<"."<< endl;

    cout << "Begin convergence monitoring at iteration " << StartConv_Iter << "." << endl;
    cout << "Residual minimum value: 1e" << MinLogResidual << "." << endl;
    cout << "Cauchy series min. value: " << Cauchy_Eps << "." << endl;
    cout << "Number of Cauchy elements: " << Cauchy_Elems << "." << endl;
    if(Cauchy_Elems <1){
      SU2_MPI::Error(to_string(Cauchy_Elems) + string(" Cauchy elements are no viable input. Please check your configuration file."), CURRENT_FUNCTION);
    }
    cout << "Begin windowed time average at iteration " << StartWindowIteration << "." << endl;

    if(Wnd_Cauchy_Crit){
      cout << "Begin time convergence monitoring at iteration " << Wnd_StartConv_Iter + StartWindowIteration << "." << endl;
      cout << "Time cauchy series min. value: " << Wnd_Cauchy_Eps << "." << endl;
      cout << "Number of Cauchy elements: " << Wnd_Cauchy_Elems << "." << endl;
      if(Wnd_Cauchy_Elems <1){
        SU2_MPI::Error(to_string(Wnd_Cauchy_Elems) +string(" Cauchy elements are no viable input. Please check your configuration file."), CURRENT_FUNCTION);
      }
    }
  }

  if (val_software == SU2_MSH) {
    cout << endl <<"----------------- Grid adaptation strategy ( Zone "  << iZone << " ) -------------------" << endl;

    switch (Kind_Adaptation) {
      case NONE: break;
      case PERIODIC: cout << "Grid modification to run periodic bc problems." << endl; break;
      case FULL: cout << "Grid adaptation using a complete refinement." << endl; break;
      case WAKE: cout << "Grid adaptation of the wake." << endl; break;
      case FULL_FLOW: cout << "Flow grid adaptation using a complete refinement." << endl; break;
      case FULL_ADJOINT: cout << "Adjoint grid adaptation using a complete refinement." << endl; break;
      case GRAD_FLOW: cout << "Grid adaptation using gradient based strategy (density)." << endl; break;
      case GRAD_ADJOINT: cout << "Grid adaptation using gradient based strategy (adjoint density)." << endl; break;
      case GRAD_FLOW_ADJ: cout << "Grid adaptation using gradient based strategy (density and adjoint density)." << endl; break;
      case COMPUTABLE: cout << "Grid adaptation using computable correction."<< endl; break;
      case REMAINING: cout << "Grid adaptation using remaining error."<< endl; break;
      case SMOOTHING: cout << "Grid smoothing using an implicit method."<< endl; break;
      case SUPERSONIC_SHOCK: cout << "Grid adaptation for a supersonic shock at Mach: " << Mach <<"."<< endl; break;
    }

    switch (Kind_Adaptation) {
      case GRAD_FLOW: case GRAD_ADJOINT: case GRAD_FLOW_ADJ: case COMPUTABLE: case REMAINING:
        cout << "Power of the dual volume in the adaptation sensor: " << DualVol_Power << endl;
        cout << "Percentage of new elements in the adaptation process: " << New_Elem_Adapt << "."<< endl;
        break;
    }

    if (Analytical_Surface != NONE)
      cout << "Use analytical definition for including points in the surfaces." << endl;

  }

  cout << endl <<"-------------------- Output Information ( Zone "  << iZone << " ) ----------------------" << endl;

  if (val_software == SU2_CFD) {

    cout << "Writing solution files every " << VolumeWrtFreq <<" iterations."<< endl;
    cout << "Writing the convergence history file every " << HistoryWrtFreq[2] <<" inner iterations."<< endl;
    if (Multizone_Problem){
      cout << "Writing the convergence history file every " << HistoryWrtFreq[1] <<" outer iterations."<< endl;
    }
    if (Time_Domain) {
      cout << "Writing the convergence history file every " << HistoryWrtFreq[0] <<" time iterations."<< endl;
    }
    cout << "Writing the screen convergence history every " << ScreenWrtFreq[2] <<" inner iterations."<< endl;
    if (Multizone_Problem){
      cout << "Writing the screen convergence history every " << ScreenWrtFreq[1] <<" outer iterations."<< endl;
    }
    if (Time_Domain) {
      cout << "Writing the screen convergence history every " << ScreenWrtFreq[0] <<" time iterations."<< endl;
    }

    switch (Tab_FileFormat) {
      case TAB_CSV: cout << "The tabular file format is CSV (.csv)." << endl; break;
      case TAB_TECPLOT: cout << "The tabular file format is Tecplot (.dat)." << endl; break;
    }

    cout << "Convergence history file name: " << Conv_FileName << "." << endl;

    cout << "Forces breakdown file name: " << Breakdown_FileName << "." << endl;


    if (!ContinuousAdjoint && !DiscreteAdjoint) {
      cout << "Surface file name: " << SurfCoeff_FileName << "." << endl;
      cout << "Volume file name: " << Volume_FileName << "." << endl;
      cout << "Restart file name: " << Restart_FileName << "." << endl;
    }

    if (ContinuousAdjoint || DiscreteAdjoint) {
      cout << "Adjoint solution file name: " << Solution_AdjFileName << "." << endl;
      cout << "Restart adjoint file name: " << Restart_AdjFileName << "." << endl;
      cout << "Adjoint variables file name: " << Adj_FileName << "." << endl;
      cout << "Surface adjoint file name: " << SurfAdjCoeff_FileName << "." << endl;
    }

  }

  if (val_software == SU2_SOL) {
    switch (Tab_FileFormat) {
      case TAB_CSV: cout << "The tabular file format is CSV (.csv)." << endl; break;
      case TAB_TECPLOT: cout << "The tabular file format is Tecplot (.dat)." << endl; break;
    }
    cout << "Flow variables file name: " << Volume_FileName << "." << endl;
  }

  if (val_software == SU2_DEF) {
    cout << "Output mesh file name: " << Mesh_Out_FileName << ". " << endl;
    switch (GetDeform_Stiffness_Type()) {
      case INVERSE_VOLUME:
        cout << "Cell stiffness scaled by inverse of the cell volume." << endl;
        break;
      case SOLID_WALL_DISTANCE:
        cout << "Cell stiffness scaled by distance to nearest solid surface." << endl;
        break;
      case CONSTANT_STIFFNESS:
        cout << "Imposing constant cell stiffness." << endl;
        break;
    }
  }

  if (val_software == SU2_MSH) {
    cout << "Output mesh file name: " << Mesh_Out_FileName << ". " << endl;
  }

  if (val_software == SU2_DOT) {
    if (DiscreteAdjoint) {
      cout << "Output Volume Sensitivity file name: " << VolSens_FileName << ". " << endl;
      cout << "Output Surface Sensitivity file name: " << SurfSens_FileName << ". " << endl;
    }
    cout << "Output gradient file name: " << ObjFunc_Grad_FileName << ". " << endl;
  }

  if (val_software == SU2_MSH) {
    cout << "Output mesh file name: " << Mesh_Out_FileName << ". " << endl;
    cout << "Restart flow file name: " << Restart_FileName << "." << endl;
    if ((Kind_Adaptation == FULL_ADJOINT) || (Kind_Adaptation == GRAD_ADJOINT) || (Kind_Adaptation == GRAD_FLOW_ADJ) ||
        (Kind_Adaptation == COMPUTABLE) || (Kind_Adaptation == REMAINING)) {
      if (Kind_ObjFunc[0] == DRAG_COEFFICIENT) cout << "Restart adjoint file name: " << Restart_AdjFileName << "." << endl;
      if (Kind_ObjFunc[0] == EQUIVALENT_AREA) cout << "Restart adjoint file name: " << Restart_AdjFileName << "." << endl;
      if (Kind_ObjFunc[0] == NEARFIELD_PRESSURE) cout << "Restart adjoint file name: " << Restart_AdjFileName << "." << endl;
      if (Kind_ObjFunc[0] == LIFT_COEFFICIENT) cout << "Restart adjoint file name: " << Restart_AdjFileName << "." << endl;
    }
  }

  cout << endl <<"------------- Config File Boundary Information ( Zone "  << iZone << " ) ---------------" << endl;

  PrintingToolbox::CTablePrinter BoundaryTable(&std::cout);
  BoundaryTable.AddColumn("Marker Type", 35);
  BoundaryTable.AddColumn("Marker Name", 35);

  BoundaryTable.PrintHeader();

  if (nMarker_Euler != 0) {
    BoundaryTable << "Euler wall";
    for (iMarker_Euler = 0; iMarker_Euler < nMarker_Euler; iMarker_Euler++) {
      BoundaryTable << Marker_Euler[iMarker_Euler];
      if (iMarker_Euler < nMarker_Euler-1)  BoundaryTable << " ";
    }
    BoundaryTable.PrintFooter();
  }

  if (nMarker_FarField != 0) {
    BoundaryTable << "Far-field";
    for (iMarker_FarField = 0; iMarker_FarField < nMarker_FarField; iMarker_FarField++) {
      BoundaryTable << Marker_FarField[iMarker_FarField];
      if (iMarker_FarField < nMarker_FarField-1)  BoundaryTable << " ";
    }
    BoundaryTable.PrintFooter();
  }

  if (nMarker_SymWall != 0) {
    BoundaryTable << "Symmetry plane";
    for (iMarker_SymWall = 0; iMarker_SymWall < nMarker_SymWall; iMarker_SymWall++) {
      BoundaryTable << Marker_SymWall[iMarker_SymWall];
      if (iMarker_SymWall < nMarker_SymWall-1)  BoundaryTable << " ";
    }
    BoundaryTable.PrintFooter();
  }

  if (nMarker_PerBound != 0) {
    BoundaryTable << "Periodic boundary";
    for (iMarker_PerBound = 0; iMarker_PerBound < nMarker_PerBound; iMarker_PerBound++) {
      BoundaryTable << Marker_PerBound[iMarker_PerBound];
      if (iMarker_PerBound < nMarker_PerBound-1)  BoundaryTable << " ";
    }
    BoundaryTable.PrintFooter();
  }

  if (nMarker_NearFieldBound != 0) {
    BoundaryTable << "Near-field boundary";
    for (iMarker_NearFieldBound = 0; iMarker_NearFieldBound < nMarker_NearFieldBound; iMarker_NearFieldBound++) {
      BoundaryTable << Marker_NearFieldBound[iMarker_NearFieldBound];
      if (iMarker_NearFieldBound < nMarker_NearFieldBound-1)  BoundaryTable << " ";
    }
    BoundaryTable.PrintFooter();
  }

  if (nMarker_Deform_Mesh != 0) {
    BoundaryTable << "Deformable mesh boundary";
    for (iMarker_Deform_Mesh = 0; iMarker_Deform_Mesh < nMarker_Deform_Mesh; iMarker_Deform_Mesh++) {
      BoundaryTable << Marker_Deform_Mesh[iMarker_Deform_Mesh];
      if (iMarker_Deform_Mesh < nMarker_Deform_Mesh-1)  BoundaryTable << " ";
    }
    BoundaryTable.PrintFooter();
  }

  if (nMarker_Deform_Mesh_Sym_Plane != 0) {
    BoundaryTable << "Symmetric deformable mesh boundary";
    for (iMarker_Deform_Mesh_Sym_Plane = 0; iMarker_Deform_Mesh_Sym_Plane < nMarker_Deform_Mesh_Sym_Plane; iMarker_Deform_Mesh_Sym_Plane++) {
      BoundaryTable << Marker_Deform_Mesh_Sym_Plane[iMarker_Deform_Mesh_Sym_Plane];
      if (iMarker_Deform_Mesh_Sym_Plane < nMarker_Deform_Mesh_Sym_Plane-1)  BoundaryTable << " ";
    }
    BoundaryTable.PrintFooter();
  }

  if (nMarker_Fluid_Load != 0) {
    BoundaryTable << "Fluid loads boundary";
    for (iMarker_Fluid_Load = 0; iMarker_Fluid_Load < nMarker_Fluid_Load; iMarker_Fluid_Load++) {
      BoundaryTable << Marker_Fluid_Load[iMarker_Fluid_Load];
      if (iMarker_Fluid_Load < nMarker_Fluid_Load-1)  BoundaryTable << " ";
    }
    BoundaryTable.PrintFooter();
  }

  if (nMarker_Fluid_InterfaceBound != 0) {
    BoundaryTable << "Fluid interface boundary";
    for (iMarker_Fluid_InterfaceBound = 0; iMarker_Fluid_InterfaceBound < nMarker_Fluid_InterfaceBound; iMarker_Fluid_InterfaceBound++) {
      BoundaryTable << Marker_Fluid_InterfaceBound[iMarker_Fluid_InterfaceBound];
      if (iMarker_Fluid_InterfaceBound < nMarker_Fluid_InterfaceBound-1)  BoundaryTable << " ";
    }
    BoundaryTable.PrintFooter();
  }

  if (nMarker_FlowLoad != 0) {
    BoundaryTable << "Flow load boundary";
    for (iMarker_FlowLoad = 0; iMarker_FlowLoad < nMarker_FlowLoad; iMarker_FlowLoad++) {
      BoundaryTable << Marker_FlowLoad[iMarker_FlowLoad];
      if (iMarker_FlowLoad < nMarker_FlowLoad-1)  BoundaryTable << " ";
    }
    BoundaryTable.PrintFooter();
  }

  if (nMarker_Internal != 0) {
    BoundaryTable << "Internal boundary";
    for (iMarker_Internal = 0; iMarker_Internal < nMarker_Internal; iMarker_Internal++) {
      BoundaryTable << Marker_Internal[iMarker_Internal];
      if (iMarker_Internal < nMarker_Internal-1)  BoundaryTable << " ";
    }
    BoundaryTable.PrintFooter();
  }

  if (nMarker_Inlet != 0) {
    BoundaryTable << "Inlet boundary";
    for (iMarker_Inlet = 0; iMarker_Inlet < nMarker_Inlet; iMarker_Inlet++) {
      BoundaryTable << Marker_Inlet[iMarker_Inlet];
      if (iMarker_Inlet < nMarker_Inlet-1)  BoundaryTable << " ";
    }
    BoundaryTable.PrintFooter();
  }

  if (nMarker_Riemann != 0) {
    BoundaryTable << "Riemann boundary";
    for (iMarker_Riemann = 0; iMarker_Riemann < nMarker_Riemann; iMarker_Riemann++) {
      BoundaryTable << Marker_Riemann[iMarker_Riemann];
      if (iMarker_Riemann < nMarker_Riemann-1)  BoundaryTable << " ";
    }
    BoundaryTable.PrintFooter();
  }

  if (nMarker_Giles != 0) {
    BoundaryTable << "Giles boundary";
    for (iMarker_Giles = 0; iMarker_Giles < nMarker_Giles; iMarker_Giles++) {
      BoundaryTable << Marker_Giles[iMarker_Giles];
      if (iMarker_Giles < nMarker_Giles-1)  BoundaryTable << " ";
    }
    BoundaryTable.PrintFooter();
  }

  if (nMarker_MixingPlaneInterface != 0) {
    BoundaryTable << "MixingPlane boundary";
    for (iMarker_MixingPlaneInterface = 0; iMarker_MixingPlaneInterface < nMarker_MixingPlaneInterface; iMarker_MixingPlaneInterface++) {
      BoundaryTable << Marker_MixingPlaneInterface[iMarker_MixingPlaneInterface];
      if (iMarker_MixingPlaneInterface < nMarker_MixingPlaneInterface-1)  BoundaryTable << " ";
    }
    BoundaryTable.PrintFooter();
  }

  if (nMarker_EngineInflow != 0) {
    BoundaryTable << "Engine inflow boundary";
    for (iMarker_EngineInflow = 0; iMarker_EngineInflow < nMarker_EngineInflow; iMarker_EngineInflow++) {
      BoundaryTable << Marker_EngineInflow[iMarker_EngineInflow];
      if (iMarker_EngineInflow < nMarker_EngineInflow-1)  BoundaryTable << " ";
    }
    BoundaryTable.PrintFooter();
  }

  if (nMarker_EngineExhaust != 0) {
    BoundaryTable << "Engine exhaust boundary";
    for (iMarker_EngineExhaust = 0; iMarker_EngineExhaust < nMarker_EngineExhaust; iMarker_EngineExhaust++) {
      BoundaryTable << Marker_EngineExhaust[iMarker_EngineExhaust];
      if (iMarker_EngineExhaust < nMarker_EngineExhaust-1)  BoundaryTable << " ";
    }
    BoundaryTable.PrintFooter();
  }

  if (nMarker_Supersonic_Inlet != 0) {
    BoundaryTable << "Supersonic inlet boundary";
    for (iMarker_Supersonic_Inlet = 0; iMarker_Supersonic_Inlet < nMarker_Supersonic_Inlet; iMarker_Supersonic_Inlet++) {
      BoundaryTable << Marker_Supersonic_Inlet[iMarker_Supersonic_Inlet];
      if (iMarker_Supersonic_Inlet < nMarker_Supersonic_Inlet-1)  BoundaryTable << " ";
    }
    BoundaryTable.PrintFooter();
  }

  if (nMarker_Supersonic_Outlet != 0) {
    BoundaryTable << "Supersonic outlet boundary";
    for (iMarker_Supersonic_Outlet = 0; iMarker_Supersonic_Outlet < nMarker_Supersonic_Outlet; iMarker_Supersonic_Outlet++) {
      BoundaryTable << Marker_Supersonic_Outlet[iMarker_Supersonic_Outlet];
      if (iMarker_Supersonic_Outlet < nMarker_Supersonic_Outlet-1)  BoundaryTable << " ";
    }
    BoundaryTable.PrintFooter();
  }

  if (nMarker_Outlet != 0) {
    BoundaryTable << "Outlet boundary";
    for (iMarker_Outlet = 0; iMarker_Outlet < nMarker_Outlet; iMarker_Outlet++) {
      BoundaryTable << Marker_Outlet[iMarker_Outlet];
      if (iMarker_Outlet < nMarker_Outlet-1)  BoundaryTable << " ";
    }
    BoundaryTable.PrintFooter();
  }

  if (nMarker_Isothermal != 0) {
    BoundaryTable << "Isothermal wall";
    for (iMarker_Isothermal = 0; iMarker_Isothermal < nMarker_Isothermal; iMarker_Isothermal++) {
      BoundaryTable << Marker_Isothermal[iMarker_Isothermal];
      if (iMarker_Isothermal < nMarker_Isothermal-1)  BoundaryTable << " ";
    }
    BoundaryTable.PrintFooter();
  }

  if (nMarker_Smoluchowski_Maxwell != 0) {
    BoundaryTable << "Smoluchowski/Maxwell jump wall";
    for (iMarker_Smoluchowski_Maxwell = 0; iMarker_Smoluchowski_Maxwell < nMarker_Smoluchowski_Maxwell; iMarker_Smoluchowski_Maxwell++) {
      BoundaryTable << Marker_Smoluchowski_Maxwell[iMarker_Smoluchowski_Maxwell];
      if (iMarker_Smoluchowski_Maxwell< nMarker_Smoluchowski_Maxwell-1)  BoundaryTable << " ";
    }
    BoundaryTable.PrintFooter();
  }

  if (nMarker_HeatFlux != 0) {
    BoundaryTable << "Heat flux wall";
    for (iMarker_HeatFlux = 0; iMarker_HeatFlux < nMarker_HeatFlux; iMarker_HeatFlux++) {
      BoundaryTable << Marker_HeatFlux[iMarker_HeatFlux];
      if (iMarker_HeatFlux < nMarker_HeatFlux-1)  BoundaryTable << " ";
    }
    BoundaryTable.PrintFooter();
  }

  if (nWall_Catalytic != 0) {
    BoundaryTable << "Catalytic wall";
    for (iWall_Catalytic = 0; iWall_Catalytic < nWall_Catalytic; iWall_Catalytic++) {
      BoundaryTable << Wall_Catalytic[iWall_Catalytic];
      if (iWall_Catalytic < nWall_Catalytic-1)  BoundaryTable << " ";
    }
    BoundaryTable.PrintFooter();
  }

  if (nMarker_Clamped != 0) {
    BoundaryTable << "Clamped boundary";
    for (iMarker_Clamped = 0; iMarker_Clamped < nMarker_Clamped; iMarker_Clamped++) {
      BoundaryTable << Marker_Clamped[iMarker_Clamped];
      if (iMarker_Clamped < nMarker_Clamped-1)  BoundaryTable << " ";
    }
    BoundaryTable.PrintFooter();
  }

  if (nMarker_Displacement != 0) {
    BoundaryTable << "Displacement boundary";
    for (iMarker_Displacement = 0; iMarker_Displacement < nMarker_Displacement; iMarker_Displacement++) {
      BoundaryTable << Marker_Displacement[iMarker_Displacement];
      if (iMarker_Displacement < nMarker_Displacement-1)  BoundaryTable << " ";
    }
    BoundaryTable.PrintFooter();
  }

  if (nMarker_Load != 0) {
    BoundaryTable << "Normal load boundary";
    for (iMarker_Load = 0; iMarker_Load < nMarker_Load; iMarker_Load++) {
      BoundaryTable << Marker_Load[iMarker_Load];
      if (iMarker_Load < nMarker_Load-1)  BoundaryTable << " ";
    }
    BoundaryTable.PrintFooter();
  }

  if (nMarker_Damper != 0) {
    BoundaryTable << "Damper boundary";
    for (iMarker_Damper = 0; iMarker_Damper < nMarker_Damper; iMarker_Damper++) {
      BoundaryTable << Marker_Damper[iMarker_Damper];
      if (iMarker_Damper < nMarker_Damper-1)  BoundaryTable << " ";
    }
    BoundaryTable.PrintFooter();
  }

  if (nMarker_Load_Dir != 0) {
    BoundaryTable << "Load boundary";
    for (iMarker_Load_Dir = 0; iMarker_Load_Dir < nMarker_Load_Dir; iMarker_Load_Dir++) {
      BoundaryTable << Marker_Load_Dir[iMarker_Load_Dir];
      if (iMarker_Load_Dir < nMarker_Load_Dir-1)  BoundaryTable << " ";
    }
    BoundaryTable.PrintFooter();
  }

  if (nMarker_Disp_Dir != 0) {
    BoundaryTable << "Disp boundary";
    for (iMarker_Disp_Dir = 0; iMarker_Disp_Dir < nMarker_Disp_Dir; iMarker_Disp_Dir++) {
      BoundaryTable << Marker_Disp_Dir[iMarker_Disp_Dir];
      if (iMarker_Disp_Dir < nMarker_Disp_Dir-1)  BoundaryTable << " ";
    }
    BoundaryTable.PrintFooter();
  }

  if (nMarker_Load_Sine != 0) {
    BoundaryTable << "Sine-Wave boundary";
    for (iMarker_Load_Sine = 0; iMarker_Load_Sine < nMarker_Load_Sine; iMarker_Load_Sine++) {
      BoundaryTable << Marker_Load_Sine[iMarker_Load_Sine];
      if (iMarker_Load_Sine < nMarker_Load_Sine-1)  BoundaryTable << " ";
    }
    BoundaryTable.PrintFooter();
  }

  if (nMarker_Emissivity != 0) {
    BoundaryTable << "Radiative boundary";
    for (iMarker_Emissivity = 0; iMarker_Emissivity < nMarker_Emissivity; iMarker_Emissivity++) {
      BoundaryTable << Marker_Emissivity[iMarker_Emissivity]; // << "(" << Wall_Emissivity[iMarker_Emissivity] << ")";
      if (iMarker_Emissivity < nMarker_Emissivity-1)  BoundaryTable << " ";
    }
    BoundaryTable.PrintFooter();
  }

  if (nMarker_Custom != 0) {
    BoundaryTable << "Custom boundary";
    for (iMarker_Custom = 0; iMarker_Custom < nMarker_Custom; iMarker_Custom++) {
      BoundaryTable << Marker_Custom[iMarker_Custom];
      if (iMarker_Custom < nMarker_Custom-1)  BoundaryTable << " ";
    }
    BoundaryTable.PrintFooter();
  }

  if (nMarker_ActDiskInlet != 0) {
    BoundaryTable << "Actuator disk (inlet) boundary";
    for (iMarker_ActDiskInlet = 0; iMarker_ActDiskInlet < nMarker_ActDiskInlet; iMarker_ActDiskInlet++) {
      BoundaryTable << Marker_ActDiskInlet[iMarker_ActDiskInlet];
      if (iMarker_ActDiskInlet < nMarker_ActDiskInlet-1)  BoundaryTable << " ";
    }
    BoundaryTable.PrintFooter();
  }

  if (nMarker_ActDiskOutlet != 0) {
    BoundaryTable << "Actuator disk (outlet) boundary";
    for (iMarker_ActDiskOutlet = 0; iMarker_ActDiskOutlet < nMarker_ActDiskOutlet; iMarker_ActDiskOutlet++) {
      BoundaryTable << Marker_ActDiskOutlet[iMarker_ActDiskOutlet];
      if (iMarker_ActDiskOutlet < nMarker_ActDiskOutlet-1)  BoundaryTable << " ";
    }
    BoundaryTable.PrintFooter();
  }

  if (nMarker_ActDiskOutlet != 0) {
    if (GetKind_ActDisk() == VARIABLE_LOAD) {
      cout << endl << "Actuator disk with variable load." << endl;
      cout << "Actuator disk data read from file: " << GetActDisk_FileName() << endl;
    }
  }

}

bool CConfig::TokenizeString(string & str, string & option_name,
                             vector<string> & option_value) {
  const string delimiters(" (){}:,\t\n\v\f\r");
  // check for comments or empty string
  string::size_type pos, last_pos;
  pos = str.find_first_of("%");
  if ( (str.length() == 0) || (pos == 0) ) {
    // str is empty or a comment line, so no option here
    return false;
  }
  if (pos != string::npos) {
    // remove comment at end if necessary
    str.erase(pos);
  }

  // look for line composed on only delimiters (usually whitespace)
  pos = str.find_first_not_of(delimiters);
  if (pos == string::npos) {
    return false;
  }

  // find the equals sign and split string
  string name_part, value_part;
  pos = str.find("=");
  if (pos == string::npos) {
    cerr << "Error in TokenizeString(): "
    << "line in the configuration file with no \"=\" sign."
    << endl;
    cout << "Look for: " << str << endl;
    cout << "str.length() = " << str.length() << endl;
    throw(-1);
  }
  name_part = str.substr(0, pos);
  value_part = str.substr(pos+1, string::npos);
  //cout << "name_part  = |" << name_part  << "|" << endl;
  //cout << "value_part = |" << value_part << "|" << endl;

  // the first_part should consist of one string with no interior delimiters
  last_pos = name_part.find_first_not_of(delimiters, 0);
  pos = name_part.find_first_of(delimiters, last_pos);
  if ( (name_part.length() == 0) || (last_pos == string::npos) ) {
    cerr << "Error in CConfig::TokenizeString(): "
    << "line in the configuration file with no name before the \"=\" sign."
    << endl;
    throw(-1);
  }
  if (pos == string::npos) pos = name_part.length();
  option_name = name_part.substr(last_pos, pos - last_pos);
  last_pos = name_part.find_first_not_of(delimiters, pos);
  if (last_pos != string::npos) {
    cerr << "Error in TokenizeString(): "
    << "two or more options before an \"=\" sign in the configuration file."
    << endl;
    throw(-1);
  }
  StringToUpperCase(option_name);

  //cout << "option_name = |" << option_name << "|" << endl;
  //cout << "pos = " << pos << ": last_pos = " << last_pos << endl;

  // now fill the option value vector
  option_value.clear();
  last_pos = value_part.find_first_not_of(delimiters, 0);
  pos = value_part.find_first_of(delimiters, last_pos);
  while (string::npos != pos || string::npos != last_pos) {
    // add token to the vector<string>
    option_value.push_back(value_part.substr(last_pos, pos - last_pos));
    // skip delimiters
    last_pos = value_part.find_first_not_of(delimiters, pos);
    // find next "non-delimiter"
    pos = value_part.find_first_of(delimiters, last_pos);
  }
  if (option_value.size() == 0) {
    cerr << "Error in TokenizeString(): "
    << "option " << option_name << " in configuration file with no value assigned."
    << endl;
    throw(-1);
  }

#if 0
  cout << "option value(s) = ";
  for (unsigned int i = 0; i < option_value.size(); i++)
    cout << option_value[i] << " ";
  cout << endl;
#endif

  // look for ';' DV delimiters attached to values
  vector<string>::iterator it;
  it = option_value.begin();
  while (it != option_value.end()) {
    if (it->compare(";") == 0) {
      it++;
      continue;
    }

    pos = it->find(';');
    if (pos != string::npos) {
      string before_semi = it->substr(0, pos);
      string after_semi= it->substr(pos+1, string::npos);
      if (before_semi.empty()) {
        *it = ";";
        it++;
        option_value.insert(it, after_semi);
      } else {
        *it = before_semi;
        it++;
        vector<string> to_insert;
        to_insert.push_back(";");
        if (!after_semi.empty())
          to_insert.push_back(after_semi);
        option_value.insert(it, to_insert.begin(), to_insert.end());
      }
      it = option_value.begin(); // go back to beginning; not efficient
      continue;
    } else {
      it++;
    }
  }
#if 0
  cout << "option value(s) = ";
  for (unsigned int i = 0; i < option_value.size(); i++)
    cout << option_value[i] << " ";
  cout << endl;
#endif
  // remove any consecutive ";"
  it = option_value.begin();
  bool semi_at_prev = false;
  while (it != option_value.end()) {
    if (semi_at_prev) {
      if (it->compare(";") == 0) {
        option_value.erase(it);
        it = option_value.begin();
        semi_at_prev = false;
        continue;
      }
    }
    if (it->compare(";") == 0) {
      semi_at_prev = true;
    } else {
      semi_at_prev = false;
    }
    it++;
  }

#if 0
  cout << "option value(s) = ";
  for (unsigned int i = 0; i < option_value.size(); i++)
    cout << option_value[i] << " ";
  cout << endl;
#endif
  return true;
}

unsigned short CConfig::GetMarker_CfgFile_TagBound(string val_marker) const {

  unsigned short iMarker_CfgFile;

  for (iMarker_CfgFile = 0; iMarker_CfgFile < nMarker_CfgFile; iMarker_CfgFile++)
    if (Marker_CfgFile_TagBound[iMarker_CfgFile] == val_marker)
      return iMarker_CfgFile;

  SU2_MPI::Error(string("The configuration file doesn't have any definition for marker ") + val_marker, CURRENT_FUNCTION);
  return 0;
}

string CConfig::GetMarker_CfgFile_TagBound(unsigned short val_marker) const {
  return Marker_CfgFile_TagBound[val_marker];
}

unsigned short CConfig::GetMarker_CfgFile_KindBC(string val_marker) const {
  unsigned short iMarker_CfgFile;
  for (iMarker_CfgFile = 0; iMarker_CfgFile < nMarker_CfgFile; iMarker_CfgFile++)
    if (Marker_CfgFile_TagBound[iMarker_CfgFile] == val_marker) break;
  return Marker_CfgFile_KindBC[iMarker_CfgFile];
}

unsigned short CConfig::GetMarker_CfgFile_Monitoring(string val_marker) const {
  unsigned short iMarker_CfgFile;
  for (iMarker_CfgFile = 0; iMarker_CfgFile < nMarker_CfgFile; iMarker_CfgFile++)
    if (Marker_CfgFile_TagBound[iMarker_CfgFile] == val_marker) break;
  return Marker_CfgFile_Monitoring[iMarker_CfgFile];
}

unsigned short CConfig::GetMarker_CfgFile_GeoEval(string val_marker) const {
  unsigned short iMarker_CfgFile;
  for (iMarker_CfgFile = 0; iMarker_CfgFile < nMarker_CfgFile; iMarker_CfgFile++)
    if (Marker_CfgFile_TagBound[iMarker_CfgFile] == val_marker) break;
  return Marker_CfgFile_GeoEval[iMarker_CfgFile];
}

unsigned short CConfig::GetMarker_CfgFile_Designing(string val_marker) const {
  unsigned short iMarker_CfgFile;
  for (iMarker_CfgFile = 0; iMarker_CfgFile < nMarker_CfgFile; iMarker_CfgFile++)
    if (Marker_CfgFile_TagBound[iMarker_CfgFile] == val_marker) break;
  return Marker_CfgFile_Designing[iMarker_CfgFile];
}

unsigned short CConfig::GetMarker_CfgFile_Plotting(string val_marker) const {
  unsigned short iMarker_CfgFile;
  for (iMarker_CfgFile = 0; iMarker_CfgFile < nMarker_CfgFile; iMarker_CfgFile++)
    if (Marker_CfgFile_TagBound[iMarker_CfgFile] == val_marker) break;
  return Marker_CfgFile_Plotting[iMarker_CfgFile];
}

unsigned short CConfig::GetMarker_CfgFile_Analyze(string val_marker) const {
  unsigned short iMarker_CfgFile;
  for (iMarker_CfgFile = 0; iMarker_CfgFile < nMarker_CfgFile; iMarker_CfgFile++)
    if (Marker_CfgFile_TagBound[iMarker_CfgFile] == val_marker) break;
  return Marker_CfgFile_Analyze[iMarker_CfgFile];
}

unsigned short CConfig::GetMarker_CfgFile_ZoneInterface(string val_marker) const {
  unsigned short iMarker_CfgFile;
  for (iMarker_CfgFile = 0; iMarker_CfgFile < nMarker_CfgFile; iMarker_CfgFile++)
    if (Marker_CfgFile_TagBound[iMarker_CfgFile] == val_marker) break;
  return Marker_CfgFile_ZoneInterface[iMarker_CfgFile];
}

unsigned short CConfig::GetMarker_CfgFile_Turbomachinery(string val_marker) const {
  unsigned short iMarker_CfgFile;
  for (iMarker_CfgFile = 0; iMarker_CfgFile < nMarker_CfgFile; iMarker_CfgFile++)
    if (Marker_CfgFile_TagBound[iMarker_CfgFile] == val_marker) break;
  return Marker_CfgFile_Turbomachinery[iMarker_CfgFile];
}

unsigned short CConfig::GetMarker_CfgFile_TurbomachineryFlag(string val_marker) const {
  unsigned short iMarker_CfgFile;
  for (iMarker_CfgFile = 0; iMarker_CfgFile < nMarker_CfgFile; iMarker_CfgFile++)
    if (Marker_CfgFile_TagBound[iMarker_CfgFile] == val_marker) break;
  return Marker_CfgFile_TurbomachineryFlag[iMarker_CfgFile];
}

unsigned short CConfig::GetMarker_CfgFile_MixingPlaneInterface(string val_marker) const {
  unsigned short iMarker_CfgFile;
  for (iMarker_CfgFile = 0; iMarker_CfgFile < nMarker_CfgFile; iMarker_CfgFile++)
    if (Marker_CfgFile_TagBound[iMarker_CfgFile] == val_marker) break;
  return Marker_CfgFile_MixingPlaneInterface[iMarker_CfgFile];
}

unsigned short CConfig::GetMarker_CfgFile_DV(string val_marker) const {
  unsigned short iMarker_CfgFile;
  for (iMarker_CfgFile = 0; iMarker_CfgFile < nMarker_CfgFile; iMarker_CfgFile++)
    if (Marker_CfgFile_TagBound[iMarker_CfgFile] == val_marker) break;
  return Marker_CfgFile_DV[iMarker_CfgFile];
}

unsigned short CConfig::GetMarker_CfgFile_Moving(string val_marker) const {
  unsigned short iMarker_CfgFile;
  for (iMarker_CfgFile = 0; iMarker_CfgFile < nMarker_CfgFile; iMarker_CfgFile++)
    if (Marker_CfgFile_TagBound[iMarker_CfgFile] == val_marker) break;
  return Marker_CfgFile_Moving[iMarker_CfgFile];
}

unsigned short CConfig::GetMarker_CfgFile_Deform_Mesh(string val_marker) const {
  unsigned short iMarker_CfgFile;
  for (iMarker_CfgFile = 0; iMarker_CfgFile < nMarker_CfgFile; iMarker_CfgFile++)
    if (Marker_CfgFile_TagBound[iMarker_CfgFile] == val_marker) break;
  return Marker_CfgFile_Deform_Mesh[iMarker_CfgFile];
}

unsigned short CConfig::GetMarker_CfgFile_Deform_Mesh_Sym_Plane(string val_marker) const {
  unsigned short iMarker_CfgFile;
  for (iMarker_CfgFile = 0; iMarker_CfgFile < nMarker_CfgFile; iMarker_CfgFile++)
    if (Marker_CfgFile_TagBound[iMarker_CfgFile] == val_marker) break;
  return Marker_CfgFile_Deform_Mesh_Sym_Plane[iMarker_CfgFile];
}

unsigned short CConfig::GetMarker_CfgFile_Fluid_Load(string val_marker) const {
  unsigned short iMarker_CfgFile;
  for (iMarker_CfgFile = 0; iMarker_CfgFile < nMarker_CfgFile; iMarker_CfgFile++)
    if (Marker_CfgFile_TagBound[iMarker_CfgFile] == val_marker) break;
  return Marker_CfgFile_Fluid_Load[iMarker_CfgFile];
}

unsigned short CConfig::GetMarker_CfgFile_PyCustom(string val_marker) const {
  unsigned short iMarker_CfgFile;
  for (iMarker_CfgFile=0; iMarker_CfgFile < nMarker_CfgFile; iMarker_CfgFile++)
    if (Marker_CfgFile_TagBound[iMarker_CfgFile] == val_marker) break;
  return Marker_CfgFile_PyCustom[iMarker_CfgFile];
}

unsigned short CConfig::GetMarker_CfgFile_PerBound(string val_marker) const {
  unsigned short iMarker_CfgFile;
  for (iMarker_CfgFile = 0; iMarker_CfgFile < nMarker_CfgFile; iMarker_CfgFile++)
    if (Marker_CfgFile_TagBound[iMarker_CfgFile] == val_marker) break;
  return Marker_CfgFile_PerBound[iMarker_CfgFile];
}

unsigned short CConfig::GetMarker_ZoneInterface(string val_marker) const {
  unsigned short iMarker_CfgFile;
  for (iMarker_CfgFile = 0; iMarker_CfgFile < nMarker_CfgFile; iMarker_CfgFile++)
    if (Marker_CfgFile_TagBound[iMarker_CfgFile] == val_marker) break;
  return Marker_CfgFile_ZoneInterface[iMarker_CfgFile];
}

bool CConfig::GetSolid_Wall(unsigned short iMarker) const {

  return (Marker_All_KindBC[iMarker] == HEAT_FLUX  ||
          Marker_All_KindBC[iMarker] == ISOTHERMAL ||
          Marker_All_KindBC[iMarker] == SMOLUCHOWSKI_MAXWELL ||
          Marker_All_KindBC[iMarker] == CHT_WALL_INTERFACE ||
          Marker_All_KindBC[iMarker] == EULER_WALL);
}

bool CConfig::GetViscous_Wall(unsigned short iMarker) const {

  return (Marker_All_KindBC[iMarker] == HEAT_FLUX  ||
          Marker_All_KindBC[iMarker] == ISOTHERMAL ||
          Marker_All_KindBC[iMarker] == SMOLUCHOWSKI_MAXWELL ||
          Marker_All_KindBC[iMarker] == CHT_WALL_INTERFACE);
}

void CConfig::SetSurface_Movement(unsigned short iMarker, unsigned short kind_movement) {

  unsigned short* new_surface_movement = new unsigned short[nMarker_Moving + 1];
  string* new_marker_moving = new string[nMarker_Moving+1];

  for (unsigned short iMarker_Moving = 0; iMarker_Moving < nMarker_Moving; iMarker_Moving++){
    new_surface_movement[iMarker_Moving] = Kind_SurfaceMovement[iMarker_Moving];
    new_marker_moving[iMarker_Moving] = Marker_Moving[iMarker_Moving];
  }

  if (nKind_SurfaceMovement > 0){
    delete [] Marker_Moving;
    delete [] Kind_SurfaceMovement;
  }

  Kind_SurfaceMovement = new_surface_movement;
  Marker_Moving        = new_marker_moving;

  Kind_SurfaceMovement[nMarker_Moving] = kind_movement;
  Marker_Moving[nMarker_Moving] = Marker_All_TagBound[iMarker];

  nMarker_Moving++;
  nKind_SurfaceMovement++;

}
CConfig::~CConfig(void) {

  unsigned long iDV, iMarker, iPeriodic, iFFD;

  /*--- Delete all of the option objects in the global option map ---*/

  for(map<string, COptionBase*>::iterator itr = option_map.begin(); itr != option_map.end(); itr++) {
    delete itr->second;
  }

  delete [] TimeDOFsADER_DG;
  delete [] TimeIntegrationADER_DG;
  delete [] WeightsIntegrationADER_DG;
  delete [] RK_Alpha_Step;
  delete [] MG_PreSmooth;
  delete [] MG_PostSmooth;

  /*--- Free memory for Aeroelastic problems. ---*/

  delete[] Aeroelastic_pitch;
  delete[] Aeroelastic_plunge;

 /*--- Free memory for airfoil sections ---*/

 delete [] LocationStations;

  /*--- motion origin: ---*/

  delete [] MarkerMotion_Origin;

  delete [] MoveMotion_Origin;

  /*--- translation: ---*/

  delete [] MarkerTranslation_Rate;

  /*--- rotation: ---*/

  delete [] MarkerRotation_Rate;

  /*--- pitching: ---*/

  delete [] MarkerPitching_Omega;

  /*--- pitching amplitude: ---*/

  delete [] MarkerPitching_Ampl;

  /*--- pitching phase: ---*/

  delete [] MarkerPitching_Phase;

  /*--- plunging: ---*/

  delete [] MarkerPlunging_Omega;

  /*--- plunging amplitude: ---*/
  delete [] MarkerPlunging_Ampl;

  /*--- reference origin for moments ---*/

  delete [] RefOriginMoment_X;
  delete [] RefOriginMoment_Y;
  delete [] RefOriginMoment_Z;

  /*--- Free memory for Harmonic Blance Frequency  pointer ---*/

  delete [] Omega_HB;

  /*--- Marker pointers ---*/

  delete[] Marker_CfgFile_GeoEval;
  delete[] Marker_All_GeoEval;

  delete[] Marker_CfgFile_TagBound;
  delete[] Marker_All_TagBound;

  delete[] Marker_CfgFile_KindBC;
  delete[] Marker_All_KindBC;

  delete[] Marker_CfgFile_Monitoring;
  delete[] Marker_All_Monitoring;

  delete[] Marker_CfgFile_Designing;
  delete[] Marker_All_Designing;

  delete[] Marker_CfgFile_Plotting;
  delete[] Marker_All_Plotting;

  delete[] Marker_CfgFile_Analyze;
  delete[] Marker_All_Analyze;

  delete[] Marker_CfgFile_ZoneInterface;
  delete[] Marker_All_ZoneInterface;

  delete[] Marker_CfgFile_DV;
  delete[] Marker_All_DV;

  delete[] Marker_CfgFile_Moving;
  delete[] Marker_All_Moving;

  delete[] Marker_CfgFile_Deform_Mesh;
  delete[] Marker_All_Deform_Mesh;

  delete[] Marker_CfgFile_Deform_Mesh_Sym_Plane;
  delete[] Marker_All_Deform_Mesh_Sym_Plane;

  delete[] Marker_CfgFile_Fluid_Load;
  delete[] Marker_All_Fluid_Load;

  delete[] Marker_CfgFile_PyCustom;
  delete[] Marker_All_PyCustom;

  delete[] Marker_CfgFile_PerBound;
  delete[] Marker_All_PerBound;

  delete [] Marker_CfgFile_Turbomachinery;
  delete [] Marker_All_Turbomachinery;

  delete [] Marker_CfgFile_TurbomachineryFlag;
  delete [] Marker_All_TurbomachineryFlag;

  delete [] Marker_CfgFile_MixingPlaneInterface;
  delete [] Marker_All_MixingPlaneInterface;

  delete[] Marker_DV;
  delete[] Marker_Moving;
  delete[] Marker_Monitoring;
  delete[] Marker_Designing;
  delete[] Marker_GeoEval;
  delete[] Marker_Plotting;
  delete[] Marker_Analyze;
  delete[] Marker_WallFunctions;
  delete[] Marker_ZoneInterface;
  delete [] Marker_PyCustom;
  delete[] Marker_All_SendRecv;

  delete[] Kind_Inc_Inlet;
  delete[] Kind_Inc_Outlet;

  delete[] Kind_WallFunctions;

  delete[] Kind_Wall;

  delete[] Config_Filenames;

  if (IntInfo_WallFunctions != nullptr) {
    for (iMarker = 0; iMarker < nMarker_WallFunctions; ++iMarker) {
      if (IntInfo_WallFunctions[iMarker] != nullptr)
        delete[] IntInfo_WallFunctions[iMarker];
    }
    delete[] IntInfo_WallFunctions;
  }

  if (DoubleInfo_WallFunctions != nullptr) {
    for (iMarker = 0; iMarker < nMarker_WallFunctions; ++iMarker) {
      if (DoubleInfo_WallFunctions[iMarker] != nullptr)
        delete[] DoubleInfo_WallFunctions[iMarker];
    }
    delete[] DoubleInfo_WallFunctions;
  }

       delete[] Kind_ObjFunc;
       delete[] Weight_ObjFunc;

  if (DV_Value != nullptr) {
    for (iDV = 0; iDV < nDV; iDV++) delete[] DV_Value[iDV];
    delete [] DV_Value;
  }

  if (ParamDV != nullptr) {
    for (iDV = 0; iDV < nDV; iDV++) delete[] ParamDV[iDV];
    delete [] ParamDV;
  }

  if (CoordFFDBox != nullptr) {
    for (iFFD = 0; iFFD < nFFDBox; iFFD++) delete[] CoordFFDBox[iFFD];
    delete [] CoordFFDBox;
  }

  if (DegreeFFDBox != nullptr) {
    for (iFFD = 0; iFFD < nFFDBox; iFFD++) delete[] DegreeFFDBox[iFFD];
    delete [] DegreeFFDBox;
  }

     delete[] Design_Variable;

     delete[]  Exhaust_Temperature_Target;
     delete[]  Exhaust_Pressure_Target;
     delete[] Exhaust_Pressure;
     delete[] Exhaust_Temperature;
     delete[] Exhaust_MassFlow;
     delete[] Exhaust_TotalPressure;
     delete[] Exhaust_TotalTemperature;
     delete[] Exhaust_GrossThrust;
     delete[] Exhaust_Force;
     delete[] Exhaust_Power;

     delete[]  Inflow_Mach;
     delete[] Inflow_Pressure;
     delete[] Inflow_MassFlow;
     delete[] Inflow_ReverseMassFlow;
     delete[] Inflow_TotalPressure;
     delete[] Inflow_Temperature;
     delete[] Inflow_TotalTemperature;
     delete[] Inflow_RamDrag;
     delete[]  Inflow_Force;
     delete[] Inflow_Power;

     delete[]  Engine_Power;
     delete[]  Engine_Mach;
     delete[]  Engine_Force;
     delete[]  Engine_NetThrust;
     delete[]  Engine_GrossThrust;
     delete[]  Engine_Area;
     delete[] EngineInflow_Target;

     delete[]  ActDiskInlet_MassFlow;
     delete[]  ActDiskInlet_Temperature;
     delete[]  ActDiskInlet_TotalTemperature;
     delete[]  ActDiskInlet_Pressure;
     delete[]  ActDiskInlet_TotalPressure;
     delete[]  ActDiskInlet_RamDrag;
     delete[]  ActDiskInlet_Force;
     delete[]  ActDiskInlet_Power;

     delete[]  ActDiskOutlet_MassFlow;
     delete[]  ActDiskOutlet_Temperature;
     delete[]  ActDiskOutlet_TotalTemperature;
     delete[]  ActDiskOutlet_Pressure;
     delete[]  ActDiskOutlet_TotalPressure;
     delete[]  ActDiskOutlet_GrossThrust;
     delete[]  ActDiskOutlet_Force;
     delete[]  ActDiskOutlet_Power;

     delete[]  Outlet_MassFlow;
     delete[]  Outlet_Density;
     delete[]  Outlet_Area;

     delete[]  ActDisk_DeltaPress;
     delete[]  ActDisk_DeltaTemp;
     delete[]  ActDisk_TotalPressRatio;
     delete[]  ActDisk_TotalTempRatio;
     delete[]  ActDisk_StaticPressRatio;
     delete[]  ActDisk_StaticTempRatio;
     delete[]  ActDisk_Power;
     delete[]  ActDisk_MassFlow;
     delete[]  ActDisk_Mach;
     delete[]  ActDisk_Force;
     delete[]  ActDisk_NetThrust;
     delete[]  ActDisk_BCThrust;
     delete[]  ActDisk_BCThrust_Old;
     delete[]  ActDisk_GrossThrust;
     delete[]  ActDisk_Area;
     delete[]  ActDisk_ReverseMassFlow;

     delete[]  Surface_MassFlow;
     delete[]  Surface_Mach;
     delete[]  Surface_Temperature;
     delete[]  Surface_Pressure;
     delete[]  Surface_Density;
     delete[]  Surface_Enthalpy;
     delete[]  Surface_NormalVelocity;
     delete[]  Surface_Uniformity;
     delete[]  Surface_SecondaryStrength;
     delete[]  Surface_SecondOverUniform;
     delete[]  Surface_MomentumDistortion;
     delete[]  Surface_TotalTemperature;
     delete[]  Surface_TotalPressure;
     delete[]  Surface_PressureDrop;
     delete[]  Surface_DC60;
     delete[]  Surface_IDC;
     delete[]  Surface_IDC_Mach;
     delete[]  Surface_IDR;

  delete[]  Inlet_Ttotal;
  delete[]  Inlet_Ptotal;
  if (Inlet_FlowDir != nullptr) {
    for (iMarker = 0; iMarker < nMarker_Inlet; iMarker++)
      delete [] Inlet_FlowDir[iMarker];
    delete [] Inlet_FlowDir;
  }

  if (Inlet_Velocity != nullptr) {
    for (iMarker = 0; iMarker < nMarker_Supersonic_Inlet; iMarker++)
      delete [] Inlet_Velocity[iMarker];
    delete [] Inlet_Velocity;
  }

  if (Inlet_MassFrac != nullptr) {
    for (iMarker = 0; iMarker < nMarker_Supersonic_Inlet; iMarker++)
      delete [] Inlet_MassFrac[iMarker];
    delete [] Inlet_MassFrac;
  }

  if (Riemann_FlowDir != nullptr) {
    for (iMarker = 0; iMarker < nMarker_Riemann; iMarker++)
      delete [] Riemann_FlowDir[iMarker];
    delete [] Riemann_FlowDir;
  }

  if (Giles_FlowDir != nullptr) {
    for (iMarker = 0; iMarker < nMarker_Giles; iMarker++)
      delete [] Giles_FlowDir[iMarker];
    delete [] Giles_FlowDir;
  }

  if (Load_Sine_Dir != nullptr) {
    for (iMarker = 0; iMarker < nMarker_Load_Sine; iMarker++)
      delete [] Load_Sine_Dir[iMarker];
    delete [] Load_Sine_Dir;
  }

  if (Load_Dir != nullptr) {
    for (iMarker = 0; iMarker < nMarker_Load_Dir; iMarker++)
      delete [] Load_Dir[iMarker];
    delete [] Load_Dir;
  }

     delete[] Inlet_Temperature;
     delete[] Inlet_Pressure;
     delete[] Outlet_Pressure;
     delete[] Isothermal_Temperature;
     delete[] Heat_Flux;
     delete[] Displ_Value;
     delete[] Load_Value;
     delete[] Damper_Constant;
     delete[] Load_Dir_Multiplier;
     delete[] Load_Dir_Value;
     delete[] Disp_Dir;
     delete[] Disp_Dir_Multiplier;
     delete[] Disp_Dir_Value;
     delete[] Load_Sine_Amplitude;
     delete[] Load_Sine_Frequency;
     delete[] FlowLoad_Value;
     delete[] Roughness_Height;
     delete[] Wall_Emissivity;
  /*--- related to periodic boundary conditions ---*/

  for (iMarker = 0; iMarker < nMarker_PerBound; iMarker++) {
    if (Periodic_RotCenter   != nullptr) delete [] Periodic_RotCenter[iMarker];
    if (Periodic_RotAngles   != nullptr) delete [] Periodic_RotAngles[iMarker];
    if (Periodic_Translation != nullptr) delete [] Periodic_Translation[iMarker];
  }
  delete[] Periodic_RotCenter;
  delete[] Periodic_RotAngles;
  delete[] Periodic_Translation;

  for (iPeriodic = 0; iPeriodic < nPeriodic_Index; iPeriodic++) {
    if (Periodic_Center    != nullptr) delete [] Periodic_Center[iPeriodic];
    if (Periodic_Rotation  != nullptr) delete [] Periodic_Rotation[iPeriodic];
    if (Periodic_Translate != nullptr) delete [] Periodic_Translate[iPeriodic];
  }
  delete[] Periodic_Center;
  delete[] Periodic_Rotation;
  delete[] Periodic_Translate;

  delete[] MG_CorrecSmooth;
         delete[] PlaneTag;
              delete[] CFL;

  /*--- String markers ---*/

               delete[] Marker_Euler;
            delete[] Marker_FarField;
              delete[] Marker_Custom;
             delete[] Marker_SymWall;
            delete[] Marker_PerBound;
            delete[] Marker_PerDonor;
      delete[] Marker_NearFieldBound;
         delete[] Marker_Deform_Mesh;
         delete[] Marker_Deform_Mesh_Sym_Plane;
          delete[] Marker_Fluid_Load;
      delete[] Marker_Fluid_InterfaceBound;
               delete[] Marker_Inlet;
    delete[] Marker_Supersonic_Inlet;
    delete[] Marker_Supersonic_Outlet;
              delete[] Marker_Outlet;
          delete[] Marker_Isothermal;
  delete[] Marker_Smoluchowski_Maxwell;
       delete[] Marker_EngineInflow;
      delete[] Marker_EngineExhaust;
        delete[] Marker_Displacement;
                delete[] Marker_Load;
                delete[] Marker_Damper;
                delete[] Marker_Load_Dir;
                delete[] Marker_Disp_Dir;
                delete[] Marker_Load_Sine;
            delete[] Marker_FlowLoad;
             delete[] Marker_Internal;
                delete[] Marker_HeatFlux;
          delete[] Marker_Emissivity;

  delete [] Int_Coeffs;

  delete [] ElasticityMod;
  delete [] PoissonRatio;
  delete [] MaterialDensity;
  delete [] Electric_Constant;
  delete [] Electric_Field_Mod;
  delete [] RefNode_Displacement;
  delete [] Electric_Field_Dir;

  /*--- Delete some arrays needed just for initializing options. ---*/

  delete [] FFDTag;
  delete [] nDV_Value;
  delete [] TagFFDBox;

  delete [] Kind_Data_Riemann;
  delete [] Riemann_Var1;
  delete [] Riemann_Var2;
  delete [] Kind_Data_Giles;
  delete [] Giles_Var1;
  delete [] Giles_Var2;
  delete [] RelaxFactorAverage;
  delete [] RelaxFactorFourier;
  delete [] nSpan_iZones;
  delete [] Kind_TurboMachinery;

  delete [] Marker_MixingPlaneInterface;
  delete [] Marker_TurboBoundIn;
  delete [] Marker_TurboBoundOut;
  delete [] Marker_Riemann;
  delete [] Marker_Giles;
  delete [] Marker_Shroud;

  delete [] nBlades;
  delete [] FreeStreamTurboNormal;

  delete [] top_optim_kernels;
  delete [] top_optim_kernel_params;
  delete [] top_optim_filter_radius;

  delete [] ScreenOutput;
  delete [] HistoryOutput;
  delete [] VolumeOutput;
  delete [] Mesh_Box_Size;
  delete [] VolumeOutputFiles;

  delete [] ConvField;

}

string CConfig::GetFilename(string filename, string ext, unsigned long Iter) const {

  /*--- Remove any extension --- */

  unsigned short lastindex = filename.find_last_of(".");
  filename = filename.substr(0, lastindex);

  /*--- Add the extension --- */

  filename = filename + string(ext);

  /*--- Append the zone number if multizone problems ---*/
  if (Multizone_Problem)
    filename = GetMultizone_FileName(filename, GetiZone(), ext);

  /*--- Append the zone number if multiple instance problems ---*/
  if (GetnTimeInstances() > 1)
    filename = GetMultiInstance_FileName(filename, GetiInst(), ext);

  if (GetTime_Domain()){
    filename = GetUnsteady_FileName(filename, (int)Iter, ext);
  }

  return filename;
}

string CConfig::GetUnsteady_FileName(string val_filename, int val_iter, string ext) const {

  string UnstExt="", UnstFilename = val_filename;
  char buffer[50];

  /*--- Check that a positive value iteration is requested (for now). ---*/

  if (val_iter < 0) {
    SU2_MPI::Error("Requesting a negative iteration number for the restart file!!", CURRENT_FUNCTION);
  }

  unsigned short lastindex = UnstFilename.find_last_of(".");
  UnstFilename = UnstFilename.substr(0, lastindex);

  /*--- Append iteration number for unsteady cases ---*/

  if (Time_Domain) {

    if ((val_iter >= 0)    && (val_iter < 10))    SPRINTF (buffer, "_0000%d", val_iter);
    if ((val_iter >= 10)   && (val_iter < 100))   SPRINTF (buffer, "_000%d",  val_iter);
    if ((val_iter >= 100)  && (val_iter < 1000))  SPRINTF (buffer, "_00%d",   val_iter);
    if ((val_iter >= 1000) && (val_iter < 10000)) SPRINTF (buffer, "_0%d",    val_iter);
    if (val_iter >= 10000) SPRINTF (buffer, "_%d", val_iter);
    UnstExt = string(buffer);
  }
  UnstExt += ext;
  UnstFilename.append(UnstExt);

  return UnstFilename;
}

string CConfig::GetMultizone_FileName(string val_filename, int val_iZone, string ext) const {

    string multizone_filename = val_filename;
    char buffer[50];

    unsigned short lastindex = multizone_filename.find_last_of(".");
    multizone_filename = multizone_filename.substr(0, lastindex);

    if (Multizone_Problem) {
        SPRINTF (buffer, "_%d", SU2_TYPE::Int(val_iZone));
        multizone_filename.append(string(buffer));
    }

    multizone_filename += ext;
    return multizone_filename;
}

string CConfig::GetMultizone_HistoryFileName(string val_filename, int val_iZone, string ext) const {

    string multizone_filename = val_filename;
    char buffer[50];
    unsigned short lastindex = multizone_filename.find_last_of(".");
    multizone_filename = multizone_filename.substr(0, lastindex);
    if (Multizone_Problem) {
        SPRINTF (buffer, "_%d", SU2_TYPE::Int(val_iZone));
        multizone_filename.append(string(buffer));
    }
    multizone_filename += ext;
    return multizone_filename;
}

string CConfig::GetMultiInstance_FileName(string val_filename, int val_iInst, string ext) const {

  string multizone_filename = val_filename;
  char buffer[50];

  unsigned short lastindex = multizone_filename.find_last_of(".");
  multizone_filename = multizone_filename.substr(0, lastindex);
  SPRINTF (buffer, "_%d", SU2_TYPE::Int(val_iInst));
  multizone_filename.append(string(buffer));
  multizone_filename += ext;
  return multizone_filename;
}

string CConfig::GetMultiInstance_HistoryFileName(string val_filename, int val_iInst) const {

  string multizone_filename = val_filename;
  char buffer[50];

  unsigned short lastindex = multizone_filename.find_last_of(".");
  multizone_filename = multizone_filename.substr(0, lastindex);
  SPRINTF (buffer, "_%d", SU2_TYPE::Int(val_iInst));
  multizone_filename.append(string(buffer));

  return multizone_filename;
}

string CConfig::GetObjFunc_Extension(string val_filename) const {

  string AdjExt, Filename = val_filename;

  if (ContinuousAdjoint || DiscreteAdjoint) {

    /*--- Remove filename extension (.dat) ---*/

    unsigned short lastindex = Filename.find_last_of(".");
    Filename = Filename.substr(0, lastindex);

    if (nObj==1) {
      switch (Kind_ObjFunc[0]) {
        case DRAG_COEFFICIENT:            AdjExt = "_cd";       break;
        case LIFT_COEFFICIENT:            AdjExt = "_cl";       break;
        case SIDEFORCE_COEFFICIENT:       AdjExt = "_csf";      break;
        case INVERSE_DESIGN_PRESSURE:     AdjExt = "_invpress"; break;
        case INVERSE_DESIGN_HEATFLUX:     AdjExt = "_invheat";  break;
        case MOMENT_X_COEFFICIENT:        AdjExt = "_cmx";      break;
        case MOMENT_Y_COEFFICIENT:        AdjExt = "_cmy";      break;
        case MOMENT_Z_COEFFICIENT:        AdjExt = "_cmz";      break;
        case EFFICIENCY:                  AdjExt = "_eff";      break;
        case EQUIVALENT_AREA:             AdjExt = "_ea";       break;
        case NEARFIELD_PRESSURE:          AdjExt = "_nfp";      break;
        case FORCE_X_COEFFICIENT:         AdjExt = "_cfx";      break;
        case FORCE_Y_COEFFICIENT:         AdjExt = "_cfy";      break;
        case FORCE_Z_COEFFICIENT:         AdjExt = "_cfz";      break;
        case THRUST_COEFFICIENT:          AdjExt = "_ct";       break;
        case TORQUE_COEFFICIENT:          AdjExt = "_cq";       break;
        case TOTAL_HEATFLUX:              AdjExt = "_totheat";  break;
        case MAXIMUM_HEATFLUX:            AdjExt = "_maxheat";  break;
        case TOTAL_AVG_TEMPERATURE:       AdjExt = "_avtp";     break;
        case FIGURE_OF_MERIT:             AdjExt = "_merit";    break;
        case BUFFET_SENSOR:               AdjExt = "_buffet";    break;
        case SURFACE_TOTAL_PRESSURE:      AdjExt = "_pt";       break;
        case SURFACE_STATIC_PRESSURE:     AdjExt = "_pe";       break;
        case SURFACE_MASSFLOW:            AdjExt = "_mfr";      break;
        case SURFACE_UNIFORMITY:          AdjExt = "_uniform";  break;
        case SURFACE_SECONDARY:           AdjExt = "_second";   break;
        case SURFACE_MOM_DISTORTION:      AdjExt = "_distort";  break;
        case SURFACE_SECOND_OVER_UNIFORM: AdjExt = "_sou";      break;
        case SURFACE_PRESSURE_DROP:       AdjExt = "_dp";       break;
        case SURFACE_MACH:                AdjExt = "_mach";     break;
        case CUSTOM_OBJFUNC:              AdjExt = "_custom";   break;
        case KINETIC_ENERGY_LOSS:         AdjExt = "_ke";       break;
        case TOTAL_PRESSURE_LOSS:         AdjExt = "_pl";       break;
        case FLOW_ANGLE_OUT:              AdjExt = "_fao";      break;
        case FLOW_ANGLE_IN:               AdjExt = "_fai";      break;
        case TOTAL_EFFICIENCY:            AdjExt = "_teff";     break;
        case TOTAL_STATIC_EFFICIENCY:     AdjExt = "_tseff";    break;
        case EULERIAN_WORK:               AdjExt = "_ew";       break;
        case MASS_FLOW_IN:                AdjExt = "_mfi";      break;
        case MASS_FLOW_OUT:               AdjExt = "_mfo";      break;
        case ENTROPY_GENERATION:          AdjExt = "_entg";     break;
        case REFERENCE_GEOMETRY:          AdjExt = "_refgeom";  break;
        case REFERENCE_NODE:              AdjExt = "_refnode";  break;
        case VOLUME_FRACTION:             AdjExt = "_volfrac";  break;
        case TOPOL_DISCRETENESS:          AdjExt = "_topdisc";  break;
        case TOPOL_COMPLIANCE:            AdjExt = "_topcomp";  break;
      }
    }
    else{
      AdjExt = "_combo";
    }
    Filename.append(AdjExt);

    /*--- Lastly, add the .dat extension ---*/
    Filename.append(".dat");

  }

  return Filename;
}

unsigned short CConfig::GetContainerPosition(unsigned short val_eqsystem) {

  switch (val_eqsystem) {
    case RUNTIME_FLOW_SYS:      return FLOW_SOL;
    case RUNTIME_TURB_SYS:      return TURB_SOL;
    case RUNTIME_TRANS_SYS:     return TRANS_SOL;
    case RUNTIME_HEAT_SYS:      return HEAT_SOL;
    case RUNTIME_FEA_SYS:       return FEA_SOL;
    case RUNTIME_ADJPOT_SYS:    return ADJFLOW_SOL;
    case RUNTIME_ADJFLOW_SYS:   return ADJFLOW_SOL;
    case RUNTIME_ADJTURB_SYS:   return ADJTURB_SOL;
    case RUNTIME_ADJFEA_SYS:    return ADJFEA_SOL;
    case RUNTIME_RADIATION_SYS: return RAD_SOL;
    case RUNTIME_MULTIGRID_SYS: return 0;
  }
  return 0;
}

void CConfig::SetKind_ConvNumScheme(unsigned short val_kind_convnumscheme,
                                    unsigned short val_kind_centered, unsigned short val_kind_upwind,
                                    unsigned short val_kind_slopelimit, bool val_muscl,
                                    unsigned short val_kind_fem) {

  Kind_ConvNumScheme = val_kind_convnumscheme;
  Kind_Centered = val_kind_centered;
  Kind_Upwind = val_kind_upwind;
  Kind_FEM = val_kind_fem;
  Kind_SlopeLimit = val_kind_slopelimit;
  MUSCL = val_muscl;

}

void CConfig::SetGlobalParam(unsigned short val_solver,
                             unsigned short val_system) {

  /*--- Set the simulation global time ---*/

  Current_UnstTime = static_cast<su2double>(TimeIter)*Delta_UnstTime;
  Current_UnstTimeND = static_cast<su2double>(TimeIter)*Delta_UnstTimeND;

  /*--- Set the solver methods ---*/

  switch (val_solver) {
    case EULER: case INC_EULER: case NEMO_EULER:
      if (val_system == RUNTIME_FLOW_SYS) {
        SetKind_ConvNumScheme(Kind_ConvNumScheme_Flow, Kind_Centered_Flow,
                              Kind_Upwind_Flow, Kind_SlopeLimit_Flow,
                              MUSCL_Flow, NONE);
        SetKind_TimeIntScheme(Kind_TimeIntScheme_Flow);
      }
      break;
    case NAVIER_STOKES: case INC_NAVIER_STOKES: case NEMO_NAVIER_STOKES:
      if (val_system == RUNTIME_FLOW_SYS) {
        SetKind_ConvNumScheme(Kind_ConvNumScheme_Flow, Kind_Centered_Flow,
                              Kind_Upwind_Flow, Kind_SlopeLimit_Flow,
                              MUSCL_Flow, NONE);
        SetKind_TimeIntScheme(Kind_TimeIntScheme_Flow);
      }
      if (val_system == RUNTIME_HEAT_SYS) {
        SetKind_ConvNumScheme(Kind_ConvNumScheme_Heat, NONE, NONE, NONE, NONE, NONE);
        SetKind_TimeIntScheme(Kind_TimeIntScheme_Heat);
      }
      break;
    case RANS: case INC_RANS:
      if (val_system == RUNTIME_FLOW_SYS) {
        SetKind_ConvNumScheme(Kind_ConvNumScheme_Flow, Kind_Centered_Flow,
                              Kind_Upwind_Flow, Kind_SlopeLimit_Flow,
                              MUSCL_Flow, NONE);
        SetKind_TimeIntScheme(Kind_TimeIntScheme_Flow);
      }
      if (val_system == RUNTIME_TURB_SYS) {
        SetKind_ConvNumScheme(Kind_ConvNumScheme_Turb, Kind_Centered_Turb,
                              Kind_Upwind_Turb, Kind_SlopeLimit_Turb,
                              MUSCL_Turb, NONE);
        SetKind_TimeIntScheme(Kind_TimeIntScheme_Turb);
      }
      if (val_system == RUNTIME_TRANS_SYS) {
        SetKind_ConvNumScheme(Kind_ConvNumScheme_Turb, Kind_Centered_Turb,
                              Kind_Upwind_Turb, Kind_SlopeLimit_Turb,
                              MUSCL_Turb, NONE);
        SetKind_TimeIntScheme(Kind_TimeIntScheme_Turb);
      }
      if (val_system == RUNTIME_HEAT_SYS) {
        SetKind_ConvNumScheme(Kind_ConvNumScheme_Heat, NONE, NONE, NONE, NONE, NONE);
        SetKind_TimeIntScheme(Kind_TimeIntScheme_Heat);
      }
      break;
    case FEM_EULER:
      if (val_system == RUNTIME_FLOW_SYS) {
        SetKind_ConvNumScheme(Kind_ConvNumScheme_FEM_Flow, Kind_Centered_Flow,
                              Kind_Upwind_Flow, Kind_SlopeLimit_Flow,
                              MUSCL_Flow, Kind_FEM_Flow);
        SetKind_TimeIntScheme(Kind_TimeIntScheme_FEM_Flow);
      }
      break;
    case FEM_NAVIER_STOKES:
      if (val_system == RUNTIME_FLOW_SYS) {
        SetKind_ConvNumScheme(Kind_ConvNumScheme_Flow, Kind_Centered_Flow,
                              Kind_Upwind_Flow, Kind_SlopeLimit_Flow,
                              MUSCL_Flow, Kind_FEM_Flow);
        SetKind_TimeIntScheme(Kind_TimeIntScheme_FEM_Flow);
      }
      break;
    case FEM_LES:
      if (val_system == RUNTIME_FLOW_SYS) {
        SetKind_ConvNumScheme(Kind_ConvNumScheme_Flow, Kind_Centered_Flow,
                              Kind_Upwind_Flow, Kind_SlopeLimit_Flow,
                              MUSCL_Flow, Kind_FEM_Flow);
        SetKind_TimeIntScheme(Kind_TimeIntScheme_FEM_Flow);
      }
      break;
    case ADJ_EULER:
      if (val_system == RUNTIME_FLOW_SYS) {
        SetKind_ConvNumScheme(Kind_ConvNumScheme_Flow, Kind_Centered_Flow,
                              Kind_Upwind_Flow, Kind_SlopeLimit_Flow,
                              MUSCL_Flow, NONE);
        SetKind_TimeIntScheme(Kind_TimeIntScheme_Flow);
      }
      if (val_system == RUNTIME_ADJFLOW_SYS) {
        SetKind_ConvNumScheme(Kind_ConvNumScheme_AdjFlow, Kind_Centered_AdjFlow,
                              Kind_Upwind_AdjFlow, Kind_SlopeLimit_AdjFlow,
                              MUSCL_AdjFlow, NONE);
        SetKind_TimeIntScheme(Kind_TimeIntScheme_AdjFlow);
      }
      break;
    case ADJ_NAVIER_STOKES:
      if (val_system == RUNTIME_FLOW_SYS) {
        SetKind_ConvNumScheme(Kind_ConvNumScheme_Flow, Kind_Centered_Flow,
                              Kind_Upwind_Flow, Kind_SlopeLimit_Flow,
                              MUSCL_Flow, NONE);
        SetKind_TimeIntScheme(Kind_TimeIntScheme_Flow);
      }
      if (val_system == RUNTIME_ADJFLOW_SYS) {
        SetKind_ConvNumScheme(Kind_ConvNumScheme_AdjFlow, Kind_Centered_AdjFlow,
                              Kind_Upwind_AdjFlow, Kind_SlopeLimit_AdjFlow,
                              MUSCL_AdjFlow, NONE);
        SetKind_TimeIntScheme(Kind_TimeIntScheme_AdjFlow);
      }
      break;
    case ADJ_RANS:
      if (val_system == RUNTIME_FLOW_SYS) {
        SetKind_ConvNumScheme(Kind_ConvNumScheme_Flow, Kind_Centered_Flow,
                              Kind_Upwind_Flow, Kind_SlopeLimit_Flow,
                              MUSCL_Flow, NONE);
        SetKind_TimeIntScheme(Kind_TimeIntScheme_Flow);
      }
      if (val_system == RUNTIME_ADJFLOW_SYS) {
        SetKind_ConvNumScheme(Kind_ConvNumScheme_AdjFlow, Kind_Centered_AdjFlow,
                              Kind_Upwind_AdjFlow, Kind_SlopeLimit_AdjFlow,
                              MUSCL_AdjFlow, NONE);
        SetKind_TimeIntScheme(Kind_TimeIntScheme_AdjFlow);
      }
      if (val_system == RUNTIME_TURB_SYS) {
        SetKind_ConvNumScheme(Kind_ConvNumScheme_Turb, Kind_Centered_Turb,
                              Kind_Upwind_Turb, Kind_SlopeLimit_Turb,
                              MUSCL_Turb, NONE);
        SetKind_TimeIntScheme(Kind_TimeIntScheme_Turb);
      }
      if (val_system == RUNTIME_ADJTURB_SYS) {
        SetKind_ConvNumScheme(Kind_ConvNumScheme_AdjTurb, Kind_Centered_AdjTurb,
                              Kind_Upwind_AdjTurb, Kind_SlopeLimit_AdjTurb,
                              MUSCL_AdjTurb, NONE);
        SetKind_TimeIntScheme(Kind_TimeIntScheme_AdjTurb);
      }
      break;
    case HEAT_EQUATION:
      if (val_system == RUNTIME_HEAT_SYS) {
        SetKind_ConvNumScheme(NONE, NONE, NONE, NONE, NONE, NONE);
        SetKind_TimeIntScheme(Kind_TimeIntScheme_Heat);
      }
      break;

    case FEM_ELASTICITY:

      Current_DynTime = static_cast<su2double>(TimeIter)*Delta_DynTime;

      if (val_system == RUNTIME_FEA_SYS) {
        SetKind_ConvNumScheme(NONE, NONE, NONE, NONE, NONE, NONE);
        SetKind_TimeIntScheme(Kind_TimeIntScheme_FEA);
      }
      break;
  }
}

const su2double* CConfig::GetPeriodicRotCenter(string val_marker) const {
  unsigned short iMarker_PerBound;
  for (iMarker_PerBound = 0; iMarker_PerBound < nMarker_PerBound; iMarker_PerBound++)
    if (Marker_PerBound[iMarker_PerBound] == val_marker) break;
  return Periodic_RotCenter[iMarker_PerBound];
}

const su2double* CConfig::GetPeriodicRotAngles(string val_marker) const {
  unsigned short iMarker_PerBound;
  for (iMarker_PerBound = 0; iMarker_PerBound < nMarker_PerBound; iMarker_PerBound++)
    if (Marker_PerBound[iMarker_PerBound] == val_marker) break;
  return Periodic_RotAngles[iMarker_PerBound];
}

const su2double* CConfig::GetPeriodicTranslation(string val_marker) const {
  unsigned short iMarker_PerBound;
  for (iMarker_PerBound = 0; iMarker_PerBound < nMarker_PerBound; iMarker_PerBound++)
    if (Marker_PerBound[iMarker_PerBound] == val_marker) break;
  return Periodic_Translation[iMarker_PerBound];
}

unsigned short CConfig::GetMarker_Periodic_Donor(string val_marker) const {
  unsigned short iMarker_PerBound, jMarker_PerBound, kMarker_All;

  /*--- Find the marker for this periodic boundary. ---*/
  for (iMarker_PerBound = 0; iMarker_PerBound < nMarker_PerBound; iMarker_PerBound++)
    if (Marker_PerBound[iMarker_PerBound] == val_marker) break;

  /*--- Find corresponding donor. ---*/
  for (jMarker_PerBound = 0; jMarker_PerBound < nMarker_PerBound; jMarker_PerBound++)
    if (Marker_PerBound[jMarker_PerBound] == Marker_PerDonor[iMarker_PerBound]) break;

  /*--- Find and return global marker index for donor boundary. ---*/
  for (kMarker_All = 0; kMarker_All < nMarker_CfgFile; kMarker_All++)
    if (Marker_PerBound[jMarker_PerBound] == Marker_All_TagBound[kMarker_All]) break;

  return kMarker_All;
}

su2double CConfig::GetActDisk_NetThrust(string val_marker) const {
  unsigned short iMarker_ActDisk;
  for (iMarker_ActDisk = 0; iMarker_ActDisk < nMarker_ActDiskInlet; iMarker_ActDisk++)
    if ((Marker_ActDiskInlet[iMarker_ActDisk] == val_marker) ||
        (Marker_ActDiskOutlet[iMarker_ActDisk] == val_marker)) break;
  return ActDisk_NetThrust[iMarker_ActDisk];
}

su2double CConfig::GetActDisk_Power(string val_marker) const {
  unsigned short iMarker_ActDisk;
  for (iMarker_ActDisk = 0; iMarker_ActDisk < nMarker_ActDiskInlet; iMarker_ActDisk++)
    if ((Marker_ActDiskInlet[iMarker_ActDisk] == val_marker) ||
        (Marker_ActDiskOutlet[iMarker_ActDisk] == val_marker)) break;
  return ActDisk_Power[iMarker_ActDisk];
}

su2double CConfig::GetActDisk_MassFlow(string val_marker) const {
  unsigned short iMarker_ActDisk;
  for (iMarker_ActDisk = 0; iMarker_ActDisk < nMarker_ActDiskInlet; iMarker_ActDisk++)
    if ((Marker_ActDiskInlet[iMarker_ActDisk] == val_marker) ||
        (Marker_ActDiskOutlet[iMarker_ActDisk] == val_marker)) break;
  return ActDisk_MassFlow[iMarker_ActDisk];
}

su2double CConfig::GetActDisk_Mach(string val_marker) const {
  unsigned short iMarker_ActDisk;
  for (iMarker_ActDisk = 0; iMarker_ActDisk < nMarker_ActDiskInlet; iMarker_ActDisk++)
    if ((Marker_ActDiskInlet[iMarker_ActDisk] == val_marker) ||
        (Marker_ActDiskOutlet[iMarker_ActDisk] == val_marker)) break;
  return ActDisk_Mach[iMarker_ActDisk];
}

su2double CConfig::GetActDisk_Force(string val_marker) const {
  unsigned short iMarker_ActDisk;
  for (iMarker_ActDisk = 0; iMarker_ActDisk < nMarker_ActDiskInlet; iMarker_ActDisk++)
    if ((Marker_ActDiskInlet[iMarker_ActDisk] == val_marker) ||
        (Marker_ActDiskOutlet[iMarker_ActDisk] == val_marker)) break;
  return ActDisk_Force[iMarker_ActDisk];
}

su2double CConfig::GetActDisk_BCThrust(string val_marker) const {
  unsigned short iMarker_ActDisk;
  for (iMarker_ActDisk = 0; iMarker_ActDisk < nMarker_ActDiskInlet; iMarker_ActDisk++)
    if ((Marker_ActDiskInlet[iMarker_ActDisk] == val_marker) ||
        (Marker_ActDiskOutlet[iMarker_ActDisk] == val_marker)) break;
  return ActDisk_BCThrust[iMarker_ActDisk];
}

su2double CConfig::GetActDisk_BCThrust_Old(string val_marker) const {
  unsigned short iMarker_ActDisk;
  for (iMarker_ActDisk = 0; iMarker_ActDisk < nMarker_ActDiskInlet; iMarker_ActDisk++)
    if ((Marker_ActDiskInlet[iMarker_ActDisk] == val_marker) ||
        (Marker_ActDiskOutlet[iMarker_ActDisk] == val_marker)) break;
  return ActDisk_BCThrust_Old[iMarker_ActDisk];
}

void CConfig::SetActDisk_BCThrust(string val_marker, su2double val_actdisk_bcthrust) {
  unsigned short iMarker_ActDisk;
  for (iMarker_ActDisk = 0; iMarker_ActDisk < nMarker_ActDiskInlet; iMarker_ActDisk++)
    if ((Marker_ActDiskInlet[iMarker_ActDisk] == val_marker) ||
        (Marker_ActDiskOutlet[iMarker_ActDisk] == val_marker)) break;
  ActDisk_BCThrust[iMarker_ActDisk] = val_actdisk_bcthrust;
}

void CConfig::SetActDisk_BCThrust_Old(string val_marker, su2double val_actdisk_bcthrust_old) {
  unsigned short iMarker_ActDisk;
  for (iMarker_ActDisk = 0; iMarker_ActDisk < nMarker_ActDiskInlet; iMarker_ActDisk++)
    if ((Marker_ActDiskInlet[iMarker_ActDisk] == val_marker) ||
        (Marker_ActDiskOutlet[iMarker_ActDisk] == val_marker)) break;
  ActDisk_BCThrust_Old[iMarker_ActDisk] = val_actdisk_bcthrust_old;
}

su2double CConfig::GetActDisk_Area(string val_marker) const {
  unsigned short iMarker_ActDisk;
  for (iMarker_ActDisk = 0; iMarker_ActDisk < nMarker_ActDiskInlet; iMarker_ActDisk++)
    if ((Marker_ActDiskInlet[iMarker_ActDisk] == val_marker) ||
        (Marker_ActDiskOutlet[iMarker_ActDisk] == val_marker)) break;
  return ActDisk_Area[iMarker_ActDisk];
}

su2double CConfig::GetActDisk_ReverseMassFlow(string val_marker) const {
  unsigned short iMarker_ActDisk;
  for (iMarker_ActDisk = 0; iMarker_ActDisk < nMarker_ActDiskInlet; iMarker_ActDisk++)
    if ((Marker_ActDiskInlet[iMarker_ActDisk] == val_marker) ||
        (Marker_ActDiskOutlet[iMarker_ActDisk] == val_marker)) break;
  return ActDisk_ReverseMassFlow[iMarker_ActDisk];
}

su2double CConfig::GetActDisk_PressJump(string val_marker, unsigned short val_value) const {
  unsigned short iMarker_ActDisk;
  for (iMarker_ActDisk = 0; iMarker_ActDisk < nMarker_ActDiskInlet; iMarker_ActDisk++)
    if ((Marker_ActDiskInlet[iMarker_ActDisk] == val_marker) ||
        (Marker_ActDiskOutlet[iMarker_ActDisk] == val_marker)) break;
  return ActDisk_PressJump[iMarker_ActDisk][val_value];
}

su2double CConfig::GetActDisk_TempJump(string val_marker, unsigned short val_value) const {
  unsigned short iMarker_ActDisk;
  for (iMarker_ActDisk = 0; iMarker_ActDisk < nMarker_ActDiskInlet; iMarker_ActDisk++)
    if ((Marker_ActDiskInlet[iMarker_ActDisk] == val_marker) ||
        (Marker_ActDiskOutlet[iMarker_ActDisk] == val_marker)) break;
  return ActDisk_TempJump[iMarker_ActDisk][val_value];;
}

su2double CConfig::GetActDisk_Omega(string val_marker, unsigned short val_value) const {
  unsigned short iMarker_ActDisk;
  for (iMarker_ActDisk = 0; iMarker_ActDisk < nMarker_ActDiskInlet; iMarker_ActDisk++)
    if ((Marker_ActDiskInlet[iMarker_ActDisk] == val_marker) ||
        (Marker_ActDiskOutlet[iMarker_ActDisk] == val_marker)) break;
  return ActDisk_Omega[iMarker_ActDisk][val_value];;
}

su2double CConfig::GetOutlet_MassFlow(string val_marker) const {
  unsigned short iMarker_Outlet;
  for (iMarker_Outlet = 0; iMarker_Outlet < nMarker_Outlet; iMarker_Outlet++)
    if ((Marker_Outlet[iMarker_Outlet] == val_marker)) break;
  return Outlet_MassFlow[iMarker_Outlet];
}

su2double CConfig::GetOutlet_Density(string val_marker) const {
  unsigned short iMarker_Outlet;
  for (iMarker_Outlet = 0; iMarker_Outlet < nMarker_Outlet; iMarker_Outlet++)
    if ((Marker_Outlet[iMarker_Outlet] == val_marker)) break;
  return Outlet_Density[iMarker_Outlet];
}

su2double CConfig::GetOutlet_Area(string val_marker) const {
  unsigned short iMarker_Outlet;
  for (iMarker_Outlet = 0; iMarker_Outlet < nMarker_Outlet; iMarker_Outlet++)
    if ((Marker_Outlet[iMarker_Outlet] == val_marker)) break;
  return Outlet_Area[iMarker_Outlet];
}

unsigned short CConfig::GetMarker_CfgFile_ActDiskOutlet(string val_marker) const {
  unsigned short iMarker_ActDisk, kMarker_All;

  /*--- Find the marker for this actuator disk inlet. ---*/

  for (iMarker_ActDisk = 0; iMarker_ActDisk < nMarker_ActDiskInlet; iMarker_ActDisk++)
    if (Marker_ActDiskInlet[iMarker_ActDisk] == val_marker) break;

  /*--- Find and return global marker index for the actuator disk outlet. ---*/

  for (kMarker_All = 0; kMarker_All < nMarker_CfgFile; kMarker_All++)
    if (Marker_ActDiskOutlet[iMarker_ActDisk] == Marker_CfgFile_TagBound[kMarker_All]) break;

  return kMarker_All;
}

unsigned short CConfig::GetMarker_CfgFile_EngineExhaust(string val_marker) const {
  unsigned short iMarker_Engine, kMarker_All;

  /*--- Find the marker for this engine inflow. ---*/

  for (iMarker_Engine = 0; iMarker_Engine < nMarker_EngineInflow; iMarker_Engine++)
    if (Marker_EngineInflow[iMarker_Engine] == val_marker) break;

  /*--- Find and return global marker index for the engine exhaust. ---*/

  for (kMarker_All = 0; kMarker_All < nMarker_CfgFile; kMarker_All++)
    if (Marker_EngineExhaust[iMarker_Engine] == Marker_CfgFile_TagBound[kMarker_All]) break;

  return kMarker_All;
}

bool CConfig::GetVolumetric_Movement() const {
  bool volumetric_movement = false;

  if (GetSurface_Movement(AEROELASTIC) ||
      GetSurface_Movement(AEROELASTIC_RIGID_MOTION)||
      GetSurface_Movement(FLUID_STRUCTURE) ||
      GetSurface_Movement(EXTERNAL) ||
      GetSurface_Movement(EXTERNAL_ROTATION)){
    volumetric_movement = true;
  }

  if (Kind_SU2 == SU2_DEF ||
      Kind_SU2 == SU2_DOT ||
      DirectDiff)
  { volumetric_movement = true;}
  return volumetric_movement;
}

bool CConfig::GetSurface_Movement(unsigned short kind_movement) const {
  for (unsigned short iMarkerMoving = 0; iMarkerMoving < nKind_SurfaceMovement; iMarkerMoving++){
    if (Kind_SurfaceMovement[iMarkerMoving] == kind_movement){
      return true;
    }
  }
  return false;
}

unsigned short CConfig::GetMarker_Moving(string val_marker) const {
  unsigned short iMarker_Moving;

  /*--- Find the marker for this moving boundary. ---*/
  for (iMarker_Moving = 0; iMarker_Moving < nMarker_Moving; iMarker_Moving++)
    if (Marker_Moving[iMarker_Moving] == val_marker) break;

  return iMarker_Moving;
}

bool CConfig::GetMarker_Moving_Bool(string val_marker) const {
  unsigned short iMarker_Moving;

  /*--- Find the marker for this moving boundary, if it exists. ---*/
  for (iMarker_Moving = 0; iMarker_Moving < nMarker_Moving; iMarker_Moving++)
    if (Marker_Moving[iMarker_Moving] == val_marker) return true;

  return false;
}

unsigned short CConfig::GetMarker_Deform_Mesh(string val_marker) const {
  unsigned short iMarker_Deform_Mesh;

  /*--- Find the marker for this interface boundary. ---*/
  for (iMarker_Deform_Mesh = 0; iMarker_Deform_Mesh < nMarker_Deform_Mesh; iMarker_Deform_Mesh++)
    if (Marker_Deform_Mesh[iMarker_Deform_Mesh] == val_marker) break;

  return iMarker_Deform_Mesh;
}

unsigned short CConfig::GetMarker_Deform_Mesh_Sym_Plane(string val_marker) const {
  unsigned short iMarker_Deform_Mesh_Sym_Plane;

  /*--- Find the marker for this interface boundary. ---*/
  for (iMarker_Deform_Mesh_Sym_Plane = 0; iMarker_Deform_Mesh_Sym_Plane < nMarker_Deform_Mesh_Sym_Plane; iMarker_Deform_Mesh_Sym_Plane++)
    if (Marker_Deform_Mesh_Sym_Plane[iMarker_Deform_Mesh_Sym_Plane] == val_marker) break;

  return iMarker_Deform_Mesh_Sym_Plane;
}

unsigned short CConfig::GetMarker_Fluid_Load(string val_marker) const {
  unsigned short iMarker_Fluid_Load;

  /*--- Find the marker for this interface boundary. ---*/
  for (iMarker_Fluid_Load = 0; iMarker_Fluid_Load < nMarker_Fluid_Load; iMarker_Fluid_Load++)
    if (Marker_Fluid_Load[iMarker_Fluid_Load] == val_marker) break;

  return iMarker_Fluid_Load;
}

su2double CConfig::GetExhaust_Temperature_Target(string val_marker) const {
  unsigned short iMarker_EngineExhaust;
  for (iMarker_EngineExhaust = 0; iMarker_EngineExhaust < nMarker_EngineExhaust; iMarker_EngineExhaust++)
    if (Marker_EngineExhaust[iMarker_EngineExhaust] == val_marker) break;
  return Exhaust_Temperature_Target[iMarker_EngineExhaust];
}

su2double CConfig::GetExhaust_Pressure_Target(string val_marker) const {
  unsigned short iMarker_EngineExhaust;
  for (iMarker_EngineExhaust = 0; iMarker_EngineExhaust < nMarker_EngineExhaust; iMarker_EngineExhaust++)
    if (Marker_EngineExhaust[iMarker_EngineExhaust] == val_marker) break;
  return Exhaust_Pressure_Target[iMarker_EngineExhaust];
}

unsigned short CConfig::GetKind_Inc_Inlet(string val_marker) const {
  unsigned short iMarker_Inlet;
  for (iMarker_Inlet = 0; iMarker_Inlet < nMarker_Inlet; iMarker_Inlet++)
    if (Marker_Inlet[iMarker_Inlet] == val_marker) break;
  return Kind_Inc_Inlet[iMarker_Inlet];
}

unsigned short CConfig::GetKind_Inc_Outlet(string val_marker) const {
  unsigned short iMarker_Outlet;
  for (iMarker_Outlet = 0; iMarker_Outlet < nMarker_Outlet; iMarker_Outlet++)
    if (Marker_Outlet[iMarker_Outlet] == val_marker) break;
  return Kind_Inc_Outlet[iMarker_Outlet];
}

su2double CConfig::GetInlet_Ttotal(string val_marker) const {
  unsigned short iMarker_Inlet;
  for (iMarker_Inlet = 0; iMarker_Inlet < nMarker_Inlet; iMarker_Inlet++)
    if (Marker_Inlet[iMarker_Inlet] == val_marker) break;
  return Inlet_Ttotal[iMarker_Inlet];
}

su2double CConfig::GetInlet_Ptotal(string val_marker) const {
  unsigned short iMarker_Inlet;
  for (iMarker_Inlet = 0; iMarker_Inlet < nMarker_Inlet; iMarker_Inlet++)
    if (Marker_Inlet[iMarker_Inlet] == val_marker) break;
  return Inlet_Ptotal[iMarker_Inlet];
}

void CConfig::SetInlet_Ptotal(su2double val_pressure, string val_marker) {
  unsigned short iMarker_Inlet;
  for (iMarker_Inlet = 0; iMarker_Inlet < nMarker_Inlet; iMarker_Inlet++)
    if (Marker_Inlet[iMarker_Inlet] == val_marker)
      Inlet_Ptotal[iMarker_Inlet] = val_pressure;
}

const su2double* CConfig::GetInlet_FlowDir(string val_marker) const {
  unsigned short iMarker_Inlet;
  for (iMarker_Inlet = 0; iMarker_Inlet < nMarker_Inlet; iMarker_Inlet++)
    if (Marker_Inlet[iMarker_Inlet] == val_marker) break;
  return Inlet_FlowDir[iMarker_Inlet];
}

su2double CConfig::GetInlet_Temperature(string val_marker) const {
  unsigned short iMarker_Supersonic_Inlet;
  for (iMarker_Supersonic_Inlet = 0; iMarker_Supersonic_Inlet < nMarker_Supersonic_Inlet; iMarker_Supersonic_Inlet++)
    if (Marker_Supersonic_Inlet[iMarker_Supersonic_Inlet] == val_marker) break;
  return Inlet_Temperature[iMarker_Supersonic_Inlet];
}

su2double CConfig::GetInlet_Pressure(string val_marker) const {
  unsigned short iMarker_Supersonic_Inlet;
  for (iMarker_Supersonic_Inlet = 0; iMarker_Supersonic_Inlet < nMarker_Supersonic_Inlet; iMarker_Supersonic_Inlet++)
    if (Marker_Supersonic_Inlet[iMarker_Supersonic_Inlet] == val_marker) break;
  return Inlet_Pressure[iMarker_Supersonic_Inlet];
}

su2double* CConfig::GetInlet_Velocity(string val_marker) {
  unsigned short iMarker_Supersonic_Inlet;
  for (iMarker_Supersonic_Inlet = 0; iMarker_Supersonic_Inlet < nMarker_Supersonic_Inlet; iMarker_Supersonic_Inlet++)
    if (Marker_Supersonic_Inlet[iMarker_Supersonic_Inlet] == val_marker) break;
  return Inlet_Velocity[iMarker_Supersonic_Inlet];
}

const su2double* CConfig::GetInlet_MassFrac(string val_marker) const {
  unsigned short iMarker_Supersonic_Inlet;
  for (iMarker_Supersonic_Inlet = 0; iMarker_Supersonic_Inlet < nMarker_Supersonic_Inlet; iMarker_Supersonic_Inlet++)
    if (Marker_Supersonic_Inlet[iMarker_Supersonic_Inlet] == val_marker) break;
  return Inlet_MassFrac[iMarker_Supersonic_Inlet];
}

su2double CConfig::GetOutlet_Pressure(string val_marker) const {
  unsigned short iMarker_Outlet;
  for (iMarker_Outlet = 0; iMarker_Outlet < nMarker_Outlet; iMarker_Outlet++)
    if (Marker_Outlet[iMarker_Outlet] == val_marker) break;
  return Outlet_Pressure[iMarker_Outlet];
}

void CConfig::SetOutlet_Pressure(su2double val_pressure, string val_marker) {
  unsigned short iMarker_Outlet;
  for (iMarker_Outlet = 0; iMarker_Outlet < nMarker_Outlet; iMarker_Outlet++)
    if (Marker_Outlet[iMarker_Outlet] == val_marker)
      Outlet_Pressure[iMarker_Outlet] = val_pressure;
}

su2double CConfig::GetRiemann_Var1(string val_marker) const {
  unsigned short iMarker_Riemann;
  for (iMarker_Riemann = 0; iMarker_Riemann < nMarker_Riemann; iMarker_Riemann++)
    if (Marker_Riemann[iMarker_Riemann] == val_marker) break;
  return Riemann_Var1[iMarker_Riemann];
}

su2double CConfig::GetRiemann_Var2(string val_marker) const {
  unsigned short iMarker_Riemann;
  for (iMarker_Riemann = 0; iMarker_Riemann < nMarker_Riemann; iMarker_Riemann++)
    if (Marker_Riemann[iMarker_Riemann] == val_marker) break;
  return Riemann_Var2[iMarker_Riemann];
}

su2double* CConfig::GetRiemann_FlowDir(string val_marker) {
  unsigned short iMarker_Riemann;
  for (iMarker_Riemann = 0; iMarker_Riemann < nMarker_Riemann; iMarker_Riemann++)
    if (Marker_Riemann[iMarker_Riemann] == val_marker) break;
  return Riemann_FlowDir[iMarker_Riemann];
}

unsigned short CConfig::GetKind_Data_Riemann(string val_marker) const {
  unsigned short iMarker_Riemann;
  for (iMarker_Riemann = 0; iMarker_Riemann < nMarker_Riemann; iMarker_Riemann++)
    if (Marker_Riemann[iMarker_Riemann] == val_marker) break;
  return Kind_Data_Riemann[iMarker_Riemann];
}


su2double CConfig::GetGiles_Var1(string val_marker) const {
  unsigned short iMarker_Giles;
  for (iMarker_Giles = 0; iMarker_Giles < nMarker_Giles; iMarker_Giles++)
    if (Marker_Giles[iMarker_Giles] == val_marker) break;
  return Giles_Var1[iMarker_Giles];
}

void CConfig::SetGiles_Var1(su2double newVar1, string val_marker) {
  unsigned short iMarker_Giles;
  for (iMarker_Giles = 0; iMarker_Giles < nMarker_Giles; iMarker_Giles++)
    if (Marker_Giles[iMarker_Giles] == val_marker) break;
  Giles_Var1[iMarker_Giles] = newVar1;
}

su2double CConfig::GetGiles_Var2(string val_marker) const {
  unsigned short iMarker_Giles;
  for (iMarker_Giles = 0; iMarker_Giles < nMarker_Giles; iMarker_Giles++)
    if (Marker_Giles[iMarker_Giles] == val_marker) break;
  return Giles_Var2[iMarker_Giles];
}

su2double CConfig::GetGiles_RelaxFactorAverage(string val_marker) const {
  unsigned short iMarker_Giles;
  for (iMarker_Giles = 0; iMarker_Giles < nMarker_Giles; iMarker_Giles++)
    if (Marker_Giles[iMarker_Giles] == val_marker) break;
  return RelaxFactorAverage[iMarker_Giles];
}

su2double CConfig::GetGiles_RelaxFactorFourier(string val_marker) const {
  unsigned short iMarker_Giles;
  for (iMarker_Giles = 0; iMarker_Giles < nMarker_Giles; iMarker_Giles++)
    if (Marker_Giles[iMarker_Giles] == val_marker) break;
  return RelaxFactorFourier[iMarker_Giles];
}

su2double* CConfig::GetGiles_FlowDir(string val_marker) {
  unsigned short iMarker_Giles;
  for (iMarker_Giles = 0; iMarker_Giles < nMarker_Giles; iMarker_Giles++)
    if (Marker_Giles[iMarker_Giles] == val_marker) break;
  return Giles_FlowDir[iMarker_Giles];
}

unsigned short CConfig::GetKind_Data_Giles(string val_marker) const {
  unsigned short iMarker_Giles;
  for (iMarker_Giles = 0; iMarker_Giles < nMarker_Giles; iMarker_Giles++)
    if (Marker_Giles[iMarker_Giles] == val_marker) break;
  return Kind_Data_Giles[iMarker_Giles];
}

su2double CConfig::GetPressureOut_BC() const {
  unsigned short iMarker_BC;
  su2double pres_out = 0.0;
  for (iMarker_BC = 0; iMarker_BC < nMarker_Giles; iMarker_BC++){
    if (Kind_Data_Giles[iMarker_BC] == STATIC_PRESSURE || Kind_Data_Giles[iMarker_BC] == STATIC_PRESSURE_1D || Kind_Data_Giles[iMarker_BC] == RADIAL_EQUILIBRIUM ){
      pres_out = Giles_Var1[iMarker_BC];
    }
  }
  for (iMarker_BC = 0; iMarker_BC < nMarker_Riemann; iMarker_BC++){
    if (Kind_Data_Riemann[iMarker_BC] == STATIC_PRESSURE || Kind_Data_Riemann[iMarker_BC] == RADIAL_EQUILIBRIUM){
      pres_out = Riemann_Var1[iMarker_BC];
    }
  }
  return pres_out/Pressure_Ref;
}

void CConfig::SetPressureOut_BC(su2double val_press) {
  unsigned short iMarker_BC;
  for (iMarker_BC = 0; iMarker_BC < nMarker_Giles; iMarker_BC++){
    if (Kind_Data_Giles[iMarker_BC] == STATIC_PRESSURE || Kind_Data_Giles[iMarker_BC] == STATIC_PRESSURE_1D || Kind_Data_Giles[iMarker_BC] == RADIAL_EQUILIBRIUM ){
      Giles_Var1[iMarker_BC] = val_press*Pressure_Ref;
    }
  }
  for (iMarker_BC = 0; iMarker_BC < nMarker_Riemann; iMarker_BC++){
    if (Kind_Data_Riemann[iMarker_BC] == STATIC_PRESSURE || Kind_Data_Riemann[iMarker_BC] == RADIAL_EQUILIBRIUM){
      Riemann_Var1[iMarker_BC] = val_press*Pressure_Ref;
    }
  }
}

su2double CConfig::GetTotalPressureIn_BC() const {
  unsigned short iMarker_BC;
  su2double tot_pres_in = 0.0;
  for (iMarker_BC = 0; iMarker_BC < nMarker_Giles; iMarker_BC++){
    if (Kind_Data_Giles[iMarker_BC] == TOTAL_CONDITIONS_PT || Kind_Data_Giles[iMarker_BC] == TOTAL_CONDITIONS_PT_1D){
      tot_pres_in = Giles_Var1[iMarker_BC];
    }
  }
  for (iMarker_BC = 0; iMarker_BC < nMarker_Riemann; iMarker_BC++){
    if (Kind_Data_Riemann[iMarker_BC] == TOTAL_CONDITIONS_PT ){
      tot_pres_in = Riemann_Var1[iMarker_BC];
    }
  }
  if(nMarker_Inlet == 1 && Kind_Inlet == TOTAL_CONDITIONS){
    tot_pres_in = Inlet_Ptotal[0];
  }
  return tot_pres_in/Pressure_Ref;
}

su2double CConfig::GetTotalTemperatureIn_BC() const {
  unsigned short iMarker_BC;
  su2double tot_temp_in = 0.0;
  for (iMarker_BC = 0; iMarker_BC < nMarker_Giles; iMarker_BC++){
    if (Kind_Data_Giles[iMarker_BC] == TOTAL_CONDITIONS_PT || Kind_Data_Giles[iMarker_BC] == TOTAL_CONDITIONS_PT_1D){
      tot_temp_in = Giles_Var2[iMarker_BC];
    }
  }
  for (iMarker_BC = 0; iMarker_BC < nMarker_Riemann; iMarker_BC++){
    if (Kind_Data_Riemann[iMarker_BC] == TOTAL_CONDITIONS_PT ){
      tot_temp_in = Riemann_Var2[iMarker_BC];
    }
  }

  if(nMarker_Inlet == 1 && Kind_Inlet == TOTAL_CONDITIONS){
    tot_temp_in = Inlet_Ttotal[0];
  }
  return tot_temp_in/Temperature_Ref;
}

void CConfig::SetTotalTemperatureIn_BC(su2double val_temp) {
  unsigned short iMarker_BC;
  for (iMarker_BC = 0; iMarker_BC < nMarker_Giles; iMarker_BC++){
    if (Kind_Data_Giles[iMarker_BC] == TOTAL_CONDITIONS_PT || Kind_Data_Giles[iMarker_BC] == TOTAL_CONDITIONS_PT_1D){
      Giles_Var2[iMarker_BC] = val_temp*Temperature_Ref;
    }
  }
  for (iMarker_BC = 0; iMarker_BC < nMarker_Riemann; iMarker_BC++){
    if (Kind_Data_Riemann[iMarker_BC] == TOTAL_CONDITIONS_PT ){
      Riemann_Var2[iMarker_BC] = val_temp*Temperature_Ref;
    }
  }

  if(nMarker_Inlet == 1 && Kind_Inlet == TOTAL_CONDITIONS){
    Inlet_Ttotal[0] = val_temp*Temperature_Ref;
  }
}

su2double CConfig::GetFlowAngleIn_BC() const {
  unsigned short iMarker_BC;
  su2double alpha_in = 0.0;
  for (iMarker_BC = 0; iMarker_BC < nMarker_Giles; iMarker_BC++){
    if (Kind_Data_Giles[iMarker_BC] == TOTAL_CONDITIONS_PT || Kind_Data_Giles[iMarker_BC] == TOTAL_CONDITIONS_PT_1D){
      alpha_in = atan(Giles_FlowDir[iMarker_BC][1]/Giles_FlowDir[iMarker_BC][0]);
    }
  }
  for (iMarker_BC = 0; iMarker_BC < nMarker_Riemann; iMarker_BC++){
    if (Kind_Data_Riemann[iMarker_BC] == TOTAL_CONDITIONS_PT ){
      alpha_in = atan(Riemann_FlowDir[iMarker_BC][1]/Riemann_FlowDir[iMarker_BC][0]);
    }
  }

  if(nMarker_Inlet == 1 && Kind_Inlet == TOTAL_CONDITIONS){
    alpha_in = atan(Inlet_FlowDir[0][1]/Inlet_FlowDir[0][0]);
  }

  return alpha_in;
}

su2double CConfig::GetIncInlet_BC() const {

  su2double val_out = 0.0;

  if (nMarker_Inlet > 0) {
    if (Kind_Inc_Inlet[0] == VELOCITY_INLET)
      val_out = Inlet_Ptotal[0]/Velocity_Ref;
    else if (Kind_Inc_Inlet[0] == PRESSURE_INLET)
      val_out = Inlet_Ptotal[0]/Pressure_Ref;
  }

  return val_out;
}

void CConfig::SetIncInlet_BC(su2double val_in) {

  if (nMarker_Inlet > 0) {
    if (Kind_Inc_Inlet[0] == VELOCITY_INLET)
      Inlet_Ptotal[0] = val_in*Velocity_Ref;
    else if (Kind_Inc_Inlet[0] == PRESSURE_INLET)
      Inlet_Ptotal[0] = val_in*Pressure_Ref;
  }
}

su2double CConfig::GetIncTemperature_BC() const {

  su2double val_out = 0.0;

  if (nMarker_Inlet > 0)
    val_out = Inlet_Ttotal[0]/Temperature_Ref;

  return val_out;
}

void CConfig::SetIncTemperature_BC(su2double val_temperature) {
  if (nMarker_Inlet > 0)
    Inlet_Ttotal[0] = val_temperature*Temperature_Ref;
}

su2double CConfig::GetIncPressureOut_BC() const {

  su2double pressure_out = 0.0;

  if (nMarker_FarField > 0){
    pressure_out = Pressure_FreeStreamND;
  } else if (nMarker_Outlet > 0) {
    pressure_out = Outlet_Pressure[0]/Pressure_Ref;
  }

  return pressure_out;
}

void CConfig::SetIncPressureOut_BC(su2double val_pressure) {

  if (nMarker_FarField > 0){
    Pressure_FreeStreamND = val_pressure;
  } else if (nMarker_Outlet > 0) {
    Outlet_Pressure[0] = val_pressure*Pressure_Ref;
  }

}

su2double CConfig::GetIsothermal_Temperature(string val_marker) const {

  unsigned short iMarker_Isothermal = 0;

  if (nMarker_Isothermal > 0) {
    for (iMarker_Isothermal = 0; iMarker_Isothermal < nMarker_Isothermal; iMarker_Isothermal++)
      if (Marker_Isothermal[iMarker_Isothermal] == val_marker) break;
  }

  return Isothermal_Temperature[iMarker_Isothermal];
}

su2double CConfig::GetWall_HeatFlux(string val_marker) const {
  unsigned short iMarker_HeatFlux = 0;

  if (nMarker_HeatFlux > 0) {
  for (iMarker_HeatFlux = 0; iMarker_HeatFlux < nMarker_HeatFlux; iMarker_HeatFlux++)
    if (Marker_HeatFlux[iMarker_HeatFlux] == val_marker) break;
  }

  return Heat_Flux[iMarker_HeatFlux];
}

pair<unsigned short, su2double> CConfig::GetWallRoughnessProperties(string val_marker) const {
  unsigned short iMarker = 0;
  short          flag = -1;
  pair<unsigned short, su2double> WallProp;

  if (nMarker_HeatFlux > 0 || nMarker_Isothermal > 0 || nMarker_CHTInterface > 0) {
    for (iMarker = 0; iMarker < nMarker_HeatFlux; iMarker++)
      if (Marker_HeatFlux[iMarker] == val_marker) {
        flag = iMarker;
        WallProp = make_pair(Kind_Wall[flag], Roughness_Height[flag]);
        return WallProp;
      }
    for (iMarker = 0; iMarker < nMarker_Isothermal; iMarker++)
      if (Marker_Isothermal[iMarker] == val_marker) {
        flag = nMarker_HeatFlux + iMarker;
        WallProp = make_pair(Kind_Wall[flag], Roughness_Height[flag]);
        return WallProp;
      }
    for (iMarker = 0; iMarker < nMarker_CHTInterface; iMarker++)
      if (Marker_CHTInterface[iMarker] == val_marker) {
        flag = nMarker_HeatFlux + nMarker_Isothermal + iMarker;
        WallProp = make_pair(Kind_Wall[flag], Roughness_Height[flag]);
        return WallProp;
      }
  }

  WallProp = make_pair(SMOOTH, 0.0);
  return WallProp;
}

unsigned short CConfig::GetWallFunction_Treatment(string val_marker) const {

  unsigned short WallFunction = NO_WALL_FUNCTION;

  for(unsigned short iMarker=0; iMarker<nMarker_WallFunctions; iMarker++) {
    if(Marker_WallFunctions[iMarker] == val_marker) {
      WallFunction = Kind_WallFunctions[iMarker];
      break;
    }
  }

  return WallFunction;
}

unsigned short* CConfig::GetWallFunction_IntInfo(string val_marker) {
  unsigned short *intInfo = nullptr;

  for(unsigned short iMarker=0; iMarker<nMarker_WallFunctions; iMarker++) {
    if(Marker_WallFunctions[iMarker] == val_marker) {
      intInfo = IntInfo_WallFunctions[iMarker];
      break;
    }
  }

  return intInfo;
}

su2double* CConfig::GetWallFunction_DoubleInfo(string val_marker) {
  su2double *doubleInfo = nullptr;

  for(unsigned short iMarker=0; iMarker<nMarker_WallFunctions; iMarker++) {
    if(Marker_WallFunctions[iMarker] == val_marker) {
      doubleInfo = DoubleInfo_WallFunctions[iMarker];
      break;
    }
  }

  return doubleInfo;
}

su2double CConfig::GetEngineInflow_Target(string val_marker) const {
  unsigned short iMarker_EngineInflow;
  for (iMarker_EngineInflow = 0; iMarker_EngineInflow < nMarker_EngineInflow; iMarker_EngineInflow++)
    if (Marker_EngineInflow[iMarker_EngineInflow] == val_marker) break;
  return EngineInflow_Target[iMarker_EngineInflow];
}

su2double CConfig::GetInflow_Pressure(string val_marker) const {
  unsigned short iMarker_EngineInflow;
  for (iMarker_EngineInflow = 0; iMarker_EngineInflow < nMarker_EngineInflow; iMarker_EngineInflow++)
    if (Marker_EngineInflow[iMarker_EngineInflow] == val_marker) break;
  return Inflow_Pressure[iMarker_EngineInflow];
}

su2double CConfig::GetInflow_MassFlow(string val_marker) const {
  unsigned short iMarker_EngineInflow;
  for (iMarker_EngineInflow = 0; iMarker_EngineInflow < nMarker_EngineInflow; iMarker_EngineInflow++)
    if (Marker_EngineInflow[iMarker_EngineInflow] == val_marker) break;
  return Inflow_MassFlow[iMarker_EngineInflow];
}

su2double CConfig::GetInflow_ReverseMassFlow(string val_marker) const {
  unsigned short iMarker_EngineInflow;
  for (iMarker_EngineInflow = 0; iMarker_EngineInflow < nMarker_EngineInflow; iMarker_EngineInflow++)
    if (Marker_EngineInflow[iMarker_EngineInflow] == val_marker) break;
  return Inflow_ReverseMassFlow[iMarker_EngineInflow];
}

su2double CConfig::GetInflow_TotalPressure(string val_marker) const {
  unsigned short iMarker_EngineInflow;
  for (iMarker_EngineInflow = 0; iMarker_EngineInflow < nMarker_EngineInflow; iMarker_EngineInflow++)
    if (Marker_EngineInflow[iMarker_EngineInflow] == val_marker) break;
  return Inflow_TotalPressure[iMarker_EngineInflow];
}

su2double CConfig::GetInflow_Temperature(string val_marker) const {
  unsigned short iMarker_EngineInflow;
  for (iMarker_EngineInflow = 0; iMarker_EngineInflow < nMarker_EngineInflow; iMarker_EngineInflow++)
    if (Marker_EngineInflow[iMarker_EngineInflow] == val_marker) break;
  return Inflow_Temperature[iMarker_EngineInflow];
}

su2double CConfig::GetInflow_TotalTemperature(string val_marker) const {
  unsigned short iMarker_EngineInflow;
  for (iMarker_EngineInflow = 0; iMarker_EngineInflow < nMarker_EngineInflow; iMarker_EngineInflow++)
    if (Marker_EngineInflow[iMarker_EngineInflow] == val_marker) break;
  return Inflow_TotalTemperature[iMarker_EngineInflow];
}

su2double CConfig::GetInflow_RamDrag(string val_marker) const {
  unsigned short iMarker_EngineInflow;
  for (iMarker_EngineInflow = 0; iMarker_EngineInflow < nMarker_EngineInflow; iMarker_EngineInflow++)
    if (Marker_EngineInflow[iMarker_EngineInflow] == val_marker) break;
  return Inflow_RamDrag[iMarker_EngineInflow];
}

su2double CConfig::GetInflow_Force(string val_marker) const {
  unsigned short iMarker_EngineInflow;
  for (iMarker_EngineInflow = 0; iMarker_EngineInflow < nMarker_EngineInflow; iMarker_EngineInflow++)
    if (Marker_EngineInflow[iMarker_EngineInflow] == val_marker) break;
  return Inflow_Force[iMarker_EngineInflow];
}

su2double CConfig::GetInflow_Power(string val_marker) const {
  unsigned short iMarker_EngineInflow;
  for (iMarker_EngineInflow = 0; iMarker_EngineInflow < nMarker_EngineInflow; iMarker_EngineInflow++)
    if (Marker_EngineInflow[iMarker_EngineInflow] == val_marker) break;
  return Inflow_Power[iMarker_EngineInflow];
}

su2double CConfig::GetInflow_Mach(string val_marker) const {
  unsigned short iMarker_EngineInflow;
  for (iMarker_EngineInflow = 0; iMarker_EngineInflow < nMarker_EngineInflow; iMarker_EngineInflow++)
    if (Marker_EngineInflow[iMarker_EngineInflow] == val_marker) break;
  return Inflow_Mach[iMarker_EngineInflow];
}

su2double CConfig::GetExhaust_Pressure(string val_marker) const {
  unsigned short iMarker_EngineExhaust;
  for (iMarker_EngineExhaust = 0; iMarker_EngineExhaust < nMarker_EngineExhaust; iMarker_EngineExhaust++)
    if (Marker_EngineExhaust[iMarker_EngineExhaust] == val_marker) break;
  return Exhaust_Pressure[iMarker_EngineExhaust];
}

su2double CConfig::GetExhaust_Temperature(string val_marker) const {
  unsigned short iMarker_EngineExhaust;
  for (iMarker_EngineExhaust = 0; iMarker_EngineExhaust < nMarker_EngineExhaust; iMarker_EngineExhaust++)
    if (Marker_EngineExhaust[iMarker_EngineExhaust] == val_marker) break;
  return Exhaust_Temperature[iMarker_EngineExhaust];
}

su2double CConfig::GetExhaust_MassFlow(string val_marker) const {
  unsigned short iMarker_EngineExhaust;
  for (iMarker_EngineExhaust = 0; iMarker_EngineExhaust < nMarker_EngineExhaust; iMarker_EngineExhaust++)
    if (Marker_EngineExhaust[iMarker_EngineExhaust] == val_marker) break;
  return Exhaust_MassFlow[iMarker_EngineExhaust];
}

su2double CConfig::GetExhaust_TotalPressure(string val_marker) const {
  unsigned short iMarker_EngineExhaust;
  for (iMarker_EngineExhaust = 0; iMarker_EngineExhaust < nMarker_EngineExhaust; iMarker_EngineExhaust++)
    if (Marker_EngineExhaust[iMarker_EngineExhaust] == val_marker) break;
  return Exhaust_TotalPressure[iMarker_EngineExhaust];
}

su2double CConfig::GetExhaust_TotalTemperature(string val_marker) const {
  unsigned short iMarker_EngineExhaust;
  for (iMarker_EngineExhaust = 0; iMarker_EngineExhaust < nMarker_EngineExhaust; iMarker_EngineExhaust++)
    if (Marker_EngineExhaust[iMarker_EngineExhaust] == val_marker) break;
  return Exhaust_TotalTemperature[iMarker_EngineExhaust];
}

su2double CConfig::GetExhaust_GrossThrust(string val_marker) const {
  unsigned short iMarker_EngineExhaust;
  for (iMarker_EngineExhaust = 0; iMarker_EngineExhaust < nMarker_EngineExhaust; iMarker_EngineExhaust++)
    if (Marker_EngineExhaust[iMarker_EngineExhaust] == val_marker) break;
  return Exhaust_GrossThrust[iMarker_EngineExhaust];
}

su2double CConfig::GetExhaust_Force(string val_marker) const {
  unsigned short iMarker_EngineExhaust;
  for (iMarker_EngineExhaust = 0; iMarker_EngineExhaust < nMarker_EngineExhaust; iMarker_EngineExhaust++)
    if (Marker_EngineExhaust[iMarker_EngineExhaust] == val_marker) break;
  return Exhaust_Force[iMarker_EngineExhaust];
}

su2double CConfig::GetExhaust_Power(string val_marker) const {
  unsigned short iMarker_EngineExhaust;
  for (iMarker_EngineExhaust = 0; iMarker_EngineExhaust < nMarker_EngineExhaust; iMarker_EngineExhaust++)
    if (Marker_EngineExhaust[iMarker_EngineExhaust] == val_marker) break;
  return Exhaust_Power[iMarker_EngineExhaust];
}

su2double CConfig::GetActDiskInlet_Pressure(string val_marker) const {
  unsigned short iMarker_ActDiskInlet;
  for (iMarker_ActDiskInlet = 0; iMarker_ActDiskInlet < nMarker_ActDiskInlet; iMarker_ActDiskInlet++)
    if (Marker_ActDiskInlet[iMarker_ActDiskInlet] == val_marker) break;
  return ActDiskInlet_Pressure[iMarker_ActDiskInlet];
}

su2double CConfig::GetActDiskInlet_TotalPressure(string val_marker) const {
  unsigned short iMarker_ActDiskInlet;
  for (iMarker_ActDiskInlet = 0; iMarker_ActDiskInlet < nMarker_ActDiskInlet; iMarker_ActDiskInlet++)
    if (Marker_ActDiskInlet[iMarker_ActDiskInlet] == val_marker) break;
  return ActDiskInlet_TotalPressure[iMarker_ActDiskInlet];
}

su2double CConfig::GetActDiskInlet_RamDrag(string val_marker) const {
  unsigned short iMarker_ActDiskInlet;
  for (iMarker_ActDiskInlet = 0; iMarker_ActDiskInlet < nMarker_ActDiskInlet; iMarker_ActDiskInlet++)
    if (Marker_ActDiskInlet[iMarker_ActDiskInlet] == val_marker) break;
  return ActDiskInlet_RamDrag[iMarker_ActDiskInlet];
}

su2double CConfig::GetActDiskInlet_Force(string val_marker) const {
  unsigned short iMarker_ActDiskInlet;
  for (iMarker_ActDiskInlet = 0; iMarker_ActDiskInlet < nMarker_ActDiskInlet; iMarker_ActDiskInlet++)
    if (Marker_ActDiskInlet[iMarker_ActDiskInlet] == val_marker) break;
  return ActDiskInlet_Force[iMarker_ActDiskInlet];
}

su2double CConfig::GetActDiskInlet_Power(string val_marker) const {
  unsigned short iMarker_ActDiskInlet;
  for (iMarker_ActDiskInlet = 0; iMarker_ActDiskInlet < nMarker_ActDiskInlet; iMarker_ActDiskInlet++)
    if (Marker_ActDiskInlet[iMarker_ActDiskInlet] == val_marker) break;
  return ActDiskInlet_Power[iMarker_ActDiskInlet];
}

su2double CConfig::GetActDiskOutlet_Pressure(string val_marker) const {
  unsigned short iMarker_ActDiskOutlet;
  for (iMarker_ActDiskOutlet = 0; iMarker_ActDiskOutlet < nMarker_ActDiskOutlet; iMarker_ActDiskOutlet++)
    if (Marker_ActDiskOutlet[iMarker_ActDiskOutlet] == val_marker) break;
  return ActDiskOutlet_Pressure[iMarker_ActDiskOutlet];
}

su2double CConfig::GetActDiskOutlet_TotalPressure(string val_marker) const {
  unsigned short iMarker_ActDiskOutlet;
  for (iMarker_ActDiskOutlet = 0; iMarker_ActDiskOutlet < nMarker_ActDiskOutlet; iMarker_ActDiskOutlet++)
    if (Marker_ActDiskOutlet[iMarker_ActDiskOutlet] == val_marker) break;
  return ActDiskOutlet_TotalPressure[iMarker_ActDiskOutlet];
}

su2double CConfig::GetActDiskOutlet_GrossThrust(string val_marker) const {
  unsigned short iMarker_ActDiskOutlet;
  for (iMarker_ActDiskOutlet = 0; iMarker_ActDiskOutlet < nMarker_ActDiskOutlet; iMarker_ActDiskOutlet++)
    if (Marker_ActDiskOutlet[iMarker_ActDiskOutlet] == val_marker) break;
  return ActDiskOutlet_GrossThrust[iMarker_ActDiskOutlet];
}

su2double CConfig::GetActDiskOutlet_Force(string val_marker) const {
  unsigned short iMarker_ActDiskOutlet;
  for (iMarker_ActDiskOutlet = 0; iMarker_ActDiskOutlet < nMarker_ActDiskOutlet; iMarker_ActDiskOutlet++)
    if (Marker_ActDiskOutlet[iMarker_ActDiskOutlet] == val_marker) break;
  return ActDiskOutlet_Force[iMarker_ActDiskOutlet];
}

su2double CConfig::GetActDiskOutlet_Power(string val_marker) const {
  unsigned short iMarker_ActDiskOutlet;
  for (iMarker_ActDiskOutlet = 0; iMarker_ActDiskOutlet < nMarker_ActDiskOutlet; iMarker_ActDiskOutlet++)
    if (Marker_ActDiskOutlet[iMarker_ActDiskOutlet] == val_marker) break;
  return ActDiskOutlet_Power[iMarker_ActDiskOutlet];
}

su2double CConfig::GetActDiskInlet_Temperature(string val_marker) const {
  unsigned short iMarker_ActDiskInlet;
  for (iMarker_ActDiskInlet = 0; iMarker_ActDiskInlet < nMarker_ActDiskInlet; iMarker_ActDiskInlet++)
    if (Marker_ActDiskInlet[iMarker_ActDiskInlet] == val_marker) break;
  return ActDiskInlet_Temperature[iMarker_ActDiskInlet];
}

su2double CConfig::GetActDiskInlet_TotalTemperature(string val_marker) const {
  unsigned short iMarker_ActDiskInlet;
  for (iMarker_ActDiskInlet = 0; iMarker_ActDiskInlet < nMarker_ActDiskInlet; iMarker_ActDiskInlet++)
    if (Marker_ActDiskInlet[iMarker_ActDiskInlet] == val_marker) break;
  return ActDiskInlet_TotalTemperature[iMarker_ActDiskInlet];
}

su2double CConfig::GetActDiskOutlet_Temperature(string val_marker) const {
  unsigned short iMarker_ActDiskOutlet;
  for (iMarker_ActDiskOutlet = 0; iMarker_ActDiskOutlet < nMarker_ActDiskOutlet; iMarker_ActDiskOutlet++)
    if (Marker_ActDiskOutlet[iMarker_ActDiskOutlet] == val_marker) break;
  return ActDiskOutlet_Temperature[iMarker_ActDiskOutlet];
}

su2double CConfig::GetActDiskOutlet_TotalTemperature(string val_marker) const {
  unsigned short iMarker_ActDiskOutlet;
  for (iMarker_ActDiskOutlet = 0; iMarker_ActDiskOutlet < nMarker_ActDiskOutlet; iMarker_ActDiskOutlet++)
    if (Marker_ActDiskOutlet[iMarker_ActDiskOutlet] == val_marker) break;
  return ActDiskOutlet_TotalTemperature[iMarker_ActDiskOutlet];
}

su2double CConfig::GetActDiskInlet_MassFlow(string val_marker) const {
  unsigned short iMarker_ActDiskInlet;
  for (iMarker_ActDiskInlet = 0; iMarker_ActDiskInlet < nMarker_ActDiskInlet; iMarker_ActDiskInlet++)
    if (Marker_ActDiskInlet[iMarker_ActDiskInlet] == val_marker) break;
  return ActDiskInlet_MassFlow[iMarker_ActDiskInlet];
}

su2double CConfig::GetActDiskOutlet_MassFlow(string val_marker) const {
  unsigned short iMarker_ActDiskOutlet;
  for (iMarker_ActDiskOutlet = 0; iMarker_ActDiskOutlet < nMarker_ActDiskOutlet; iMarker_ActDiskOutlet++)
    if (Marker_ActDiskOutlet[iMarker_ActDiskOutlet] == val_marker) break;
  return ActDiskOutlet_MassFlow[iMarker_ActDiskOutlet];
}

su2double CConfig::GetDispl_Value(string val_marker) const {
  unsigned short iMarker_Displacement;
  for (iMarker_Displacement = 0; iMarker_Displacement < nMarker_Displacement; iMarker_Displacement++)
    if (Marker_Displacement[iMarker_Displacement] == val_marker) break;
  return Displ_Value[iMarker_Displacement];
}

su2double CConfig::GetLoad_Value(string val_marker) const {
  unsigned short iMarker_Load;
  for (iMarker_Load = 0; iMarker_Load < nMarker_Load; iMarker_Load++)
    if (Marker_Load[iMarker_Load] == val_marker) break;
  return Load_Value[iMarker_Load];
}

su2double CConfig::GetDamper_Constant(string val_marker) const {
  unsigned short iMarker_Damper;
  for (iMarker_Damper = 0; iMarker_Damper < nMarker_Damper; iMarker_Damper++)
    if (Marker_Damper[iMarker_Damper] == val_marker) break;
  return Damper_Constant[iMarker_Damper];
}

su2double CConfig::GetLoad_Dir_Value(string val_marker) const {
  unsigned short iMarker_Load_Dir;
  for (iMarker_Load_Dir = 0; iMarker_Load_Dir < nMarker_Load_Dir; iMarker_Load_Dir++)
    if (Marker_Load_Dir[iMarker_Load_Dir] == val_marker) break;
  return Load_Dir_Value[iMarker_Load_Dir];
}

su2double CConfig::GetLoad_Dir_Multiplier(string val_marker) const {
  unsigned short iMarker_Load_Dir;
  for (iMarker_Load_Dir = 0; iMarker_Load_Dir < nMarker_Load_Dir; iMarker_Load_Dir++)
    if (Marker_Load_Dir[iMarker_Load_Dir] == val_marker) break;
  return Load_Dir_Multiplier[iMarker_Load_Dir];
}

su2double CConfig::GetDisp_Dir_Value(string val_marker) const {
  unsigned short iMarker_Disp_Dir;
  for (iMarker_Disp_Dir = 0; iMarker_Disp_Dir < nMarker_Disp_Dir; iMarker_Disp_Dir++)
    if (Marker_Disp_Dir[iMarker_Disp_Dir] == val_marker) break;
  return Disp_Dir_Value[iMarker_Disp_Dir];
}

su2double CConfig::GetDisp_Dir_Multiplier(string val_marker) const {
  unsigned short iMarker_Disp_Dir;
  for (iMarker_Disp_Dir = 0; iMarker_Disp_Dir < nMarker_Disp_Dir; iMarker_Disp_Dir++)
    if (Marker_Disp_Dir[iMarker_Disp_Dir] == val_marker) break;
  return Disp_Dir_Multiplier[iMarker_Disp_Dir];
}

const su2double* CConfig::GetLoad_Dir(string val_marker) const {
  unsigned short iMarker_Load_Dir;
  for (iMarker_Load_Dir = 0; iMarker_Load_Dir < nMarker_Load_Dir; iMarker_Load_Dir++)
    if (Marker_Load_Dir[iMarker_Load_Dir] == val_marker) break;
  return Load_Dir[iMarker_Load_Dir];
}

const su2double* CConfig::GetDisp_Dir(string val_marker) const {
  unsigned short iMarker_Disp_Dir;
  for (iMarker_Disp_Dir = 0; iMarker_Disp_Dir < nMarker_Disp_Dir; iMarker_Disp_Dir++)
    if (Marker_Disp_Dir[iMarker_Disp_Dir] == val_marker) break;
  return Disp_Dir[iMarker_Disp_Dir];
}

su2double CConfig::GetLoad_Sine_Amplitude(string val_marker) const {
  unsigned short iMarker_Load_Sine;
  for (iMarker_Load_Sine = 0; iMarker_Load_Sine < nMarker_Load_Sine; iMarker_Load_Sine++)
    if (Marker_Load_Sine[iMarker_Load_Sine] == val_marker) break;
  return Load_Sine_Amplitude[iMarker_Load_Sine];
}

su2double CConfig::GetLoad_Sine_Frequency(string val_marker) const {
  unsigned short iMarker_Load_Sine;
  for (iMarker_Load_Sine = 0; iMarker_Load_Sine < nMarker_Load_Sine; iMarker_Load_Sine++)
    if (Marker_Load_Sine[iMarker_Load_Sine] == val_marker) break;
  return Load_Sine_Frequency[iMarker_Load_Sine];
}

const su2double* CConfig::GetLoad_Sine_Dir(string val_marker) const {
  unsigned short iMarker_Load_Sine;
  for (iMarker_Load_Sine = 0; iMarker_Load_Sine < nMarker_Load_Sine; iMarker_Load_Sine++)
    if (Marker_Load_Sine[iMarker_Load_Sine] == val_marker) break;
  return Load_Sine_Dir[iMarker_Load_Sine];
}

su2double CConfig::GetWall_Emissivity(string val_marker) const {

  unsigned short iMarker_Emissivity = 0;

  if (nMarker_Emissivity > 0) {
    for (iMarker_Emissivity = 0; iMarker_Emissivity < nMarker_Emissivity; iMarker_Emissivity++)
      if (Marker_Emissivity[iMarker_Emissivity] == val_marker) break;
  }

  return Wall_Emissivity[iMarker_Emissivity];
}

su2double CConfig::GetFlowLoad_Value(string val_marker) const {
  unsigned short iMarker_FlowLoad;
  for (iMarker_FlowLoad = 0; iMarker_FlowLoad < nMarker_FlowLoad; iMarker_FlowLoad++)
    if (Marker_FlowLoad[iMarker_FlowLoad] == val_marker) break;
  return FlowLoad_Value[iMarker_FlowLoad];
}

short CConfig::FindInterfaceMarker(unsigned short iInterface) const {

  /*--- The names of the two markers that form the interface. ---*/
  const auto& sideA = Marker_ZoneInterface[2*iInterface];
  const auto& sideB = Marker_ZoneInterface[2*iInterface+1];

  for (unsigned short iMarker = 0; iMarker < nMarker_All; iMarker++) {
    /*--- If the marker is sideA or sideB of the interface (order does not matter). ---*/
    const auto& tag = Marker_All_TagBound[iMarker];
    if ((tag == sideA) || (tag == sideB)) return iMarker;
  }
  return -1;
}

string CConfig::GetName_ObjFunc(unsigned short val_obj) const {
  for (auto item : Objective_Map)
    if (item.second == static_cast<ENUM_OBJECTIVE>(Kind_ObjFunc[val_obj]))
      return item.first;
  return string();
}

void CConfig::Tick(double *val_start_time) {

#ifdef PROFILE
  *val_start_time = SU2_MPI::Wtime();
#endif

}

void CConfig::Tock(double val_start_time, string val_function_name, int val_group_id) {

#ifdef PROFILE

  double val_stop_time = 0.0, val_elapsed_time = 0.0;

  val_stop_time = SU2_MPI::Wtime();

  /*--- Compute the elapsed time for this subroutine ---*/
  val_elapsed_time = val_stop_time - val_start_time;

  /*--- Store the subroutine name and the elapsed time ---*/
  Profile_Function_tp.push_back(val_function_name);
  Profile_Time_tp.push_back(val_elapsed_time);
  Profile_ID_tp.push_back(val_group_id);

#endif

}

void CConfig::SetProfilingCSV(void) {

#ifdef PROFILE

  int rank = MASTER_NODE;
  int size = SINGLE_NODE;
#ifdef HAVE_MPI
  SU2_MPI::Comm_rank(MPI_COMM_WORLD, &rank);
  SU2_MPI::Comm_size(MPI_COMM_WORLD, &size);
#endif

  /*--- Each rank has the same stack trace, so the they have the same
   function calls and ordering in the vectors. We're going to reduce
   the timings from each rank and extract the avg, min, and max timings. ---*/

  /*--- First, create a local mapping, so that we can extract the
   min and max values for each function. ---*/

  for (unsigned int i = 0; i < Profile_Function_tp.size(); i++) {

    /*--- Add the function and initialize if not already stored (the ID
     only needs to be stored the first time).---*/
    if (Profile_Map_tp.find(Profile_Function_tp[i]) == Profile_Map_tp.end()) {

      vector<int> profile; profile.push_back(i);
      Profile_Map_tp.insert(pair<string,vector<int> >(Profile_Function_tp[i],profile));

    } else {

      /*--- This function has already been added, so simply increment the
       number of calls and total time for this function. ---*/

      Profile_Map_tp[Profile_Function_tp[i]].push_back(i);

    }
  }

  /*--- We now have everything gathered by function name, so we can loop over
   each function and store the min/max times. ---*/

  int map_size = 0;
  for (map<string,vector<int> >::iterator it=Profile_Map_tp.begin(); it!=Profile_Map_tp.end(); ++it) {
    map_size++;
  }

  /*--- Allocate and initialize memory ---*/

  double *l_min_red = NULL, *l_max_red = NULL, *l_tot_red = NULL, *l_avg_red = NULL;
  int *n_calls_red = NULL;
  double* l_min = new double[map_size];
  double* l_max = new double[map_size];
  double* l_tot = new double[map_size];
  double* l_avg = new double[map_size];
  int* n_calls  = new int[map_size];
  for (int i = 0; i < map_size; i++)
  {
    l_min[i]   = 1e10;
    l_max[i]   = 0.0;
    l_tot[i]   = 0.0;
    l_avg[i]   = 0.0;
    n_calls[i] = 0;
  }

  /*--- Collect the info for each function from the current rank ---*/

  int func_counter = 0;
  for (map<string,vector<int> >::iterator it=Profile_Map_tp.begin(); it!=Profile_Map_tp.end(); ++it) {

    for (unsigned int i = 0; i < (it->second).size(); i++) {
      n_calls[func_counter]++;
      l_tot[func_counter] += Profile_Time_tp[(it->second)[i]];
      if (Profile_Time_tp[(it->second)[i]] < l_min[func_counter])
        l_min[func_counter] = Profile_Time_tp[(it->second)[i]];
      if (Profile_Time_tp[(it->second)[i]] > l_max[func_counter])
        l_max[func_counter] = Profile_Time_tp[(it->second)[i]];

    }
    l_avg[func_counter] = l_tot[func_counter]/((double)n_calls[func_counter]);
    func_counter++;
  }

  /*--- Now reduce the data ---*/

  if (rank == MASTER_NODE) {
    l_min_red = new double[map_size];
    l_max_red = new double[map_size];
    l_tot_red = new double[map_size];
    l_avg_red = new double[map_size];
    n_calls_red  = new int[map_size];
  }

#ifdef HAVE_MPI
  MPI_Reduce(n_calls, n_calls_red, map_size, MPI_INT, MPI_SUM, MASTER_NODE, MPI_COMM_WORLD);
  MPI_Reduce(l_tot, l_tot_red, map_size, MPI_DOUBLE, MPI_SUM, MASTER_NODE, MPI_COMM_WORLD);
  MPI_Reduce(l_avg, l_avg_red, map_size, MPI_DOUBLE, MPI_SUM, MASTER_NODE, MPI_COMM_WORLD);
  MPI_Reduce(l_min, l_min_red, map_size, MPI_DOUBLE, MPI_MIN, MASTER_NODE, MPI_COMM_WORLD);
  MPI_Reduce(l_max, l_max_red, map_size, MPI_DOUBLE, MPI_MAX, MASTER_NODE, MPI_COMM_WORLD);
#else
  memcpy(n_calls_red, n_calls, map_size*sizeof(int));
  memcpy(l_tot_red,   l_tot,   map_size*sizeof(double));
  memcpy(l_avg_red,   l_avg,   map_size*sizeof(double));
  memcpy(l_min_red,   l_min,   map_size*sizeof(double));
  memcpy(l_max_red,   l_max,   map_size*sizeof(double));
#endif

  /*--- The master rank will write the file ---*/

  if (rank == MASTER_NODE) {

    /*--- Take averages over all ranks on the master ---*/

    for (int i = 0; i < map_size; i++) {
      l_tot_red[i]   = l_tot_red[i]/(double)size;
      l_avg_red[i]   = l_avg_red[i]/(double)size;
      n_calls_red[i] = n_calls_red[i]/size;
    }

    /*--- Now write a CSV file with the processed results ---*/

    ofstream Profile_File;
    Profile_File.precision(15);
    Profile_File.open("profiling.csv");

    /*--- Create the CSV header ---*/

    Profile_File << "\"Function_Name\", \"N_Calls\", \"Avg_Total_Time\", \"Avg_Time\", \"Min_Time\", \"Max_Time\", \"Function_ID\"" << endl;

    /*--- Loop through the map and write the results to the file ---*/

    func_counter = 0;
    for (map<string,vector<int> >::iterator it=Profile_Map_tp.begin(); it!=Profile_Map_tp.end(); ++it) {

      Profile_File << scientific << it->first << ", " << n_calls_red[func_counter] << ", " << l_tot_red[func_counter] << ", " << l_avg_red[func_counter] << ", " << l_min_red[func_counter] << ", " << l_max_red[func_counter] << ", " << (int)Profile_ID_tp[(it->second)[0]] << endl;
      func_counter++;
    }

    Profile_File.close();

  }

  delete [] l_min;
  delete [] l_max;
  delete [] l_avg;
  delete [] l_tot;
  delete [] n_calls;
  if (rank == MASTER_NODE) {
    delete [] l_min_red;
    delete [] l_max_red;
    delete [] l_avg_red;
    delete [] l_tot_red;
    delete [] n_calls_red;
  }

#endif

}

void CConfig::GEMM_Tick(double *val_start_time) const {

#ifdef PROFILE

#ifdef HAVE_MKL
  *val_start_time = dsecnd();
#else
  *val_start_time = SU2_MPI::Wtime();
#endif

#endif

}

void CConfig::GEMM_Tock(double val_start_time, int M, int N, int K) const {

#ifdef PROFILE

  /* Determine the timing value. The actual function called depends on
     the type of executable. */
  double val_stop_time = 0.0;

#ifdef HAVE_MKL
  val_stop_time = dsecnd();
#else
  val_stop_time = SU2_MPI::Wtime();
#endif

  /* Compute the elapsed time. */
  const double val_elapsed_time = val_stop_time - val_start_time;

  /* Create the CLong3T from the M-N-K values and check if it is already
     stored in the map GEMM_Profile_MNK. */
  CLong3T MNK(M, N, K);
  map<CLong3T, int>::iterator MI = GEMM_Profile_MNK.find(MNK);

  if(MI == GEMM_Profile_MNK.end()) {

    /* Entry is not present yet. Create it. */
    const int ind = GEMM_Profile_MNK.size();
    GEMM_Profile_MNK[MNK] = ind;

    GEMM_Profile_NCalls.push_back(1);
    GEMM_Profile_TotTime.push_back(val_elapsed_time);
    GEMM_Profile_MinTime.push_back(val_elapsed_time);
    GEMM_Profile_MaxTime.push_back(val_elapsed_time);
  }
  else {

    /* Entry is already present. Determine its index in the
       map and update the corresponding vectors. */
    const int ind = MI->second;
    ++GEMM_Profile_NCalls[ind];
    GEMM_Profile_TotTime[ind] += val_elapsed_time;
    GEMM_Profile_MinTime[ind]  = min(GEMM_Profile_MinTime[ind], val_elapsed_time);
    GEMM_Profile_MaxTime[ind]  = max(GEMM_Profile_MaxTime[ind], val_elapsed_time);
  }

#endif

}

void CConfig::GEMMProfilingCSV(void) {

#ifdef PROFILE

  /* Initialize the rank to the master node. */
  int rank = MASTER_NODE;

#ifdef HAVE_MPI
  /* Parallel executable. The profiling data must be sent to the master node.
     First determine the rank and size. */
  int size;
  SU2_MPI::Comm_rank(MPI_COMM_WORLD, &rank);
  SU2_MPI::Comm_size(MPI_COMM_WORLD, &size);

  /* Check for the master node. */
  if(rank == MASTER_NODE) {

    /* Master node. Loop over the other ranks to receive their data. */
    for(int proc=1; proc<size; ++proc) {

      /* Block until a message from this processor arrives. Determine
         the number of entries in the receive buffers. */
      SU2_MPI::Status status;
      SU2_MPI::Probe(proc, 0, MPI_COMM_WORLD, &status);

      int nEntries;
      SU2_MPI::Get_count(&status, MPI_LONG, &nEntries);

      /* Allocate the memory for the receive buffers and receive the
         three messages using blocking receives. */
      vector<long>   recvBufNCalls(nEntries);
      vector<double> recvBufTotTime(nEntries);
      vector<double> recvBufMinTime(nEntries);
      vector<double> recvBufMaxTime(nEntries);
      vector<long>   recvBufMNK(3*nEntries);

      SU2_MPI::Recv(recvBufNCalls.data(), recvBufNCalls.size(),
                    MPI_LONG, proc, 0, MPI_COMM_WORLD, &status);
      SU2_MPI::Recv(recvBufTotTime.data(), recvBufTotTime.size(),
                    MPI_DOUBLE, proc, 1, MPI_COMM_WORLD, &status);
      SU2_MPI::Recv(recvBufMinTime.data(), recvBufMinTime.size(),
                    MPI_DOUBLE, proc, 2, MPI_COMM_WORLD, &status);
      SU2_MPI::Recv(recvBufMaxTime.data(), recvBufMaxTime.size(),
                    MPI_DOUBLE, proc, 3, MPI_COMM_WORLD, &status);
      SU2_MPI::Recv(recvBufMNK.data(), recvBufMNK.size(),
                    MPI_LONG, proc, 4, MPI_COMM_WORLD, &status);

      /* Loop over the number of entries. */
      for(int i=0; i<nEntries; ++i) {

        /* Create the CLong3T from the M-N-K values and check if it is already
           stored in the map GEMM_Profile_MNK. */
        CLong3T MNK(recvBufMNK[3*i], recvBufMNK[3*i+1], recvBufMNK[3*i+2]);
        map<CLong3T, int>::iterator MI = GEMM_Profile_MNK.find(MNK);

        if(MI == GEMM_Profile_MNK.end()) {

          /* Entry is not present yet. Create it. */
          const int ind = GEMM_Profile_MNK.size();
          GEMM_Profile_MNK[MNK] = ind;

          GEMM_Profile_NCalls.push_back(recvBufNCalls[i]);
          GEMM_Profile_TotTime.push_back(recvBufTotTime[i]);
          GEMM_Profile_MinTime.push_back(recvBufMinTime[i]);
          GEMM_Profile_MaxTime.push_back(recvBufMaxTime[i]);
        }
        else {

          /* Entry is already present. Determine its index in the
             map and update the corresponding vectors. */
          const int ind = MI->second;
          GEMM_Profile_NCalls[ind]  += recvBufNCalls[i];
          GEMM_Profile_TotTime[ind] += recvBufTotTime[i];
          GEMM_Profile_MinTime[ind]  = min(GEMM_Profile_MinTime[ind], recvBufMinTime[i]);
          GEMM_Profile_MaxTime[ind]  = max(GEMM_Profile_MaxTime[ind], recvBufMaxTime[i]);
        }
      }
    }
  }
  else {

    /* Not the master node. Create the send buffer for the MNK data. */
    vector<long> sendBufMNK(3*GEMM_Profile_NCalls.size());
    for(map<CLong3T, int>::iterator MI =GEMM_Profile_MNK.begin();
                                    MI!=GEMM_Profile_MNK.end(); ++MI) {

      const int ind = 3*MI->second;
      sendBufMNK[ind]   = MI->first.long0;
      sendBufMNK[ind+1] = MI->first.long1;
      sendBufMNK[ind+2] = MI->first.long2;
    }

    /* Send the data to the master node using blocking sends. */
    SU2_MPI::Send(GEMM_Profile_NCalls.data(), GEMM_Profile_NCalls.size(),
                  MPI_LONG, MASTER_NODE, 0, MPI_COMM_WORLD);
    SU2_MPI::Send(GEMM_Profile_TotTime.data(), GEMM_Profile_TotTime.size(),
                  MPI_DOUBLE, MASTER_NODE, 1, MPI_COMM_WORLD);
    SU2_MPI::Send(GEMM_Profile_MinTime.data(), GEMM_Profile_MinTime.size(),
                  MPI_DOUBLE, MASTER_NODE, 2, MPI_COMM_WORLD);
    SU2_MPI::Send(GEMM_Profile_MaxTime.data(), GEMM_Profile_MaxTime.size(),
                  MPI_DOUBLE, MASTER_NODE, 3, MPI_COMM_WORLD);
    SU2_MPI::Send(sendBufMNK.data(), sendBufMNK.size(),
                  MPI_LONG, MASTER_NODE, 4, MPI_COMM_WORLD);
  }

#endif

  /*--- The master rank will write the file ---*/
  if (rank == MASTER_NODE) {

    /* Store the elements of the map GEMM_Profile_MNK in
       vectors for post processing reasons. */
    const unsigned int nItems = GEMM_Profile_MNK.size();
    vector<long> M(nItems), N(nItems), K(nItems);
    for(map<CLong3T, int>::iterator MI =GEMM_Profile_MNK.begin();
                                    MI!=GEMM_Profile_MNK.end(); ++MI) {

      const int ind = MI->second;
      M[ind] = MI->first.long0;
      N[ind] = MI->first.long1;
      K[ind] = MI->first.long2;
    }

    /* In order to create a nicer output the profiling data is sorted in
       terms of CPU time spent. Create a vector of pairs for carrying
       out this sort. */
    vector<pair<double, unsigned int> > sortedTime;

    for(unsigned int i=0; i<GEMM_Profile_TotTime.size(); ++i)
      sortedTime.push_back(make_pair(GEMM_Profile_TotTime[i], i));

    sort(sortedTime.begin(), sortedTime.end());

    /* Open the profiling file. */
    ofstream Profile_File;
    Profile_File.precision(15);
    Profile_File.open("gemm_profiling.csv");

    /* Create the CSV header */
    Profile_File << "\"Total_Time\", \"N_Calls\", \"Avg_Time\", \"Min_Time\", \"Max_Time\", \"M\", \"N\", \"K\", \"Avg GFLOPs\"" << endl;

    /* Loop through the different items, where the item with the largest total time is
       written first. As sortedTime is sorted in increasing order, the sequence of
       sortedTime must be reversed. */
    for(vector<pair<double, unsigned int> >::reverse_iterator rit =sortedTime.rbegin();
                                                              rit!=sortedTime.rend(); ++rit) {
      /* Determine the original index in the profiling vectors. */
      const unsigned int ind = rit->second;
      const double AvgTime = GEMM_Profile_TotTime[ind]/GEMM_Profile_NCalls[ind];
      const double GFlops   = 2.0e-9*M[ind]*N[ind]*K[ind]/AvgTime;

      /* Write the data. */
      Profile_File << scientific << GEMM_Profile_TotTime[ind] << ", " << GEMM_Profile_NCalls[ind] << ", "
                   << AvgTime << ", " << GEMM_Profile_MinTime[ind] << ", " << GEMM_Profile_MaxTime[ind] << ", "
                   << M[ind] << ", " << N[ind] << ", " << K[ind] << ", " << GFlops << endl;
    }

    /* Close the file. */
    Profile_File.close();
  }

#endif

}

void CConfig::SetFreeStreamTurboNormal(const su2double* turboNormal){

  FreeStreamTurboNormal[0] = turboNormal[0];
  FreeStreamTurboNormal[1] = turboNormal[1];
  FreeStreamTurboNormal[2] = 0.0;

}

void CConfig::SetMultizone(CConfig *driver_config, CConfig **config_container){

  for (unsigned short iZone = 0; iZone < nZone; iZone++){

    if (config_container[iZone]->GetTime_Domain() != GetTime_Domain()){
      SU2_MPI::Error("Option TIME_DOMAIN must be the same in all zones.", CURRENT_FUNCTION);
    }
    if (config_container[iZone]->GetnTime_Iter() != GetnTime_Iter()){
      SU2_MPI::Error("Option TIME_ITER must be the same in all zones.", CURRENT_FUNCTION);
    }
    if (config_container[iZone]->GetnOuter_Iter() != GetnOuter_Iter()){
      SU2_MPI::Error("Option OUTER_ITER must be the same in all zones.", CURRENT_FUNCTION);
    }
    if (config_container[iZone]->GetTime_Step() != GetTime_Step()){
      SU2_MPI::Error("Option TIME_STEP must be the same in all zones.", CURRENT_FUNCTION);
    }
    if (config_container[iZone]->GetMultizone_Problem() != GetMultizone_Problem()){
      SU2_MPI::Error("Option MULTIZONE must be the same in all zones.", CURRENT_FUNCTION);
    }
    if (config_container[iZone]->GetMultizone_Mesh() != GetMultizone_Mesh()){
      SU2_MPI::Error("Option MULTIZONE_MESH must be the same in all zones.", CURRENT_FUNCTION);
    }
    if(config_container[iZone]->GetWnd_Cauchy_Crit() == true){
      SU2_MPI::Error("Option WINDOW_CAUCHY_CRIT must be deactivated for multizone problems.", CURRENT_FUNCTION);
    }
  }
  if(driver_config->GetWnd_Cauchy_Crit() == true){
    SU2_MPI::Error("Option WINDOW_CAUCHY_CRIT must be deactivated for multizone problems.", CURRENT_FUNCTION);
  }

  bool multiblockDriver = false;
  for (unsigned short iFiles = 0; iFiles < driver_config->GetnVolumeOutputFiles(); iFiles++){
    if (driver_config->GetVolumeOutputFiles()[iFiles] == PARAVIEW_MULTIBLOCK){
      multiblockDriver = true;
    }
  }

  bool multiblockZone = false;
  for (unsigned short iZone = 0; iZone < nZone; iZone++){
    multiblockZone = false;
    for (unsigned short iFiles = 0; iFiles < config_container[iZone]->GetnVolumeOutputFiles(); iFiles++){
      if (config_container[iZone]->GetVolumeOutputFiles()[iFiles] == PARAVIEW_MULTIBLOCK){
        multiblockZone = true;
      }
    }
    if (multiblockZone != multiblockDriver){
      SU2_MPI::Error("To enable PARAVIEW_MULTIBLOCK output, add it to OUTPUT_FILES option in main config and\n"
                     "remove option from sub-config files.", CURRENT_FUNCTION);
    }
  }

  /*--- Set the Restart iter for time dependent problems ---*/
  if (driver_config->GetRestart()){
    Unst_RestartIter = driver_config->GetRestart_Iter();
    Dyn_RestartIter  = driver_config->GetRestart_Iter();
  }

  /*--- Fix the Time Step for all subdomains, for the case of time-dependent problems ---*/
  if (driver_config->GetTime_Domain()){
    Delta_UnstTime = driver_config->GetTime_Step();
    Delta_DynTime  = driver_config->GetTime_Step();

    Time_Domain = true;
  }

  /*------------------------------------------------------------*/
  /*------ Determine the special properties of the problem -----*/
  /*------------------------------------------------------------*/

  bool structural_zone = false;
  bool fluid_zone = false;

  unsigned short iZone = 0;

  /*--- If there is at least a fluid and a structural zone ---*/
  for (iZone = 0; iZone < nZone; iZone++){
    switch (config_container[iZone]->GetKind_Solver()) {
    case EULER: case NAVIER_STOKES: case RANS:
    case INC_EULER: case INC_NAVIER_STOKES: case INC_RANS:
    case NEMO_EULER: case NEMO_NAVIER_STOKES:
      fluid_zone = true;
      break;
    case FEM_ELASTICITY:
      structural_zone = true;
      Relaxation = true;
      break;
    }
  }

  /*--- If the problem has FSI properties ---*/
  FSI_Problem = fluid_zone && structural_zone;

  Multizone_Residual = true;

}<|MERGE_RESOLUTION|>--- conflicted
+++ resolved
@@ -3424,19 +3424,6 @@
   }
 
   if (Time_Domain){
-<<<<<<< HEAD
-    if (!OptionIsSet("OUTPUT_WRT_FREQ"))
-      VolumeWrtFreq = 1;
-    if (Restart == NO){
-      Restart_Iter = 0;
-    }
-    if (!OptionIsSet("HISTORY_WRT_FREQ_INNER")){
-      HistoryWrtFreq[2] = 0;
-    }
-    if (!OptionIsSet("HISTORY_WRT_FREQ_OUTER")){
-      HistoryWrtFreq[1] = 0;
-    }
-=======
     Delta_UnstTime = Time_Step;
     Delta_DynTime  = Time_Step;
 
@@ -3461,7 +3448,6 @@
     HistoryWrtFreq[0] = 1;
 
     if (TimeMarching != HARMONIC_BALANCE) { TimeMarching = STEADY; }
->>>>>>> 29495cc4
   }
 
   /*--- Ensure that Discard_InFiles is false, owerwise the gradient could be wrong ---*/
