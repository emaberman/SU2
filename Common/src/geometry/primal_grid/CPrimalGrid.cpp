--- conflicted
+++ resolved
@@ -27,32 +27,8 @@
 
 #include "../../../include/geometry/primal_grid/CPrimalGrid.hpp"
 
-<<<<<<< HEAD
 unsigned short CPrimalGrid::nDim;
 
-CPrimalGrid::CPrimalGrid(void) {
-
-  /*--- Set the default values for the pointers ---*/
-  Nodes             = nullptr;
-  Neighbor_Elements = nullptr;
-  GlobalIndex       = 0;
-
-}
-
-CPrimalGrid::~CPrimalGrid() {
-
- delete[] Nodes;
- delete[] Neighbor_Elements;
-}
-
-void CPrimalGrid::GetAllNeighbor_Elements() {
-  cout << "( ";
-  for (unsigned short iFace = 0; iFace < GetnFaces(); iFace++)
-  {
-    cout << GetNeighbor_Elements(iFace) << ", ";
-  }
-  cout << ")"  << endl;
-=======
 CPrimalGrid::CPrimalGrid(bool FEM, unsigned short nNodes, unsigned short nNeighbor_Elements) :
   Nodes(new unsigned long[nNodes]),
   Neighbor_Elements(new long[nNeighbor_Elements]),
@@ -65,14 +41,25 @@
 
 void CPrimalGrid::InitializeNeighbors(unsigned short val_nFaces) {
 
-  /*--- Initialize arrays to -1/false to indicate that no neighbor is present and
+  /*--- Allocate the memory for Neighbor_Elements and PeriodIndexNeighbors and
+        initialize the arrays to -1 to indicate that no neighbor is present and
         that no periodic transformation is needed to the neighbor. ---*/
-  for (size_t i = 0; i < val_nFaces; i++) {
-    Neighbor_Elements[i] = -1;
-    PeriodIndexNeighbors[i] = -1;
+
+  for(unsigned short i=0; i<val_nFaces; ++i) {
+    Neighbor_Elements[i]    = -1;
   }
 
-  for (auto i = 0; i < N_FACES_MAXIMUM; ++i)
+  for (auto i = 0; i < N_FACES_MAXIMUM; ++i) {
+    PeriodIndexNeighbors[i] = -1;
     ElementOwnsFace[i] = false;
->>>>>>> 7e35912a
-}+  }   
+}
+
+void CPrimalGrid::GetAllNeighbor_Elements() {
+  std::cout << "( ";
+  for (unsigned short iFace = 0; iFace < GetnFaces(); iFace++)
+  {
+    std::cout << GetNeighbor_Elements(iFace) << ", ";
+  }
+  std::cout << ")"  << std::endl;
+}
