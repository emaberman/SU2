--- conflicted
+++ resolved
@@ -2,11 +2,7 @@
  * \file matrix_structure.cpp
  * \brief Main subroutines for doing the sparse structures
  * \author F. Palacios, A. Bueno, T. Economon
-<<<<<<< HEAD
- * \version 4.0.0 "Cardinal"
-=======
  * \version 4.1.0 "Cardinal"
->>>>>>> 47b0d6fe
  *
  * SU2 Lead Developers: Dr. Francisco Palacios (Francisco.D.Palacios@boeing.com).
  *                      Dr. Thomas D. Economon (economon@stanford.edu).
@@ -294,11 +290,7 @@
     if (col_ind[index] == block_j) {
       for (iVar = 0; iVar < nVar; iVar++)
         for (jVar = 0; jVar < nEqn; jVar++)
-<<<<<<< HEAD
-          matrix[(row_ptr[block_i]+step-1)*nVar*nEqn+iVar*nEqn+jVar] = SU2_TYPE::GetPrimary(val_block[iVar][jVar]);
-=======
           matrix[(row_ptr[block_i]+step-1)*nVar*nEqn+iVar*nEqn+jVar] = SU2_TYPE::GetValue(val_block[iVar][jVar]);
->>>>>>> 47b0d6fe
       break;
     }
   }
@@ -314,11 +306,7 @@
     if (col_ind[index] == block_j) {
       for (iVar = 0; iVar < nVar; iVar++)
         for (jVar = 0; jVar < nEqn; jVar++)
-<<<<<<< HEAD
-          matrix[(row_ptr[block_i]+step-1)*nVar*nEqn+iVar*nEqn+jVar] = SU2_TYPE::GetPrimary(val_block[iVar*nVar+jVar]);
-=======
           matrix[(row_ptr[block_i]+step-1)*nVar*nEqn+iVar*nEqn+jVar] = SU2_TYPE::GetValue(val_block[iVar*nVar+jVar]);
->>>>>>> 47b0d6fe
       break;
     }
   }
@@ -334,11 +322,7 @@
     if (col_ind[index] == block_j) {
       for (iVar = 0; iVar < nVar; iVar++)
         for (jVar = 0; jVar < nEqn; jVar++)
-<<<<<<< HEAD
-          matrix[(row_ptr[block_i]+step-1)*nVar*nEqn+iVar*nEqn+jVar] += SU2_TYPE::GetPrimary(val_block[iVar][jVar]);
-=======
           matrix[(row_ptr[block_i]+step-1)*nVar*nEqn+iVar*nEqn+jVar] += SU2_TYPE::GetValue(val_block[iVar][jVar]);
->>>>>>> 47b0d6fe
       break;
     }
   }
@@ -354,11 +338,7 @@
     if (col_ind[index] == block_j) {
       for (iVar = 0; iVar < nVar; iVar++)
         for (jVar = 0; jVar < nEqn; jVar++)
-<<<<<<< HEAD
-          matrix[(row_ptr[block_i]+step-1)*nVar*nEqn+iVar*nEqn+jVar] -= SU2_TYPE::GetPrimary(val_block[iVar][jVar]);
-=======
           matrix[(row_ptr[block_i]+step-1)*nVar*nEqn+iVar*nEqn+jVar] -= SU2_TYPE::GetValue(val_block[iVar][jVar]);
->>>>>>> 47b0d6fe
       break;
     }
   }
@@ -461,11 +441,7 @@
     step++;
     if (col_ind[index] == block_i) {	// Only elements on the diagonal
       for (iVar = 0; iVar < nVar; iVar++)
-<<<<<<< HEAD
-        matrix[(row_ptr[block_i]+step-1)*nVar*nVar+iVar*nVar+iVar] += SU2_TYPE::GetPrimary(val_matrix);
-=======
         matrix[(row_ptr[block_i]+step-1)*nVar*nVar+iVar*nVar+iVar] += SU2_TYPE::GetValue(val_matrix);
->>>>>>> 47b0d6fe
       break;
     }
   }
@@ -485,11 +461,7 @@
           matrix[(row_ptr[block_i]+step-1)*nVar*nVar+iVar*nVar+jVar] = 0.0;
       
       for (iVar = 0; iVar < nVar; iVar++)
-<<<<<<< HEAD
-        matrix[(row_ptr[block_i]+step-1)*nVar*nVar+iVar*nVar+iVar] = SU2_TYPE::GetPrimary(val_matrix);
-=======
         matrix[(row_ptr[block_i]+step-1)*nVar*nVar+iVar*nVar+iVar] = SU2_TYPE::GetValue(val_matrix);
->>>>>>> 47b0d6fe
       
       break;
     }
@@ -543,11 +515,7 @@
     for (iVar = 1; iVar < (short)nVar; iVar++) {
       for (jVar = 0; jVar < iVar; jVar++) {
         weight = block[iVar*nVar+jVar] / block[jVar*nVar+jVar];
-<<<<<<< HEAD
-        for (kVar = jVar; kVar < nVar; kVar++)
-=======
         for (kVar = jVar; kVar < (short)nVar; kVar++)
->>>>>>> 47b0d6fe
           block[iVar*nVar+kVar] -= weight*block[jVar*nVar+kVar];
         rhs[iVar] -= weight*rhs[jVar];
       }
@@ -591,11 +559,7 @@
     for (iVar = 1; iVar < (short)nVar; iVar++) {
       for (jVar = 0; jVar < iVar; jVar++) {
         weight = block[iVar*nVar+jVar] / block[jVar*nVar+jVar];
-<<<<<<< HEAD
-        for (kVar = jVar; kVar < nVar; kVar++)
-=======
         for (kVar = jVar; kVar < (short)nVar; kVar++)
->>>>>>> 47b0d6fe
           block[iVar*nVar+kVar] -= weight*block[jVar*nVar+kVar];
         rhs[iVar] -= weight*rhs[jVar];
       }
@@ -635,11 +599,7 @@
     for (iVar = 1; iVar < (short)nVar; iVar++) {
       for (jVar = 0; jVar < iVar; jVar++) {
         weight = block[iVar*nVar+jVar] / block[jVar*nVar+jVar];
-<<<<<<< HEAD
-        for (kVar = jVar; kVar < nVar; kVar++)
-=======
         for (kVar = jVar; kVar < (short)nVar; kVar++)
->>>>>>> 47b0d6fe
           block[iVar*nVar+kVar] -= weight*block[jVar*nVar+kVar];
         rhs[iVar] -= weight*rhs[jVar];
       }
@@ -1190,11 +1150,7 @@
   
   /*---  Loop over all smoothing iterations ---*/
   
-<<<<<<< HEAD
-  for (i = 0; i < m; i++) {
-=======
   for (i = 0; i < (int)m; i++) {
->>>>>>> 47b0d6fe
     
     /*--- Apply the Jacobi smoother, i.e., multiply by the inverse of the
      diagonal matrix of A, which was built in the preprocessing phase. Note
@@ -1247,11 +1203,7 @@
    is modified by the algorithm, so that we have the factorization stored
    in the ILUMatrix at the end of this preprocessing. ---*/
   
-<<<<<<< HEAD
-  for (iPoint = 0; iPoint < nPointDomain; iPoint++) {
-=======
   for (iPoint = 0; iPoint < (long)nPointDomain; iPoint++) {
->>>>>>> 47b0d6fe
     for (index = row_ptr[iPoint]; index < row_ptr[iPoint+1]; index++) {
       jPoint = col_ind[index];
       if (transposed){
@@ -1266,11 +1218,7 @@
   
   /*--- Transform system in Upper Matrix ---*/
   
-<<<<<<< HEAD
-  for (iPoint = 1; iPoint < nPointDomain; iPoint++) {
-=======
   for (iPoint = 1; iPoint < (long)nPointDomain; iPoint++) {
->>>>>>> 47b0d6fe
     
     /*--- For each row (unknown), loop over all entries in A on this row
      row_ptr[iPoint+1] will have the index for the first entry on the next
@@ -1284,11 +1232,7 @@
       
       /*--- Check that this column is in the lower triangular portion ---*/
       
-<<<<<<< HEAD
-      if ((jPoint < iPoint) && (jPoint < nPointDomain)) {
-=======
       if ((jPoint < iPoint) && (jPoint < (long)nPointDomain)) {
->>>>>>> 47b0d6fe
         
         /*--- If we're in the lower triangle, get the pointer to this block,
          invert it, and then right multiply against the original block ---*/
@@ -1309,11 +1253,7 @@
            upper triangular part, then multiply and modify the matrix.
            Here, Aik' = Aik - Aij*inv(Ajj)*Ajk. ---*/
           
-<<<<<<< HEAD
-          if (kPoint < nPointDomain) {
-=======
           if (kPoint < (long)nPointDomain) {
->>>>>>> 47b0d6fe
             Block_jk = GetBlock_ILUMatrix(jPoint, kPoint);
             if (kPoint >= jPoint) {
               
@@ -1348,11 +1288,7 @@
   /*--- Copy block matrix, note that the original matrix
    is modified by the algorithm---*/
   
-<<<<<<< HEAD
-  for (iPoint = 0; iPoint < nPointDomain; iPoint++) {
-=======
   for (iPoint = 0; iPoint < (long)nPointDomain; iPoint++) {
->>>>>>> 47b0d6fe
     for (iVar = 0; iVar < nVar; iVar++) {
       prod[iPoint*nVar+iVar] = vec[iPoint*nVar+iVar];
     }
@@ -1360,17 +1296,10 @@
   
   /*--- Transform system in Upper Matrix ---*/
   
-<<<<<<< HEAD
-  for (iPoint = 1; iPoint < nPointDomain; iPoint++) {
-    for (index = row_ptr[iPoint]; index < row_ptr[iPoint+1]; index++) {
-      jPoint = col_ind[index];
-      if ((jPoint < iPoint) && (jPoint < nPointDomain)) {
-=======
   for (iPoint = 1; iPoint < (long)nPointDomain; iPoint++) {
     for (index = row_ptr[iPoint]; index < row_ptr[iPoint+1]; index++) {
       jPoint = col_ind[index];
       if ((jPoint < iPoint) && (jPoint < (long)nPointDomain)) {
->>>>>>> 47b0d6fe
         Block_ij = GetBlock_ILUMatrix(iPoint, jPoint);
         MatrixVectorProduct(Block_ij, &prod[jPoint*nVar], aux_vector);
         for (iVar = 0; iVar < nVar; iVar++)
@@ -1392,15 +1321,9 @@
     for (iVar = 0; iVar < nVar; iVar++) sum_vector[iVar] = 0.0;
     for (index = row_ptr[iPoint]; index < row_ptr[iPoint+1]; index++) {
       jPoint = col_ind[index];
-<<<<<<< HEAD
-      if (jPoint < nPointDomain) {
-        Block_ij = GetBlock_ILUMatrix(iPoint, jPoint);
-        if ((jPoint >= iPoint+1) && (jPoint < nPointDomain)) {
-=======
       if (jPoint < (long)nPointDomain) {
         Block_ij = GetBlock_ILUMatrix(iPoint, jPoint);
         if ((jPoint >= iPoint+1) && (jPoint < (long)nPointDomain)) {
->>>>>>> 47b0d6fe
           MatrixVectorProduct(Block_ij, &prod[jPoint*nVar], aux_vector);
           for (iVar = 0; iVar < nVar; iVar++) sum_vector[iVar] += aux_vector[iVar];
         }
@@ -1478,21 +1401,13 @@
   
   /*---  Loop over all smoothing iterations ---*/
   
-<<<<<<< HEAD
-  for (i = 0; i < m; i++) {
-=======
   for (i = 0; i < (int)m; i++) {
->>>>>>> 47b0d6fe
     
     /*--- Forward solve the system using the lower matrix entries that
      were computed and stored during the ILU0 preprocessing. Note
      that we are overwriting the residual vector as we go. ---*/
     
-<<<<<<< HEAD
-    for (iPoint = 1; iPoint < nPointDomain; iPoint++) {
-=======
     for (iPoint = 1; iPoint < (long)nPointDomain; iPoint++) {
->>>>>>> 47b0d6fe
       
       /*--- For each row (unknown), loop over all entries in A on this row
        row_ptr[iPoint+1] will have the index for the first entry on the next
@@ -1506,11 +1421,7 @@
         
         /*--- Check that this column is in the lower triangular portion ---*/
         
-<<<<<<< HEAD
-        if ((jPoint < iPoint) && (jPoint < nPointDomain)) {
-=======
         if ((jPoint < iPoint) && (jPoint < (long)nPointDomain)) {
->>>>>>> 47b0d6fe
           
           /*--- Lastly, get Aij*inv(Ajj) from the lower triangular part, which
            was calculated in the preprocessing, and apply to r. ---*/
@@ -1536,15 +1447,9 @@
       for (iVar = 0; iVar < nVar; iVar++) sum_vector[iVar] = 0.0;
       for (index = row_ptr[iPoint]; index < row_ptr[iPoint+1]; index++) {
         jPoint = col_ind[index];
-<<<<<<< HEAD
-        if (jPoint < nPointDomain) {
-          Block_ij = GetBlock_ILUMatrix(iPoint, jPoint);
-          if ((jPoint >= iPoint+1) && (jPoint < nPointDomain)) {
-=======
         if (jPoint < (long)nPointDomain) {
           Block_ij = GetBlock_ILUMatrix(iPoint, jPoint);
           if ((jPoint >= iPoint+1) && (jPoint < (long)nPointDomain)) {
->>>>>>> 47b0d6fe
             MatrixVectorProduct(Block_ij, &r[jPoint*nVar], aux_vector);
             for (iVar = 0; iVar < nVar; iVar++) sum_vector[iVar] += aux_vector[iVar];
           }
@@ -1688,11 +1593,7 @@
   
   /*---  Loop over all smoothing iterations ---*/
   
-<<<<<<< HEAD
-  for (i = 0; i < m; i++) {
-=======
   for (i = 0; i < (int)m; i++) {
->>>>>>> 47b0d6fe
 
     /*--- First part of the symmetric iteration: (D+L).x* = b ---*/
     
@@ -1780,15 +1681,7 @@
   nLinelet = 0;
   for (iMarker = 0; iMarker < config->GetnMarker_All(); iMarker++) {
     if ((config->GetMarker_All_KindBC(iMarker) == HEAT_FLUX              ) ||
-<<<<<<< HEAD
-        (config->GetMarker_All_KindBC(iMarker) == HEAT_FLUX_CATALYTIC    ) ||
-        (config->GetMarker_All_KindBC(iMarker) == HEAT_FLUX_NONCATALYTIC ) ||
         (config->GetMarker_All_KindBC(iMarker) == ISOTHERMAL             ) ||
-        (config->GetMarker_All_KindBC(iMarker) == ISOTHERMAL_CATALYTIC   ) ||
-        (config->GetMarker_All_KindBC(iMarker) == ISOTHERMAL_NONCATALYTIC) ||
-=======
-        (config->GetMarker_All_KindBC(iMarker) == ISOTHERMAL             ) ||
->>>>>>> 47b0d6fe
         (config->GetMarker_All_KindBC(iMarker) == EULER_WALL             ) ||
         (config->GetMarker_All_KindBC(iMarker) == DISPLACEMENT_BOUNDARY)) {
       nLinelet += geometry->nVertex[iMarker];
@@ -1807,15 +1700,7 @@
     
     for (iMarker = 0; iMarker < config->GetnMarker_All(); iMarker++) {
       if ((config->GetMarker_All_KindBC(iMarker) == HEAT_FLUX              ) ||
-<<<<<<< HEAD
-          (config->GetMarker_All_KindBC(iMarker) == HEAT_FLUX_CATALYTIC    ) ||
-          (config->GetMarker_All_KindBC(iMarker) == HEAT_FLUX_NONCATALYTIC ) ||
           (config->GetMarker_All_KindBC(iMarker) == ISOTHERMAL             ) ||
-          (config->GetMarker_All_KindBC(iMarker) == ISOTHERMAL_CATALYTIC   ) ||
-          (config->GetMarker_All_KindBC(iMarker) == ISOTHERMAL_NONCATALYTIC) ||
-=======
-          (config->GetMarker_All_KindBC(iMarker) == ISOTHERMAL             ) ||
->>>>>>> 47b0d6fe
           (config->GetMarker_All_KindBC(iMarker) == EULER_WALL             ) ||
           (config->GetMarker_All_KindBC(iMarker) == DISPLACEMENT_BOUNDARY)) {
         iLinelet = 0;
