--- conflicted
+++ resolved
@@ -708,12 +708,9 @@
   default_body_force         = NULL;
   default_sineload_coeff     = NULL;
   default_nacelle_location   = NULL;
-<<<<<<< HEAD
   default_prefcoord_location = NULL;
-=======
   default_wrt_freq           = NULL;
   
->>>>>>> d93803a6
   default_cp_polycoeffs = NULL;
   default_mu_polycoeffs = NULL;
   default_kt_polycoeffs = NULL;
@@ -828,11 +825,8 @@
   default_body_force         = new su2double[3];
   default_sineload_coeff     = new su2double[3];
   default_nacelle_location   = new su2double[5];
-<<<<<<< HEAD
   default_prefcoord_location = new su2double[3];
-=======
   default_wrt_freq             = new su2double[3];
->>>>>>> d93803a6
   
   /*--- All temperature polynomial fits for the fluid models currently
    assume a quartic form (5 coefficients). For example,
@@ -875,15 +869,12 @@
   addEnumOption("MULTIZONE_SOLVER", Kind_MZSolver, Multizone_Map, MZ_BLOCK_GAUSS_SEIDEL);
   /*!\brief MATH_PROBLEM  \n DESCRIPTION: Mathematical problem \n  Options: DIRECT, ADJOINT \ingroup Config*/
   addMathProblemOption("MATH_PROBLEM", ContinuousAdjoint, false, DiscreteAdjoint, false, Restart_Flow, false);
-<<<<<<< HEAD
   /*!\brief KIND_INCOMP_SYSTEM \n  DESCRIPTION: Incomp Type \n OPTIONS: see \link Incomp_Map \endlink \ingroup Config*/
   addEnumOption("KIND_INCOMP_SYSTEM", Kind_Incomp_System, Incomp_Map, DENSITY_BASED);
    /*!\brief KIND_PB_ITER \n  DESCRIPTION: Kind_PBIter \n OPTIONS: see \link PBIter_Map \endlink \ingroup Config*/
   addEnumOption("KIND_PB_ITER", Kind_PBIter, PBIter_Map, SIMPLE);
-=======
   /*!\brief FULL_TAPE \n DESCRIPTION: Use full (coupled) tapes for multiphysics discrete adjoint. \ingroup Config*/
   addBoolOption("FULL_TAPE", FullTape, YES);
->>>>>>> d93803a6
   /*!\brief KIND_TURB_MODEL \n DESCRIPTION: Specify turbulence model \n Options: see \link Turb_Model_Map \endlink \n DEFAULT: NO_TURB_MODEL \ingroup Config*/
   addEnumOption("KIND_TURB_MODEL", Kind_Turb_Model, Turb_Model_Map, NO_TURB_MODEL);
   /*!\brief KIND_TRANS_MODEL \n DESCRIPTION: Specify transition model OPTIONS: see \link Trans_Model_Map \endlink \n DEFAULT: NO_TRANS_MODEL \ingroup Config*/
@@ -1459,15 +1450,10 @@
   addDoubleOption("LINEAR_SOLVER_ERROR", Linear_Solver_Error, 1E-6);
   /* DESCRIPTION: Maximum number of iterations of the linear solver for the implicit formulation */
   addUnsignedLongOption("LINEAR_SOLVER_ITER", Linear_Solver_Iter, 10);
-<<<<<<< HEAD
-  /* DESCRIPTION: Max iterations of the linear solver for the FVM heat solver. */
-  addUnsignedLongOption("LINEAR_SOLVER_ITER_HEAT", Linear_Solver_Iter_Heat, 10);
   /* DESCRIPTION: Max iterations of the linear solver for the FVM flow solver in PB system. */
   addUnsignedLongOption("LINEAR_SOLVER_ITER_FLOW", Linear_Solver_Iter_Flow, 10);
   /* DESCRIPTION: Max iterations of the linear solver for the poisson solver in PB system. */
   addUnsignedLongOption("LINEAR_SOLVER_ITER_POISSON", Linear_Solver_Iter_Poisson, 30);
-=======
->>>>>>> d93803a6
   /* DESCRIPTION: Fill in level for the ILU preconditioner */
   addUnsignedShortOption("LINEAR_SOLVER_ILU_FILL_IN", Linear_Solver_ILU_n, 0);
   /* DESCRIPTION: Maximum number of iterations of the linear solver for the implicit formulation */
@@ -7525,11 +7511,8 @@
   if (default_body_force    != NULL) delete [] default_body_force;
   if (default_sineload_coeff!= NULL) delete [] default_sineload_coeff;
   if (default_nacelle_location    != NULL) delete [] default_nacelle_location;
-<<<<<<< HEAD
   if (default_prefcoord_location  != NULL) delete [] default_prefcoord_location;
-=======
   if (default_wrt_freq != NULL) delete [] default_wrt_freq;
->>>>>>> d93803a6
   
   if (default_cp_polycoeffs != NULL) delete [] default_cp_polycoeffs;
   if (default_mu_polycoeffs != NULL) delete [] default_mu_polycoeffs;
