--- conflicted
+++ resolved
@@ -3440,32 +3440,6 @@
 	if (((val_software == SU2_CFD) && ( ContinuousAdjoint )) || (val_software == SU2_DOT)) {
 
 		cout << endl <<"----------------------- Design problem definition -----------------------" << endl;
-<<<<<<< HEAD
-		switch (Kind_ObjFunc) {
-      case DRAG_COEFFICIENT:        cout << "CD objective function." << endl; break;
-      case LIFT_COEFFICIENT:        cout << "CL objective function." << endl; break;
-      case MOMENT_X_COEFFICIENT:    cout << "CMx objective function." << endl; break;
-      case MOMENT_Y_COEFFICIENT:    cout << "CMy objective function." << endl; break;
-      case MOMENT_Z_COEFFICIENT:    cout << "CMz objective function." << endl; break;
-      case INVERSE_DESIGN_PRESSURE: cout << "Inverse design (Cp) objective function." << endl; break;
-      case INVERSE_DESIGN_HEATFLUX: cout << "Inverse design (Heat Flux) objective function." << endl; break;
-      case SIDEFORCE_COEFFICIENT:   cout << "Side force objective function." << endl; break;
-      case EFFICIENCY:              cout << "CL/CD objective function." << endl; break;
-      case EQUIVALENT_AREA:         cout << "Equivalent area objective function. CD weight: " << WeightCd <<"."<< endl;  break;
-      case NEARFIELD_PRESSURE:      cout << "Nearfield pressure objective function. CD weight: " << WeightCd <<"."<< endl;  break;
-      case FORCE_X_COEFFICIENT:     cout << "X-force objective function." << endl; break;
-      case FORCE_Y_COEFFICIENT:     cout << "Y-force objective function." << endl; break;
-      case FORCE_Z_COEFFICIENT:     cout << "Z-force objective function." << endl; break;
-      case THRUST_COEFFICIENT:      cout << "Thrust objective function." << endl; break;
-      case TORQUE_COEFFICIENT:      cout << "Torque efficiency objective function." << endl; break;
-      case TOTAL_HEATFLUX:          cout << "Total heat flux objective function." << endl; break;
-      case MAXIMUM_HEATFLUX:        cout << "Maximum heat flux objective function." << endl; break;
-      case FIGURE_OF_MERIT:         cout << "Rotor Figure of Merit objective function." << endl; break;
-      case AVG_TOTAL_PRESSURE:      cout << "Average total objective pressure." << endl; break;
-      case AVG_OUTLET_PRESSURE:     cout << "Average static objective pressure." << endl; break;
-      case MASS_FLOW_RATE:          cout << "Mass flow rate objective function." << endl; break;
-      case OUTFLOW_GENERALIZED:     cout << "Generalized outflow objective function." << endl; break;
-=======
 		if (nObj==1) {
       switch (Kind_ObjFunc[0]) {
         case DRAG_COEFFICIENT:        cout << "CD objective function." << endl; break;
@@ -3487,7 +3461,6 @@
         case TOTAL_HEATFLUX:          cout << "Total heat flux objective function." << endl; break;
         case MAXIMUM_HEATFLUX:        cout << "Maximum heat flux objective function." << endl; break;
         case FIGURE_OF_MERIT:         cout << "Rotor Figure of Merit objective function." << endl; break;
-        case FREE_SURFACE:            cout << "Free-Surface objective function." << endl; break;
         case AVG_TOTAL_PRESSURE:      cout << "Average total objective pressure." << endl; break;
         case AVG_OUTLET_PRESSURE:     cout << "Average static objective pressure." << endl; break;
         case MASS_FLOW_RATE:          cout << "Mass flow rate objective function." << endl; break;
@@ -3496,7 +3469,6 @@
 		}
 		else {
 		  cout << "Weighted sum objective function." << endl;
->>>>>>> 154fed46
 		}
 
 	}
