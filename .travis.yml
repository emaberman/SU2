--- conflicted
+++ resolved
@@ -6,15 +6,11 @@
 
 language: c++
 
-<<<<<<< HEAD
-cache: ccache
-=======
 cache: 
     - ccache
     - pip
     - directories: 
       - $HOME/.pyenv_cache
->>>>>>> e02e6730
 
 compiler:
     - gcc
@@ -22,12 +18,7 @@
 notifications:
     email:
         recipients:
-<<<<<<< HEAD
-            - su2code-dev@lists.stanford.edu 
-  
-=======
             - tim.albring@scicomp.uni-kl.de 
->>>>>>> e02e6730
 branches:
     only:
         - feature_meson
@@ -38,21 +29,6 @@
 env:
     matrix:
         # Serial build and test
-<<<<<<< HEAD
-        - CONFIGURE_COMMAND="meson.py build --optimization=2 --prefix=$TRAVIS_BUILD_DIR -Denable-pywrapper=true -Denable-mpi=false"
-          TEST_SCRIPT=serial_regression.py
-
-        # Parallel build and test
-        - CONFIGURE_COMMAND="meson.py build --optimization=2 --prefix=$TRAVIS_BUILD_DIR -Denable-pywrapper=true"
-          TEST_SCRIPT=parallel_regression.py
-
-        # Serial build and test for AD
-        - CONFIGURE_COMMAND="meson.py build --optimization=2 --prefix=$TRAVIS_BUILD_DIR -Denable-pywrapper=true -Denable-mpi=false -Denable-autodiff=true -Denable-directdiff=true"
-          TEST_SCRIPT=serial_regression_AD.py
-
-        # Parallel build and test for AD:
-        - CONFIGURE_COMMAND="meson.py build --optimization=2 --prefix=$TRAVIS_BUILD_DIR -Denable-pywrapper=true -Denable-autodiff=true -Denable-directdiff=true"
-=======
         - CONFIGURE_COMMAND="meson.py build --prefix=$TRAVIS_BUILD_DIR -Denable-pywrapper=true -Denable-mpi=false"
           TEST_SCRIPT=serial_regression.py
 
@@ -66,7 +42,6 @@
 
         # Parallel build and test for AD:
         - CONFIGURE_COMMAND="meson.py build --prefix=$TRAVIS_BUILD_DIR -Denable-pywrapper=true -Denable-autodiff=true -Denable-directdiff=true"
->>>>>>> e02e6730
           TEST_SCRIPT=parallel_regression_AD.py
 
 before_install:
@@ -76,22 +51,7 @@
     - alias python=python3
     # Install the necessary packages using apt-get with sudo
     - sudo apt-get update -qq
-<<<<<<< HEAD
-    - sudo apt-get install -qq build-essential mpich libmpich-dev
- 
-    # Install Python dependencies
-    # http://conda.pydata.org/docs/travis.html#the-travis-yml-file
-    - wget https://repo.continuum.io/miniconda/Miniconda3-latest-Linux-x86_64.sh -O miniconda.sh
-    - bash miniconda.sh -b -p $HOME/miniconda
-    - export PATH="$HOME/miniconda/bin:$PATH"
-    - hash -r
-    - conda config --set always_yes yes --set changeps1 no
-    - conda update -q conda
-    - conda install -q -c anaconda python=$TRAVIS_PYTHON_VERSION numpy scipy mpi4py swig
-
-=======
     - sudo apt-get install -qq build-essential python-numpy python-scipy libopenmpi-dev openmpi-bin swig python3-mpi4py  
->>>>>>> e02e6730
     # to avoid interference with MPI
     - test -n $CC  && unset CC
     - test -n $CXX && unset CXX
@@ -99,11 +59,7 @@
 install:
     # build ninja
     - cd externals/ninja
-<<<<<<< HEAD
-    - python configure.py --bootstrap
-=======
     - python3 configure.py --bootstrap
->>>>>>> e02e6730
     - cd $TRAVIS_BUILD_DIR
     - export PATH=$TRAVIS_BUILD_DIR/externals/ninja:$TRAVIS_BUILD_DIR/externals/meson:$PATH
 
